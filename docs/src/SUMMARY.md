--- conflicted
+++ resolved
@@ -6,22 +6,12 @@
 
 - [Information Flow Logic](infoflow-logic.md)  
 - [Usage](usage.md) Basil binary lifting & usage guide
-<<<<<<< HEAD
-=======
-- [Developer Guides](development/readme.md) Explanation of common development tasks
-    - [Basil IL](development/bsil-il.md) Basil IR text representation
-    - [Project layout](development/project-layout.md) Organisation of the source code
-    - [Editor setup](development/editor-setup.md) Guide to basil development in IDEs 
-    - [Control Flow Graph](development/cfg.md) Explanation of the old CFG datastructure 
-    - [Interpreter](development/interpreter.md) Explanation of IR interpreter
-    - [Transform Passes](development/simplification-solvers.md) Explanation of ir transforms and simplifications
-- [Basil IR](basil-ir.md) explanation of BASIL's intermediate representation
->>>>>>> f859ada1
 - [Compiler Explorer](compiler-explorer.md) guide to the compiler explorer basil interface
 
 # Basil IR Source Code 
 
-- [Basil IR](development/basil-ir.md) explanation of BASIL's intermediate representation
+- [Basil IL](development/basil-il.md) Basil IR text representation
+- [Basil IR](development/basil-ir.md) Explanation of BASIL's intermediate representation
 - [Interpreter](development/interpreter.md) Explanation of IR interpreter
 - [Transform Passes](development/transforms.md) Explanation of ir transforms and simplifications
 
