name: Test
on:
  push:
    branches: [main]
  pull_request:
    branches: [main]
    # running tests can be skipped for docs-only changes
    paths: ['src/**', 'basilmill/**', '**.mill', '.?mill*', '.github/workflows/run-examples.yml']
  workflow_dispatch:

jobs:
  Compile:
    runs-on: ubuntu-latest
    steps:
      - uses: actions/checkout@v4

      - uses: actions/setup-java@v4
        with:
          distribution: 'temurin'
          java-version: '17'

      - uses: coursier/cache-action@v6
        with:
          extraMillFiles: '**/*.mill'
          ignoreJob: true
          ignoreMatrix: true

      - uses: actions/cache@v4
        with:
          path: out
          key: |
            build-${{ runner.os }}-${{ hashFiles('**/*.mill') }}-${{ hashFiles('**/*.scala') }}
          restore-keys: |
            build-${{ runner.os }}-${{ hashFiles('**/*.mill') }}-
            build-${{ runner.os }}-
            build-

      - run: ./mill compile
      - run: ./mill test.compile
      # run to warm up cache for scalafmt
      - run: './mill semanticDbData + test.semanticDbData + mill.scalalib.scalafmt.ScalafmtModule/scalafmtClasspath + test.fix'

<<<<<<< HEAD
  Compile:
=======
  CheckTestTagging:
    runs-on: ubuntu-latest
    needs: [Compile]
    steps:
      - uses: actions/checkout@v4
      - uses: actions/setup-java@v4
        with:
          distribution: 'temurin'
          java-version: '17'

      - uses: coursier/cache-action@v6
        with:
          extraMillFiles: '**/*.mill'
          ignoreJob: true
          ignoreMatrix: true

      - uses: actions/cache@v4
        with:
          path: out
          key: |
            build-${{ runner.os }}-${{ hashFiles('**/*.mill') }}-${{ hashFiles('**/*.scala') }}
          restore-keys: |
            build-${{ runner.os }}-${{ hashFiles('**/*.mill') }}-
            build-${{ runner.os }}-
            build-

      - run: './mill test.compile'
      - name: Check all test suites have at least one tag
        run: .github/workflows/check-test-tagging.sh

  Scalafmt:
>>>>>>> a1cc7042
    runs-on: ubuntu-latest
    needs: [Compile]
    steps:
      - name: Checkout
        uses: actions/checkout@v4

      - uses: coursier/cache-action@v6
        with:
          extraMillFiles: '**/*.mill'
          ignoreJob: true
          ignoreMatrix: true

      - uses: actions/cache@v4
        with:
          path: out
          key: |
            build-${{ runner.os }}-${{ hashFiles('**/*.mill') }}-${{ hashFiles('**/*.scala') }}
          restore-keys: |
            build-${{ runner.os }}-${{ hashFiles('**/*.mill') }}-
            build-${{ runner.os }}-
            build-

<<<<<<< HEAD
      - name: Compile BASIL Mill
        run: ./mill compile && ./mill test.compile
=======
      - run: ./mill fmt

      - name: Check source formatting and imports
        run: git diff --exit-code
>>>>>>> a1cc7042

  # INFO: Scalatest runner arguments (i.e., arguments to scalatest.sh) can be
  # found at: https://www.scalatest.org/user_guide/using_the_runner

  # useful scalatest arguments
  # --------------------------
  #
  # - to include only a specific tag, use -n.
  # - to exclude a specific tag, use -l.
  # - these can be combined. for example, to select all StandardSystemTest except Slow ones:
  #
  #     ./scripts/scalatest.sh -o -n test_util.tags.StandardSystemTest -l test_util.tags.Slow
  #
  # - when passing tags through the command line, the fully-qualified name must be used.
  # - to print individual test durations, pass D to -o. for example, -oD.
  # - to print a summary of failing tests at the end of the output, pass I to -o.

  StandardSystemTests:
    runs-on: ubuntu-latest
    needs: [Compile]
    steps:
      - name: Checkout
        uses: actions/checkout@v4

      - uses: actions/setup-java@v4
        with:
          distribution: 'temurin'
          java-version: '17'

      - uses: coursier/cache-action@v6
        with:
          extraMillFiles: '**/*.mill'
          ignoreJob: true
          ignoreMatrix: true

      - uses: actions/cache@v4
        with:
          path: out
          key: |
            build-${{ runner.os }}-${{ hashFiles('**/*.mill') }}-${{ hashFiles('**/*.scala') }}
          restore-keys: |
            build-${{ runner.os }}-${{ hashFiles('**/*.mill') }}-
            build-${{ runner.os }}-
            build-

      - uses: actions/setup-dotnet@v4
        with:
          dotnet-version: '6.0.x'

      - run: sudo apt-get update
      - run: sudo apt-get install -y z3='4.8.12-*'
      - run: dotnet tool install --global boogie --version '3.4.3'

      - run: ./mill test.compile
      - run: ./scripts/scalatest.sh -PS3 -oGD -T 1000000 -n test_util.tags.StandardSystemTest

      - uses: actions/upload-artifact@v4
        with:
          name: testresult-${{ github.run_number }}
          path: |
            src/test/*.csv
            src/test/*.svg
      - run: |
          pushd src/test
          tail -n+1 summary-*.csv
          pasted="$(paste headers.md.part summary-*.md.part)"
          for part in summary-*.md.part; do
            # basename, then everything after "summary-", then everything before ".md.part" (via two rev passes)
            testname="$(basename $part | cut -d- -f2- | rev | cut -d. -f3- | rev)"
            [[ -n "$testname" ]]

            svg="verifyTime-$testname.svg"
            ls -l "$svg"

            # 1920 hours = 80 days
            #url="$(curl -F"file=@$svg" -Fexpires=1920 http://0x0.st)"
            #[[ -n "$url" ]]

            #pasted="$(echo "$pasted" | sed "s#HISTO${testname}HISTO#$url#g")"
          done
          popd

          echo "$pasted" > $GITHUB_STEP_SUMMARY
        shell: "bash -xe {0}"


  UnitTestsWindows:
    runs-on: windows-latest
    needs: [Compile]

    steps:
      - uses: actions/checkout@v4

      - uses: actions/setup-java@v4
        with:
          distribution: 'temurin'
          java-version: '17'

      - uses: coursier/cache-action@v6
        with:
          extraMillFiles: '**/*.mill'
          ignoreJob: true
          ignoreMatrix: true

      - uses: actions/cache@v4
        with:
          path: out
          key: |
            build-${{ runner.os }}-${{ hashFiles('**/*.mill') }}-${{ hashFiles('**/*.scala') }}
          restore-keys: |
            build-${{ runner.os }}-${{ hashFiles('**/*.mill') }}-
            build-${{ runner.os }}-
            build-

      - uses: actions/setup-dotnet@v4
        with:
          dotnet-version: '6.0.x'

      - run: choco install z3
      - run: dotnet tool install --global boogie --version '3.4.3'

      - run: ./mill test.compile
        # XXX: scalatest.sh doesn't work on windows
      - run: ./mill test.testForked -oGD -T 1000000 -n test_util.tags.UnitTest

  UnitTests:
    runs-on: ubuntu-latest
    needs: [Compile]

    steps:
      - uses: actions/checkout@v4

      - uses: actions/setup-java@v4
        with:
          distribution: 'temurin'
          java-version: '17'

      - uses: coursier/cache-action@v6
        with:
          extraMillFiles: '**/*.mill'
          ignoreJob: true
          ignoreMatrix: true

      - uses: actions/cache@v4
        with:
          path: out
          key: |
            build-${{ runner.os }}-${{ hashFiles('**/*.mill') }}-${{ hashFiles('**/*.scala') }}
          restore-keys: |
            build-${{ runner.os }}-${{ hashFiles('**/*.mill') }}-
            build-${{ runner.os }}-
            build-

      - uses: actions/setup-dotnet@v4
        with:
          dotnet-version: '6.0.x'

      - run: sudo apt-get update
      - run: sudo apt-get install -y z3='4.8.12-*'
      - run: dotnet tool install --global boogie --version '3.4.3'

      - run: ./mill test.compile
      - run: ./scripts/scalatest.sh -PS3 -oGD -T 1000000 -n test_util.tags.UnitTest

        # every test with package prefix:
        # sbt "show test:definedTests"

  AnalysisSystemTests:
    runs-on: ubuntu-latest
    needs: [Compile]

    # run 4 AnalysisSystemTests in 4 parallel github jobs.
    # the first job captures all AnalysisSystemTest and excludes all tests numbered with a different tag.
    strategy:
      matrix:
        test: [
          "AnalysisSystemTest -l test_util.tags.AnalysisSystemTest2 -l test_util.tags.AnalysisSystemTest3 -l test_util.tags.AnalysisSystemTest4",
          AnalysisSystemTest2,
          AnalysisSystemTest3,
          AnalysisSystemTest4,
        ]
      fail-fast: false

    steps:
      - uses: actions/checkout@v4

      - uses: actions/setup-java@v4
        with:
          distribution: 'temurin'
          java-version: '17'

      - uses: coursier/cache-action@v6
        with:
          extraMillFiles: '**/*.mill'
          ignoreJob: true
          ignoreMatrix: true

      - uses: actions/cache@v4
        with:
          path: out
          key: |
            build-${{ runner.os }}-${{ hashFiles('**/*.mill') }}-${{ hashFiles('**/*.scala') }}
          restore-keys: |
            build-${{ runner.os }}-${{ hashFiles('**/*.mill') }}-
            build-${{ runner.os }}-
            build-

      - uses: actions/setup-dotnet@v4
        with:
          dotnet-version: '6.0.x'

      - run: sudo apt-get update
      - run: sudo apt-get install -y z3='4.8.12-*'
      - run: dotnet tool install --global boogie --version '3.4.3'

      - run: ./mill test.compile
      - run: "./scripts/scalatest.sh -PS3 -oGD -T 1000000 -n test_util.tags.${{ matrix.test }} -F 2"<|MERGE_RESOLUTION|>--- conflicted
+++ resolved
@@ -5,7 +5,7 @@
   pull_request:
     branches: [main]
     # running tests can be skipped for docs-only changes
-    paths: ['src/**', 'basilmill/**', '**.mill', '.?mill*', '.github/workflows/run-examples.yml']
+    paths: ['src/**', 'basilmill/**', '**.mill', '.?mill*', '*.conf', '.github/workflows/run-examples.yml']
   workflow_dispatch:
 
 jobs:
@@ -40,9 +40,6 @@
       # run to warm up cache for scalafmt
       - run: './mill semanticDbData + test.semanticDbData + mill.scalalib.scalafmt.ScalafmtModule/scalafmtClasspath + test.fix'
 
-<<<<<<< HEAD
-  Compile:
-=======
   CheckTestTagging:
     runs-on: ubuntu-latest
     needs: [Compile]
@@ -72,40 +69,6 @@
       - run: './mill test.compile'
       - name: Check all test suites have at least one tag
         run: .github/workflows/check-test-tagging.sh
-
-  Scalafmt:
->>>>>>> a1cc7042
-    runs-on: ubuntu-latest
-    needs: [Compile]
-    steps:
-      - name: Checkout
-        uses: actions/checkout@v4
-
-      - uses: coursier/cache-action@v6
-        with:
-          extraMillFiles: '**/*.mill'
-          ignoreJob: true
-          ignoreMatrix: true
-
-      - uses: actions/cache@v4
-        with:
-          path: out
-          key: |
-            build-${{ runner.os }}-${{ hashFiles('**/*.mill') }}-${{ hashFiles('**/*.scala') }}
-          restore-keys: |
-            build-${{ runner.os }}-${{ hashFiles('**/*.mill') }}-
-            build-${{ runner.os }}-
-            build-
-
-<<<<<<< HEAD
-      - name: Compile BASIL Mill
-        run: ./mill compile && ./mill test.compile
-=======
-      - run: ./mill fmt
-
-      - name: Check source formatting and imports
-        run: git diff --exit-code
->>>>>>> a1cc7042
 
   # INFO: Scalatest runner arguments (i.e., arguments to scalatest.sh) can be
   # found at: https://www.scalatest.org/user_guide/using_the_runner
