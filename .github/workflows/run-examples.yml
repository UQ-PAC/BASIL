name: Run Examples
on:
  push:
    branches:
      - main
  pull_request:
    branches:
      - main
  workflow_dispatch:
jobs:
  CheckTestTagging:
    runs-on: ubuntu-latest
    steps:
      - uses: actions/checkout@v4
      - uses: actions/setup-java@v4
        with:
          distribution: 'temurin'
          java-version: '21'
      - run: './mill test.compile'
      - name: Check all test suites have at least one tag
        run: .github/workflows/check-test-tagging.sh

  Scalafmt:
    runs-on: ubuntu-latest
    steps:
      - name: Checkout
        uses: actions/checkout@v4

      - name: Check Source Formatting
        run: ./mill scalafmt.checkFormat

  Compile:
    runs-on: ubuntu-latest
    steps:
      - name: Checkout
        uses: actions/checkout@v4

      - uses: actions/setup-java@v4
        with:
          distribution: 'temurin'
          java-version: '21'

      - name: Compile BASIL Mill
        run: ./mill compile


  StandardSystemTests:
    runs-on: ubuntu-latest
    steps:
      - name: Checkout
        uses: actions/checkout@v4

      - uses: actions/setup-java@v4
        with:
          distribution: 'temurin'
          java-version: '21'

      - uses: actions/setup-dotnet@v4
        with:
          dotnet-version: '6.0.x'

      - run: sudo apt-get update
      - run: sudo apt-get install -y z3='4.8.12-*'
      - run: dotnet tool install --global boogie --version '3.4.3'

      - run: ./mill compile
      - run: ./scripts/scalatest.sh -oGD -PS3 -T 1000000 -n test_util.tags.StandardSystemTest

      - uses: actions/upload-artifact@v4
        with:
          name: testresult-${{ github.run_number }}
          path: |
            src/test/*.csv
            src/test/*.svg
      - run: |
          pushd src/test
          tail -n+1 summary-*.csv
          pasted="$(paste headers.md.part summary-*.md.part)"
          for part in summary-*.md.part; do
            # basename, then everything after "summary-", then everything before ".md.part" (via two rev passes)
            testname="$(basename $part | cut -d- -f2- | rev | cut -d. -f3- | rev)"
            [[ -n "$testname" ]]

            svg="verifyTime-$testname.svg"
            ls -l "$svg"

            # 1920 hours = 80 days
            #url="$(curl -F"file=@$svg" -Fexpires=1920 http://0x0.st)"
            #[[ -n "$url" ]]

            #pasted="$(echo "$pasted" | sed "s#HISTO${testname}HISTO#$url#g")"
          done
          popd

          echo "$pasted" > $GITHUB_STEP_SUMMARY
        shell: "bash -xe {0}"

  UnitTests:
    runs-on: ubuntu-latest

    steps:
      - uses: actions/checkout@v4

      - uses: actions/setup-java@v4
        with:
          distribution: 'temurin'
          java-version: '21'

      - uses: actions/setup-dotnet@v4
        with:
          dotnet-version: '6.0.x'

      - run: sudo apt-get update
      - run: sudo apt-get install -y z3='4.8.12-*'
      - run: dotnet tool install --global boogie --version '3.4.3'

      - run: ./mill test.compile
      - run: ./scripts/scalatest.sh -oGD -PS3 -T 1000000 -n test_util.tags.UnitTest

        # every test with package prefix:
        # sbt "show test:definedTests"

  AnalysisSystemTests:
    runs-on: ubuntu-latest

    steps:
      - uses: actions/checkout@v4
      - run: ./mill test.compile

      - uses: actions/setup-java@v4
        with:
          distribution: 'temurin'
          java-version: '21'

      - uses: actions/setup-dotnet@v4
        with:
          dotnet-version: '6.0.x'

      - run: sudo apt-get update
      - run: sudo apt-get install -y z3='4.8.12-*'
      - run: dotnet tool install --global boogie --version '3.4.3'

      - run: echo "All systemtest suites:" && ./mill test.testOnly '*SystemTests*' -- -z 'xxxx'

      - run: ./mill compile
<<<<<<< HEAD
      - run: ./scripts/scalatest.sh -oID -PS3 -T 1000000 -n test_util.tags.AnalysisSystemTest -F 2
=======
      - run: ./scripts/scalatest.sh -oGD -PS3 -T 1000000 -n test_util.tags.AnalysisSystemTest
>>>>>>> 171754af
<|MERGE_RESOLUTION|>--- conflicted
+++ resolved
@@ -43,6 +43,8 @@
       - name: Compile BASIL Mill
         run: ./mill compile
 
+  # INFO: Scalatest runner arguments (i.e., arguments to scalatest.sh) can be
+  # found at: https://www.scalatest.org/user_guide/using_the_runner
 
   StandardSystemTests:
     runs-on: ubuntu-latest
@@ -143,8 +145,4 @@
       - run: echo "All systemtest suites:" && ./mill test.testOnly '*SystemTests*' -- -z 'xxxx'
 
       - run: ./mill compile
-<<<<<<< HEAD
-      - run: ./scripts/scalatest.sh -oID -PS3 -T 1000000 -n test_util.tags.AnalysisSystemTest -F 2
-=======
-      - run: ./scripts/scalatest.sh -oGD -PS3 -T 1000000 -n test_util.tags.AnalysisSystemTest
->>>>>>> 171754af
+      - run: ./scripts/scalatest.sh -oGD -PS3 -T 1000000 -n test_util.tags.AnalysisSystemTest -F 2