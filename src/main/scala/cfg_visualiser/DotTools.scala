--- conflicted
+++ resolved
@@ -16,25 +16,6 @@
   n
 }
 
-<<<<<<< HEAD
-def wrap(_input: String, maxWidth: Integer = 100, slack: Integer = 20) = {
-  val preferSplit = Set(')', '(', ',', ' ', ':')
-
-  def wr(acc: (Int, String, Boolean), c: Char) = {
-    val (l, str, first) = acc
-    val nl = "\\l  "
-    c match {
-      case '\n' => (0, str + "\\l", false)
-      case '\r' => (l, str, false)
-      case ' ' if l == 0 => (0, str, first)
-      case chr if preferSplit.contains(chr) && (l >= (maxWidth - slack)) => (0, str + chr + nl, false)
-      case chr if l >= maxWidth => (0, str + chr + nl, false)
-      case chr => (l + 1, str + chr, false)
-    }
-  }
-
-  _input.foldLeft((0, "", true))(wr)._2
-=======
 def wrap(input: String, maxWidth: Integer = 100, slack: Integer = 20) = {
   val preferSplit = Set(')', '(', ',', ' ', ':')
 
@@ -52,7 +33,6 @@
   }
 
   input.foldLeft((0, new StringBuilder(), true))(wr)._2.result
->>>>>>> 311d9202
 }
 
 /** Super-class for elements of a Graphviz dot file.
