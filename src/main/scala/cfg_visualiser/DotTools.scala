package cfg_visualiser

/** Generator for fresh node IDs.
  */
object IDGenerator {
  private var current: Int = 0

  def getNewId: Int = {
    current += 1
    current
  }
}

def wrap(_input: String, width: Integer = 20, first : Boolean = true): String =
  var input = _input

  def cannotSplit(c:Char) = {
    c.isLetterOrDigit || ("_$".contains(c))
  }

  if (input.length() <= width) {
    input.replace("\n", "\\l") + "\\l"
  } else if ({
    val index = input.indexOf('\n')
    index != -1 && index <= width
    }) {
    var splitPoint = input.indexOf('\n')
    val (line, rest) = (input.substring(0, splitPoint).replace("\n", "\\l"), input.substring(splitPoint + 1))
    (if (!first) then "    " else "") + line  + "\\l" + wrap(rest, width=width, true)
  } else {
    var splitPoint = width
    while (cannotSplit(input.charAt(splitPoint)) && splitPoint > width / 3) {
      // search backwards for a non alphanumeric charcter to split on
      splitPoint -= 1
    }
    if (cannotSplit(input.charAt(splitPoint))) {
      // didn't find a character to split on
      splitPoint = width
    }
    val (line, rest) = (input.substring(0, splitPoint).replace("\n", "\\l"), input.substring(splitPoint))
    (if (!first) then "    " else "") + line  + "\\l" + wrap(rest, width=width, false)
  }


/** Super-class for elements of a Graphviz dot file.
  */
abstract class DotElement {

  /** Produces a dot string representation of this element.
    */
  def toDotString: String
}

/** Represents a node in a Graphviz dot file.
  */
class DotNode(val id: String, val label: String) extends DotElement {

  def this(label: String) = this("n" + IDGenerator.getNewId, label)

  def this() = this("")

  def equals(other: DotNode): Boolean = toDotString.equals(other.toDotString)

  override def toString: String = toDotString

  def toDotString: String =
    s"\"$id\"" + "[label=\"" + wrap(label, 100) + "\", shape=\"box\", fontname=\"Mono\", fontsize=\"5\"]"

}

/** Represents an edge between two nodes in a Graphviz dot file.
  */
 case class DotArrow(
    fromNode: DotNode,
    arrow: String,
    toNode: DotNode,
    label: String,
    style: String = "solid",
    colour: String = "black"
) extends DotElement {

  def equals(other: DotArrow): Boolean = toDotString.equals(other.toDotString)

  def toDotString: String =
    s"\"${fromNode.id}\" $arrow \"${toNode.id}\"[label=\"$label\", style=\"$style\", color=\"$colour\"]"
}

/** Represents a directed edge between two regular cfg nodes in a Graphviz dot file.
  */
class DotRegularArrow(fromNode: DotNode, toNode: DotNode, label: String)
    extends DotArrow(fromNode, "->", toNode, label) {
  def this(fromNode: DotNode, toNode: DotNode) = this(fromNode, toNode, "")

  override def toString: String = super.toDotString
}

/** Represents a directed, inline connection between two cfg nodes in a Graphviz dot file.
  */
class DotInlineArrow(fromNode: DotNode, toNode: DotNode, label: String)
    extends DotArrow(fromNode, "->", toNode, label, style = "dashed", colour = "red") {
  def this(fromNode: DotNode, toNode: DotNode) = this(fromNode, toNode, "")

  override def toString: String = super.toDotString
}

/*
 * Represents a directed, interprocedural edge between two nodes in a Graphviz dot file
 */
class DotInterArrow(fromNode: DotNode, toNode: DotNode, label: String)
    extends DotArrow(fromNode, "->", toNode, label, style = "dashed", colour = "green") {
  def this(fromNode: DotNode, toNode: DotNode) = this(fromNode, toNode, "")

  override def toString: String = super.toDotString
}

/** Represents a directed, intraprocedural cfg edge in a Graphviz dot file.
  */
class DotIntraArrow(fromNode: DotNode, toNode: DotNode, label: String)
    extends DotArrow(fromNode, "->", toNode, label, style = "dashed", colour = "blue") {
  def this(fromNode: DotNode, toNode: DotNode) = this(fromNode, toNode, "")

  override def toString: String = super.toDotString
}

/** Represents a Graphviz dot graph.
  */
class DotGraph(val title: String, val nodes: Iterable[DotNode], val edges: Iterable[DotArrow]) extends DotElement {

  def this(nodes: List[DotNode], edges: List[DotArrow]) = this("", nodes, edges)

  def this(title: String) = this(title, List(), List())

  def this() = this(List(), List())

  def addGraph(g: DotGraph): DotGraph = {
    val ng = g.nodes.foldLeft(this)((g, n) => g.addNode(n))
    g.edges.foldLeft(ng)((g, e) => g.addEdge(e))
  }

  def addNode(n: DotNode): DotGraph =
    if (nodes.exists(a => n.equals(a))) this
    else new DotGraph(title, nodes ++ List(n), edges)

  def addEdge(e: DotArrow): DotGraph =
    if (edges.exists(a => e.equals(a))) this
    else new DotGraph(title, nodes, edges ++ List(e))

  override def toString: String = toDotString

<<<<<<< HEAD
  val graph = "graph [ fontsize=18 ];" 
  def toDotString: String = "digraph " + title + " {\n" + graph + "\n" + (nodes ++ edges).foldLeft("")((str, elm) => str + elm.toDotString + "\n") + "}"
}
=======
  def toDotString: String = "digraph " + title + " {\n" + (nodes ++ edges).foldLeft("")((str, elm) => str + elm.toDotString + "\n") + "}"
}



class DotStruct(val id: String, val details: String, val fields: Option[Iterable[String]], val verbose: Boolean = true) extends DotElement {
  def equals(other: DotStruct): Boolean = toDotString.equals(other.toDotString)


  val label = s"\"{<$id> ${if verbose then wrap(details, 80) else id} ${if fields.isDefined then  s" | {${fields.get.map(f => s"<$f> $f").mkString("|")}}" else "" }}\""
  override def toString: String = toDotString

  override def toDotString: String =
    s"$id " + "[label=" + label + "]"
}

class DotStructElement(val id: String, val field: Option[String]) extends DotElement {
  def equals(other: DotStruct): Boolean = toDotString.equals(other.toDotString)
  override def toString: String = toDotString

  override def toDotString: String =
    s"$id${if field.isDefined then ":" + field.get else ""}"
}

case class StructArrow(
                        from: DotStructElement,
                        to: DotStructElement,
                        label: String = "",
                        arrow: String = "->",
                        style: String = "solid",
                        colour: String = "black") extends DotElement {

  def equals(other: DotArrow): Boolean = toDotString.equals(other.toDotString)

  def toDotString: String =
    s"${from.toString} $arrow ${to.toString} [label=\"$label\", style=\"$style\", color=\"$colour\"]"
}


/** Represents a Graphviz dot graph.
 */
class StructDotGraph(val title: String, val nodes: Iterable[DotStruct], val edges: Iterable[StructArrow]) extends DotElement {

  def this(nodes: List[DotStruct], edges: List[StructArrow]) = this("", nodes, edges)

  def this(title: String) = this(title, List(), List())

  def this() = this(List(), List())

  def addGraph(g: StructDotGraph): StructDotGraph = {
    val ng = g.nodes.foldLeft(this)((g, n) => g.addNode(n))
    g.edges.foldLeft(ng)((g, e) => g.addEdge(e))
  }

  def addNode(n: DotStruct): StructDotGraph =
    if (nodes.exists(a => n.equals(a))) this
    else new StructDotGraph(title, nodes ++ List(n), edges)

  def addEdge(e: StructArrow): StructDotGraph =
    if (edges.exists(a => e.equals(a))) this
    else new StructDotGraph(title, nodes, edges ++ List(e))

  override def toString: String = toDotString

  def toDotString: String = "digraph " + title + " {\nrankdir=\"LR\"\nnode [shape=record];\n" + (nodes ++ edges).foldLeft("")((str, elm) => str + elm.toDotString + "\n") + "}"
}
>>>>>>> 4586ce26
<|MERGE_RESOLUTION|>--- conflicted
+++ resolved
@@ -147,12 +147,8 @@
 
   override def toString: String = toDotString
 
-<<<<<<< HEAD
   val graph = "graph [ fontsize=18 ];" 
   def toDotString: String = "digraph " + title + " {\n" + graph + "\n" + (nodes ++ edges).foldLeft("")((str, elm) => str + elm.toDotString + "\n") + "}"
-}
-=======
-  def toDotString: String = "digraph " + title + " {\n" + (nodes ++ edges).foldLeft("")((str, elm) => str + elm.toDotString + "\n") + "}"
 }
 
 
@@ -218,4 +214,3 @@
 
   def toDotString: String = "digraph " + title + " {\nrankdir=\"LR\"\nnode [shape=record];\n" + (nodes ++ edges).foldLeft("")((str, elm) => str + elm.toDotString + "\n") + "}"
 }
->>>>>>> 4586ce26
