--- conflicted
+++ resolved
@@ -45,63 +45,8 @@
 
 }
 
-<<<<<<< HEAD
 case class BAPParameter(name: String, size: Int, value: BAPVar) {
-
-  def paramRegisterLVal: Variable = value.toIR
-  def paramVariable = toIR
-  def toIROutParam =  {
-    paramRegisterLVal match {
-      case r: Register => {
-        if (r.size == size) then {
-          toIR
-        } else {
-          LocalVar(name, BitVecType(r.size))
-        }
-      }
-      case _ => throw Exception(s"subroutine parameter $this refers to non-register variable $value")
-    }
-
-  }
-  def paramRegisterRVal: Expr = {
-    paramRegisterLVal match {
-      case r: Register => {
-        if (r.size == size) then {
-          r
-        } else if (r.size > size){
-          Extract(size, 0, r)
-        } else {
-          ZeroExtend(size - r.size, r)
-        }
-      }
-      case _ => throw Exception(s"subroutine parameter $this refers to non-register variable $value")
-    }
-  }
-  def paramVariableRVal: Expr = {
-    paramRegisterLVal match {
-      case r: Register => {
-        if (r.size == size) then {
-          toIR
-        } else {
-          ZeroExtend(r.size - size, toIR)
-        }
-      }
-      case _ => throw Exception(s"subroutine parameter $this refers to non-register variable $value")
-    }
-  }
-
-  def toAssignOut : Assign = {
-    Assign(paramVariable, paramRegisterRVal)
-  }
-
-  def toAssignIn : Assign = {
-    Assign(paramRegisterLVal, paramVariableRVal)
-  }
-
-  def toIR: LocalVar = LocalVar(name, BitVecType(size))
+  
 }
-=======
-case class BAPParameter(name: String, size: Int, value: BAPVar)
->>>>>>> 4586ce26
 
 case class BAPMemorySection(name: String, address: BigInt, size: Int, bytes: Seq[BAPLiteral])