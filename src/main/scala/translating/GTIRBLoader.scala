--- conflicted
+++ resolved
@@ -50,13 +50,7 @@
           for ((s, i) <- instruction.zipWithIndex) {
             val label = blockAddress.map {(a: BigInt) =>
               val instructionAddress = a + (opcodeSize * instructionCount)
-<<<<<<< HEAD
               instructionAddress.toString + "_" + i
-            }
-
-            statements.appendAll(visitStmt(s, label))
-=======
-              instructionAddress.toString + "$" + i
             }
 
             statements.appendAll(
@@ -69,7 +63,6 @@
                 }
               }
             )
->>>>>>> e1ecd5ff
           }
           instructionCount += 1
         }
@@ -330,7 +323,6 @@
 
       case "cvt_bool_bv.0" =>
         checkArgs(function, 0, 1, typeArgs.size, args.size, ctx.getText)
-<<<<<<< HEAD
         val (expr, load) = visitExpr(args.head)
         val result : Option[Expr] = expr.map {
             case b: BinaryExpr if b.op == BVEQ => BinaryExpr(BVCOMP, b.arg1, b.arg2)
@@ -339,18 +331,6 @@
             case o => UnaryExpr(BoolToBV1, o)
           }
         (result, load)
-
-=======
-        val expr = visitExprOnly(args.head)
-        val result = expr.map {
-          case BinaryExpr(BVEQ, l, r) => BinaryExpr(BVCOMP, l, r)
-          case UnaryExpr(BoolNOT, BinaryExpr(BVEQ, l, r)) => UnaryExpr(BVNOT, BinaryExpr(BVCOMP, l, r))
-          case FalseLiteral => BitVecLiteral(0, 1)
-          case TrueLiteral => BitVecLiteral(1, 1)
-          case _ => throw Exception(s"unhandled conversion from bool to bitvector: ${ctx.getText}")
-        }
-        (result, None)
->>>>>>> e1ecd5ff
 
       case "not_bool.0" => (resolveUnaryOp(BoolNOT, function, 0, typeArgs, args, ctx.getText), None)
       case "eq_enum.0" => (resolveBinaryOp(BoolEQ, function, 0, typeArgs, args, ctx.getText))
