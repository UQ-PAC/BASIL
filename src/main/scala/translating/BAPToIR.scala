package translating

import bap._
import ir._
import specification._
import scala.collection.mutable
import scala.collection.mutable.Map
import scala.collection.mutable.ArrayBuffer

class BAPToIR(var program: BAPProgram, mainAddress: Int) {

  private val nameToProcedure: mutable.Map[String, Procedure] = mutable.Map()
  private val labelToBlock: mutable.Map[String, Block] = mutable.Map()

  def translate: Program = {
    var mainProcedure: Option[Procedure] = None
    val procedures: ArrayBuffer[Procedure] = ArrayBuffer()
    for (s <- program.subroutines) {
      val blocks: ArrayBuffer[Block] = ArrayBuffer()
      for (b <- s.blocks) {
        val block = Block(b.label, b.address, ArrayBuffer(), ArrayBuffer())
        blocks.append(block)
        labelToBlock.addOne(b.label, block)
      }
      val in: ArrayBuffer[Parameter] = ArrayBuffer()
      for (p <- s.in) {
        in.append(p.toIR)
      }
      val out: ArrayBuffer[Parameter] = ArrayBuffer()
      for (p <- s.out) {
        out.append(p.toIR)
      }
      val procedure = Procedure(s.name, Some(s.address), blocks, in, out)
      if (s.address == mainAddress) {
        mainProcedure = Some(procedure)
      }
      procedures.append(procedure)
      nameToProcedure.addOne(s.name, procedure)
    }

    for (s <- program.subroutines) {
      for (b <- s.blocks) {
        val block = labelToBlock(b.label)
        for (st <- b.statements) {
          block.statements.append(translate(st))
        }
        for (j <- b.jumps) {
          block.jumps.append(translate(j))
        }
      }
    }

    val memorySections: ArrayBuffer[MemorySection] = ArrayBuffer()
    for (m <- program.memorySections) {
      val bytes = m.bytes.map(_.toIR)
      memorySections.append(MemorySection(m.name, m.address, m.size, bytes))
    }

    Program(procedures, mainProcedure.get, memorySections, ArrayBuffer())
  }

  private def translate(s: BAPStatement) = s match {
<<<<<<< HEAD
    case b: BAPMemAssign => MemoryAssign(b.lhs.toIR, b.rhs.toIR, Some(b.line))
    case b: BAPLocalAssign => LocalAssign(b.lhs.toIR, b.rhs.toIR, Some(b.line))
    case _ => throw new Exception("unsupported statement: " + s)
=======
    case b: BAPMemAssign   => MemoryAssign(b.lhs.toIR, b.rhs.toIR, Some(b.line))
    case b: BAPLocalAssign => LocalAssign(b.lhs.toIR, b.rhs.toIR, Some(b.line))
    case _                 => throw new Exception("unsupported statement: " + s)
>>>>>>> a14ddeaf
  }

  private def translate(j: BAPJump) = j match {
    case b: BAPDirectCall =>
      DirectCall(
        nameToProcedure(b.target),
        coerceToBool(b.condition),
        b.returnTarget.map { (t: String) => labelToBlock(t) },
        Some(b.line)
      )
    case b: BAPIndirectCall =>
      IndirectCall(b.target.toIR, coerceToBool(b.condition), b.returnTarget.map { (t: String) => labelToBlock(t) }, Some(b.line))
    case b: BAPGoTo =>
      GoTo(labelToBlock(b.target), coerceToBool(b.condition), Some(b.line))
    case _ =>
      throw new Exception("unsupported jump: " + j)
  }

  /*
  private def translate(e: BAPExpr) = e match {
    case b: BAPConcat => BinaryExpr(BVCONCAT, left.toIR, right.toIR)
    case b: BAPSignedExtend =>
      if (width > body.size) {
        SignExtend(width - body.size, body.toIR)
      } else {
        BAPExtract(width - 1, 0, body).toIR
      }
    case b: BAPUnsignedExtend =>
      if (width > body.size) {
        ZeroExtend(width - body.size, body.toIR)
      } else {
        BAPExtract(width - 1, 0, body).toIR
      }
    case b: BAPExtract =>
      val bodySize = body.size
      if (size > bodySize) {
        if (low == 0) {
          ZeroExtend(size - bodySize, body.toIR)
        } else {
          Extract(high + 1, low, ZeroExtend(size - bodySize, body.toIR))
        }
      } else {
        Extract(high + 1, low, body.toIR)
      }
    case b: BAPLiteral =>

  }
   */

  private def coerceToBool(condition: BAPExpr): Option[Expr] = condition match {
    case l: BAPLiteral if l.value > BigInt(0) =>
      None
    case _ =>
      val c = condition.toIR
      c.getType match {
        case BoolType       => Some(c)
        case bv: BitVecType => Some(BinaryExpr(BVNEQ, c, BitVecLiteral(0, bv.size)))
        case _              => ???
      }
  }
}<|MERGE_RESOLUTION|>--- conflicted
+++ resolved
@@ -60,15 +60,9 @@
   }
 
   private def translate(s: BAPStatement) = s match {
-<<<<<<< HEAD
-    case b: BAPMemAssign => MemoryAssign(b.lhs.toIR, b.rhs.toIR, Some(b.line))
-    case b: BAPLocalAssign => LocalAssign(b.lhs.toIR, b.rhs.toIR, Some(b.line))
-    case _ => throw new Exception("unsupported statement: " + s)
-=======
     case b: BAPMemAssign   => MemoryAssign(b.lhs.toIR, b.rhs.toIR, Some(b.line))
     case b: BAPLocalAssign => LocalAssign(b.lhs.toIR, b.rhs.toIR, Some(b.line))
     case _                 => throw new Exception("unsupported statement: " + s)
->>>>>>> a14ddeaf
   }
 
   private def translate(j: BAPJump) = j match {
