--- conflicted
+++ resolved
@@ -359,11 +359,7 @@
         if (size == param.size) {
           translateParam(param)
         } else {
-<<<<<<< HEAD
-          LocalVar(param.name, BitVecType(size))
-=======
-          LocalVar.ofIndexed(param.name, BitVecType(r.size))
->>>>>>> 3e5ae142
+          LocalVar.ofIndexed(param.name, BitVecType(size))
         }
       }
       case _ => throw Exception(s"subroutine parameter $this refers to non-register variable ${param.value}")
