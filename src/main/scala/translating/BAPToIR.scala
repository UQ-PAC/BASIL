package translating

import bap._
import ir._
import specification._
import scala.collection.mutable
import scala.collection.mutable.Map
import scala.collection.mutable.ArrayBuffer

class BAPToIR(var program: BAPProgram, mainAddress: Int) {

  private val nameToProcedure: mutable.Map[String, Procedure] = mutable.Map()
  private val labelToBlock: mutable.Map[String, Block] = mutable.Map()

  def translate: Program = {
    var mainProcedure: Option[Procedure] = None
    val procedures: ArrayBuffer[Procedure] = ArrayBuffer()
    for (s <- program.subroutines) {
      val blocks: ArrayBuffer[Block] = ArrayBuffer()
      for (b <- s.blocks) {
        val block = Block(b.label, b.address, ArrayBuffer(), ArrayBuffer())
        blocks.append(block)
        labelToBlock.addOne(b.label, block)
      }
      val in: ArrayBuffer[Parameter] = ArrayBuffer()
      for (p <- s.in) {
        in.append(p.toIR)
      }
      val out: ArrayBuffer[Parameter] = ArrayBuffer()
      for (p <- s.out) {
        out.append(p.toIR)
      }
<<<<<<< HEAD
      val procedure = Procedure(s.name, s.address, blocks, in, out)
      if (s.address == mainAddress) {
        mainProcedure = Some(procedure)
      }
=======
      val procedure = Procedure(s.name, Some(s.address), blocks, in, out)
>>>>>>> 85d789f4
      procedures.append(procedure)
      nameToProcedure.addOne(s.name, procedure)
    }

    for (s <- program.subroutines) {
      for (b <- s.blocks) {
        val block = labelToBlock(b.label)
        for (st <- b.statements) {
          block.statements.append(translate(st))
        }
        for (j <- b.jumps) {
          block.jumps.append(translate(j))
        }
      }
    }

    val memorySections: ArrayBuffer[MemorySection] = ArrayBuffer()
    for (m <- program.memorySections) {
      val bytes = m.bytes.map(_.toIR)
      memorySections.append(MemorySection(m.name, m.address, m.size, bytes))
    }

    Program(procedures, memorySections, mainProcedure.get)
  }

  private def translate(s: BAPStatement) = {
    s match {
      case b: BAPMemAssign => MemoryAssign(b.lhs.toIR, b.rhs.toIR)
      case b: BAPLocalAssign => LocalAssign(b.lhs.toIR, b.rhs.toIR)
      case _ => throw new Exception("unsupported statement: " + s)
    }
  }

  private def translate(j: BAPJump) = {
    j match {
      case b: BAPDirectCall =>
        DirectCall(nameToProcedure(b.target), coerceToBool(b.condition), b.returnTarget.map {(t: String) => labelToBlock(t)})
      case b: BAPIndirectCall =>
        IndirectCall(b.target.toIR, coerceToBool(b.condition), b.returnTarget.map {(t: String) => labelToBlock(t)})
      case b: BAPGoTo =>
        GoTo(labelToBlock(b.target), coerceToBool(b.condition))
      case _ =>
        throw new Exception("unsupported jump: " + j)
    }
  }

  private def coerceToBool(condition: BAPExpr): Option[Expr] = condition match {
    case l: BAPLiteral if l.value > BigInt(0) =>
      None
    case _ =>
      val c = condition.toIR
      c.getType match {
        case BoolType => Some(c)
        case bv: BitVecType => Some(BinaryExpr(BVNEQ, c, BitVecLiteral(0, bv.size)))
        case _ => ???
      }
  }
}<|MERGE_RESOLUTION|>--- conflicted
+++ resolved
@@ -30,14 +30,10 @@
       for (p <- s.out) {
         out.append(p.toIR)
       }
-<<<<<<< HEAD
-      val procedure = Procedure(s.name, s.address, blocks, in, out)
+      val procedure = Procedure(s.name, Some(s.address), blocks, in, out)
       if (s.address == mainAddress) {
         mainProcedure = Some(procedure)
       }
-=======
-      val procedure = Procedure(s.name, Some(s.address), blocks, in, out)
->>>>>>> 85d789f4
       procedures.append(procedure)
       nameToProcedure.addOne(s.name, procedure)
     }
