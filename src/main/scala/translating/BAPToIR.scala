package translating

import bap.*
import boogie.UnaryBExpr
import ir.{UnaryExpr, *}
import specification.*

import scala.collection.mutable
import scala.collection.mutable.Map
import scala.collection.mutable.ArrayBuffer
import intrusiveList.IntrusiveList

class BAPToIR(var program: BAPProgram, mainAddress: Int) {

  private val nameToProcedure: mutable.Map[String, Procedure] = mutable.Map()
  private val labelToBlock: mutable.Map[String, Block] = mutable.Map()

  def translate: Program = {
    var mainProcedure: Option[Procedure] = None
    val procedures: ArrayBuffer[Procedure] = ArrayBuffer()
    for (s <- program.subroutines) {
<<<<<<< HEAD
      val blocks: IntrusiveList[Block] = IntrusiveList[Block]()
      val in: ArrayBuffer[Parameter] = ArrayBuffer()
      val out: ArrayBuffer[Parameter] = ArrayBuffer()
      val procedure = Procedure(s.name, Some(s.address), blocks, in, out)

      for (b <- s.blocks) {
        val block = Block(b.label, b.address, Seq(), Seq(), procedure)
=======
      val blocks: ArrayBuffer[Block] = ArrayBuffer()
      val dummyJump = GoTo(ArrayBuffer(), None)
      for (b <- s.blocks) {
        val block = Block(b.label, b.address, ArrayBuffer(), dummyJump)
>>>>>>> 5711c4d8
        blocks.append(block)
        labelToBlock.addOne(b.label, block)
      }
      for (p <- s.in) {
        in.append(p.toIR)
      }
      for (p <- s.out) {
        out.append(p.toIR)
      }
      if (s.address == mainAddress) {
        mainProcedure = Some(procedure)
      }
      procedures.append(procedure)
      nameToProcedure.addOne(s.name, procedure)
    }

    for (s <- program.subroutines) {
      val procedure = nameToProcedure(s.name)
      for (b <- s.blocks) {
        val block = labelToBlock(b.label)
        for (st <- b.statements) {
          block.statements.append(translate(st, block))
        }
<<<<<<< HEAD
        for (j <- b.jumps) {
          block.addJump(translate(j, block))
        }
=======
        val (jump, newBlocks) = translate(b.jumps, block)
        block.jump = jump
        procedure.blocks.addAll(newBlocks)
>>>>>>> 5711c4d8
      }
    }

    val memorySections: ArrayBuffer[MemorySection] = ArrayBuffer()
    for (m <- program.memorySections) {
      val bytes = m.bytes.map(_.toIR)
      memorySections.append(MemorySection(m.name, m.address, m.size, bytes))
    }

    Program(procedures, mainProcedure.get, memorySections, ArrayBuffer())
  }

  private def translate(s: BAPStatement, parent: Block) = s match {
    case b: BAPMemAssign   => MemoryAssign(b.lhs.toIR, b.rhs.toIR, parent, Some(b.line))
    case b: BAPLocalAssign => LocalAssign(b.lhs.toIR, b.rhs.toIR, parent, Some(b.line))
  }

<<<<<<< HEAD
  private def translate(j: BAPJump, parent: Block) : Jump = j match {
    case b: BAPDirectCall =>
      DirectCall(
        nameToProcedure(b.target),
        b.returnTarget.map(t => labelToBlock(t)),
        parent,
        Some(b.line),
      )
    case b: BAPIndirectCall =>
      IndirectCall(b.target.toIR, parent, b.returnTarget.map(t => labelToBlock(t)), Some(b.line))
    case b: BAPGoTo =>
      DetGoTo(labelToBlock(b.target), parent, coerceToBool(b.condition), Some(b.line))
  }
=======
>>>>>>> 5711c4d8

  /**
    * Translates a list of jumps from BAP into a single Jump at the IR level by moving any conditions on jumps to
    * Assume statements in new blocks
    * */
  private def translate(jumps: List[BAPJump], block: Block): (Jump, ArrayBuffer[Block]) = {
    if (jumps.size > 1) {
      val targets = ArrayBuffer[Block]()
      val conditions = ArrayBuffer[BAPExpr]()
      val line = jumps.head.line
      val newBlocks = ArrayBuffer[Block]()
      for (j <- jumps) {
        j match {
          case b: BAPGoTo =>
            val target = labelToBlock(b.target)
            b.condition match {
              // condition is true
              case l: BAPLiteral if l.value > BigInt(0) =>
                // condition is true and no previous conditions means no assume block needed
                if (conditions.isEmpty) {
                  targets.append(target)
                } else {
                  // condition is true and previous conditions existing means this condition
                  // is actually that all previous conditions are false
                  val conditionsIR = conditions.map(c => convertConditionBool(c, true))
                  val condition = conditionsIR.tail.foldLeft(conditionsIR.head)((ands: Expr, next: Expr) => BinaryExpr(BoolAND, next, ands))
                  val newBlock = newBlockCondition(block, target, condition)
                  newBlocks.append(newBlock)
                  targets.append(newBlock)
                }
              // non-true condition
              case _ =>
                val currentCondition = convertConditionBool(b.condition, false)
                val condition = if (conditions.isEmpty) {
                  // if this is the first condition then it is the only relevant part of the condition
                  currentCondition
                } else {
                  // if this is not the first condition, then we need to need to add
                  // that all previous conditions are false
                  val conditionsIR = conditions.map(c => convertConditionBool(c, true))
                  conditionsIR.tail.foldLeft(currentCondition)((ands: Expr, next: Expr) => BinaryExpr(BoolAND, next, ands))
                }
                val newBlock = newBlockCondition(block, target, currentCondition)
                newBlocks.append(newBlock)
                targets.append(newBlock)
                conditions.append(b.condition)
            }
          case _ => throw Exception("translation error, call where not expected: " + jumps.mkString(", "))
        }
      }
      (GoTo(targets, Some(line)), newBlocks)
    } else {
      jumps.head match {
        case b: BAPDirectCall =>
          val call = DirectCall(nameToProcedure(b.target), b.returnTarget.map(t => labelToBlock(t)), Some(b.line))
          (call, ArrayBuffer())
        case b: BAPIndirectCall =>
          val call = IndirectCall(b.target.toIR, b.returnTarget.map(t => labelToBlock(t)), Some(b.line))
          (call, ArrayBuffer())
        case b: BAPGoTo =>
          val target = labelToBlock(b.target)
          b.condition match {
            // condition is true
            case l: BAPLiteral if l.value > BigInt(0) =>
              (GoTo(ArrayBuffer(target), Some(b.line)), ArrayBuffer())
            // non-true condition
            case _ =>
              val condition = convertConditionBool(b.condition, false)
              val newBlock = newBlockCondition(block, target, condition)
              (GoTo(ArrayBuffer(newBlock), Some(b.line)), ArrayBuffer(newBlock))
          }
      }
    }
  }

  /**
    * Converts a BAPExpr condition that returns a bitvector of size 1 to an Expr condition that returns a Boolean
    *
    * If negative is true then the negation of the condition is returned
    * */
  private def convertConditionBool(expr: BAPExpr, negative: Boolean): Expr = {
    val op = if negative then BVEQ else BVNEQ
    BinaryExpr(op, expr.toIR, BitVecLiteral(0, expr.size))
  }

  private def newBlockCondition(block: Block, target: Block, condition: Expr): Block = {
    val newLabel = s"${block.label}_goto_${target.label}"
    val assume = Assume(condition, checkSecurity = true)
    Block(newLabel, None, ArrayBuffer(assume), GoTo(ArrayBuffer(target), None))
  }

}<|MERGE_RESOLUTION|>--- conflicted
+++ resolved
@@ -19,20 +19,12 @@
     var mainProcedure: Option[Procedure] = None
     val procedures: ArrayBuffer[Procedure] = ArrayBuffer()
     for (s <- program.subroutines) {
-<<<<<<< HEAD
       val blocks: IntrusiveList[Block] = IntrusiveList[Block]()
       val in: ArrayBuffer[Parameter] = ArrayBuffer()
       val out: ArrayBuffer[Parameter] = ArrayBuffer()
       val procedure = Procedure(s.name, Some(s.address), blocks, in, out)
-
       for (b <- s.blocks) {
-        val block = Block(b.label, b.address, Seq(), Seq(), procedure)
-=======
-      val blocks: ArrayBuffer[Block] = ArrayBuffer()
-      val dummyJump = GoTo(ArrayBuffer(), None)
-      for (b <- s.blocks) {
-        val block = Block(b.label, b.address, ArrayBuffer(), dummyJump)
->>>>>>> 5711c4d8
+        val block = Block(b.label, b.address, ArrayBuffer())
         blocks.append(block)
         labelToBlock.addOne(b.label, block)
       }
@@ -56,15 +48,9 @@
         for (st <- b.statements) {
           block.statements.append(translate(st, block))
         }
-<<<<<<< HEAD
-        for (j <- b.jumps) {
-          block.addJump(translate(j, block))
-        }
-=======
         val (jump, newBlocks) = translate(b.jumps, block)
-        block.jump = jump
+        block.replaceJump(jump)
         procedure.blocks.addAll(newBlocks)
->>>>>>> 5711c4d8
       }
     }
 
@@ -78,26 +64,9 @@
   }
 
   private def translate(s: BAPStatement, parent: Block) = s match {
-    case b: BAPMemAssign   => MemoryAssign(b.lhs.toIR, b.rhs.toIR, parent, Some(b.line))
-    case b: BAPLocalAssign => LocalAssign(b.lhs.toIR, b.rhs.toIR, parent, Some(b.line))
+    case b: BAPMemAssign   => MemoryAssign(b.lhs.toIR, b.rhs.toIR, Some(b.line))
+    case b: BAPLocalAssign => LocalAssign(b.lhs.toIR, b.rhs.toIR, Some(b.line))
   }
-
-<<<<<<< HEAD
-  private def translate(j: BAPJump, parent: Block) : Jump = j match {
-    case b: BAPDirectCall =>
-      DirectCall(
-        nameToProcedure(b.target),
-        b.returnTarget.map(t => labelToBlock(t)),
-        parent,
-        Some(b.line),
-      )
-    case b: BAPIndirectCall =>
-      IndirectCall(b.target.toIR, parent, b.returnTarget.map(t => labelToBlock(t)), Some(b.line))
-    case b: BAPGoTo =>
-      DetGoTo(labelToBlock(b.target), parent, coerceToBool(b.condition), Some(b.line))
-  }
-=======
->>>>>>> 5711c4d8
 
   /**
     * Translates a list of jumps from BAP into a single Jump at the IR level by moving any conditions on jumps to
@@ -186,7 +155,7 @@
   private def newBlockCondition(block: Block, target: Block, condition: Expr): Block = {
     val newLabel = s"${block.label}_goto_${target.label}"
     val assume = Assume(condition, checkSecurity = true)
-    Block(newLabel, None, ArrayBuffer(assume), GoTo(ArrayBuffer(target), None))
+    Block(newLabel, None, ArrayBuffer(assume), GoTo(ArrayBuffer(target)))
   }
 
 }