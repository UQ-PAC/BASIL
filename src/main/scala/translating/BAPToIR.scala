--- conflicted
+++ resolved
@@ -33,20 +33,11 @@
         }
         labelToBlock.addOne(b.label, block)
       }
-<<<<<<< HEAD
-      procedure.formalInParam = mutable.SortedSet.from(s.in.map(_.toIR))
-      procedure.formalOutParam = mutable.SortedSet.from(s.out.filterNot(_.name.endsWith("_result")).map(_.toIR))
-      procedure.inParamDefaultBinding = immutable.SortedMap.from(s.in.map(s => s.toIR -> s.paramRegisterRVal))
-      procedure.outParamDefaultBinding = immutable.SortedMap.from(s.out.filterNot(_.name.endsWith("_result")).map(s => s.toIR -> s.paramRegisterLVal))
-
-=======
-      for (p <- s.in) {
-        procedure.in.append(translateParameter(p))
-      }
-      for (p <- s.out) {
-        procedure.out.append(translateParameter(p))
-      }
->>>>>>> 4586ce26
+      procedure.formalInParam = mutable.SortedSet.from(s.in.map(translateParam))
+      procedure.formalOutParam = mutable.SortedSet.from(s.out.filterNot(_.name.endsWith("_result")).map(translateParam))
+      procedure.inParamDefaultBinding = immutable.SortedMap.from(s.in.map(s => translateParam(s)-> paramRegisterRVal(s)))
+      procedure.outParamDefaultBinding = immutable.SortedMap.from(s.out.filterNot(_.name.endsWith("_result")).map(s => translateParam(s) -> paramRegisterLVal(s)))
+
       if (s.address.get == mainAddress) {
         mainProcedure = Some(procedure)
       }
@@ -89,7 +80,6 @@
       memorySections.addOne(m.address, MemorySection(m.name, m.address, m.size, bytes, readOnly, None))
     }
 
-<<<<<<< HEAD
     class FixCallParams(subroutines: immutable.Map[String, BAPSubroutine]) extends CILVisitor {
       override def vstmt(st: Statement) = st match {
         case d: DirectCall => {
@@ -106,11 +96,9 @@
       }
     }
 
-    var prog = Program(procedures, mainProcedure.get, memorySections, ArrayBuffer())
+    var prog = Program(procedures, mainProcedure.get, memorySections)
     visit_prog(FixCallParams(program.subroutines.map(s => s.name -> s).toMap), prog)
-=======
-    Program(procedures, mainProcedure.get, memorySections)
->>>>>>> 4586ce26
+    prog
   }
 
   private def translateStatement(s: BAPStatement): Seq[Statement] = s match {
@@ -217,7 +205,7 @@
     }
     case b: BAPVar => (translateVar(b), None)
     case BAPMemAccess(memory, index, endian, size) =>
-      val temp = LocalVar("$load$" + loadCounter, BitVecType(size))
+      val temp = LocalVar("load" + loadCounter, BitVecType(size))
       loadCounter += 1
       val load = MemoryLoad(temp, translateMemory(memory), translateExprOnly(index), endian, size, None)
       (temp, Some(load))
@@ -231,6 +219,58 @@
     expr
   }
 
+  private def paramRegisterLVal(param: BAPParameter): Variable = translateVar(param.value)
+  private def toIROutParam(param: BAPParameter) =  {
+    paramRegisterLVal(param) match {
+      case r: Register => {
+        if (r.size == param.size) then {
+          translateParam(param)
+        } else {
+          LocalVar(param.name, BitVecType(r.size))
+        }
+      }
+      case _ => throw Exception(s"subroutine parameter $this refers to non-register variable ${param.value}")
+    }
+
+  }
+  
+  private def paramRegisterRVal(p: BAPParameter): Expr = {
+    paramRegisterLVal(p) match {
+      case r: Register => {
+        if (r.size == p.size) then {
+          r
+        } else if (r.size > p.size){
+          Extract(p.size, 0, r)
+        } else {
+          ZeroExtend(p.size - r.size, r)
+        }
+      }
+      case _ => throw Exception(s"subroutine parameter $this refers to non-register variable ${p.value}")
+    }
+  }
+  def paramVariableRVal(p: BAPParameter): Expr = {
+    paramRegisterLVal(p) match {
+      case r: Register => {
+        if (r.size == p.size) then {
+          translateParam(p)
+        } else {
+          ZeroExtend(r.size - p.size, translateParam(p))
+        }
+      }
+      case _ => throw Exception(s"subroutine parameter $this refers to non-register variable ${p.value}")
+    }
+  }
+
+  def toAssignOut(p: BAPParameter) : LocalAssign = {
+    LocalAssign(translateParam(p), paramRegisterRVal(p))
+  }
+
+  def toAssignIn(p: BAPParameter) : LocalAssign = {
+    LocalAssign(paramRegisterLVal(p), paramVariableRVal(p))
+  }
+
+  def translateParam(p: BAPParameter): LocalVar = LocalVar(p.name, BitVecType(p.size))
+
   private def translateVar(variable: BAPVar): Variable = variable match {
     case BAPRegister(name, size) => Register(name, size)
     case BAPLocalVar(name, size) => LocalVar(name, BitVecType(size))
@@ -240,13 +280,8 @@
     SharedMemory(memory.name, memory.addressSize, memory.valueSize)
   }
 
-  private def translateParameter(parameter: BAPParameter): Parameter = {
-    val register = translateExprOnly(parameter.value)
-    register match {
-      case r: Register => Parameter(parameter.name, parameter.size, r)
-      case _ => throw Exception(s"subroutine parameter $this refers to non-register variable ${parameter.value}")
-    }
-  }
+
+
 
   private def translateLiteral(literal: BAPLiteral) = {
     BitVecLiteral(literal.value, literal.size)
@@ -310,13 +345,8 @@
     } else {
       jumps.head match {
         case b: BAPDirectCall =>
-<<<<<<< HEAD
           val call = Some(DirectCall(nameToProcedure(b.target), Some(b.line)))
-          val ft = (b.returnTarget.map(t => labelToBlock(t))).map(x => GoTo(Set(x))).getOrElse(Unreachable())
-=======
-          val call = Some(DirectCall(nameToProcedure(b.target),Some(b.line)))
           val ft = b.returnTarget.map(t => labelToBlock(t)).map(x => GoTo(Set(x))).getOrElse(Unreachable())
->>>>>>> 4586ce26
           (call, ft, ArrayBuffer())
         case b: BAPIndirectCall =>
           val call = IndirectCall(translateVar(b.target), Some(b.line))
