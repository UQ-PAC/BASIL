package translating

import bap.*
import ir.*
import ir.cilvisitor.*

import scala.collection.mutable.ArrayBuffer
import scala.collection.{immutable, mutable}

class BAPToIR(var program: BAPProgram, mainAddress: BigInt) {

  private val nameToProcedure: mutable.Map[String, Procedure] = mutable.Map()
  private val labelToBlock: mutable.Map[String, Block] = mutable.Map()

  private var loadCounter: Int = 0

  def translate: Program = {
    var mainProcedure: Option[Procedure] = None
    val procedures: ArrayBuffer[Procedure] = ArrayBuffer()
    for (s <- program.subroutines) {
      val procedure = Procedure(s.name, s.address)
      for (b <- s.blocks) {
        val block = Block(b.label, b.address)
        procedure.addBlock(block)
        if (b.address.isDefined && b.address.isDefined && b.address.get == procedure.address.get) {
          procedure.entryBlock = block
        }
        labelToBlock.addOne(b.label, block)
      }
      procedure.formalInParam = mutable.SortedSet.from(s.in.map(translateParam))
      procedure.formalOutParam = mutable.SortedSet.from(s.out.filterNot(_.name.endsWith("_result")).map(translateParam))
      procedure.inParamDefaultBinding =
        immutable.SortedMap.from(s.in.map(s => translateParam(s) -> paramRegisterRVal(s)))
      procedure.outParamDefaultBinding = immutable.SortedMap.from(
        s.out.filterNot(_.name.endsWith("_result")).map(s => translateParam(s) -> paramRegisterLVal(s))
      )

      if (s.address.contains(mainAddress)) {
        mainProcedure = Some(procedure)
      }
      procedures.append(procedure)
      nameToProcedure.addOne(s.name, procedure)
    }

    for (s <- program.subroutines) {
      val procedure = nameToProcedure(s.name)
      for (b <- s.blocks) {
        val block = labelToBlock(b.label)
        for (st <- b.statements) {
          val statements = translateStatement(st)
          for (s <- statements) {
            block.statements.append(s)
          }
        }
        val (call, jump, newBlocks, atomic) = translate(b.jumps, block)
        block.statements.addAll(atomic)
        procedure.addBlocks(newBlocks)
        call.foreach(c => block.statements.append(c))
        block.replaceJump(jump)
        assert(jump.hasParent)
      }

      if (procedure.blocks.nonEmpty) {
        handleAtomicSections(procedure)
      }

      // Set entry block to the block with the same address as the procedure or the first in sequence
      procedure.blocks.find(b => b.address == procedure.address).foreach(procedure.entryBlock = _)
      if procedure.entryBlock.isEmpty then procedure.blocks.nextOption().foreach(procedure.entryBlock = _)
      // TODO maybe throw an exception if there is no block with the same address, to be safe?

    }

    val memorySections: mutable.TreeMap[BigInt, MemorySection] = mutable.TreeMap()
    for (m <- program.memorySections) {
      val bytes = if (m.name == ".bss" && m.bytes.isEmpty) {
        for (_ <- 0 until m.size) yield BitVecLiteral(0, 8)
      } else {
        m.bytes.map(translateLiteral)
      }
      val readOnly = m.name == ".rodata" || m.name == ".got" // crude heuristic
      memorySections.addOne(m.address, MemorySection(m.name, m.address, m.size, bytes, readOnly, None))
    }

    class FixCallParams(subroutines: immutable.Map[String, BAPSubroutine]) extends CILVisitor {
      override def vstmt(st: Statement) = st match {
        case d: DirectCall => {
          if (subroutines.contains(d.target.name)) {
            val s = subroutines(d.target.name)
            ChangeTo(
              List(DirectCall(d.target, d.label, d.target.outParamDefaultBinding, d.target.inParamDefaultBinding))
            )
          } else {
            SkipChildren()
          }
        }
        case _ => SkipChildren()
      }
    }

    var prog = Program(procedures, mainProcedure.get, memorySections)
    visit_prog(FixCallParams(program.subroutines.map(s => s.name -> s).toMap), prog)
    prog
  }

  private def handleAtomicSections(procedure: Procedure): Unit = {
    val queue = mutable.Queue[Block](procedure.entryBlock.get)
    val inQueue = mutable.Set[Block](procedure.entryBlock.get)
    var atomicSectionStart: Option[Block] = None
    var atomicSectionEnd: Option[Block] = None
    val atomicSectionContents: mutable.Set[Block] = mutable.Set()
    val visited = mutable.Set[Block]()

    while (queue.nonEmpty) {
      val block = queue.dequeue()
      inQueue.remove(block)

      if (atomicSectionStart.isDefined) {
        atomicSectionContents.add(block)
      }

      if (block.statements.nonEmpty) {
        var statement = block.statements.head
        var breakLoop = false
        while (!breakLoop) {
          statement match {
            case a: AtomicStart =>
              if (atomicSectionStart.nonEmpty) {
                // this should not happen and if there is ever any combination of instructions that causes it to happen
                // it probably produces undefined behaviour
                throw Exception("nested atomic sections")
              }

              val nextBlock = block.jump.match {
                case g: GoTo if g.targets.size == 1 => g.targets.head
                case _ => throw Exception("expected block with AtomicStart to have GoTo to single target")
              }

              if (block.statements.hasNext(a)) {
                throw Exception("expected AtomicStart to be final statement in block")
              }

              atomicSectionStart = Some(nextBlock)

              block.statements.insertAfter(a, Assert(TrueLiteral, Some("next block is atomic start")))
              block.statements.remove(a)

            case a: AtomicEnd =>
              if (atomicSectionStart.isEmpty) {
                // this should not happen and if there is ever any combination of instructions that causes it to happen
                // it probably produces undefined behaviour on the actual hardware
                throw Exception("nested atomic sections")
              }

              block.jump.match {
                case g: GoTo if g.targets.size == 1 =>
                case _ => throw Exception("expected block with AtomicEnd to have GoTo to single target")
              }

              if (block.statements.hasNext(a)) {
                throw Exception("expected AtomicEnd to be final statement in block")
              }

              atomicSectionEnd = Some(block)

              block.statements.insertAfter(a, Assert(TrueLiteral, Some("this block is atomic end")))
              block.statements.remove(a)

            case _ =>
          }
          if (block.statements.hasNext(statement)) {
            statement = block.statements.getNext(statement)
          } else {
            breakLoop = true
          }
        }
      }

      // only resolve atomic section if all blocks between the start and end of the atomic section have been traversed
      if (atomicSectionEnd.contains(block)) {
        if (queue.isEmpty) {
          val atomicSection = AtomicSection(atomicSectionStart.get, block, atomicSectionContents.clone())
          atomicSectionContents.foreach(_.atomicSection = Some(atomicSection))
          atomicSectionStart = None
          atomicSectionEnd = None
          atomicSectionContents.clear()
          visited.add(block)
        }
      } else {
        visited.add(block)
      }

      // do not traverse blocks past the end of the atomic section unless all blocks in the atomic section have
      // been traversed
      if (visited.contains(block)) {
        block.jump match {
          case g: GoTo =>
            g.targets.foreach { target =>
              if (!visited.contains(target) && !inQueue.contains(target)) {
                queue.enqueue(target)
                inQueue.add(target)
              }
            }
          case _ =>
        }
      }
    }

    if (atomicSectionStart.isDefined || atomicSectionEnd.isDefined || atomicSectionContents.nonEmpty) {
      throw Exception(
        "error handling atomic sections - left atomic section partially resolved after traversing procedure"
      )
    }

  }

  private def translateStatement(s: BAPStatement): Seq[Statement] = s match {
    case b: BAPMemAssign =>
      val mem = translateMemory(b.lhs)
      if (mem != translateMemory(b.rhs.memory)) {
        throw Exception(s"$b has conflicting lhs ${b.lhs} and rhs ${b.rhs.memory}")
      }
      Seq(
        MemoryStore(
          mem,
          translateExprOnly(b.rhs.index),
          translateExprOnly(b.rhs.value),
          b.rhs.endian,
          b.rhs.size,
          Some(b.line)
        )
      )
    case b: BAPLocalAssign =>
      val lhs = translateVar(b.lhs)
      val (rhs, load) = translateExpr(b.rhs)
      if (load.isDefined) {
        val loadWithLabel =
          MemoryLoad(load.get.lhs, load.get.mem, load.get.index, load.get.endian, load.get.size, Some(b.line + "$0"))
        val assign = LocalAssign(lhs, rhs, Some(b.line + "$1"))
        Seq(loadWithLabel, assign)
      } else {
        val assign = LocalAssign(lhs, rhs, Some(b.line))
        Seq(assign)
      }
  }

  private def translateExpr(e: BAPExpr): (Expr, Option[MemoryLoad]) = e match {
    case b @ BAPConcat(left, right) =>
      val (arg0, load0) = translateExpr(left)
      val (arg1, load1) = translateExpr(right)
      (load0, load1) match {
        case (Some(load), None) => (BinaryExpr(BVCONCAT, arg0, arg1), Some(load))
        case (None, Some(load)) => (BinaryExpr(BVCONCAT, arg0, arg1), Some(load))
        case (None, None) => (BinaryExpr(BVCONCAT, arg0, arg1), None)
        case (Some(_), Some(_)) => throw Exception(s"$b contains multiple loads")
      }
    case BAPSignedExtend(width, body) =>
      if (width > body.size) {
        val (irBody, load) = translateExpr(body)
        val se = SignExtend(width - body.size, irBody)
        (se, load)
      } else {
        translateExpr(BAPExtract(width - 1, 0, body))
      }
    case BAPUnsignedExtend(width, body) =>
      if (width > body.size) {
        val (irBody, load) = translateExpr(body)
        val ze = ZeroExtend(width - body.size, irBody)
        (ze, load)
      } else {
        translateExpr(BAPExtract(width - 1, 0, body))
      }
    case b @ BAPExtract(high, low, body) =>
      val bodySize = body.size
      val (irBody, load) = translateExpr(body)
      val extract = if (b.size > bodySize) {
        if (low == 0) {
          ZeroExtend(b.size - bodySize, irBody)
        } else {
          Extract(high + 1, low, ZeroExtend(b.size - bodySize, irBody))
        }
      } else {
        Extract(high + 1, low, irBody)
      }
      (extract, load)
    case literal: BAPLiteral => (translateLiteral(literal), None)
    case BAPUnOp(operator, exp) =>
      operator match {
        case NOT => (UnaryExpr(BVNOT, translateExprOnly(exp)), None)
        case NEG => (UnaryExpr(BVNEG, translateExprOnly(exp)), None)
      }
    case BAPBinOp(operator, lhs, rhs) =>
      val (lhsIR, lhsLoad) = translateExpr(lhs)
      val (rhsIR, rhsLoad) = translateExpr(rhs)
      val load: Option[MemoryLoad] = (lhsLoad, rhsLoad) match {
        case (Some(_), Some(_)) => throw Exception("memory load found in both sides of BAP binary expression")
        case (Some(x), None) => Some(x)
        case (None, Some(y)) => Some(y)
        case (None, None) => None
      }
      operator match {
        case PLUS => (BinaryExpr(BVADD, lhsIR, rhsIR), load)
        case MINUS => (BinaryExpr(BVSUB, lhsIR, rhsIR), load)
        case TIMES => (BinaryExpr(BVMUL, lhsIR, rhsIR), load)
        case DIVIDE => (BinaryExpr(BVUDIV, lhsIR, rhsIR), load)
        case SDIVIDE => (BinaryExpr(BVSDIV, lhsIR, rhsIR), load)
        // counterintuitive but correct according to BAP source
        case MOD => (BinaryExpr(BVSREM, lhsIR, rhsIR), load)
        // counterintuitive but correct according to BAP source
        case SMOD => (BinaryExpr(BVUREM, lhsIR, rhsIR), load)
        case LSHIFT => // BAP says caring about this case is necessary?
          if (lhs.size == rhs.size) {
            (BinaryExpr(BVSHL, lhsIR, rhsIR), load)
          } else {
            (BinaryExpr(BVSHL, lhsIR, ZeroExtend(lhs.size - rhs.size, rhsIR)), load)
          }
        case RSHIFT =>
          if (lhs.size == rhs.size) {
            (BinaryExpr(BVLSHR, lhsIR, rhsIR), load)
          } else {
            (BinaryExpr(BVLSHR, lhsIR, ZeroExtend(lhs.size - rhs.size, rhsIR)), load)
          }
        case ARSHIFT =>
          if (lhs.size == rhs.size) {
            (BinaryExpr(BVASHR, lhsIR, rhsIR), load)
          } else {
            (BinaryExpr(BVASHR, lhsIR, ZeroExtend(lhs.size - rhs.size, rhsIR)), load)
          }
        case AND => (BinaryExpr(BVAND, lhsIR, rhsIR), load)
        case OR => (BinaryExpr(BVOR, lhsIR, rhsIR), load)
        case XOR => (BinaryExpr(BVXOR, lhsIR, rhsIR), load)
        case bap.EQ => (BinaryExpr(BVCOMP, lhsIR, rhsIR), load)
        case bap.NEQ => (UnaryExpr(BVNOT, BinaryExpr(BVCOMP, lhsIR, rhsIR)), load)
        case LT => (BinaryExpr(BVULT, lhsIR, rhsIR), load)
        case LE => (BinaryExpr(BVULE, lhsIR, rhsIR), load)
        case SLT => (BinaryExpr(BVSLT, lhsIR, rhsIR), load)
        case SLE => (BinaryExpr(BVSLE, lhsIR, rhsIR), load)
      }
    case b: BAPVar => (translateVar(b), None)
    case BAPMemAccess(memory, index, endian, size) =>
      val temp = LocalVar.ofIndexed("load" + loadCounter, BitVecType(size))
      loadCounter += 1
      val load = MemoryLoad(temp, translateMemory(memory), translateExprOnly(index), endian, size, None)
      (temp, Some(load))
  }

  private def translateExprOnly(e: BAPExpr) = {
    val (expr, load) = translateExpr(e)
    if (load.isDefined) {
      throw Exception(s"unexpected load in $e")
    }
    expr
  }

  private def paramRegisterLVal(param: BAPParameter): Variable = translateVar(param.value)
  private def toIROutParam(param: BAPParameter) = {
    paramRegisterLVal(param) match {
      case r @ Register(_, size) => {
        if (size == param.size) {
          translateParam(param)
        } else {
<<<<<<< HEAD
          LocalVar(param.name, BitVecType(size))
=======
          LocalVar.ofIndexed(param.name, BitVecType(size))
>>>>>>> 3865f6ca
        }
      }
      case _ => throw Exception(s"subroutine parameter $this refers to non-register variable ${param.value}")
    }

  }

  private def paramRegisterRVal(p: BAPParameter): Expr = {
    paramRegisterLVal(p) match {
      case r @ Register(n, size) => {
        if (size == p.size) {
          r
        } else if (size > p.size) {
          Extract(p.size, 0, r)
        } else {
          ZeroExtend(p.size - size, r)
        }
      }
      case _ => throw Exception(s"subroutine parameter $this refers to non-register variable ${p.value}")
    }
  }
  def paramVariableRVal(p: BAPParameter): Expr = {
    paramRegisterLVal(p) match {
      case r @ Register(_, size) => {
        if (size == p.size) {
          translateParam(p)
        } else {
          ZeroExtend(size - p.size, translateParam(p))
        }
      }
      case _ => throw Exception(s"subroutine parameter $this refers to non-register variable ${p.value}")
    }
  }

  def toAssignOut(p: BAPParameter): LocalAssign = {
    LocalAssign(translateParam(p), paramRegisterRVal(p))
  }

  def toAssignIn(p: BAPParameter): LocalAssign = {
    LocalAssign(paramRegisterLVal(p), paramVariableRVal(p))
  }

  def translateParam(p: BAPParameter): LocalVar = LocalVar.ofIndexed(p.name, BitVecType(p.size))

  private def translateVar(variable: BAPVar): Variable = variable match {
    case BAPRegister(name, size) => Register(name, size)
    case BAPLocalVar(name, size) => LocalVar.ofIndexed(name, BitVecType(size))
  }

  private def translateMemory(memory: BAPMemory): Memory = {
    SharedMemory(memory.name, memory.addressSize, memory.valueSize)
  }

  private def translateLiteral(literal: BAPLiteral) = {
    BitVecLiteral(literal.value, literal.size)
  }

  /**
    * Translates a list of jumps from BAP into a single Jump at the IR level by moving any conditions on jumps to
    * Assume statements in new blocks
    * */
  private def translate(
    jumps: List[BAPJump],
    block: Block
  ): (Option[Call], Jump, ArrayBuffer[Block], Iterable[Statement]) = {
    if (jumps.size > 1) {
      val targets = ArrayBuffer[Block]()
      val conditions = ArrayBuffer[Expr]()
      val line = jumps.head.line
      val newBlocks = ArrayBuffer[Block]()
      val newStatements = ArrayBuffer[Statement]()
      for (j <- jumps) {
        j match {
          case b: BAPGoTo =>
            val target = labelToBlock(b.target)
            b.condition match {
              // condition is true
              case l: BAPLiteral if l.value > BigInt(0) =>
                // condition is true and no previous conditions means no assume block needed
                if (conditions.isEmpty) {
                  targets.append(target)
                } else {
                  // condition is true and previous conditions existing means this condition
                  // is actually that all previous conditions are false
                  val conditionsIR = conditions.map(c => convertConditionBool(c, true))
                  val condition = conditionsIR.tail.foldLeft(conditionsIR.head) { (ands: Expr, next: Expr) =>
                    BinaryExpr(BoolAND, next, ands)
                  }
                  val newBlock = newBlockCondition(block, target, condition)
                  newBlocks.append(newBlock)
                  targets.append(newBlock)
                }
              // non-true condition
              case _ =>
                val (expr, load) = translateExpr(b.condition)
                val currentCondition = convertConditionBool(expr, false)
                newStatements.appendAll(load)
                val condition = if (conditions.isEmpty) {
                  // if this is the first condition then it is the only relevant part of the condition
                  currentCondition
                } else {
                  // if this is not the first condition, then we need to need to add
                  // that all previous conditions are false
                  val conditionsIR = conditions.map(c => convertConditionBool(c, true))
                  conditionsIR.tail.foldLeft(currentCondition) { (ands: Expr, next: Expr) =>
                    BinaryExpr(BoolAND, next, ands)
                  }
                }
                val newBlock = newBlockCondition(block, target, condition)
                newBlocks.append(newBlock)
                targets.append(newBlock)
                conditions.append(expr)
            }
          case _ => throw Exception("translation error, call where not expected: " + jumps.mkString(", "))
        }
      }
      (None, GoTo(targets, Some(line)), newBlocks, newStatements)
    } else {
      jumps.head match {
        case b: BAPDirectCall =>
          b.target match {
            case "intrinsic$AtomicStart" =>
              val atomicStart = AtomicStart(Some(b.line))
              val goto =
                b.returnTarget.map(t => labelToBlock(t)).map(x => GoTo(Set(x), Some(b.line))).getOrElse(Unreachable())
              (None, goto, ArrayBuffer(), ArrayBuffer(atomicStart))
            case "intrinsic$AtomicEnd" =>
              val atomicEnd = AtomicEnd(Some(b.line))
              val goto =
                b.returnTarget.map(t => labelToBlock(t)).map(x => GoTo(Set(x), Some(b.line))).getOrElse(Unreachable())
              (None, goto, ArrayBuffer(), ArrayBuffer(atomicEnd))
            case _ =>
              val call = Some(DirectCall(nameToProcedure(b.target), Some(b.line)))
              val ft = b.returnTarget.map(t => labelToBlock(t)).map(x => GoTo(Set(x))).getOrElse(Unreachable())
              (call, ft, ArrayBuffer(), None)
          }
        case b: BAPIndirectCall =>
          val call = IndirectCall(translateVar(b.target), Some(b.line))
          val ft = b.returnTarget.map(t => labelToBlock(t)).map(x => GoTo(Set(x))).getOrElse(Unreachable())
          (Some(call), ft, ArrayBuffer(), None)
        case b: BAPGoTo =>
          val target = labelToBlock(b.target)
          b.condition match {
            // condition is true
            case l: BAPLiteral if l.value > BigInt(0) =>
              (None, GoTo(ArrayBuffer(target), Some(b.line)), ArrayBuffer(), None)
            // non-true condition
            case _ =>
              val (expr, load) = translateExpr(b.condition)
              val condition = convertConditionBool(expr, false)
              val newBlock = newBlockCondition(block, target, condition)
              (None, GoTo(ArrayBuffer(newBlock), Some(b.line)), ArrayBuffer(newBlock), load)
          }
      }
    }
  }

  /**
    * Converts an Expr condition that returns a bitvector of size 1 to an Expr condition that returns a Boolean
    *
    * If negative is true then the negation of the condition is returned
    *
    * If the Expr uses a comparator that returns a Boolean then no further conversion is performed except negation,
    * if necessary.
    */
  private def convertConditionBool(e: Expr, negative: Boolean): Expr = {
    e.getType match {
      case BitVecType(s) =>
        if (negative) {
          BinaryExpr(ir.EQ, e, BitVecLiteral(0, s))
        } else {
          BinaryExpr(ir.NEQ, e, BitVecLiteral(0, s))
        }
      case BoolType =>
        if (negative) {
          UnaryExpr(BoolNOT, e)
        } else {
          e
        }
      case _ => ???
    }
  }

  private def newBlockCondition(block: Block, target: Block, condition: Expr): Block = {
    val newLabel = s"${block.label}_goto_${target.label}"
    val assume = Assume(condition, checkSecurity = true)
    Block(newLabel, None, ArrayBuffer(assume), GoTo(ArrayBuffer(target)))
  }

}<|MERGE_RESOLUTION|>--- conflicted
+++ resolved
@@ -359,11 +359,7 @@
         if (size == param.size) {
           translateParam(param)
         } else {
-<<<<<<< HEAD
-          LocalVar(param.name, BitVecType(size))
-=======
           LocalVar.ofIndexed(param.name, BitVecType(size))
->>>>>>> 3865f6ca
         }
       }
       case _ => throw Exception(s"subroutine parameter $this refers to non-register variable ${param.value}")
