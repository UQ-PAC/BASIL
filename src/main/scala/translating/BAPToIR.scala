--- conflicted
+++ resolved
@@ -33,22 +33,12 @@
         }
         labelToBlock.addOne(b.label, block)
       }
-<<<<<<< HEAD
       procedure.formalInParam = mutable.SortedSet.from(s.in.map(translateParam))
       procedure.formalOutParam = mutable.SortedSet.from(s.out.filterNot(_.name.endsWith("_result")).map(translateParam))
       procedure.inParamDefaultBinding = immutable.SortedMap.from(s.in.map(s => translateParam(s)-> paramRegisterRVal(s)))
       procedure.outParamDefaultBinding = immutable.SortedMap.from(s.out.filterNot(_.name.endsWith("_result")).map(s => translateParam(s) -> paramRegisterLVal(s)))
 
-      if (s.address.get == mainAddress) {
-=======
-      for (p <- s.in) {
-        procedure.in.append(translateParameter(p))
-      }
-      for (p <- s.out) {
-        procedure.out.append(translateParameter(p))
-      }
       if (s.address.contains(mainAddress)) {
->>>>>>> 8ffe6c96
         mainProcedure = Some(procedure)
       }
       procedures.append(procedure)
