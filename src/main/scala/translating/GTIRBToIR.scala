package translating

import com.grammatech.gtirb.proto.CFG.EdgeType.*
import com.grammatech.gtirb.proto.CFG.CFG
import com.grammatech.gtirb.proto.CFG.Edge
import com.grammatech.gtirb.proto.CFG.EdgeLabel
import com.grammatech.gtirb.proto.Module.Module
import com.grammatech.gtirb.proto.Symbol.Symbol
import Parsers.ASLpParser.*
import gtirb.*
import gtirb.AuxDecoder.AuxKind
import ir.*

import scala.collection.mutable
import scala.collection.mutable.Set
import scala.collection.mutable.Map
import scala.collection.mutable.ArrayBuffer
import scala.collection.immutable
import scala.jdk.CollectionConverters.*
import scala.util.{Try, Success, Failure}
import java.util.Base64
import java.nio.charset.*
import scala.util.boundary
import boundary.break
import java.nio.ByteBuffer
import util.intrusive_list.*
import util.functional.{Snoc, foldLeft0}
import util.Logger

private def assigned(x: Statement): immutable.Set[Variable] = x match {
  case x: Assign => x.assignees
  case x: TempIf =>
    x.cond.variables ++ x.thenStmts.flatMap(assigned) ++ x.elseStmts.flatMap(assigned)
  case _ => immutable.Set.empty
}

/** TempIf class, used to temporarily store information about Jumps so that multiple parse runs are not needed.
  * Specifically, this is useful in the case that the IF statment has multiple conditions( and elses) and as such many
  * extra blocks need to be created.
  *
  * WARNING: TempIf class (very sneakily) inherits from NOP, so it is treated by many visitors as a NOP.
  *          This includes some IR serialisers, which might serialise NOP to an empty string.
  *
  * @param cond:
  *   condition
  * @param thenStmts:
  *   then statements
  * @param elseStmts:
  *   else statements
  */
class TempIf(
  val cond: Expr,
  val thenStmts: immutable.Seq[Statement],
  val elseStmts: immutable.Seq[Statement],
  override val label: Option[String] = None
) extends NOP(label) {
  override def toString = s"TempIf($cond, $thenStmts, $elseStmts)"
}

/** GTIRBToIR class. Forms an IR as close as possible to the one produced by BAP by using GTIRB instead
  *
  * @param mods:
  *   Modules of the Gtirb file.
  * @param parserMap:
  *   A Map from UUIDs to basic block statements, used for parsing
  * @param cfg:
  *   The cfg provided by gtirb
  * @param mainAddress:
  *   The address of the main function
  */
class GTIRBToIR(
  mods: Seq[Module],
  parserMap: immutable.Map[String, List[InsnSemantics]],
  cfg: CFG,
  mainAddress: Option[BigInt],
  mainName: Option[String]
) {

<<<<<<< HEAD
  object auxdata {
    import gtirb.AuxDecoder.*
    val functionNames = mods
      .map(_.auxData("functionNames").data)
      .map(decode(readMap(readUuid, readUuid))(_))
      .foldLeft0(_ ++ _)
    val functionEntries = mods
      .map(_.auxData("functionEntries").data)
      .map(decode(readMap(readUuid, readSet(readUuid)))(_))
      .foldLeft0(_ ++ _)
    val functionBlocks = mods
      .map(_.auxData("functionBlocks").data)
      .map(decode(readMap(readUuid, readSet(readUuid)))(_))
      .foldLeft0(_ ++ _)
  }
  import auxdata.*
=======
  val functionNames = mods.map(AuxDecoder.decodeAux(AuxKind.FunctionNames)(_)).foldLeft0(_ ++ _)
  val functionEntries = mods.map(AuxDecoder.decodeAux(AuxKind.FunctionEntries)(_)).foldLeft0(_ ++ _)
  val functionBlocks = mods.map(AuxDecoder.decodeAux(AuxKind.FunctionBlocks)(_)).foldLeft0(_ ++ _)

  def b64encode(x: com.google.protobuf.ByteString) =
    Base64.getEncoder().encodeToString(x.toByteArray)

  given scala.Conversion[com.google.protobuf.ByteString, String] = b64encode

  import scala.language.implicitConversions
>>>>>>> f6178b6f

  // maps block UUIDs to their address
  private val blockUUIDToAddress = createAddresses()

  // mapping from a symbol's UUID to the symbol itself
  private val uuidToSymbol = mods.flatMap(_.symbols).map(s => b64encode(s.uuid) -> s).toMap

  // mapping from a node's UUID to the symbols associated with that node
  // can be used to get the names of external functions associated with proxy blocks
  private val nodeUUIDToSymbols = createSymbolMap()

  // mapping from a proxy block's UUID to the proxy block
  private val proxies = mods.flatMap(_.proxies.map(p => b64encode(p.uuid) -> p)).toMap

  // mapping from a block's UUID to the outgoing edges from that block
  private val blockOutgoingEdges = createCFGMap()

  // mapping from a procedure's identifier UUID to the IR procedure
  private val uuidToProcedure: mutable.Map[String, Procedure] = mutable.Map()

  // mapping from the UUID of a procedure's entrance block to the IR procedure
  private val entranceUUIDtoProcedure: mutable.Map[String, Procedure] = mutable.Map()

  // mapping from a block's UUID to the IR block
  private val uuidToBlock: mutable.Map[String, Block] = mutable.Map()

  // mapping from an external procedure's name to the IR procedure
  private val externalProcedures = mutable.Map[String, Procedure]()

  // maps block UUIDs to their address
  private def createAddresses(): immutable.Map[String, BigInt] = {
    val blockAddresses: immutable.Map[String, BigInt] = (for {
      mod <- mods
      section <- mod.sections
      byteInterval <- section.byteIntervals
      block <- byteInterval.blocks
      if !block.getCode.uuid.isEmpty
    } yield {
      b64encode(block.getCode.uuid) -> BigInt(byteInterval.address + block.offset)
    }).toMap

    blockAddresses
  }

  // maps block UUIDs to their outgoing edges
  private def createCFGMap(): mutable.Map[String, mutable.Set[Edge]] = {
    val edgeMap: mutable.Map[String, mutable.Set[Edge]] = mutable.Map.empty

    for (edge <- cfg.edges) {
      if (edgeMap.contains(edge.sourceUuid)) {
        edgeMap(edge.sourceUuid) += edge
      } else {
        edgeMap += (edge.sourceUuid: String) -> mutable.Set(edge)
      }
    }
    edgeMap
  }

  // maps UUIDs of blocks, etc. to the uuidToSymbol they are associated with
  // can be used to get names of external calls from proxy blocks, may have other uses
  private def createSymbolMap(): mutable.Map[String, mutable.Set[Symbol]] = {
    val symMap = mutable.Map[String, mutable.Set[Symbol]]()
    for (sym <- uuidToSymbol.values) {
      if (sym.optionalPayload.isReferentUuid) {
        val ruuid = sym.optionalPayload.referentUuid.get
        if (symMap.contains(ruuid)) {
          symMap(ruuid) += sym
        } else {
          symMap += (ruuid: String) -> mutable.Set(sym)
        }
      }
    }

    symMap
  }

  // TODO this is a hack to imitate BAP so that the existing specifications relying on this will work
  // we cannot and should not rely on this at all
  private def createArguments(name: String): (mutable.Map[LocalVar, Expr], ArrayBuffer[LocalVar]) = {

    val in: mutable.Map[LocalVar, Expr] = if (name == "main") {
      mutable.Map()
    } else {
      mutable.Map()
    }

    val out = ArrayBuffer[LocalVar]()

    (in, out)
  }

  def createIR(): Program = {
    val procedures: ArrayBuffer[Procedure] = ArrayBuffer()

    for ((functionUUID, symbolUUID) <- functionNames) {
      val procedure = createProcedure(functionUUID, symbolUUID)
      procedures += procedure
    }

    // maybe good to sort blocks by address around here?

    val semanticsLoader = GTIRBLoader(parserMap)

    for ((functionUUID, blockUUIDs) <- functionBlocks) {
      val procedure = uuidToProcedure(functionUUID)
      var blockCount = 0
      for (blockUUID <- blockUUIDs) {
        val block = uuidToBlock(blockUUID)

        val statements = semanticsLoader.visitBlock(blockUUID, blockCount, block.address)
        blockCount += 1
        for ((stmts, i) <- statements.zipWithIndex) {
          block.statements.addAll(insertPCIncrement(stmts))
        }

        if (block.statements.isEmpty && !blockOutgoingEdges.contains(blockUUID)) {
          // remove blocks that are just nop padding
          // TODO cleanup blocks that are entirely nop but have fallthrough edges?
          Logger.debug(s"removing block ${block.label}")
          procedure.removeBlocks(block)
        } else {
          val outgoingEdges = blockOutgoingEdges.getOrElse(blockUUID, Set())
          if (outgoingEdges.nonEmpty) {
            val (calls, jump) = if (outgoingEdges.size == 1) {
              val edge = outgoingEdges.head
              handleSingleEdge(block, edge, procedure, procedures)
            } else {
              handleMultipleEdges(block, outgoingEdges, procedure)
            }
            calls.foreach(c => block.statements.append(c))
            block.replaceJump(jump)
          }

          if (block.statements.nonEmpty) {
            cleanUpTemporary(block, procedure)
          }
        }
      }
    }

    val sections = mods.flatMap(_.sections)

    val initialMemory: mutable.TreeMap[BigInt, MemorySection] = mutable.TreeMap()
    sections.map { elem =>
      val bytesToInt = elem.byteIntervals.head.contents.toByteArray.map(byte => BigInt(byte))
      val size = elem.byteIntervals.head.size.toInt
      val bytes = if (elem.name == ".bss" && bytesToInt.isEmpty) {
        for (_ <- 0 until size) yield BitVecLiteral(0, 8)
      } else {
        bytesToInt.map { byte =>
          if (byte < 0) {
            BitVecLiteral(byte + (BigInt(1) << 8), 8)
          } else {
            BitVecLiteral(byte, 8)
          }
        }.toSeq
      }
      val readOnly = elem.name == ".rodata" || elem.name == ".got" // crude heuristic for now
      val address = BigInt(elem.byteIntervals.head.address)
      val section = MemorySection(elem.name, address, size, bytes, readOnly, None)
      initialMemory += (address -> section)
    }

    val intialProc: Procedure =
      mainAddress
        .map(ma => procedures.find(_.address.get == ma).get)
        .orElse(mainName.map(n => procedures.find(_.procName == n)).get)
        .getOrElse(procedures.head)

    Program(procedures, intialProc, initialMemory)
  }

  /** Determines if all paths through the given isnStmts have the same branching behaviour.
   *  Returns true if all paths branch, or false if all paths do not branch.
   *  Throws an error if some paths branch but some do not.
   */
  private def findUniqueBranchBehaviour(isnStmts: immutable.Seq[Statement]): Boolean =
    isnStmts.exists {
      case stmt @ LocalAssign(Register("_PC", 64), _, _) => true
      case tempif: TempIf =>
        val thenbranches = findUniqueBranchBehaviour(tempif.thenStmts)
        val elsebranches = findUniqueBranchBehaviour(tempif.elseStmts)
        if (thenbranches != elsebranches)
          throw Exception("conflicting branch behaviours in non-trailing TempIf: " + tempif)
        thenbranches
      case _ => false
    }

  private def insertPCIncrement(isnStmts: immutable.Seq[Statement]): immutable.Seq[Statement] = {
    isnStmts match {
      case Snoc(initial, x: TempIf) =>
        // recurse on the last statement in each stmt list.
        // this allows for differing branch behaviours within trailing TempIf
        // statements, as happens in conditional jumps for example.
        initial :+ TempIf(x.cond, insertPCIncrement(x.thenStmts), insertPCIncrement(x.elseStmts))
      case _ => {
        val increment = LocalAssign(
          Register("_PC", 64),
          BinaryExpr(BVADD, Register("_PC", 64), BitVecLiteral(4, 64)),
          Some("pc-tracking")
        )

        val branchTaken = findUniqueBranchBehaviour(isnStmts)
        val incrementIfNotBranched = if branchTaken then None else Some(increment)
        incrementIfNotBranched ++: isnStmts
      }
    }
  }

  private def handlePCAssign(block: Block): Option[String] = {
    block.statements.last match {
      case last @ LocalAssign(lhs: Register, _, _) if lhs.name == "_PC" =>
        val label = last.label
        label
      case _ => throw Exception(s"expected block ${block.label} to have a program counter assignment at its end")
    }
  }

  private def getPCTarget(block: Block): Register = {
    block.statements.last match {
      case LocalAssign(lhs: Register, rhs: Register, _) if lhs.name == "_PC" => rhs
      case _ => throw Exception(s"expected block ${block.label} to have a program counter assignment at its end")
    }
  }

  private def createProcedure(functionUUID: String, symbolUUID: String): Procedure = {
    val name = uuidToSymbol(symbolUUID).name

    val entrances = functionEntries(functionUUID)
    if (entrances.size > 1) {
      // TODO this is a case that requires special consideration
      throw Exception(s"procedure $name with has multiple entrances")
    }
    if (entrances.isEmpty) {
      throw Exception(s"procedure $name with has no entrances")
    }

    val entranceUUID = entrances.head
    val address = blockUUIDToAddress.get(entranceUUID)

    val (in, out) = createArguments(name)

    val procedure =
      Procedure(name, address, formalInParam = in.keys, formalOutParam = out, inParamDefaultBinding = in.toMap)
    procedure.inParamDefaultBinding = immutable.SortedMap.from(in.map((l, r) => l -> LocalVar(l.name, BitVecType(64))))
    uuidToProcedure += (functionUUID -> procedure)
    entranceUUIDtoProcedure += (entranceUUID -> procedure)

    // sort blocks by address to give a more practical order
    val blockUUIDs = functionBlocks(functionUUID)
    val blockUUIDsSorted = blockUUIDs.toSeq.sortBy(blockUUIDToAddress(_))
    // should probably check if empty?

    var blockCount = 0
    for (blockUUID <- blockUUIDsSorted) {
      createBlock(blockUUID, procedure, entranceUUID, blockCount)
      blockCount += 1
    }
    procedure
  }

  private def createBlock(blockUUID: String, procedure: Procedure, entranceUUID: String, blockCount: Int): Block = {
    val blockLabel = convertLabel(procedure, blockUUID, blockCount)

    val blockAddress = blockUUIDToAddress.get(blockUUID)
    val block = Block(blockLabel, blockAddress)
    block.meta = Metadata(Some(blockUUID), blockAddress)
    procedure.addBlock(block)
    if (uuidToBlock.contains(blockUUID)) {
      // TODO this is a case that requires special consideration
      throw Exception(s"block ${(blockUUID)} is in multiple functions")
    }
    uuidToBlock += (blockUUID -> block)

    val isEntrance = blockUUID == entranceUUID
    if (isEntrance) {
      procedure.entryBlock = block
    }

    block.address.foreach { case addr =>
      val pcCorrectExpr = BinaryExpr(EQ, Register("_PC", 64), BitVecLiteral(addr, 64))
      val assertPC = Assert(pcCorrectExpr, Some("pc-tracking"), Some("pc-tracking"))
      block.statements.append(assertPC)
    }
    block
  }

  // makes label boogie friendly
  private def convertLabel(procedure: Procedure, label: String, blockCount: Int): String = {
    procedure.name + "__" + blockCount + "__" + (label)
      .replace("=", "")
      .replace("-", "~")
      .replace("/", "\'")
  }

  /**
   * cleans up temporary artefacts of the lifting process
   * handles if statements that are not related to conditional edges in the GTIRB CFG
   * they must be transformed to ensure correct control flow in the IR
   */
  private def cleanUpTemporary(block: Block, procedure: Procedure): Unit = {
    var newBlockCount = 0
    var currentBlock = block
    var currentStatement = currentBlock.statements.head
    var breakLoop = false
    val queue = mutable.Queue[Block]()
    var atomicSectionStart: Option[Block] = None
    val atomicSectionContents: mutable.Set[Block] = mutable.Set()

    while (!breakLoop) {
      currentStatement match {
        // if statement not related to conditional edges - requires creating new blocks for the if statement contents
        case i: TempIf =>
          val newBlocks = handleIfStatement(i, currentBlock, block.label, newBlockCount)
          queue.enqueueAll(newBlocks)
          procedure.addBlocks(newBlocks)
          newBlockCount += newBlocks.size

          if (queue.nonEmpty) {
            currentBlock = queue.dequeue()
            if (atomicSectionStart.nonEmpty) {
              atomicSectionContents.add(currentBlock)
            }
            currentStatement = currentBlock.statements.head
          } else {
            breakLoop = true
          }

        case a: AtomicStart =>
          if (atomicSectionStart.nonEmpty) {
            // this should not happen and if there is ever any combination of instructions that causes it to happen
            // it probably produces undefined behaviour
            throw Exception("nested atomic sections")
          }

          // split off new block at this point
          val afterStatements = currentBlock.statements.splitOn(a)
          val newBlock = Block(block.label + "$__" + newBlockCount, None, afterStatements)
          newBlockCount += 1
          newBlock.replaceJump(currentBlock.jump)
          currentBlock.replaceJump(GoTo(Seq(newBlock)))

          currentBlock.statements.remove(a)
          currentBlock.statements.append(Assert(TrueLiteral, Some("next block is atomic start")))

          atomicSectionStart = Some(newBlock)
          atomicSectionContents.add(newBlock)

          queue.enqueue(newBlock)
          procedure.addBlock(newBlock)

          if (queue.nonEmpty) {
            currentBlock = queue.dequeue()
            currentStatement = currentBlock.statements.head
          } else {
            breakLoop = true
          }

        case a: AtomicEnd =>
          if (atomicSectionStart.isEmpty) {
            // this should not happen and if there is ever any combination of instructions that causes it to happen
            // it probably produces undefined behaviour on the actual hardware
            throw Exception("nested atomic sections")
          }

          // split off new block
          val afterStatements = currentBlock.statements.splitOn(a)
          val newBlock = Block(block.label + "$__" + newBlockCount, None, afterStatements)
          newBlockCount += 1
          newBlock.replaceJump(currentBlock.jump)
          currentBlock.replaceJump(GoTo(Seq(newBlock)))

          currentBlock.statements.remove(a)
          currentBlock.statements.append(Assert(TrueLiteral, Some("this block is atomic end")))

          queue.enqueue(newBlock)
          procedure.addBlock(newBlock)

          val atomicSection = AtomicSection(atomicSectionStart.get, currentBlock, atomicSectionContents.clone())
          atomicSectionContents.foreach(_.atomicSection = Some(atomicSection))
          atomicSectionStart = None
          atomicSectionContents.clear()

          if (queue.nonEmpty) {
            currentBlock = queue.dequeue()
            currentStatement = currentBlock.statements.head
          } else {
            breakLoop = true
          }

        case _ =>
          if (currentBlock.statements.hasNext(currentStatement)) {
            currentStatement = currentBlock.statements.getNext(currentStatement)
          } else if (queue.nonEmpty) {
            currentBlock = queue.dequeue()
            if (atomicSectionStart.nonEmpty) {
              atomicSectionContents.add(currentBlock)
            }
            currentStatement = currentBlock.statements.head
          } else {
            breakLoop = true
          }
      }
    }
  }

  // handles if statements that are not related to conditional edges in the GTIRB CFG
  // this creates new blocks for the contents of the if statements and removes the TempIfs
  private def handleIfStatement(
    i: TempIf,
    currentBlock: Block,
    parentLabel: String,
    newBlockCountIn: Int
  ): ArrayBuffer[Block] = {
    var newBlockCount = newBlockCountIn
    val newBlocks = ArrayBuffer[Block]()

    val trueStatements: ArrayBuffer[Statement] = ArrayBuffer(Assume(i.cond, checkSecurity = true))
    trueStatements.appendAll(i.thenStmts)
    val trueBlock = Block(parentLabel + "$__" + newBlockCount, None, trueStatements)
    newBlockCount += 1
    newBlocks.append(trueBlock)

    val falseStatements: ArrayBuffer[Statement] = ArrayBuffer(Assume(UnaryExpr(BoolNOT, i.cond), checkSecurity = true))
    falseStatements.appendAll(i.elseStmts)
    val falseBlock = Block(parentLabel + "$__" + newBlockCount, None, falseStatements)
    newBlockCount += 1
    newBlocks.append(falseBlock)

    if (currentBlock.statements.hasNext(i)) {
      // if statement is mid-block - need to split block and create new blocks for the if statement's contents
      val afterStatements = currentBlock.statements.splitOn(i)
      val afterBlock = Block(parentLabel + "$__" + newBlockCount, None, afterStatements)
      newBlockCount += 1
      newBlocks.append(afterBlock)

      afterBlock.replaceJump(currentBlock.jump)
      trueBlock.replaceJump(GoTo(afterBlock))
      falseBlock.replaceJump(GoTo(afterBlock))
    } else {
      // if statement is at end of block - only need to create new blocks for the if statement's contents
      // need to copy jump as it can't have multiple parents
      val jumpCopy = currentBlock.jump match {
        case GoTo(targets, label) => GoTo(targets, label)
        case Unreachable(label) => Unreachable(label)
        case Return(label, args) => Return(label, args)
      }
      trueBlock.replaceJump(currentBlock.jump)
      falseBlock.replaceJump(jumpCopy)
    }
    currentBlock.replaceJump(GoTo(Seq(trueBlock, falseBlock)))
    currentBlock.statements.remove(i)

    newBlocks
  }

  // Handles the case where a block has one outgoing edge using gtirb cfg labelling
  private def handleSingleEdge(
    block: Block,
    edge: Edge,
    procedure: Procedure,
    procedures: ArrayBuffer[Procedure]
  ): (Option[Call], Jump) = {
    edge.getLabel match {
      case EdgeLabel(false, false, Type_Branch, _) =>
        // indirect jump, possibly to external subroutine, possibly to another block in procedure
        // perhaps other possibilities not yet encountered
        if (proxies.contains(edge.targetUuid)) {
          val proxySymbols = nodeUUIDToSymbols.getOrElse(edge.targetUuid, mutable.Set())
          if (proxySymbols.isEmpty) {
            // indirect call with no further information
            val target = block.statements.last match {
              case LocalAssign(lhs: Register, rhs: Register, _) if lhs.name == "_PC" => rhs
              case _ =>
                throw Exception(s"no assignment to program counter found before indirect call in block ${block.label}")
            }
            val label = handlePCAssign(block)
            (Some(IndirectCall(target, label)), Unreachable())
          } else if (proxySymbols.size > 1) {
            // TODO requires further consideration once encountered
            throw Exception(
              s"multiple uuidToSymbol ${proxySymbols.map(_.name).mkString(", ")} associated with proxy block ${(edge.targetUuid)}, target of indirect call from block ${block.label}"
            )
          } else {
            // indirect call to external procedure with name
            val externalName = proxySymbols.head.name
            val target = if (externalProcedures.contains(externalName)) {
              externalProcedures(externalName)
            } else {
              val proc = Procedure(externalName)
              externalProcedures += (externalName -> proc)
              procedures += proc
              proc
            }
            val label = handlePCAssign(block)
            (Some(DirectCall(target, label)), Unreachable())
          }
        } else if (uuidToBlock.contains(edge.targetUuid)) {
          // resolved indirect jump
          // TODO consider possibility this can go to another procedure?
          val target = uuidToBlock(edge.targetUuid)
          val label = handlePCAssign(block)
          (None, GoTo(mutable.Set(target), label))
        } else {
          throw Exception(
            s"edge from ${block.label} to ${(edge.targetUuid)} does not point to a known block or proxy block"
          )
        }
      case EdgeLabel(false, true, Type_Branch, _) =>
        // direct jump, either goto or tail call
        if (entranceUUIDtoProcedure.contains(edge.targetUuid)) {
          val targetProc = entranceUUIDtoProcedure(edge.targetUuid)

          val label = handlePCAssign(block)
          // direct jump to start of own subroutine is treated as GoTo, not DirectCall
          // should probably investigate recursive cases to determine if this happens/is correct
          val jump = if (procedure == targetProc) {
            (None, GoTo(mutable.Set(uuidToBlock(edge.targetUuid)), label))
          } else {
            (Some(DirectCall(targetProc, label)), Unreachable())
          }
          jump
        } else if (uuidToBlock.contains(edge.targetUuid)) {
          val target = uuidToBlock(edge.targetUuid)
          val label = handlePCAssign(block)
          (None, GoTo(mutable.Set(target), label))
        } else {
          throw Exception(s"edge from ${block.label} to ${(edge.targetUuid)} does not point to a known block")
        }
      case EdgeLabel(false, _, Type_Return, _) =>
        // return statement, value of 'direct' is just whether DDisasm has resolved the return target
        val label = handlePCAssign(block)
        (None, Return(label))
      case EdgeLabel(false, true, Type_Fallthrough, _) =>
        // end of block that doesn't end in a control flow instruction and falls through to next
        if (entranceUUIDtoProcedure.contains(edge.targetUuid)) {
          // handling weird case where one subroutine falls through to next
          // probably doesn't actually happen in practice since it seems to be after brk instructions?
          val targetProc = entranceUUIDtoProcedure(edge.targetUuid)
          // assuming fallthrough won't fall through to start of own procedure
          (Some(DirectCall(targetProc)), Unreachable())
        } else if (uuidToBlock.contains(edge.targetUuid)) {
          val target = uuidToBlock(edge.targetUuid)
          (None, GoTo(mutable.Set(target)))
        } else {
          throw Exception(s"edge from ${block.label} to ${(edge.targetUuid)} does not point to a known block")
        }
      case EdgeLabel(false, true, Type_Call, _) =>
        // call that will not return according to DDisasm even though R30 may be set
        // we are going to trust DDisasm here for now but this may require revisiting
        if (entranceUUIDtoProcedure.contains(edge.targetUuid)) {
          val target = entranceUUIDtoProcedure(edge.targetUuid)
          val label = handlePCAssign(block)
          (Some(DirectCall(target, label)), Unreachable())
        } else {
          throw Exception(
            s"edge from ${block.label} to ${(edge.targetUuid)} does not point to a known procedure entrance"
          )
        }

      // case EdgeLabel(false, false, Type_Call, _) => probably what a blr instruction should be

      case _ => throw Exception(s"cannot handle ${edge.getLabel} from block ${block.label}")
    }
  }

  def handleMultipleEdges(
    block: Block,
    outgoingEdges: mutable.Set[Edge],
    procedure: Procedure
  ): (Option[Call], Jump) = {
    val edgeLabels = outgoingEdges.map(_.getLabel)

    if (edgeLabels.forall { (e: EdgeLabel) => !e.conditional && e.direct && e.`type` == Type_Return }) {
      // multiple resolved returns, translate as single return
      val label = handlePCAssign(block)
      (None, Return(label))

    } else if (edgeLabels.forall { (e: EdgeLabel) => !e.conditional && !e.direct && e.`type` == Type_Branch }) {
      // resolved indirect call with multiple blocks as targets
      val targets = mutable.Set[Block]()
      for (edge <- outgoingEdges) {
        if (uuidToBlock.contains(edge.targetUuid)) {
          // TODO consider possibility edge goes to another procedure?
          val target = uuidToBlock(edge.targetUuid)
          targets += target
        } else {
          throw Exception(
            s"cannot handle ${edge.getLabel} from block ${block.label} as it is an unresolved indirect edge among many resolved indirect edges"
          )
        }
      }
      // TODO add assertion that target register is low
      val label = handlePCAssign(block)
      (None, GoTo(targets, label))
      // TODO possibility not yet encountered: resolved indirect call that goes to multiple procedures?

    } else if (outgoingEdges.size == 2) {
      // pair of edges, either direct call with return or conditional branch

      // this is a bit silly, convert to indexed sequence instead?
      val iterator = outgoingEdges.iterator
      val edge0 = iterator.next()
      val edge1 = iterator.next()

      (edge0.getLabel, edge1.getLabel) match {
        // direct call with return target
        case (EdgeLabel(false, true, Type_Fallthrough, _), EdgeLabel(false, true, Type_Call, _)) =>
          handleDirectCallWithReturn(edge0, edge1, block)
        case (EdgeLabel(false, true, Type_Call, _), EdgeLabel(false, true, Type_Fallthrough, _)) =>
          handleDirectCallWithReturn(edge1, edge0, block)
        // indirect call with return target
        case (EdgeLabel(false, true, Type_Fallthrough, _), EdgeLabel(false, false, Type_Call, _)) =>
          handleIndirectCallWithReturn(edge0, edge1, block)
        case (EdgeLabel(false, false, Type_Call, _), EdgeLabel(false, true, Type_Fallthrough, _)) =>
          handleIndirectCallWithReturn(edge1, edge0, block)
        // conditional branch
        case (EdgeLabel(true, true, Type_Fallthrough, _), EdgeLabel(true, true, Type_Branch, _)) =>
          (None, handleConditionalBranch(edge0, edge1, block, procedure))
        case (EdgeLabel(true, true, Type_Branch, _), EdgeLabel(true, true, Type_Fallthrough, _)) =>
          (None, handleConditionalBranch(edge1, edge0, block, procedure))
        case _ =>
          throw Exception(s"cannot resolve outgoing edges from block ${block.label}")
      }
    } else if (edgeLabels.forall { (e: EdgeLabel) => !e.conditional }) {
      // resolved indirect call with multiple procedure targets and fallthrough?
      val fallthroughs = ArrayBuffer[Edge]()
      val indirectCallTargets = ArrayBuffer[Edge]()
      for (edge <- outgoingEdges) {
        edge.getLabel match {
          case EdgeLabel(false, true, Type_Fallthrough, _) =>
            fallthroughs.addOne(edge)
          case EdgeLabel(false, false, Type_Call, _) =>
            indirectCallTargets.addOne(edge)
          case _ =>
        }
      }
      // unhandled case if there is more than one fallthrough, no fallthrough, or no indirect call targets
      if (fallthroughs.size != 1 || indirectCallTargets.isEmpty) {
        throw Exception(s"cannot resolve outgoing edges from block ${block.label}")
      }
      (None, handleIndirectCallMultipleResolvedTargets(fallthroughs.head, indirectCallTargets, block, procedure))
    } else {
      throw Exception(s"cannot resolve outgoing edges from block ${block.label}")
    }
  }

  private def handleIndirectCallMultipleResolvedTargets(
    fallthrough: Edge,
    indirectCallTargets: ArrayBuffer[Edge],
    block: Block,
    procedure: Procedure
  ): GoTo = {
    if (!uuidToBlock.contains(fallthrough.targetUuid)) {
      throw Exception(
        s"block ${block.label} has fallthrough edge to ${(fallthrough.targetUuid)} that does not point to a known block"
      )
    }
    val returnTarget = uuidToBlock(fallthrough.targetUuid)

    val newBlocks = ArrayBuffer[Block]()
    val targetRegister = getPCTarget(block)

    for (call <- indirectCallTargets) {
      // it's odd if an indirect call is only partially resolved, so throw an exception for now because this case will require further investigation
      if (!entranceUUIDtoProcedure.contains(call.targetUuid)) {
        throw Exception(
          s"block ${block.label} has resolved indirect call edge to ${(call.targetUuid)} that does not point to a known procedure"
        )
      }

      val target = entranceUUIDtoProcedure(call.targetUuid)
      val resolvedCall = DirectCall(target)

      val assume = Assume(BinaryExpr(EQ, targetRegister, BitVecLiteral(target.address.get, 64)))
      val label = block.label + "_" + target.name
      newBlocks.append(Block(label, None, ArrayBuffer(assume, resolvedCall), GoTo(returnTarget)))
    }
    handlePCAssign(block)
    procedure.addBlocks(newBlocks)
    GoTo(newBlocks)
  }

  private def handleIndirectCallWithReturn(fallthrough: Edge, call: Edge, block: Block): (Option[Call], GoTo) = {
    if (!uuidToBlock.contains(fallthrough.targetUuid)) {
      throw Exception(
        s"block ${block.label} has fallthrough edge to ${(fallthrough.targetUuid)} that does not point to a known block"
      )
    }
    val returnTarget = uuidToBlock(fallthrough.targetUuid)

    if (!entranceUUIDtoProcedure.contains(call.targetUuid)) {
      // unresolved indirect call
      val target = getPCTarget(block)
      val label = handlePCAssign(block)

      (Some(IndirectCall(target, label)), GoTo(mutable.Set(returnTarget)))
    } else {
      // resolved indirect call
      val target = entranceUUIDtoProcedure(call.targetUuid)
      val label = handlePCAssign(block)
      (Some(DirectCall(target, label)), GoTo(mutable.Set(returnTarget)))
    }
  }

  private def handleDirectCallWithReturn(fallthrough: Edge, call: Edge, block: Block): (Option[Call], GoTo) = {
    if (!entranceUUIDtoProcedure.contains(call.targetUuid)) {
      throw Exception(
        s"block ${block.label} has direct call edge to ${(call.targetUuid)} that does not point to a known procedure"
      )
    }

    if (!uuidToBlock.contains(fallthrough.targetUuid)) {
      throw Exception(
        s"block ${block.label} has fallthrough edge to ${(fallthrough.targetUuid)} that does not point to a known block"
      )
    }

    val target = entranceUUIDtoProcedure(call.targetUuid)
    val returnTarget = uuidToBlock(fallthrough.targetUuid)
    handlePCAssign(block)
    (Some(DirectCall(target)), GoTo(mutable.Set(returnTarget)))
  }

  private def handleConditionalBranch(fallthrough: Edge, branch: Edge, block: Block, procedure: Procedure): GoTo = {
    if (!uuidToBlock.contains(fallthrough.targetUuid)) {
      throw Exception(
        s"block ${block.label} has fallthrough edge to ${(fallthrough.targetUuid)} that does not point to a known block"
      )
    }

    if (!uuidToBlock.contains(branch.targetUuid)) {
      throw Exception(
        s"block ${block.label} has branch edge to ${(fallthrough.targetUuid)} that does not point to a known block"
      )
    }

    val tempIf = block.statements.last match {
      case i: TempIf => i
      case _ => throw Exception(s"last statement of block ${block.label} is not an if statement")
    }

    val trueBlock = newBlockCondition(block, uuidToBlock(branch.targetUuid), tempIf.cond, tempIf.thenStmts)
    val falseBlock =
      newBlockCondition(block, uuidToBlock(fallthrough.targetUuid), UnaryExpr(BoolNOT, tempIf.cond), tempIf.elseStmts)

    val newBlocks = ArrayBuffer(trueBlock, falseBlock)
    procedure.addBlocks(newBlocks)
    block.statements.remove(tempIf)

    GoTo(newBlocks)
  }

  private def newBlockCondition(
    block: Block,
    target: Block,
    condition: Expr,
    restStmts: immutable.Seq[Statement] = immutable.Seq()
  ): Block = {
    val newLabel = s"${block.label}_goto_${target.label}"
    val assume = Assume(condition, checkSecurity = true)
    val body = ArrayBuffer(assume) :++ restStmts
    Block(newLabel, None, body, GoTo(ArrayBuffer(target)))
  }
}<|MERGE_RESOLUTION|>--- conflicted
+++ resolved
@@ -76,24 +76,6 @@
   mainName: Option[String]
 ) {
 
-<<<<<<< HEAD
-  object auxdata {
-    import gtirb.AuxDecoder.*
-    val functionNames = mods
-      .map(_.auxData("functionNames").data)
-      .map(decode(readMap(readUuid, readUuid))(_))
-      .foldLeft0(_ ++ _)
-    val functionEntries = mods
-      .map(_.auxData("functionEntries").data)
-      .map(decode(readMap(readUuid, readSet(readUuid)))(_))
-      .foldLeft0(_ ++ _)
-    val functionBlocks = mods
-      .map(_.auxData("functionBlocks").data)
-      .map(decode(readMap(readUuid, readSet(readUuid)))(_))
-      .foldLeft0(_ ++ _)
-  }
-  import auxdata.*
-=======
   val functionNames = mods.map(AuxDecoder.decodeAux(AuxKind.FunctionNames)(_)).foldLeft0(_ ++ _)
   val functionEntries = mods.map(AuxDecoder.decodeAux(AuxKind.FunctionEntries)(_)).foldLeft0(_ ++ _)
   val functionBlocks = mods.map(AuxDecoder.decodeAux(AuxKind.FunctionBlocks)(_)).foldLeft0(_ ++ _)
@@ -104,7 +86,6 @@
   given scala.Conversion[com.google.protobuf.ByteString, String] = b64encode
 
   import scala.language.implicitConversions
->>>>>>> f6178b6f
 
   // maps block UUIDs to their address
   private val blockUUIDToAddress = createAddresses()
