--- conflicted
+++ resolved
@@ -317,29 +317,6 @@
           } else {
             breakLoop = true
           }
-<<<<<<< HEAD
-=======
-        // assignment to program counter not associated with an edge
-        // caused by indirect call that DDisasm fails to identify
-        // potentially requires splitting block
-        case l: LocalAssign if l.lhs == Register("_PC", BitVecType(64)) =>
-          val newBlocks = handleUnidentifiedIndirectCall(l, currentBlock, block.label, newBlockCount)
-          procedure.addBlocks(newBlocks)
-          newBlockCount += newBlocks.size
-
-          for (n <- newBlocks) {
-            if (n.statements.nonEmpty) {
-              queue.enqueue(n)
-            }
-          }
-
-          if (queue.nonEmpty) {
-            currentBlock = queue.dequeue()
-            currentStatement = currentBlock.statements.head
-          } else {
-            breakLoop = true
-          }
->>>>>>> 4b3a278a
         case _ =>
           if (currentBlock.statements.hasNext(currentStatement)) {
             currentStatement = currentBlock.statements.getNext(currentStatement)
@@ -353,63 +330,6 @@
     }
   }
 
-<<<<<<< HEAD
-=======
-  // Handles assignments to the program counter that are not related to edges in the GTIRB CFG
-  // These are likely blr instructions (which are indirect calls) that DDisasm failed to identify as branching
-  // If the PC assignment is mid-block, the block is split into two, and an indirect call is created at the end of the first block
-  // If the PC assignment is at the end of the block, an indirect call is added to the block
-  // The PC assignment is removed in all cases
-  // No other cases of unhandled program counter assignments have been identified yet
-  private def handleUnidentifiedIndirectCall(l: LocalAssign, currentBlock: Block, parentLabel: String, newBlockCountIn: Int): ArrayBuffer[Block] = {
-    val newBlocks = ArrayBuffer[Block]()
-    var newBlockCount = newBlockCountIn
-
-    val target = l.rhs match {
-      case r: Register => r
-      case _ => throw Exception(s"unhandled indirect call $l does not assign a register to __PC")
-    }
-    val returnTarget = if (currentBlock.statements.hasNext(l)) {
-      // unidentified indirect call is mid-block
-      val afterStatements = currentBlock.statements.splitOn(l)
-      val afterBlock = Block(parentLabel + "$__" + newBlockCount, None, afterStatements)
-      newBlockCount += 1
-      newBlocks.append(afterBlock)
-      afterBlock.replaceJump(currentBlock.jump)
-      // we are assuming this is a blr instruction and so R30 has been set to point to the next instruction
-      afterBlock
-    } else {
-      // unidentified indirect call is at end of block with fallthrough edge
-      currentBlock.jump match {
-        case g: GoTo if g.targets.nonEmpty =>
-          if (g.targets.size == 1) {
-            g.targets.head
-          } else {
-            // case where goto has multiple targets: create an extra block and point to that
-            val afterBlock = Block(parentLabel + "$__" + newBlockCount)
-            newBlockCount += 1
-            newBlocks.append(afterBlock)
-            afterBlock.replaceJump(currentBlock.jump)
-            afterBlock
-          }
-        case _ =>
-          throw Exception(s"unhandled indirect call $l is at end of block ${currentBlock.label} that ends in call ${currentBlock.jump}")
-      }
-    }
-    // check that R30 has been set by previous statement - if it did not then this is a case that requires further investigation
-    currentBlock.statements.getPrev(l) match {
-      case LocalAssign(Register("R30", BitVecType(64)), _, _) =>
-      case _ => throw Exception("unhandled assignment to PC did not set R30 beforehand")
-    }
-
-    val indirectCall = IndirectCall(target, Some(returnTarget))
-    currentBlock.replaceJump(indirectCall)
-    currentBlock.statements.remove(l)
-
-    newBlocks
-  }
-
->>>>>>> 4b3a278a
   // handles if statements that are not related to conditional edges in the GTIRB CFG
   // this creates new blocks for the contents of the if statements and removes the TempIfs
   private def handleIfStatement(i: TempIf, currentBlock: Block, parentLabel: String, newBlockCountIn: Int): ArrayBuffer[Block] = {
