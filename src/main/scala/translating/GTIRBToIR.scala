--- conflicted
+++ resolved
@@ -65,11 +65,6 @@
   mainName: Option[String]
 ) {
 
-<<<<<<< HEAD
-  private val functionNames = MapDecoder.decode_uuid(mods.map(_.auxData("functionNames").data))
-  private val functionEntries = MapDecoder.decode_set(mods.map(_.auxData("functionEntries").data))
-  private val functionBlocks = MapDecoder.decode_set(mods.map(_.auxData("functionBlocks").data))
-=======
   val functionNames = mods.map(AuxDecoder.decodeAux(AuxKind.FunctionNames)(_)).foldLeft0(_ ++ _)
   val functionEntries = mods.map(AuxDecoder.decodeAux(AuxKind.FunctionEntries)(_)).foldLeft0(_ ++ _)
   val functionBlocks = mods.map(AuxDecoder.decodeAux(AuxKind.FunctionBlocks)(_)).foldLeft0(_ ++ _)
@@ -80,7 +75,6 @@
   given scala.Conversion[com.google.protobuf.ByteString, String] = b64encode
 
   import scala.language.implicitConversions
->>>>>>> 090dbd50
 
   // maps block UUIDs to their address
   private val blockUUIDToAddress = createAddresses()
@@ -298,20 +292,10 @@
     }
   }
 
-<<<<<<< HEAD
-  private def getPCTarget(block: Block): Variable = {
-    block.statements.last match {
-      case LocalAssign(Register("_PC", 64), rhs: Variable, _) => rhs
-      case l =>
-        throw Exception(
-          s"expected block ${block.label} to have a program counter assignment at its end but got (${l.getClass.getSimpleName}) $l"
-        )
-=======
   private def getPCTarget(block: Block): GlobalVar = {
     block.statements.last match {
       case LocalAssign(lhs: GlobalVar, rhs: GlobalVar, _) if lhs.name == "_PC" => rhs
       case _ => throw Exception(s"expected block ${block.label} to have a program counter assignment at its end")
->>>>>>> 090dbd50
     }
   }
 
