package translating

import Parsers.ReadELFParser.*
import specification.*
import util.ILLoadingConfig

import scala.jdk.CollectionConverters.*

/**
 * https://refspecs.linuxfoundation.org/elf/elf.pdf
 */

enum ELFSymType:
  case NOTYPE /* absolute symbol or similar */
  case SECTION /* memory section */
  case FILE
  case OBJECT
  case FUNC /* code function */


enum ELFBind:
  case LOCAL  /* local to the translation unit */
  case GLOBAL /* global to the program */
  case WEAK  /* multiple versions of symbol may be exposed to the linker, and the last definition is used. */

enum ELFVis:
  case HIDDEN
  case DEFAULT

enum ELFNDX:
  case Section(num: Int) /* Section containing the symbol */
  case UND /* Undefined */
  case ABS /* Absolute, unaffected by relocation */

case class ELFSymbol(num: Int,  /* symbol number */
  value: BigInt, /* symbol address */
  size: Int,  /* symbol size (bytes) */
  etype: ELFSymType,  
  bind: ELFBind,  
  vis: ELFVis,
  ndx: ELFNDX, /* The section containing the symbol */
  name: String)

object ReadELFLoader {
<<<<<<< HEAD
  def visitSyms(ctx: SymsContext, config: ILLoadingConfig): (Set[ExternalFunction], Set[SpecGlobal], Map[BigInt, BigInt], BigInt) = {
=======
  def visitSyms(ctx: SymsContext, config: ILLoadingConfig): (List[ELFSymbol], Set[ExternalFunction], Set[SpecGlobal], Map[BigInt, BigInt], Int) = {
>>>>>>> c9ad83d8
    val externalFunctions = ctx.relocationTable.asScala.flatMap(r => visitRelocationTableExtFunc(r)).toSet
    val relocationOffsets = ctx.relocationTable.asScala.flatMap(r => visitRelocationTableOffsets(r)).toMap
    val mainAddress = ctx.symbolTable.asScala.flatMap(s => getFunctionAddress(s, config.mainProcedureName))

    val symbolTable = ctx.symbolTable.asScala.flatMap(s => visitSymbolTable(s)).toList
    val globalVariables = (symbolTable.collect {
      case ELFSymbol(num, value, size, ELFSymType.OBJECT, ELFBind.GLOBAL, ELFVis.DEFAULT, ndx, name) if ndx != ELFNDX.UND =>  SpecGlobal(name, size * 8, None, value)
    }).toSet
    
    if (mainAddress.isEmpty) {
      throw Exception(s"no ${config.mainProcedureName} function in symbol table")
    }
    (symbolTable, externalFunctions, globalVariables, relocationOffsets, mainAddress.head)
  }

  def visitRelocationTableExtFunc(ctx: RelocationTableContext): Set[ExternalFunction] = {
    val sectionName = ctx.relocationTableHeader.tableName.STRING.getText
    if (sectionName == ".rela.plt" || sectionName == ".rela.dyn") {
      val rows = ctx.relocationTableRow.asScala
      rows.filter(r => r.name != null).map(r => visitRelocationTableRowExtFunc(r)).toSet
    } else {
      Set()
    }
  }

  def visitRelocationTableRowExtFunc(ctx: RelocationTableRowContext): ExternalFunction = {
    ExternalFunction(ctx.name.getText.stripSuffix("@GLIBC_2.17"), hexToBigInt(ctx.offset.getText))
  }

  def visitRelocationTableOffsets(ctx: RelocationTableContext): Map[BigInt, BigInt] = {
    if (ctx.relocationTableHeader.tableName.STRING.getText == ".rela.dyn") {
      val rows = ctx.relocationTableRow.asScala
      rows.flatMap(r => visitRelocationTableRowOffset(r)).toMap
    } else {
      Map()
    }
  }

  def visitRelocationTableRowOffset(ctx: RelocationTableRowContext): Option[(BigInt, BigInt)] = {
    if (ctx.relocType.getText == "R_AARCH64_RELATIVE") {
      Some((hexToBigInt(ctx.offset.getText), hexToBigInt(ctx.gotName.getText)))
    } else {
      None
    }
  }


  def visitSymbolTable(ctx: SymbolTableContext): List[ELFSymbol] = {
    if (ctx.symbolTableHeader.tableName.STRING.getText == ".symtab") {
      ctx.symbolTableRow.asScala.map(getSymbolTableRow).toList
    } else {
      List()
    }
  }

  def getFunctionAddress(ctx: SymsContext, functionName: String): Option[BigInt] = {
    ctx.symbolTable.asScala.flatMap(s => getFunctionAddress(s, functionName)).headOption
  }

  private def getFunctionAddress(ctx: SymbolTableContext, functionName: String): Option[BigInt] = {
    if (ctx.symbolTableHeader.tableName.STRING.getText == ".symtab") {
      val rows = ctx.symbolTableRow.asScala
      val mainAddress = rows.collectFirst {
        case r if r.entrytype.getText == "FUNC" && r.bind.getText == "GLOBAL" && r.name.getText == functionName =>
          hexToBigInt(r.value.getText)
      }
      mainAddress
    } else {
      None
    }
  }

  def getSymbolTableRow(ctx: SymbolTableRowContext): ELFSymbol = {
    val bind = ELFBind.valueOf(ctx.bind.getText)
    val etype = ELFSymType.valueOf(ctx.entrytype.getText)
    val size = ctx.size.getText.toInt
    val name = ctx.name match {
      case null => ""
      case x => x.getText
    }
    val value = BigInt(ctx.value.getText, 16)
    val num = ctx.num.getText.toInt
    val vis = ELFVis.valueOf(ctx.vis.getText)

    val ndx = (ctx.ndx.getText match {
      case "ABS" => ELFNDX.ABS
      case "UND" => ELFNDX.UND
      case o => ELFNDX.Section(o.toInt)
    })

    ELFSymbol(num, value, size, etype, bind, vis, ndx, name)
  }

  def hexToBigInt(hex: String): BigInt = BigInt(hex, 16)

  val allowedChars: Set[Char] = ('A' to 'Z').toSet ++ ('a' to 'z') ++ ('0' to '9') + '_'

}<|MERGE_RESOLUTION|>--- conflicted
+++ resolved
@@ -35,18 +35,14 @@
 case class ELFSymbol(num: Int,  /* symbol number */
   value: BigInt, /* symbol address */
   size: Int,  /* symbol size (bytes) */
-  etype: ELFSymType,  
-  bind: ELFBind,  
+  etype: ELFSymType,
+  bind: ELFBind,
   vis: ELFVis,
   ndx: ELFNDX, /* The section containing the symbol */
   name: String)
 
 object ReadELFLoader {
-<<<<<<< HEAD
-  def visitSyms(ctx: SymsContext, config: ILLoadingConfig): (Set[ExternalFunction], Set[SpecGlobal], Map[BigInt, BigInt], BigInt) = {
-=======
-  def visitSyms(ctx: SymsContext, config: ILLoadingConfig): (List[ELFSymbol], Set[ExternalFunction], Set[SpecGlobal], Map[BigInt, BigInt], Int) = {
->>>>>>> c9ad83d8
+  def visitSyms(ctx: SymsContext, config: ILLoadingConfig): (List[ELFSymbol], Set[ExternalFunction], Set[SpecGlobal], Map[BigInt, BigInt], BigInt) = {
     val externalFunctions = ctx.relocationTable.asScala.flatMap(r => visitRelocationTableExtFunc(r)).toSet
     val relocationOffsets = ctx.relocationTable.asScala.flatMap(r => visitRelocationTableOffsets(r)).toMap
     val mainAddress = ctx.symbolTable.asScala.flatMap(s => getFunctionAddress(s, config.mainProcedureName))
@@ -55,7 +51,7 @@
     val globalVariables = (symbolTable.collect {
       case ELFSymbol(num, value, size, ELFSymType.OBJECT, ELFBind.GLOBAL, ELFVis.DEFAULT, ndx, name) if ndx != ELFNDX.UND =>  SpecGlobal(name, size * 8, None, value)
     }).toSet
-    
+
     if (mainAddress.isEmpty) {
       throw Exception(s"no ${config.mainProcedureName} function in symbol table")
     }
@@ -92,7 +88,6 @@
       None
     }
   }
-
 
   def visitSymbolTable(ctx: SymbolTableContext): List[ELFSymbol] = {
     if (ctx.symbolTableHeader.tableName.STRING.getText == ".symtab") {
@@ -131,11 +126,11 @@
     val num = ctx.num.getText.toInt
     val vis = ELFVis.valueOf(ctx.vis.getText)
 
-    val ndx = (ctx.ndx.getText match {
+    val ndx = ctx.ndx.getText match {
       case "ABS" => ELFNDX.ABS
       case "UND" => ELFNDX.UND
       case o => ELFNDX.Section(o.toInt)
-    })
+    }
 
     ELFSymbol(num, value, size, etype, bind, vis, ndx, name)
   }
