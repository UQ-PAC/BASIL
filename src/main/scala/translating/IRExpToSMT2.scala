--- conflicted
+++ resolved
@@ -1,15 +1,8 @@
 package translating
 
 import ir.*
-<<<<<<< HEAD
-import boogie.*
-import specification.*
-import util.{BoogieGeneratorConfig, BoogieMemoryAccessMode, ProcRelyVersion, OnCrash, RingTrace}
-=======
->>>>>>> 3e5ae142
 import ir.cilvisitor.*
-
-import translating.PrettyPrinter.pp_expr
+import util.{OnCrash, RingTrace}
 
 trait BasilIR[Repr[+_]] extends BasilIRExp[Repr] {
   // def vstmt(s: Statement) : Repr[Statement]
@@ -57,19 +50,12 @@
       case b @ BoolExp(op, arg) => vexpr(b.toBinaryExpr)
       case UnaryExpr(op, arg) => vunary_expr(op, vexpr(arg))
       case v: Variable => vrvar(v)
-<<<<<<< HEAD
       case f @ UninterpretedFunction(n, params, rt, _) => vuninterp_function(n, params.map(vexpr))
-      case q: QuantifierExpr => ???
-      case q: LambdaExpr => ???
-      case r: OldExpr => ???
-      case r: SharedMemory => ???
-      case r: StackMemory => ???
-=======
-      case f @ UninterpretedFunction(n, params, rt) => vuninterp_function(n, params.map(vexpr))
       case q: QuantifierExpr => vquantifier(q)
       case q: LambdaExpr => vlambda(q)
       case r: OldExpr => vold(r.body)
->>>>>>> 3e5ae142
+      case r: SharedMemory => ???
+      case r: StackMemory => ???
     }
   }
 
@@ -177,21 +163,13 @@
         }
       case UnaryExpr(op, arg) => vunary_expr(op, vexpr(arg))
       case v: Variable => vrvar(v)
-<<<<<<< HEAD
-      case f @ UninterpretedFunction(n, params, rt, _) => vuninterp_function(n, params.map(vexpr))
-      case b @ BoolExp(op, args) =>
-        vbool_expr(op, args.map(vexpr))
-      case q: QuantifierExpr => ???
-      case q: LambdaExpr => ???
-      case r: OldExpr => ???
+      case b @ BoolExp(op, args) => vbool_expr(op, args.map(vexpr))
       case r: SharedMemory => ???
       case r: StackMemory => ???
-=======
-      case f @ UninterpretedFunction(n, params, rt) => vuninterp_function(n, params.map(vexpr))
+      case f @ UninterpretedFunction(n, params, rt, _) => vuninterp_function(n, params.map(vexpr))
       case q: QuantifierExpr => vquantifier(q)
       case q: LambdaExpr => vlambda(q)
       case r: OldExpr => vold(r.body)
->>>>>>> 3e5ae142
     }
   }
 
@@ -325,7 +303,6 @@
       case BoolOR => "or"
       case BVCONCAT => "concat"
       case b: BVBinOp => "bv" + b.opName
-      case b: BoolBinOp => b.opName
       case b: IntBinOp => b.opName
     }
   }
