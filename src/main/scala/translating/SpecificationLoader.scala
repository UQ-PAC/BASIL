--- conflicted
+++ resolved
@@ -4,6 +4,7 @@
 import boogie._
 import specification._
 import ir._
+import util.Logger
 
 import scala.collection.mutable.ArrayBuffer
 import scala.jdk.CollectionConverters._
@@ -316,38 +317,23 @@
     case "false" => FalseBLiteral
   }
 
-<<<<<<< HEAD
   def visitId(ctx: IdContext, nameToGlobals: Map[String, SpecGlobal], params: Map[String, Expr] = Map()): BExpr = {
-    val id = ctx.getText
-    id match {
+    ctx.getText match {
       case id if id.startsWith("Gamma_R") => {
         BVariable(id, BoolBType, Scope.Global)
       }
       case id if (id.startsWith("Gamma_")) => {
-      val gamma_id = id.stripPrefix("Gamma_")
-      params.get(gamma_id) match {
-        case Some(p: LocalVar) => p.toGamma
-        case Some(p: Expr) => p.toGamma
-        case None =>
-          nameToGlobals.get(gamma_id) match {
-            case Some(g: SpecGlobal) => SpecGamma(g)
-            case None                => throw new Exception(s"unresolvable reference to '$id' in specification")
-=======
-  def visitId(ctx: IdContext, nameToGlobals: Map[String, SpecGlobal], params: Map[String, Parameter] = Map()): BExpr = {
-    ctx.getText match {
-      case id if id.startsWith("Gamma_R") =>
-        BVariable(id, BoolBType, Scope.Global)
-      case id if id.startsWith("Gamma_") =>
         val gamma_id = id.stripPrefix("Gamma_")
         params.get(gamma_id) match {
-          case Some(p: Parameter) => p.value.toGamma
+          case Some(p: LocalVar) => p.toGamma
+          case Some(p: Expr) => p.gammas.map(_.toGamma).head
           case None =>
             nameToGlobals.get(gamma_id) match {
               case Some(g: SpecGlobal) => SpecGamma(g)
               case None                => throw new Exception(s"unresolvable reference to '$id' in specification")
             }
->>>>>>> 4586ce26
-          }
+        }
+      }
       case id if id.startsWith("R") =>
         BVariable(id, BitVecBType(64), Scope.Global)
       case id =>
@@ -357,7 +343,10 @@
           case None =>
             nameToGlobals.get(ctx.getText) match {
               case Some(g: SpecGlobal) => g
-              case None                => throw new Exception(s"unresolvable reference to '$id' in specification")
+              case None                => {
+                Logger.error(s"$params \n\n $nameToGlobals")
+                throw new Exception(s"unresolvable reference to '$id' in specification")
+              }
             }
         }
     }
@@ -386,13 +375,13 @@
 
   def visitSubroutine(ctx: SubroutineContext, nameToGlobals: Map[String, SpecGlobal]): SubroutineSpec = {
     val name = ctx.id.getText
-    val irProc = program.procedures.collectFirst { case p if p.name == name => p }
+    val irProc = program.procedures.collectFirst { case p if p.procName == name => p }
 
     val params: Map[String, Expr] = irProc match {
       case None => Map()
       case Some(p) =>
         val r = p.inParamDefaultBinding.map(p => p._1.name -> p._2).toMap ++ p.outParamDefaultBinding.map(p => p._1.name -> p._2).toMap 
-        + (p.name + "_result" -> (Extract(32,0,Register("R0", 64)))) 
+        + (p.procName + "_result" -> (Extract(32,0,Register("R0", 64)))) 
         r
     }
 
