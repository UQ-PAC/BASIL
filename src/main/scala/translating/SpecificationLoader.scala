--- conflicted
+++ resolved
@@ -51,7 +51,6 @@
   }
 
   def visitDirectFunction(ctx: DirectFunctionContext): FunctionOp = ctx match {
-<<<<<<< HEAD
     case m: MemoryLoadContext =>
       val suffix = m.getText.stripPrefix("memory_load")
       val size = suffix.stripSuffix("_le").stripSuffix("_be")
@@ -62,10 +61,6 @@
       val size = suffix.stripSuffix("_le").stripSuffix("_be")
       val endian = suffix.stripPrefix(size)
       MemoryStoreOp(64, 8, parseEndian(endian), Integer.parseInt(size))
-=======
-    case m: MemoryLoadContext  => MemoryLoadOp(64, 8, visitEndian(m.endian), Integer.parseInt(m.size.getText))
-    case m: MemoryStoreContext => MemoryStoreOp(64, 8, visitEndian(m.endian), Integer.parseInt(m.size.getText))
->>>>>>> 96bc93f0
     case g: GammaLoadContext =>
       val sizeText = g.getText.stripPrefix("gamma_load")
       val size = Integer.parseInt(sizeText)
@@ -75,7 +70,6 @@
       val size = Integer.parseInt(sizeText)
       GammaStoreOp(64, size, size / 8)
     case z: ZeroExtendContext =>
-<<<<<<< HEAD
       val suffix = z.getText.stripPrefix("zero_extend")
       val sizes = suffix.split("_")
       val extension = Integer.parseInt(sizes(0))
@@ -87,25 +81,6 @@
       val extension = Integer.parseInt(sizes(0))
       val bodySize = Integer.parseInt(sizes(1))
       BVFunctionOp(s"sign_extend${extension}_$bodySize", s"sign_extend $extension", List(BParam(BitVecBType(bodySize))), BParam(BitVecBType(bodySize + extension)))
-=======
-      val extension = Integer.parseInt(z.size1.getText)
-      val bodySize = Integer.parseInt(z.size2.getText)
-      BVFunctionOp(
-        s"zero_extend${extension}_$bodySize",
-        s"zero_extend $extension",
-        List(BParam(BitVecBType(bodySize))),
-        BParam(BitVecBType(bodySize + extension))
-      )
-    case s: SignExtendContext =>
-      val extension = Integer.parseInt(s.size1.getText)
-      val bodySize = Integer.parseInt(s.size2.getText)
-      BVFunctionOp(
-        s"sign_extend${extension}_$bodySize",
-        s"sign_extend $extension",
-        List(BParam(BitVecBType(bodySize))),
-        BParam(BitVecBType(bodySize + extension))
-      )
->>>>>>> 96bc93f0
     case b: BvOpContext =>
       val body = b.getText.stripPrefix("bv")
       val sizeText = body.replaceAll("\\D+","")
@@ -393,7 +368,6 @@
       visitExpr(r.expr, nameToGlobals, params)
     }.toList
 
-<<<<<<< HEAD
     val modifies = Option(ctx.modifies) match {
       case Some(_) => visitModifies(ctx.modifies)
       case None => List()
@@ -401,10 +375,6 @@
 
     val ensures = ctx.ensures.asScala.collect {
       case e: ParsedEnsuresContext => visitExpr(e.expr, nameToGlobals, params)
-=======
-    val ensures = ctx.ensures.asScala.collect { case e: ParsedEnsuresContext =>
-      visitExpr(e.expr, nameToGlobals, params)
->>>>>>> 96bc93f0
     }.toList
 
     val requiresDirect = ctx.requires.asScala.collect { case r: DirectRequiresContext =>
