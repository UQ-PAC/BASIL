--- conflicted
+++ resolved
@@ -10,9 +10,5 @@
 
   override def exitSymbolTableRow(ctx: SymsParser.SymbolTableRowContext): Unit =
     // TODO can grab other things (e.g. size). I think size = size * 16
-<<<<<<< HEAD
-    if (ctx.ALPHA(1).getText == "GLOBAL") symbolTable.put(ctx.name.getText, Literal("0x" + ctx.HEX(1).getText))
-=======
     if (ctx.ALPHA(1).getText == "GLOBAL") symbolTable.put(ctx.name.getText, Literal("0x" + ctx.HEX(1).getText, Some(64)))
->>>>>>> 37e09679
 }