package translating

<<<<<<< HEAD
import analysis.*
import astnodes.exp.{Expr, Literal, MemLoad, Var}
=======
import astnodes.exp.{BinOp, BinOperator, Concat, Expr, Literal, MemStore, UniOp, UniOperator}
>>>>>>> 85611618
import astnodes.stmt.assign.{Assign, MemAssign, RegisterAssign}
import astnodes.stmt.*
import astnodes.parameters.{InParameter, OutParameter}
import astnodes.Label
<<<<<<< HEAD
import astnodes.exp.`var`.*;
=======
import astnodes.exp.`var`.{MemLoad, Register, Var}
>>>>>>> 85611618
import translating.FlowGraph
import vcgen.{FunctionState, State}

import scala.collection.mutable.{HashSet, Map, Set}
import java.io.{BufferedWriter, FileWriter, IOException}
<<<<<<< HEAD
import scala.collection.immutable
import java.util.stream.Collectors
import java.util.{ArrayList, HashMap, HashSet, LinkedList, List, Map, Objects, Set}
=======
import scala.collection.{immutable, mutable}
>>>>>>> 85611618
import scala.collection.mutable
import util.AssumptionViolationException
import scala.jdk.CollectionConverters._


/** Methods to perform the translation from BIL to the IR.
 */
object BoogieTranslator {
  /** Peforms the BIL to IR translation
   */
  def translate(state: State): State = inferConstantTypes(addVarDeclarations(resolveOutParams(resolveInParams(identifyImplicitParams(optimiseSkips(createLabels(state)))))))
<<<<<<< HEAD

  private def printAllLines(): Unit = {
    flowGraph.getLines.forEach(line => {
      line match {
        case memAssign : MemAssign => {
          System.out.println("MemAssign: " + line)
        } case regAssign : RegisterAssign => {
          System.out.println("RegisterAssign: " + line)
        } case assert : Assert => {
          System.out.println("Assert: " + line)
        } case callStmt : CallStmt => {
          System.out.println("CallStmt: " + line)
        } case cJumpStmt : CJmpStmt => {
          System.out.println("CJumpStmt: " + line)
        } case enterSub : EnterSub => {
          System.out.println("EnterSub: " + line)
        } case exitSub : ExitSub => {
          System.out.println("ExitSub: " + line)
        } case initStmt : InitStmt => {
          System.out.println("InitStmt: " + line)
        } case jmpStmt : JmpStmt => {
          System.out.println("MemAssign: " + line)
        } case skipStmt : SkipStmt => {
          System.out.println("MemAssign: " + line)
        } case _ => {
          System.out.println("Other: " + line)
        }
      }
    })
  }
=======
>>>>>>> 85611618

  /** Update all lines by applying the given function */
  private def updateAllLines(state: State, fn: Stmt => Stmt): State = updateAllLines(state, PartialFunction.fromFunction(fn))

  /** Update all lines by applying the given partial function */
  private def updateAllLines(state: State, fn: PartialFunction[Stmt, Stmt]): State = updateAllFunctions(state, f => f.copy(labelToBlock = f.labelToBlock.map {
    case (pc, block) => (pc, block.copy(lines = block.lines.collect(fn)))
  }))
<<<<<<< HEAD

  private def updateAllFunctions(state: State, fn: FunctionState => FunctionState): State = state.copy(functions = state.functions.map(fn))

=======

  private def updateAllFunctions(state: State, fn: FunctionState => FunctionState): State = state.copy(functions = state.functions.map(fn))

>>>>>>> 85611618
  /** Hides labels which are not needed */
  private def createLabels(state: State): State = {
    val usedLabels = state.functions.flatMap(f => f.labelToBlock.flatMap {
      case (_, block) => block.lines.collect {
        case jmpStmt: JmpStmt => List(jmpStmt.target)
        case cJmpStmt: CJmpStmt => List(cJmpStmt.trueTarget, cJmpStmt.falseTarget)
      }
    })

    updateAllLines(state, stmt => {
      // TODO make label immutable
      if (usedLabels.contains(stmt.getLabel.getPc)) stmt.getLabel.show()
      else stmt.getLabel.hide()

      stmt
    })
  }

  /** If a skip is not jumped to, we should remove it. Depends on createLabels
    *   
    */
  private def optimiseSkips(state: State): State = {
    updateAllLines(state, {
      case x if (!x.isInstanceOf[SkipStmt]) => x
    })
  }

  /** Many facts.parameters are implicit in BIL, represented not as statements but as a particular pattern of loading
    * registers which have not been previously assigned within the function to memory addresses based on the SP, at the
    * beginning of the function. This method identifies this pattern and adds any facts.parameters found to the
    * function's parameter list. It is assumed that out-facts.parameters are always explicitly stated in BIL, and
    * therefore translating.StatementLoader would have added them already. It is assumed that the first block (i.e. root
    * block) of any function will contain all loadings of facts.parameters.
    *
    * We assume that these store instructions contain only the register on the rhs. We also assume that identical memory
    * accesses (e.g. mem[2]) are never written differently (e.g. mem[1+1]), as this is what we use for identifying and
    * substituting implicit facts.parameters. We assume that these registers are only accessed once - i.e. by the store
    * instruction - before they are assigned.
    */
  private def identifyImplicitParams(state: State): State = {
    state.functions.foreach(function => {
      val params = function.header.getInParams
      val rootBlock = function.rootBlock
      val assignedRegisters = new mutable.HashSet[Register]

      // TODO could neaten this further with case classes by combiling the nested matches
      rootBlock.lines.foreach {
        case store: MemAssign => store.rhs match {
          case rhsVar: Register if (isRegister(rhsVar) && assignedRegisters.contains(rhsVar)) =>
            val param = new InParameter(new Register(uniqueVarName, rhsVar.size), rhsVar)
            param.setAlias(store.lhs.asInstanceOf[MemLoad])
            params.add(param)
          case _ =>
        }
        case assign: Assign => assign.lhs match {
          case lhsVar: Register if (isRegister(lhsVar)) => assignedRegisters.add(lhsVar)
          case _: Register =>
        }
        case _ =>
      }

      function.header.setInParams(removeDuplicateParamsAndMerge(params.asScala.toList).asJava)
      createCallArguments(state, function.header)
    })

    state
  }

  // TODO update below two methods to make everything immutable

  /** Implicit params found may contain params already listed explicitly. If so, we take the var name of the explicit
    * param, and the alias of the implicit param.
    */
  private def removeDuplicateParamsAndMerge(params: List[InParameter]): List[InParameter] = {
    // TODO this has side effects
    params.filter(param => {
      val otherparams = params.filter(otherParam => {
        (param != otherParam) && param.getRegister == otherParam.getRegister
      })

      otherparams.foreach {
        case x if (x.getAlias == null) => x.setName(param.getName) // null alias => this is the explicit param
        case x => x.setAlias(param.getAlias) // non-null alias => this is the implicit param
      }

      otherparams.nonEmpty
    })
  }

  /** Provides function calls with a list of the parameters they will need to provide arguments for.
    */
  private def createCallArguments(state: State, func: EnterSub): Unit =
    updateAllLines(state, {
      case callStmt: CallStmt if (callStmt.funcName == func.getFuncName) => {
        callStmt.copy(args = func.getInParams.asScala.map(_.getRegister).toList)
      }
    })

  /** We want to replace mem expressions which represent facts.parameters, like mem[SP + 1], with the human-readable
    * names of those facts.parameters. We do this by first removing the initialising store fact "mem[SP + 1] := X0",
    * then replacing all instances of "mem[SP + 1]" with the variable name. Depends on:
    *   - {@link #identifyImplicitParams ( )} Assumes:
    *   - Registers on the RHS of the initialising store fact are reassigned before they are used again.
    *   - No parameter is initialised twice (i.e. there is no more than one initialising store fact per mem facts.exp).
    *   - Equivalent mem expressions are never written differently, e.g. mem[SP + 1] is never written as mem[SP + 0 +
    *     1].
    *   - SP is equivalent at every line of code in the function, except the beginning and end.
    *   - All parameter initialisations occur in the first block of the function.
    *   - ...plus many other assumptions.
    */
  private def resolveInParams(state: State): State = {
    updateAllFunctions(state, function => {
      // get all InParameters that have been assigned aliases
      val paramsWithAliases = function.header.getInParams.asScala.filter(param => param.getAlias != null)

      // remove all parameter initialisations from the first block
      val rootBlock = function.rootBlock.copy(lines = function.rootBlock.lines.filter{
        case store: MemAssign => (store.rhs, store.lhs) match {
          case (rhs: Register, lhs: MemLoad) => !paramsWithAliases.exists(param => param.getAlias == lhs && param.getRegister == rhs)
          case (_: Register, _) => ??? // We may need to handle this later
          case _ => true
        }
        case _ => true
      })

      // replace all instances of the alias with the human readable parameter name
      for (param <- paramsWithAliases) {
        function.labelToBlock.foreach{case (pc, b) => b.lines.foreach(line =>
          line.subst(param.getAlias, param.getName)
        )}
      }

      function.copy(labelToBlock = function.labelToBlock.updated(function.rootBlockLabel, rootBlock))
    })
  }

  private def getLocalVarsInFunction(state: State, function: FunctionState) = {
    val vars = new mutable.HashSet[Register]
    function.labelToBlock.foreach{
      case (pc, b) => b.lines.foreach{
        case RegisterAssign(_, lhs, _) =>
          if (
            !state.globalInits.exists(init => init.variable.name == lhs.name)
              && function.header.getInParams.stream.noneMatch((inParam) => inParam.getName.name == lhs.name) // TODO check if this is needed
              && !(function.header.getOutParam.get.getName.name == lhs.name)
              && !function.initStmts.exists(init => init.variable.name == lhs.name)
          ) {
            vars.add(lhs)
          }
        case _ =>
      }
    }

    vars.toList
  }

  /** In boogie, all local variables seem to want to be initialised at the beginning of functions. Do we want to make
    * all registers local variables? This should be done before memFacts are replaced by global variables, or the global
    * variables will have var initialisations. Depends on:
    *   - resolveRegisters()
    */
  private def addVarDeclarations(state: State): State = {
    state.copy(functions = state.functions.map(function => {
      val initStmts = function.initStmts.toBuffer
      for (localVar <- getLocalVarsInFunction(state, function)) {
        // TODO i think this could be replaced by a none label as well
        // TODO rework how this works to instead store a list of vars
        if (!function.initStmts.exists(x => x.variable == localVar)) initStmts += new InitStmt(localVar, uniqueLabel, s"bv${state.bvSizes(localVar.name)}")
      }

      function.copy(initStmts = initStmts.toList)
    }))
  }

  private def isRegister(varFact: Register): Boolean = varFact.name.charAt(0) == 'X'

  /** Resolves outParams by crudely replacing all references to their associated register with their human-readable
    * name.
    */
  private def resolveOutParams(state: State): State = {
    // TODO not sure if this actually helps with readability

    for (function <- state.functions) {
      val outParamOp = function.header.getOutParam
      // TODO check will not be necassary if outparam is a scala class
      if (outParamOp.isDefined) {
        val outParam = outParamOp.get

        function.labelToBlock.foreach{case (pc, b) => b.lines.foreach(line =>
          line.subst(outParam.getRegister, outParam.getName)
        )}
      }
    }

    state
  }

  /**
    * Infers the bv sizes for constants
    */
  private def inferConstantTypes(state: State): State = updateAllLines(state, s => inferConstantTypes(s))

  private def inferConstantTypes(stmt: Stmt): Stmt = stmt match {
    case assign: RegisterAssign => assign.copy(rhs = inferConstantTypes(assign.rhs, assign.lhs.size))
    case x => x
  }

  // TODO improve this!!
  // TODO use proper type checking
  private def inferConstantTypes(expr: Expr, size: Option[Int]): Expr = expr match {
    case binOp: BinOp => {
      val inputSize = if (BinOperator.changesSize(binOp.operator)) None else size
      val binOp1 = binOp.copy(firstExp = inferConstantTypes(binOp.firstExp, inputSize), secondExp = inferConstantTypes(binOp.secondExp, inputSize))
      (binOp1.firstExp.size, binOp1.secondExp.size) match {
        case (a: Some[Int], b: Some[Int]) if (a == b) => binOp1
        case (a: Some[Int], b: Some[Int]) if (a != b) => throw new AssumptionViolationException(s"Both sides of binop ($binOp) should have the same size (${binOp1.firstExp}: ${a}, ${binOp1.secondExp}: ${b})")
        case (x: Some[Int], None) => binOp1.copy(secondExp = inferConstantTypes(binOp1.secondExp, x))
        case (None, x: Some[Int]) => binOp1.copy(firstExp = inferConstantTypes(binOp1.firstExp, x))
        case (None, None) => binOp1
      }
    }
    case uniOp: UniOp =>
      val inputSize = if (UniOperator.changesSize(uniOp.operator)) None else size
      uniOp.copy(exp = inferConstantTypes(uniOp.exp, inputSize))
    case lit: Literal if (lit.size == None) => lit.copy(size = size)
    case _ => expr
  }

  private def uniqueVarName: String = return "p" + "TODO"
  private def uniqueLabel: String = return "l" + "TODO"
}<|MERGE_RESOLUTION|>--- conflicted
+++ resolved
@@ -1,32 +1,23 @@
 package translating
 
-<<<<<<< HEAD
 import analysis.*
 import astnodes.exp.{Expr, Literal, MemLoad, Var}
-=======
 import astnodes.exp.{BinOp, BinOperator, Concat, Expr, Literal, MemStore, UniOp, UniOperator}
->>>>>>> 85611618
 import astnodes.stmt.assign.{Assign, MemAssign, RegisterAssign}
 import astnodes.stmt.*
 import astnodes.parameters.{InParameter, OutParameter}
 import astnodes.Label
-<<<<<<< HEAD
 import astnodes.exp.`var`.*;
-=======
 import astnodes.exp.`var`.{MemLoad, Register, Var}
->>>>>>> 85611618
 import translating.FlowGraph
 import vcgen.{FunctionState, State}
 
 import scala.collection.mutable.{HashSet, Map, Set}
 import java.io.{BufferedWriter, FileWriter, IOException}
-<<<<<<< HEAD
+import scala.collection.{immutable, mutable}
 import scala.collection.immutable
 import java.util.stream.Collectors
 import java.util.{ArrayList, HashMap, HashSet, LinkedList, List, Map, Objects, Set}
-=======
-import scala.collection.{immutable, mutable}
->>>>>>> 85611618
 import scala.collection.mutable
 import util.AssumptionViolationException
 import scala.jdk.CollectionConverters._
@@ -38,7 +29,6 @@
   /** Peforms the BIL to IR translation
    */
   def translate(state: State): State = inferConstantTypes(addVarDeclarations(resolveOutParams(resolveInParams(identifyImplicitParams(optimiseSkips(createLabels(state)))))))
-<<<<<<< HEAD
 
   private def printAllLines(): Unit = {
     flowGraph.getLines.forEach(line => {
@@ -69,8 +59,6 @@
       }
     })
   }
-=======
->>>>>>> 85611618
 
   /** Update all lines by applying the given function */
   private def updateAllLines(state: State, fn: Stmt => Stmt): State = updateAllLines(state, PartialFunction.fromFunction(fn))
@@ -79,15 +67,9 @@
   private def updateAllLines(state: State, fn: PartialFunction[Stmt, Stmt]): State = updateAllFunctions(state, f => f.copy(labelToBlock = f.labelToBlock.map {
     case (pc, block) => (pc, block.copy(lines = block.lines.collect(fn)))
   }))
-<<<<<<< HEAD
 
   private def updateAllFunctions(state: State, fn: FunctionState => FunctionState): State = state.copy(functions = state.functions.map(fn))
 
-=======
-
-  private def updateAllFunctions(state: State, fn: FunctionState => FunctionState): State = state.copy(functions = state.functions.map(fn))
-
->>>>>>> 85611618
   /** Hides labels which are not needed */
   private def createLabels(state: State): State = {
     val usedLabels = state.functions.flatMap(f => f.labelToBlock.flatMap {
@@ -285,6 +267,43 @@
     state
   }
 
+  private def computeLiteral(exp: Expr): String = exp.toString
+
+  // recursively replaces all children of this fact which match the given fact, with the other given fact
+  // works because getChildren returns ExpFacts and ExpFacts override equals(), unlike InstFacts which are inherently
+  // unique
+  // TODO this operators on stmts and expr
+  // TODO move this to the classes (i.e. to stmt and expr)
+  private def replaceAllMatchingChildren(parent: Stmt, oldExp: Expr, newExp: Expr): Unit = {
+    parent.getChildren.forEach((child: Expr) => replaceAllMatchingChildren(child, oldExp, newExp))
+    parent.replace(oldExp, newExp)
+  }
+
+  private def replaceAllMatchingChildren(parent: Expr, oldExp: Expr, newExp: Expr): Unit = {
+    parent.getChildren.forEach((child: Expr) => replaceAllMatchingChildren(child, oldExp, newExp))
+    parent.replace(oldExp, newExp)
+  }
+
+  /**
+    * Where possible resolves global variables in the heap to their variable name
+    */
+  /*
+  private def replaceGlobalVars (symbolTable: mutable.Map[Literal, Var]): Unit = {
+    flowGraph.getFunctions.forEach(func => {
+      func.getBlocks.forEach(block => {
+        block.setLines(block.getLines.stream.map {
+              // TODO fix when we can match on m as well
+              // TODO this wont work until we have working constant proportation
+          case MemAssign(pc, MemLoad(l : Literal), e) if (!m.onStack) =>
+            RegisterAssign(pc, symbolTable.getOrElse(l, throw new AssumptionViolationException("Expected to find global variable in symbol table")), e)
+          case x => x
+        }.collect(Collectors.toList))
+      })
+    })
+
+  }
+  */
+
   /**
     * Infers the bv sizes for constants
     */
