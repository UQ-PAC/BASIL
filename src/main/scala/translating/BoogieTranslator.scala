package translating

import astnodes.exp.{BinOp, BinOperator, Concat, Expr, Literal, MemStore, UniOp, UniOperator}
import astnodes.stmt.assign.{Assign, MemAssign, RegisterAssign}
import astnodes.stmt.*
import astnodes.parameters.{InParameter, OutParameter}
import astnodes.Label
import astnodes.exp.`var`.{MemLoad, Register, Var}
import translating.FlowGraph
import vcgen.{FunctionState, State}

import scala.collection.mutable.HashSet
import java.io.{BufferedWriter, FileWriter, IOException}
import scala.collection.{immutable, mutable}
import scala.collection.mutable
import util.AssumptionViolationException
import scala.jdk.CollectionConverters._
import astnodes.exp.Extract
import vcgen.Block
import java.util.Base64


/** Methods to perform the translation from BIL to the IR.
 */
object BoogieTranslator {
  /** Peforms the BIL to IR translation
   */
  def translate(state: State): State = 
    inferConstantTypes(addVarDeclarations(optimiseSkips(addAssignAtRootBlock(addOutParam(addInParams(createLabels(state)))))))

  /** Update all lines by applying the given function */
  private def updateAllLines(state: State, fn: Stmt => Stmt): State = updateAllLines(state, PartialFunction.fromFunction(fn))

  /** Update all lines by applying the given partial function */
  private def updateAllLines(state: State, fn: PartialFunction[Stmt, Stmt]): State = updateAllBlocks(state, block => block.copy(lines = block.lines.collect(fn)))

  private def updateAllFunctions(state: State, fn: FunctionState => FunctionState): State = state.copy(functions = state.functions.map(fn))

  private def updateAllBlocks(state: State, fn: Block => Block): State = updateAllFunctions(state, f => f.copy(labelToBlock = f.labelToBlock.map {
    case (pc, block) => (pc, fn(block))
  }))

  /** Hides labels which are not needed */
  private def createLabels(state: State): State = {
    val usedLabels = state.functions.flatMap(f => f.labelToBlock.flatMap {
      case (_, block) => block.lines.collect {
        case jmpStmt: JmpStmt => List(jmpStmt.target)
        case cJmpStmt: CJmpStmt => List(cJmpStmt.trueTarget, cJmpStmt.falseTarget)
      }
    })

    updateAllLines(state, stmt => {
      if (usedLabels.contains(stmt.label.pc)) stmt.copy(stmt.label.copy(visible = true))
      else stmt
    })
  }

  /** If a skip is not jumped to, we should remove it. Depends on createLabels
    * TODO: logic doesnt match docstring
    */
  private def optimiseSkips(state: State): State = {
    updateAllLines(state, {
      case x if (!x.isInstanceOf[SkipStmt]) => x
    })
  }

<<<<<<< HEAD
  /** Many facts.parameters are implicit in BIL, represented not as statements but as a particular pattern of loading
    * registers which have not been previously assigned within the function to memory addresses based on the SP, at the
    * beginning of the function. This method identifies this pattern and adds any facts.parameters found to the
    * function's parameter list. It is assumed that out-facts.parameters are always explicitly stated in BIL, and
    * therefore translating.StatementLoader would have added them already. It is assumed that the first block (i.e. root
    * block) of any function will contain all loadings of facts.parameters.
    *
    * We assume that these store instructions contain only the register on the rhs. We also assume that identical memory
    * accesses (e.g. mem[2]) are never written differently (e.g. mem[1+1]), as this is what we use for identifying and
    * substituting implicit facts.parameters. We assume that these registers are only accessed once - i.e. by the store
    * instruction - before they are assigned.
    */
  private def identifyImplicitParams(state: State): State = {
    state.functions.foreach(function => {
      val params = function.header.getInParams
      val rootBlock = function.rootBlock
      val assignedRegisters = new mutable.HashSet[Register]

      // TODO could neaten this further with case classes by combiling the nested matches
      rootBlock.lines.foreach {
        case store: MemAssign => store.rhs match {
          case rhsVar: Register if (isRegister(rhsVar) && assignedRegisters.contains(rhsVar)) =>
            val param = new InParameter(new Register(uniqueVarName, rhsVar.size), rhsVar)
            param.setAlias(store.lhs.asInstanceOf[MemLoad])
            params += param
          case _ =>
        }
        case assign: Assign => assign.lhs match {
          case lhsVar: Register if (isRegister(lhsVar)) => assignedRegisters.add(lhsVar)
          case _: Register =>
        }
        case _ =>
      }

      function.header.setInParams(removeDuplicateParamsAndMerge(params.toList).toBuffer)
      createCallArguments(state, function.header)
    })

    state
  }

  // TODO update below two methods to make everything immutable

  /** Implicit params found may contain params already listed explicitly. If so, we take the var name of the explicit
    * param, and the alias of the implicit param.
    */
  private def removeDuplicateParamsAndMerge(params: scala.collection.immutable.List[InParameter]): List[InParameter] = {
    // TODO this has side effects
    params.filter(param => {
      val otherparams = params.filter(otherParam => {
        (param != otherParam) && param.getRegister == otherParam.getRegister
      })

      otherparams.foreach {
        case x if (x.getAlias == null) => x.setName(param.getName) // null alias => this is the explicit param
        case x => x.setAlias(param.getAlias) // non-null alias => this is the implicit param
      }

      otherparams.nonEmpty
    })
  }

  /** Provides function calls with a list of the parameters they will need to provide arguments for.
    */
  private def createCallArguments(state: State, func: EnterSub): Unit =
    updateAllLines(state, {
      case callStmt: CallStmt if (callStmt.funcName == func.funcName) => {
        callStmt.copy(args = func.getInParams.map(_.getRegister).toList)
      }
    })


=======
>>>>>>> e07c4b85
  private def addInParams(state: State): State = updateAllBlocks(state, block => block.lines(block.lines.size - 1) match {
    case call: CallStmt if (call.libraryFunction) =>
      block.copy(lines = block.lines.updated(block.lines.size - 1, 
        call.copy(args = CallStmt.libraryFunctions(call.funcName).args)))
    case call: CallStmt => 
      // TODO 
      block.copy(lines = block.lines.updated(block.lines.size - 1, 
        call.copy(args = state.functionFromCall(call).header.getInParams.map(p => p.getName).toList)))
    case _ => block
  })

  private def addOutParam(state: State): State = updateAllLines(state, stmt => stmt match {
    case call: CallStmt if (call.libraryFunction) => 
      call.copy(lhs = CallStmt.libraryFunctions(call.funcName).lhs)
    case call: CallStmt => state.functionFromCall(call).header.getOutParam match {
      case Some(x) => 
        call.copy(lhs = Some(x.getName)) 
        call
      case None => call
    }
    case _ => stmt
  })

  private def getLocalVarsInFunction(state: State, function: FunctionState) = {
    val vars = new mutable.HashSet[Register]
    function.labelToBlock.foreach{
      case (pc, b) => b.lines.foreach{
        case RegisterAssign(_, lhs, _) =>
          if (
            !state.globalInits.exists(init => init.variable.name == lhs.name)
              && function.header.getInParams.filter((inParam) => inParam.getName.name == lhs.name).isEmpty // TODO check if this is needed (otherwise change to short circuting operation)
              && !(function.header.getOutParam.get.getName.name == lhs.name)
              && !function.initStmts.exists(init => init.variable.name == lhs.name)
          ) {
            vars.add(lhs)
          }
        case CallStmt(_, _, _, _, Some(x)) => vars.add(x)
        case _ =>
      }
    }

    vars.toList
  }

  /** In boogie, all local variables seem to want to be initialised at the beginning of functions. Do we want to make
    * all registers local variables? This should be done before memFacts are replaced by global variables, or the global
    * variables will have var initialisations. Depends on:
    *   - resolveRegisters()
    */
  private def addVarDeclarations(state: State): State = {
    state.copy(functions = state.functions.map(function => {
      val initStmts = function.initStmts.toBuffer
      for (localVar <- getLocalVarsInFunction(state, function)) {
        // TODO i think this could be replaced by a none label as well
        // TODO rework how this works to instead store a list of vars
        if (!function.initStmts.exists(x => x.variable == localVar)) {
          val size = {
            if (!state.bvSizes.contains(localVar.name) && localVar.name.endsWith("_result")) 64
            else if (CallStmt.callRegisters.contains(localVar.name)) 64
            else state.bvSizes(localVar.name)
          }
          initStmts += new InitStmt(localVar, uniqueLabel, s"bv$size")
        }
      }

      function.copy(initStmts = initStmts.toList)
    }))
  }

  private def addAssignAtRootBlock(state: State) = updateAllFunctions(state, func => 
      func.copy(
        labelToBlock = func.labelToBlock.updated(func.rootBlockLabel, func.rootBlock.copy(
          lines = CallStmt.callRegisters.map(x => RegisterAssign("NONE", Register(x, 64), Register(s"${x}_in", 64))).toList ++ func.rootBlock.lines 
        ))
      ))

  private def addAssignBeforeReturn(state: State): State = state.copy(functions = state.functions.map(f => 
    f.copy(labelToBlock = f.header.getOutParam match {
      case Some(outParam) => f.labelToBlock.map{
        case (l, b) => (l, b.copy(lines = b.lines.flatMap{
          case c: ExitSub => List(RegisterAssign("generatedline", outParam.getName, Extract(outParam.getName.size.get - 1, 0, outParam.getRegister)), c)
          case x => List(x)
        }))
      }
      case None => f.labelToBlock
  })))

  /**
    * Infers the bv sizes for constants
    */
  private def inferConstantTypes(state: State): State = updateAllLines(state, s => inferConstantTypes(s))

  private def inferConstantTypes(stmt: Stmt): Stmt = stmt match {
    case assign: RegisterAssign => assign.copy(rhs = inferConstantTypes(assign.rhs, assign.lhs.size))
    case x => x
  }

  // TODO improve this and perform proper type checking
  private def inferConstantTypes(expr: Expr, size: Option[Int]): Expr = expr match {
    case binOp: BinOp => {
      val inputSize = if (BinOperator.changesSize(binOp.operator)) None else size
      val binOp1 = binOp.copy(firstExp = inferConstantTypes(binOp.firstExp, inputSize), secondExp = inferConstantTypes(binOp.secondExp, inputSize))
      (binOp1.firstExp.size, binOp1.secondExp.size) match {
        case (a: Some[Int], b: Some[Int]) if (a == b) => binOp1
        case (a: Some[Int], b: Some[Int]) if (a != b) => throw new AssumptionViolationException(s"Both sides of binop ($binOp) should have the same size (${binOp1.firstExp}: ${a}, ${binOp1.secondExp}: ${b})")
        case (x: Some[Int], None) => binOp1.copy(secondExp = inferConstantTypes(binOp1.secondExp, x))
        case (None, x: Some[Int]) => binOp1.copy(firstExp = inferConstantTypes(binOp1.firstExp, x))
        case (None, None) => binOp1
      }
    }
    case uniOp: UniOp =>
      val inputSize = if (UniOperator.changesSize(uniOp.operator)) None else size
      uniOp.copy(exp = inferConstantTypes(uniOp.exp, inputSize))
    case lit: Literal if (lit.size == None) => lit.copy(size = size)
    case _ => expr
  }

  private def uniqueVarName: String = return "p" + "TODO"
  private def uniqueLabel: String = return "l" + "TODO"
}<|MERGE_RESOLUTION|>--- conflicted
+++ resolved
@@ -64,81 +64,6 @@
     })
   }
 
-<<<<<<< HEAD
-  /** Many facts.parameters are implicit in BIL, represented not as statements but as a particular pattern of loading
-    * registers which have not been previously assigned within the function to memory addresses based on the SP, at the
-    * beginning of the function. This method identifies this pattern and adds any facts.parameters found to the
-    * function's parameter list. It is assumed that out-facts.parameters are always explicitly stated in BIL, and
-    * therefore translating.StatementLoader would have added them already. It is assumed that the first block (i.e. root
-    * block) of any function will contain all loadings of facts.parameters.
-    *
-    * We assume that these store instructions contain only the register on the rhs. We also assume that identical memory
-    * accesses (e.g. mem[2]) are never written differently (e.g. mem[1+1]), as this is what we use for identifying and
-    * substituting implicit facts.parameters. We assume that these registers are only accessed once - i.e. by the store
-    * instruction - before they are assigned.
-    */
-  private def identifyImplicitParams(state: State): State = {
-    state.functions.foreach(function => {
-      val params = function.header.getInParams
-      val rootBlock = function.rootBlock
-      val assignedRegisters = new mutable.HashSet[Register]
-
-      // TODO could neaten this further with case classes by combiling the nested matches
-      rootBlock.lines.foreach {
-        case store: MemAssign => store.rhs match {
-          case rhsVar: Register if (isRegister(rhsVar) && assignedRegisters.contains(rhsVar)) =>
-            val param = new InParameter(new Register(uniqueVarName, rhsVar.size), rhsVar)
-            param.setAlias(store.lhs.asInstanceOf[MemLoad])
-            params += param
-          case _ =>
-        }
-        case assign: Assign => assign.lhs match {
-          case lhsVar: Register if (isRegister(lhsVar)) => assignedRegisters.add(lhsVar)
-          case _: Register =>
-        }
-        case _ =>
-      }
-
-      function.header.setInParams(removeDuplicateParamsAndMerge(params.toList).toBuffer)
-      createCallArguments(state, function.header)
-    })
-
-    state
-  }
-
-  // TODO update below two methods to make everything immutable
-
-  /** Implicit params found may contain params already listed explicitly. If so, we take the var name of the explicit
-    * param, and the alias of the implicit param.
-    */
-  private def removeDuplicateParamsAndMerge(params: scala.collection.immutable.List[InParameter]): List[InParameter] = {
-    // TODO this has side effects
-    params.filter(param => {
-      val otherparams = params.filter(otherParam => {
-        (param != otherParam) && param.getRegister == otherParam.getRegister
-      })
-
-      otherparams.foreach {
-        case x if (x.getAlias == null) => x.setName(param.getName) // null alias => this is the explicit param
-        case x => x.setAlias(param.getAlias) // non-null alias => this is the implicit param
-      }
-
-      otherparams.nonEmpty
-    })
-  }
-
-  /** Provides function calls with a list of the parameters they will need to provide arguments for.
-    */
-  private def createCallArguments(state: State, func: EnterSub): Unit =
-    updateAllLines(state, {
-      case callStmt: CallStmt if (callStmt.funcName == func.funcName) => {
-        callStmt.copy(args = func.getInParams.map(_.getRegister).toList)
-      }
-    })
-
-
-=======
->>>>>>> e07c4b85
   private def addInParams(state: State): State = updateAllBlocks(state, block => block.lines(block.lines.size - 1) match {
     case call: CallStmt if (call.libraryFunction) =>
       block.copy(lines = block.lines.updated(block.lines.size - 1, 
