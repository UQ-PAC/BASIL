--- conflicted
+++ resolved
@@ -74,18 +74,13 @@
   private def setVarSize(name: String, rhs: Expr) = {
     if (!varSizes.contains(name)) {
       if (name.charAt(0) == 'R' || name.charAt(0) == 'X') varSizes(name) = 64
-      else if (name == "SP" || name == "FP" || name == "LR") varSizes(name) = 64
       else if (name.charAt(0) == '#') varSizes(name) = rhs.size.get
       else if (name == "NF" || name == "ZF" || name == "CF" || name == "VF") varSizes(name) = 1
-<<<<<<< HEAD
+      else if (name == "SP" || name == "FP" || name == "LR") varSizes(name) = 64
       else {
           println(name);
-          throw new NotImplementedError;
+          throw new RuntimeException;
       }
-=======
-      else if (name == "SP" || name == "FP" || name == "LR") varSizes(name) = 64
-      else ???
->>>>>>> 52cea2f0
     }
   }
 
@@ -130,8 +125,11 @@
     else currentFunction.getInParams += InParameter(Register(id, size), Register(variable, size))
   }
 
+  /*
+  TODO!!!!
   override def exitEnsuresSpec(ctx: BilParser.EnsuresSpecContext): Unit = ensures = ensures.appended(getPred(ctx.pred))
   override def exitRequiresSpec(ctx: BilParser.RequiresSpecContext): Unit = requires = requires.appended(getPred(ctx.pred))
+  */
 
   override def exitStmt(ctx: BilParser.StmtContext): Unit = {
     val address = ctx.addr.getText
