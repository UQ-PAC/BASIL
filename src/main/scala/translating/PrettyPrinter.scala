package translating
import ir.*
import ir.cilvisitor.*

import scala.collection.immutable.ListMap
import scala.collection.mutable

private val localSigils = false

object PrettyPrinter {

  type PrettyPrintable = Program | Procedure | Statement | Jump | Command | Block | Expr | util.IRContext

  extension (b: BigInt) {
    def pprint: String = "0x%x".format(b)
  }

  extension (p: PrettyPrintable)
    def pprint: String = p match {
      case e: Expr => pp_expr(e)
      case e: Command => pp_cmd(e)
      case e: Block => pp_block(e)
      case e: Procedure => pp_proc(e)
      case e: Program => pp_prog(e)
      case e: util.IRContext => pp_irctx(e)
    }

  def pp_irctx(e: util.IRContext) = BasilIRPrettyPrinter().vcontext(e).toString
  def pp_expr(e: Expr) = BasilIRPrettyPrinter()(e)
  def pp_stmt(s: Statement) = BasilIRPrettyPrinter()(s)
  def pp_cmd(c: Command) = c match {
    case j: Jump => pp_jump(j)
    case j: Statement => pp_stmt(j)
  }
  def pp_block(s: Block) = BasilIRPrettyPrinter()(s)
  def pp_jump(s: Jump) = BasilIRPrettyPrinter()(s)
  def pp_prog(s: Program) = BasilIRPrettyPrinter()(s)
  def pp_proc(s: Procedure) = BasilIRPrettyPrinter()(s)
  def pp_proc_sig(s: Procedure) = BasilIRPrettyPrinter().pp_proc_sig(s)

  def pp_prog_with_analysis_results[T](
    before: Map[Block, T],
    after: Map[Block, T],
    p: Program,
    resultPrinter: T => String = ((x: T) => x.toString)
  ) = {
    BasilIRPrettyPrinter(
      with_analysis_results_begin = block => before.get(block).map(resultPrinter),
      block => after.get(block).map(resultPrinter)
    )(p)
  }

  def pp_proc_with_analysis_results[T](
    before: Map[Block, T],
    after: Map[Block, T],
    p: Procedure,
    resultPrinter: T => String = ((x: T) => x.toString)
  ) = {
    BasilIRPrettyPrinter(
      with_analysis_results_begin = block => before.get(block).map(resultPrinter),
      block => after.get(block).map(resultPrinter)
    )(p)
  }

  def pp_block_with_analysis_results[T](
    before: Map[Block, T],
    after: Map[Block, T],
    p: Block,
    resultPrinter: T => String = ((x: T) => x.toString)
  ) = {
    BasilIRPrettyPrinter(
      with_analysis_results_begin = block => before.get(block).map(resultPrinter),
      block => after.get(block).map(resultPrinter)
    )(p)
  }

  def pp_dot_prog(program: Program) = {
    dotBlockGraph(
      program,
      (program.collect {

        case b: Block if b.parent.entryBlock.contains(b) =>
          b -> (pp_proc_sig(b.parent) + "\n" + pp_block(b))
        case b: Block =>
          b -> pp_block(b)
      }).toMap
    )
  }

}

def indent(s: String, indent: String = "  "): String = {
  s.flatMap(c =>
    c match {
      case '\n' => s"\n$indent"
      case c => "" + c
    }
  )
}

trait PPProg[+T]

case class BST[T <: Expr | Command](v: String) extends PPProg[T] {
  override def toString = v
}

case class Prog(mainProc: String, globalDecls: List[String], procedures: List[Proc]) extends PPProg[Program] {
  override def toString =
    globalDecls.map(_ + ";").mkString("\n") + "\n\n" + procedures.map(_.toString + "\n\n").mkString("")
}

case class Proc(header: String, localDecls: List[String], blocks: String) extends PPProg[Procedure] {
  override def toString = {
    if (blocks.size > 0) {
      header + "\n" + blocks + "\n"
    } else {
      header + ";\n"
    }
  }
}

case class PBlock(
  label: String,
  address: Option[String],
  commands: List[String],
  entryComment: Option[String] = None,
  exitComment: Option[String] = None
) extends PPProg[Block] {
  override def toString = {
    val addr = address.map(" " + _).getOrElse("")
    val comment = entryComment.map(c => c + "\n").getOrElse("")
    val excomment = exitComment.map(c => "\n" + c).getOrElse("")
    s"block ${label}${addr} [\n${comment}"
      ++ ("  " + indent(commands.map(_ + ";").mkString("\n"), "  "))
      ++ s"${excomment}\n]"
  }
}

// case class BST[+T](val v: String) {
//   def ++(s: String) = BST(v ++ s)
//   override def toString = v
// }

class BasilIRPrettyPrinter(
  with_analysis_results_begin: Block => Option[String] = _ => None,
  with_analysis_results_end: Block => Option[String] = _ => None
) extends BasilIR[PPProg] {
  val blockIndent = "  "
  val statementIndent = "    "
  val seenVars = mutable.HashSet[Variable]()

  class GetUninterp extends CILVisitor {
    var funs = mutable.LinkedHashSet[(String, List[IRType], IRType)]()
    override def vexpr(e: Expr) = {
      e match {
        case u: FApplyExpr => funs.add(u.signature)
        case _ => ()
      }
      DoChildren()
    }
  }

  def getUninterp(p: Program) = {
    val v = GetUninterp()
    visit_prog(v, p)
    v.funs.toList
  }

  def apply(x: Block): String = {
    vblock(x).toString
  }
  def apply(x: Procedure): String = {
    vproc(x).toString
  }
  def apply(x: Statement): String = {
    vstmt(x).toString
  }
  def apply(x: Jump): String = {
    vjump(x).toString
  }
  def apply(x: Expr): String = {
    vexpr(x).toString
  }
  def apply(x: Program): String = {
    vprog(x).toString
  }

  class Vars(val global: Boolean = true) extends CILVisitor {
    val vars = mutable.Set[Variable]()

    override def vlvar(v: Variable) = {
      v match {
        case v: Global if global => vars.add(v)
        case v: LocalVar if (!global) => vars.add(v)
        case _ => ()
      }

      SkipChildren()
    }

    override def vrvar(v: Variable) = {
      v match {
        case v: Global if global => vars.add(v)
        case v: LocalVar if (!global) => vars.add(v)
        case _ => ()
      }

      SkipChildren()
    }
  }

  def globals(prog: Program): Set[Variable] = {
    val v = Vars(true)
    visit_prog(v, prog)
    v.vars.toSet
  }

  def locals(prog: Procedure): Set[Variable] = {
    val v = Vars(false)
    visit_proc(v, prog)
    v.vars.toSet
  }

  def memoryRegions(prog: Program): Set[Memory] = {
    prog.collect {
      case m: MemoryLoad => m.mem
      case m: MemoryStore => m.mem
    }.toSet
  }

  def vcontext(i: util.IRContext) = {
    val prog = vprog(i.program)
    import ir.parsing.Attrib
    import ir.parsing.MemoryAttribData

    val r = parsing.SymbolTableInfo.from(i)
    val jsonedCtx = indent(r.toAttrib.pprint, "  ")

    val memory = i.program.initialMemory
      .map { case (k, v) =>
        MemoryAttribData.of(v)
      }
      .toVector
      .sortBy(_.address)
      .map(_.toAttrib)
    val jsonedMem = Attrib.List(memory).pprint

    val decl =
      s"prog entry ${Sigil.BASIR.proc}${i.program.mainProcedure.name} {\n  .symbols = ${jsonedCtx};\n  .initial_memory = ${jsonedMem}\n} ;"

    prog.toString ++ "\n\n" ++ decl ++ "\n"
  }

  override def vprog(p: Program): PPProg[Program] = {

    val threadspec = s"\nprog entry ${Sigil.BASIR.proc}${p.mainProcedure.name}"

    val uninterp = getUninterp(p)
    val ufdecls = uninterp.map { case (n, pt, rt) =>
      s"declare-fun ${Sigil.BASIR.globalVar}$n : (${pt.map(vtype).mkString(", ")}) -> ${vtype(rt)}"
    }

    Prog(
      p.mainProcedure.name,
      memoryRegions(p).toList.sortBy(_.name).map(memdecl) ++
        globals(p).toList.sorted.map(vardecl)
        ++ ufdecls
        ++ List(threadspec)
      // ++ List(initialMemory(p.initialMemory.values))
      ,
      ((p.mainProcedure) :: p.procedures.filterNot(_ == p.mainProcedure).toList)
        .map(vproc)
        .collect {
          case p: Proc => p
          case _ => ???
        }
    )
  }

  def vprog(mainProc: String, procedures: List[PPProg[Procedure]]): PPProg[Program] = {
    // shouldn't be used
    ???
  }

  override def vblock(b: Block): PPProg[Block] = {
    val label = Sigil.BASIR.block + b.label
    val address = b.address
    val statements = b.statements.toList.map(vstmt)
    val terminator = vjump(b.jump)
    val entryComent = with_analysis_results_begin(b).map(c => {
      val broken = c.split('\n').mkString("\n" + blockIndent + "// ")
      s"${blockIndent}// $broken"
    })

    val addr = address.map(a => s"${Sigil.BASIR.attrib}address = ${vaddress(a)}")
    val olabel = b.meta.originalLabel.map(s => Sigil.BASIR.attrib + "originalLabel = \"" + s + "\"")
    val allattrs = addr.toSeq ++ olabel
    val attr = if allattrs.nonEmpty then Some("{" + allattrs.mkString("; ") + "}") else None

    val exitComment = with_analysis_results_end(b).map(c => s"${blockIndent}// ${c}")
    PBlock(label, attr, statements.map(_.toString) ++ Seq(terminator.toString), entryComent, exitComment)
  }

  override def vblock(
    label: String,
    address: Option[BigInt],
    statements: List[PPProg[Statement]],
    terminator: PPProg[Jump]
  ): PPProg[Block] = {
    ???
  }

  def vardecl(v: Variable): String = {
    s"var ${vlvar(v)}"
  }

  def memdecl(m: Memory): String = {
    val shared = m match {
      case s: SharedMemory => "shared "
      case o: StackMemory => ""
    }

    s"memory ${shared}${Sigil.BASIR.globalVar}${m.name} : ${vtype(m.getType)}"

  }

  trait Record
  case class Val(val v: String) extends Record {
    override def toString = v
  }
  case class Lst(val v: List[Record]) extends Record {
    override def toString = {
      if v.size == 0 then {
        "[]"
      } else if v.size == 1 then {
        s"[${v.head}]"
      } else {
        val x = mutable.ArrayBuffer[String]()
        x.addAll(v.map(_.toString))
        var res = ""
        while (x.size > 0) {
          var totake = 1
          var size = x.head.size

          while (size < (78 - totake) && totake < x.size) {
            size += x(totake).size
            totake += 1
          }

          val lot = x.take(totake)

          val bsep = if (res == "") then "" else ";\n"
          res = res + bsep + lot.mkString(";")
          x.remove(0, totake)
        }
        "[\n  " + indent(res) + "\n]"
      }
    }
  }
  case class Rec(val v: ListMap[String, Record]) extends Record {
    override def toString = {
      if v.isEmpty then "{}"
      else if v.size == 1 then {
        s"{" + v.map((k, v) => k + " = " + v).mkString("\n") + "}"
      } else {
        s"{\n  " + indent(v.map((k, v) => k + " = " + v).mkString(";\n")) + "\n}"
      }
    }
  }

  def initialMemory(mems: Iterable[MemorySection]) = {

    val initmem = Lst(
      mems
        .map(s =>
          Rec(
            ListMap(
              "address" -> Val(vaddress(s.address).toString),
              "name" -> Val(s.name),
              "size" -> Val(vaddress(s.address).toString),
              "readonly" -> Val(vboollit(s.readOnly).toString),
              "bytes" -> Lst(s.bytes.map(b => Val(vintlit(b.value).toString)).toList)
            )
              ++ s.region.map(r => "region" -> Val(r.name))
          )
        )
        .toList
    )

    s"let initial_memory = $initmem"

  }

  def vaddress(a: BigInt) = vintlit(a)

  def vparam(l: Variable): String = l match {
    case _: Global => Sigil.BASIR.globalVar + s"${l.name}:${vtype { l.getType }}"
    case _: LocalVar =>
      val sigil = if localSigils then Sigil.BASIR.localVar else ""
      s"$sigil${l.name}:${vtype { l.getType }}"
  }

  def pp_proc_sig(p: Procedure) = {
    val name = Sigil.BASIR.proc + p.name
    val inParams = p.formalInParam.toList.map(vparam)
    val outParams = p.formalOutParam.toList.map(vparam)

    val addr = p.address.map(l => vaddress(l).toString).map(Sigil.BASIR.attrib + "address = " + _).toList
    val pname = Seq(s"${Sigil.BASIR.attrib}name = \"${p.procName}\"")

    val allattrs = pname ++ addr

    val attrs = if allattrs.isEmpty then "" else "  { " + allattrs.map("" + _).mkString("; ") + " }"

    val fnl = if (p.formalInParam.size > 3) then "\n    " else " "

    val br = if (inParams.length + outParams.length > 6) then "\n " else ""

    s"proc $name$br (${inParams.mkString(", ")})$fnl-> (${outParams.mkString(", ")})\n$attrs"
  }

  override def vproc(p: Procedure): PPProg[Procedure] = {
    seenVars.clear()
    val decls = locals(p).map(vardecl)

    val inParams = p.formalInParam.toList.map(vparam)
    val outParams = p.formalOutParam.toList.map(vparam)
    val middleBlocks = p.blocksBookended.map(vblock)

    val localDecls = decls.toList.sorted

    val requires = p.requiresExpr.map(e => {
      s"  require ${vexpr(e)};"
    })
    val ensures = p.ensuresExpr.map(e => {
      s"  ensures ${vexpr(e)};"
    })

    val spec = (if (requires.nonEmpty) then "\n" + requires.mkString("\n") else "")
      + (if ensures.nonEmpty then ("\n" + ensures.mkString("\n")) else "")

    val mblocks =
      if (middleBlocks.size == 0) then None
      else {
        Some(s"[\n  " + indent(middleBlocks.mkString(";\n"), "  ") + "\n]")
      }

    val blocks = (mblocks.toList).map(_ + ";").mkString("\n")

    val header = pp_proc_sig(p) + spec

    Proc(header, localDecls, blocks)
  }

  def vproc(
    name: String,
    inParams: List[PPProg[Variable]],
    outParams: List[PPProg[Variable]],
    entryBlock: Option[PPProg[Block]],
    middleBlocks: List[PPProg[Block]],
    returnBlock: Option[PPProg[Block]]
  ): PPProg[Procedure] = ???

  override def vassign(lhs: PPProg[Variable], rhs: PPProg[Expr]): PPProg[LocalAssign] = BST(s"${lhs} := ${rhs}")
  override def vmemassign(lhs: PPProg[Variable], rhs: PPProg[Expr]): PPProg[LocalAssign] = BST(s"${lhs} mem:= ${rhs}")
<<<<<<< HEAD
  override def vsimulassign(assignments: List[(PPProg[Variable], PPProg[Expr])]): PPProg[SimulAssign] = BST(
    assignments
      .map { case (l, r) =>
        vassign(l, r)
      }
      .mkString(", ")
  )
=======
  override def vsimulassign(assignments: List[(PPProg[Variable], PPProg[Expr])]): PPProg[SimulAssign] =
    val pref = "( "
    val suffix = " )"
    val str = assignments
      .map { case (lhs, rhs) =>
        lhs.toString + " := " + rhs
      }
      .mkString(",\n")
    BST(pref + indent(str, "  ") + suffix)
>>>>>>> 3865f6ca

  override def vstore(
    mem: Memory,
    index: PPProg[Expr],
    value: PPProg[Expr],
    endian: Endian,
    size: Int
  ): BST[MemoryStore] = {
    val le = if endian == Endian.LittleEndian then "le" else "be"

    BST(s"store $le ${Sigil.BASIR.globalVar}${mem.name} ${index} ${value} ${size}")
  }

  def vload(lhs: PPProg[Variable], mem: String, index: PPProg[Expr], endian: Endian, size: Int): PPProg[MemoryLoad] = {
    val le = if endian == Endian.LittleEndian then "le" else "be"
    BST(s"$lhs := load $le ${Sigil.BASIR.globalVar}${mem} ${index} ${size}")
  }

  override def vcall(
    outParams: List[(Variable, Variable)],
    procname: String,
    inparams: List[(Variable, PPProg[Expr])]
  ): PPProg[DirectCall] = {

    val op = {
      if (outParams.forall(_._2.isInstanceOf[LocalVar])) {
        "var (" + outParams.map((l, r) => vparam(r)).mkString(", ") + ")"
      } else {
        "(" + outParams.map((l, r) => vlvar(r)).mkString(", ") + ")"
      }
    }

    if (outParams.size > 5) {
      BST(s"$op\n    := call ${Sigil.BASIR.proc}$procname (${inparams.map((l, r) => r).mkString(", ")})")
    } else if (outParams.size > 0) {
      BST(s"$op := call ${Sigil.BASIR.proc}$procname (${inparams.map((l, r) => r).mkString(", ")})")
    } else {
      BST(s"call ${Sigil.BASIR.proc}$procname (${inparams.map((l, r) => r).mkString(", ")})")
    }
  }

  override def vindirect(target: PPProg[Variable]): PPProg[IndirectCall] = BST(s"indirect call ${target} ")
  override def vassert(body: Assert): PPProg[Assert] = {
<<<<<<< HEAD
    BST(s"assert ${vexpr(body.body)}")
  }

  override def vstmt(s: Statement) = {
    val comment = s.comment.map(c => s" /* $c */").getOrElse("")
    val res = s match {
      case n: NOP => n.toString
      case s => super.vstmt(s).toString
    }
    BST(res + comment)
  }

  override def vassume(body: Assume): PPProg[Assume] = {
    BST(s"assume ${vexpr(body.body)}")
=======

    val attrs = body.label.map(l => ("label", l)).toSeq ++ body.comment.map(c => ("comment", c))
    val attrl =
      if attrs.nonEmpty then
        " { " + attrs
          .map { case (n, l) =>
            s"${Sigil.BASIR.attrib}$n = \"$l\"; "
          }
          .mkString("") + " }"
      else ""

    BST(s"assert ${vexpr(body.body)}$attrl")
  }

  override def vstmt(s: Statement) = {
    val comment = s.comment.map(c => s" /* $c */").getOrElse("")
    val res = super.vstmt(s).toString
    BST(res + comment)
  }

  override def vassume(body: Assume): PPProg[Assume] = {
    val attrs = body.label.map(l => ("label", l)).toSeq ++ body.comment.map(c => ("comment", c))
    val attrl =
      if attrs.nonEmpty then
        "{ " + attrs
          .map { case (n, l) =>
            s"${Sigil.BASIR.attrib}$n = \"$l\"; "
          }
          .mkString("") + " }"
      else ""

    val stmt = if body.checkSecurity then "guard" else "assume"
    BST(s"$stmt ${vexpr(body.body)}$attrl")
>>>>>>> 3865f6ca
  }
  override def vnop(): PPProg[NOP] = BST("nop")

  override def vgoto(t: List[String]): PPProg[GoTo] = BST[GoTo](s"goto(${t.map(Sigil.BASIR.block + _).mkString(", ")})")
  override def vunreachable(): PPProg[Unreachable] = BST[Unreachable]("unreachable")
  override def vreturn(outs: List[(PPProg[Variable], PPProg[Expr])]) = BST(
    s"return (${outs.map((l, r) => r).mkString(", ")})"
  )

  def vtype(t: IRType): String = t match {
    case BitVecType(sz) => s"bv$sz"
    case IntType => "int"
    case BoolType => "bool"
<<<<<<< HEAD
    case m: MapType => s"map ${vtype(m.result)}[${vtype(m.param)}]"
    case CustomSort(n) => n
=======
    case CustomSort(n) => n
    case m: MapType => s"(${vtype(m.param)} -> ${vtype(m.result)})"
>>>>>>> 3865f6ca
  }

  override def vrvar(e: Variable): PPProg[Variable] = e match {
    case l: LocalVar =>
      val sigil = if localSigils then Sigil.BASIR.localVar else ""
      BST(s"${sigil}${e.name}:${vtype(e.getType)}")
    case l: Global => BST(s"${Sigil.BASIR.globalVar}${e.name}:${vtype(e.getType)}")
  }
  override def vlvar(e: Variable): PPProg[Variable] = {
    e match {
      case l: LocalVar =>
        val sigil = if localSigils then Sigil.BASIR.localVar else ""
        BST(s"var $sigil${e.name}: ${vtype(e.getType)}")
      case l: Global => BST(s"${Sigil.BASIR.globalVar}${e.name}: ${vtype(e.getType)}")
    }
  }

  override def vmemory(m: Memory) = BST(Sigil.BASIR.globalVar + m.name)
  override def vold(e: Expr) = BST(s"old(${vexpr(e)})")
  override def vlambda(e: LambdaExpr) = ???
  override def vquantifier(e: QuantifierExpr) = ???
  override def vextract(ed: Int, start: Int, a: PPProg[Expr]): PPProg[Expr] = BST(s"extract($ed, $start, ${a})")
  override def vzeroextend(bits: Int, b: PPProg[Expr]): PPProg[Expr] = BST(s"zero_extend($bits, $b)")
  override def vsignextend(bits: Int, b: PPProg[Expr]): PPProg[Expr] = BST(s"sign_extend($bits, $b)")
  override def vrepeat(reps: Int, b: PPProg[Expr]) = BST(s"repeat($reps, $b)")
  override def vbinary_expr(e: BinOp, l: PPProg[Expr], r: PPProg[Expr]): PPProg[Expr] = {
    val opn = e.getClass.getSimpleName.toLowerCase.stripSuffix("$")
    BST(s"$opn($l, $r)")
  }
  override def vbool_expr(e: BoolBinOp, l: List[PPProg[Expr]]): PPProg[Expr] = {
    val opn = e.getClass.getSimpleName.toLowerCase.stripSuffix("$")
    BST(s"$opn(${l.mkString(",")})")
  }

  override def vunary_expr(e: UnOp, arg: PPProg[Expr]): PPProg[Expr] = {
    val opn = e.getClass.getSimpleName.toLowerCase.stripSuffix("$")
    BST(s"$opn($arg)")
  }

  override def vboollit(b: Boolean) = BST(b.toString)
  override def vintlit(i: BigInt) = BST("0x%x".format(i))
  override def vbvlit(i: BitVecLiteral) = BST("0x%x".format(i.value) + s":bv${i.size}")
  override def vfapply_expr(name: String, args: Seq[PPProg[Expr]]): PPProg[Expr] = BST(
    s"${Sigil.BASIR.globalVar}$name(${args.mkString(", ")})"
  )
}<|MERGE_RESOLUTION|>--- conflicted
+++ resolved
@@ -463,15 +463,6 @@
 
   override def vassign(lhs: PPProg[Variable], rhs: PPProg[Expr]): PPProg[LocalAssign] = BST(s"${lhs} := ${rhs}")
   override def vmemassign(lhs: PPProg[Variable], rhs: PPProg[Expr]): PPProg[LocalAssign] = BST(s"${lhs} mem:= ${rhs}")
-<<<<<<< HEAD
-  override def vsimulassign(assignments: List[(PPProg[Variable], PPProg[Expr])]): PPProg[SimulAssign] = BST(
-    assignments
-      .map { case (l, r) =>
-        vassign(l, r)
-      }
-      .mkString(", ")
-  )
-=======
   override def vsimulassign(assignments: List[(PPProg[Variable], PPProg[Expr])]): PPProg[SimulAssign] =
     val pref = "( "
     val suffix = " )"
@@ -481,7 +472,6 @@
       }
       .mkString(",\n")
     BST(pref + indent(str, "  ") + suffix)
->>>>>>> 3865f6ca
 
   override def vstore(
     mem: Memory,
@@ -525,22 +515,6 @@
 
   override def vindirect(target: PPProg[Variable]): PPProg[IndirectCall] = BST(s"indirect call ${target} ")
   override def vassert(body: Assert): PPProg[Assert] = {
-<<<<<<< HEAD
-    BST(s"assert ${vexpr(body.body)}")
-  }
-
-  override def vstmt(s: Statement) = {
-    val comment = s.comment.map(c => s" /* $c */").getOrElse("")
-    val res = s match {
-      case n: NOP => n.toString
-      case s => super.vstmt(s).toString
-    }
-    BST(res + comment)
-  }
-
-  override def vassume(body: Assume): PPProg[Assume] = {
-    BST(s"assume ${vexpr(body.body)}")
-=======
 
     val attrs = body.label.map(l => ("label", l)).toSeq ++ body.comment.map(c => ("comment", c))
     val attrl =
@@ -557,7 +531,10 @@
 
   override def vstmt(s: Statement) = {
     val comment = s.comment.map(c => s" /* $c */").getOrElse("")
-    val res = super.vstmt(s).toString
+    val res = s match {
+      case n: NOP =>  "nop /* " + n.toString + " */"
+      case s => super.vstmt(s).toString
+    }
     BST(res + comment)
   }
 
@@ -574,7 +551,6 @@
 
     val stmt = if body.checkSecurity then "guard" else "assume"
     BST(s"$stmt ${vexpr(body.body)}$attrl")
->>>>>>> 3865f6ca
   }
   override def vnop(): PPProg[NOP] = BST("nop")
 
@@ -588,13 +564,8 @@
     case BitVecType(sz) => s"bv$sz"
     case IntType => "int"
     case BoolType => "bool"
-<<<<<<< HEAD
-    case m: MapType => s"map ${vtype(m.result)}[${vtype(m.param)}]"
-    case CustomSort(n) => n
-=======
     case CustomSort(n) => n
     case m: MapType => s"(${vtype(m.param)} -> ${vtype(m.result)})"
->>>>>>> 3865f6ca
   }
 
   override def vrvar(e: Variable): PPProg[Variable] = e match {
