package translating
import ir.*
import ir.cilvisitor.*

import scala.collection.immutable.ListMap
import scala.collection.mutable

private val localSigils = false

object PrettyPrinter {

  type PrettyPrintable = Program | Procedure | Statement | Jump | Command | Block | Expr | util.IRContext

  extension (b: BigInt) {
    def pprint: String = "0x%x".format(b)
  }

  extension (p: PrettyPrintable)
    def pprint: String = p match {
      case e: Expr => pp_expr(e)
      case e: Command => pp_cmd(e)
      case e: Block => pp_block(e)
      case e: Procedure => pp_proc(e)
      case e: Program => pp_prog(e)
      case e: util.IRContext => pp_irctx(e)
    }

  def pp_irctx(e: util.IRContext) = BasilIRPrettyPrinter().vcontext(e).toString
  def pp_expr(e: Expr) = BasilIRPrettyPrinter()(e)
  def pp_stmt(s: Statement) = BasilIRPrettyPrinter()(s)
  def pp_cmd(c: Command) = c match {
    case j: Jump => pp_jump(j)
    case j: Statement => pp_stmt(j)
  }
  def pp_block(s: Block) = BasilIRPrettyPrinter()(s)
  def pp_jump(s: Jump) = BasilIRPrettyPrinter()(s)
  def pp_prog(s: Program) = BasilIRPrettyPrinter()(s)
  def pp_proc(s: Procedure) = BasilIRPrettyPrinter()(s)
  def pp_proc_sig(s: Procedure) = BasilIRPrettyPrinter().pp_proc_sig(s)

  def pp_prog_with_analysis_results[T](
    before: Map[Block, T],
    after: Map[Block, T],
    p: Program,
    resultPrinter: T => String = ((x: T) => x.toString)
  ) = {
    BasilIRPrettyPrinter(
      with_analysis_results_begin = block => before.get(block).map(resultPrinter),
      block => after.get(block).map(resultPrinter)
    )(p)
  }

  def pp_proc_with_analysis_results[T](
    before: Map[Block, T],
    after: Map[Block, T],
    p: Procedure,
    resultPrinter: T => String = ((x: T) => x.toString)
  ) = {
    BasilIRPrettyPrinter(
      with_analysis_results_begin = block => before.get(block).map(resultPrinter),
      block => after.get(block).map(resultPrinter)
    )(p)
  }

  def pp_block_with_analysis_results[T](
    before: Map[Block, T],
    after: Map[Block, T],
    p: Block,
    resultPrinter: T => String = ((x: T) => x.toString)
  ) = {
    BasilIRPrettyPrinter(
      with_analysis_results_begin = block => before.get(block).map(resultPrinter),
      block => after.get(block).map(resultPrinter)
    )(p)
  }

  def pp_dot_prog(program: Program) = {
    dotBlockGraph(
      program,
      (program.collect {

        case b: Block if b.parent.entryBlock.contains(b) =>
          b -> (pp_proc_sig(b.parent) + "\n" + pp_block(b))
        case b: Block =>
          b -> pp_block(b)
      }).toMap
    )
  }

}

def indent(s: String, indent: String = "  "): String = {
  s.flatMap(c =>
    c match {
      case '\n' => s"\n$indent"
      case c => "" + c
    }
  )
}

trait PPProg[+T]

case class BST[T <: Expr | Command](v: String) extends PPProg[T] {
  override def toString = v
}

case class Prog(mainProc: String, globalDecls: List[String], procedures: List[Proc]) extends PPProg[Program] {
  override def toString =
    globalDecls.map(_ + ";").mkString("\n") + "\n\n" + procedures.map(_.toString + "\n\n").mkString("")
}

case class Proc(header: String, localDecls: List[String], blocks: String) extends PPProg[Procedure] {
  override def toString = {
    if (blocks.size > 0) {
      header + "\n" + blocks + "\n"
    } else {
      header + ";\n"
    }
  }
}

case class PBlock(
  label: String,
  address: Option[String],
  commands: List[String],
  entryComment: Option[String] = None,
  exitComment: Option[String] = None
) extends PPProg[Block] {
  override def toString = {
    val indent = "  "
    val addr = address.map(" " + _).getOrElse("")
    val comment = entryComment.map(c => c + "\n").getOrElse("")
    val excomment = exitComment.map(c => "\n" + c).getOrElse("")
    s"block ${label}${addr} [\n${comment}"
      ++ commands.map("  " + _ + ";").mkString("\n")
      ++ s"${excomment}\n]"
  }
}

// case class BST[+T](val v: String) {
//   def ++(s: String) = BST(v ++ s)
//   override def toString = v
// }

class BasilIRPrettyPrinter(
  with_analysis_results_begin: Block => Option[String] = _ => None,
  with_analysis_results_end: Block => Option[String] = _ => None
) extends BasilIR[PPProg] {
  val blockIndent = "  "
  val statementIndent = "    "
  val seenVars = mutable.HashSet[Variable]()

  class GetUninterp extends CILVisitor {
    var funs = mutable.LinkedHashSet[(String, List[IRType], IRType)]()
    override def vexpr(e: Expr) = {
      e match {
        case u: UninterpretedFunction => funs.add(u.signature)
        case _ => ()
      }
      DoChildren()
    }
  }

  def getUninterp(p: Program) = {
    val v = GetUninterp()
    visit_prog(v, p)
    v.funs.toList
  }

  def apply(x: Block): String = {
    vblock(x).toString
  }
  def apply(x: Procedure): String = {
    vproc(x).toString
  }
  def apply(x: Statement): String = {
    vstmt(x).toString
  }
  def apply(x: Jump): String = {
    vjump(x).toString
  }
  def apply(x: Expr): String = {
    vexpr(x).toString
  }
  def apply(x: Program): String = {
    vprog(x).toString
  }

  class Vars(val global: Boolean = true) extends CILVisitor {
    val vars = mutable.Set[Variable]()

    override def vlvar(v: Variable) = {
      v match {
        case v: Global if global => vars.add(v)
        case v: LocalVar if (!global) => vars.add(v)
        case _ => ()
      }

      SkipChildren()
    }

    override def vrvar(v: Variable) = {
      v match {
        case v: Global if global => vars.add(v)
        case v: LocalVar if (!global) => vars.add(v)
        case _ => ()
      }

      SkipChildren()
    }
  }

  def globals(prog: Program): Set[Variable] = {
    val v = Vars(true)
    visit_prog(v, prog)
    v.vars.toSet
  }

  def locals(prog: Procedure): Set[Variable] = {
    val v = Vars(false)
    visit_proc(v, prog)
    v.vars.toSet
  }

  def memoryRegions(prog: Program): Set[Memory] = {
    prog.collect {
      case m: MemoryLoad => m.mem
      case m: MemoryStore => m.mem
    }.toSet
  }

  def vcontext(i: util.IRContext) = {
    val prog = vprog(i.program)
    import ir.parsing.Attrib
    import ir.parsing.MemoryAttribData

    val r = parsing.SymbolTableInfo.from(i)
    val jsonedCtx = indent(r.toAttrib.pprint, "  ")

    val memory = i.program.initialMemory
      .map { case (k, v) =>
        MemoryAttribData.of(v)
      }
      .toVector
      .sortBy(_.address)
      .map(_.toAttrib)
    val jsonedMem = Attrib.List(memory).pprint

    val decl =
      s"prog entry ${Sigil.BASIR.proc}${i.program.mainProcedure.name} {\n  .symbols = ${jsonedCtx};\n  .initial_memory = ${jsonedMem}\n} ;"

    prog.toString ++ "\n\n" ++ decl ++ "\n"
  }

  override def vprog(p: Program): PPProg[Program] = {

    val threadspec = s"\nprog entry ${Sigil.BASIR.proc}${p.mainProcedure.name}"

    val uninterp = getUninterp(p)
    val ufdecls = uninterp.map { case (n, pt, rt) =>
      s"declare-fun ${Sigil.BASIR.globalVar}$n : (${pt.map(vtype).mkString(", ")}) -> ${vtype(rt)}"
    }

    Prog(
      p.mainProcedure.name,
      memoryRegions(p).toList.sortBy(_.name).map(memdecl) ++
        globals(p).toList.sorted.map(vardecl)
        ++ ufdecls
        ++ List(threadspec)
      // ++ List(initialMemory(p.initialMemory.values))
      ,
      ((p.mainProcedure) :: p.procedures.filterNot(_ == p.mainProcedure).toList)
        .map(vproc)
        .collect {
          case p: Proc => p
          case _ => ???
        }
    )
  }

  def vprog(mainProc: String, procedures: List[PPProg[Procedure]]): PPProg[Program] = {
    // shouldn't be used
    assert(false)
  }

  override def vblock(b: Block): PPProg[Block] = {
    val label = Sigil.BASIR.block + b.label
    val address = b.address
    val statements = b.statements.toList.map(vstmt)
    val terminator = vjump(b.jump)
    val entryComent = with_analysis_results_begin(b).map(c => {
      val broken = c.split('\n').mkString("\n" + blockIndent + "// ")
      s"${blockIndent}// $broken"
    })

    val addr = address.map(a => s"${Sigil.BASIR.attrib}address = ${vaddress(a)}")
    val olabel = b.meta.originalLabel.map(s => Sigil.BASIR.attrib + "originalLabel = \"" + s + "\"")
    val allattrs = addr.toSeq ++ olabel
    val attr = if allattrs.nonEmpty then Some("{" + allattrs.mkString("; ") + "}") else None

    val exitComment = with_analysis_results_end(b).map(c => s"${blockIndent}// ${c}")
    PBlock(label, attr, statements.map(_.toString) ++ Seq(terminator.toString), entryComent, exitComment)
  }

  override def vblock(
    label: String,
    address: Option[BigInt],
    statements: List[PPProg[Statement]],
    terminator: PPProg[Jump]
  ): PPProg[Block] = {
    assert(false)
  }

  def vardecl(v: Variable): String = {
    s"var ${vlvar(v)}"
  }

  def memdecl(m: Memory): String = {
    val shared = m match {
      case s: SharedMemory => "shared "
      case o: StackMemory => ""
    }

    s"memory ${shared}${Sigil.BASIR.globalVar}${m.name} : ${vtype(m.getType)}"

  }

  trait Record
  case class Val(val v: String) extends Record {
    override def toString = v
  }
  case class Lst(val v: List[Record]) extends Record {
    override def toString = {
      if v.size == 0 then {
        "[]"
      } else if v.size == 1 then {
        s"[${v.head}]"
      } else {
        val x = mutable.ArrayBuffer[String]()
        x.addAll(v.map(_.toString))
        var res = ""
        while (x.size > 0) {
          var totake = 1
          var size = x.head.size

          while (size < (78 - totake) && totake < x.size) {
            size += x(totake).size
            totake += 1
          }

          val lot = x.take(totake)

          val bsep = if (res == "") then "" else ";\n"
          res = res + bsep + lot.mkString(";")
          x.remove(0, totake)
        }
        "[\n  " + indent(res) + "\n]"
      }
    }
  }
  case class Rec(val v: ListMap[String, Record]) extends Record {
    override def toString = {
      if v.isEmpty then "{}"
      else if v.size == 1 then {
        s"{" + v.map((k, v) => k + " = " + v).mkString("\n") + "}"
      } else {
        s"{\n  " + indent(v.map((k, v) => k + " = " + v).mkString(";\n")) + "\n}"
      }
    }
  }

  def initialMemory(mems: Iterable[MemorySection]) = {

    val initmem = Lst(
      mems
        .map(s =>
          Rec(
            ListMap(
              "address" -> Val(vaddress(s.address).toString),
              "name" -> Val(s.name),
              "size" -> Val(vaddress(s.address).toString),
              "readonly" -> Val(vboollit(s.readOnly).toString),
              "bytes" -> Lst(s.bytes.map(b => Val(vintlit(b.value).toString)).toList)
            )
              ++ s.region.map(r => "region" -> Val(r.name))
          )
        )
        .toList
    )

    s"let initial_memory = $initmem"

  }

  def vaddress(a: BigInt) = vintlit(a)

  def vparam(l: Variable): String = l match {
    case _: Global => Sigil.BASIR.globalVar + s"${l.name}:${vtype { l.getType }}"
    case _: LocalVar =>
      val sigil = if localSigils then Sigil.BASIR.localVar else ""
      s"$sigil${l.name}:${vtype { l.getType }}"
  }

  def pp_proc_sig(p: Procedure) = {
    val name = Sigil.BASIR.proc + p.name
    val inParams = p.formalInParam.toList.map(vparam)
    val outParams = p.formalOutParam.toList.map(vparam)

    val addr = p.address.map(l => vaddress(l).toString).map(Sigil.BASIR.attrib + "address = " + _).toList
    val pname = Seq(s"${Sigil.BASIR.attrib}name = \"${p.procName}\"")

    val allattrs = pname ++ addr

    val attrs = if allattrs.isEmpty then "" else "  { " + allattrs.map("" + _).mkString("; ") + " }"

    val fnl = if (p.formalInParam.size > 3) then "\n    " else " "

    val br = if (inParams.length + outParams.length > 6) then "\n " else ""

    s"proc $name$br (${inParams.mkString(", ")})$fnl-> (${outParams.mkString(", ")})\n$attrs"
  }

  override def vproc(p: Procedure): PPProg[Procedure] = {
    seenVars.clear()
    val decls = locals(p).map(vardecl)

    val inParams = p.formalInParam.toList.map(vparam)
    val outParams = p.formalOutParam.toList.map(vparam)
    val middleBlocks = p.blocksBookended.map(vblock)

    val localDecls = decls.toList.sorted

    val requires = p.requiresExpr.map(e => {
      s"  require ${vexpr(e)};"
    })
    val ensures = p.ensuresExpr.map(e => {
      s"  ensures ${vexpr(e)};"
    })

    val spec = (if (requires.nonEmpty) then "\n" + requires.mkString("\n") else "")
      + (if ensures.nonEmpty then ("\n" + ensures.mkString("\n")) else "")

    val mblocks =
      if (middleBlocks.size == 0) then None
      else {
        Some(s"[\n  " + indent(middleBlocks.mkString(";\n"), "  ") + "\n]")
      }

    val blocks = (mblocks.toList).map(_ + ";").mkString("\n")

    val header = pp_proc_sig(p) + spec

    Proc(header, localDecls, blocks)
  }

  def vproc(
    name: String,
    inParams: List[PPProg[Variable]],
    outParams: List[PPProg[Variable]],
    entryBlock: Option[PPProg[Block]],
    middleBlocks: List[PPProg[Block]],
    returnBlock: Option[PPProg[Block]]
  ): PPProg[Procedure] = ???

  override def vassign(lhs: PPProg[Variable], rhs: PPProg[Expr]): PPProg[LocalAssign] = BST(s"${lhs} := ${rhs}")
  override def vmemassign(lhs: PPProg[Variable], rhs: PPProg[Expr]): PPProg[LocalAssign] = BST(s"${lhs} mem:= ${rhs}")
  override def vsimulassign(assignments: List[(PPProg[Variable], PPProg[Expr])]): PPProg[SimulAssign] = BST(
    assignments
      .map { case (l, r) =>
        vassign(l, r)
      }
      .mkString(", ")
  )

  override def vstore(
    mem: Memory,
    index: PPProg[Expr],
    value: PPProg[Expr],
    endian: Endian,
    size: Int
  ): BST[MemoryStore] = {
    val le = if endian == Endian.LittleEndian then "le" else "be"

    BST(s"store $le ${Sigil.BASIR.globalVar}${mem.name} ${index} ${value} ${size}")
  }

  def vload(lhs: PPProg[Variable], mem: String, index: PPProg[Expr], endian: Endian, size: Int): PPProg[MemoryLoad] = {
    val le = if endian == Endian.LittleEndian then "le" else "be"
    BST(s"$lhs := load $le ${Sigil.BASIR.globalVar}${mem} ${index} ${size}")
  }

  override def vcall(
    outParams: List[(Variable, Variable)],
    procname: String,
    inparams: List[(Variable, PPProg[Expr])]
  ): PPProg[DirectCall] = {

    val op = {
      if (outParams.forall(_._2.isInstanceOf[LocalVar])) {
        "var (" + outParams.map((l, r) => vparam(r)).mkString(", ") + ")"
      } else {
        "(" + outParams.map((l, r) => vlvar(r)).mkString(", ") + ")"
      }
    }

    if (outParams.size > 5) {
      BST(s"$op\n    := call ${Sigil.BASIR.proc}$procname (${inparams.map((l, r) => r).mkString(", ")})")
    } else if (outParams.size > 0) {
      BST(s"$op := call ${Sigil.BASIR.proc}$procname (${inparams.map((l, r) => r).mkString(", ")})")
    } else {
      BST(s"call ${Sigil.BASIR.proc}$procname (${inparams.map((l, r) => r).mkString(", ")})")
    }
  }

  override def vindirect(target: PPProg[Variable]): PPProg[IndirectCall] = BST(s"indirect call ${target} ")
  override def vassert(body: Assert): PPProg[Assert] = {
<<<<<<< HEAD
    BST(s"assert ${vexpr(body.body)}")
  }

  override def vstmt(s: Statement) = {
    val comment = s.comment.map(c => s" /* $c */").getOrElse("")
    val res = super.vstmt(s).toString
    BST(res + comment)
=======

    val attrs = body.label.map(l => ("label", l)).toSeq ++ body.comment.map(c => ("comment", c))
    val attrl =
      if attrs.nonEmpty then
        " { " + attrs
          .map { case (n, l) =>
            s"${Sigil.BASIR.attrib}$n = \"$l\"; "
          }
          .mkString("") + " }"
      else ""

    BST(s"assert ${vexpr(body.body)}$attrl")
>>>>>>> 3e5ae142
  }

  override def vassume(body: Assume): PPProg[Assume] = {
<<<<<<< HEAD
    BST(s"assume ${vexpr(body.body)}")
=======
    val attrs = body.label.map(l => ("label", l)).toSeq ++ body.comment.map(c => ("comment", c))
    val attrl =
      if attrs.nonEmpty then
        "{ " + attrs
          .map { case (n, l) =>
            s"${Sigil.BASIR.attrib}$n = \"$l\"; "
          }
          .mkString("") + " }"
      else ""

    val stmt = if body.checkSecurity then "guard" else "assume"
    BST(s"$stmt ${vexpr(body.body)}$attrl")
>>>>>>> 3e5ae142
  }
  override def vnop(): PPProg[NOP] = BST("nop")

  override def vgoto(t: List[String]): PPProg[GoTo] = BST[GoTo](s"goto(${t.map(Sigil.BASIR.block + _).mkString(", ")})")
  override def vunreachable(): PPProg[Unreachable] = BST[Unreachable]("unreachable")
  override def vreturn(outs: List[(PPProg[Variable], PPProg[Expr])]) = BST(
    s"return (${outs.map((l, r) => r).mkString(", ")})"
  )

  def vtype(t: IRType): String = t match {
    case BitVecType(sz) => s"bv$sz"
    case IntType => "int"
    case BoolType => "bool"
<<<<<<< HEAD
    case m: MapType => s"map ${vtype(m.result)}[${vtype(m.param)}]"
    case CustomSort(n) => n
=======
    case m: MapType => s"(${vtype(m.param)} -> ${vtype(m.result)})"
>>>>>>> 3e5ae142
  }

  override def vrvar(e: Variable): PPProg[Variable] = e match {
    case l: LocalVar =>
      val sigil = if localSigils then Sigil.BASIR.localVar else ""
      BST(s"${sigil}${e.name}:${vtype(e.getType)}")
    case l: Global => BST(s"${Sigil.BASIR.globalVar}${e.name}:${vtype(e.getType)}")
  }
  override def vlvar(e: Variable): PPProg[Variable] = {
    e match {
      case l: LocalVar =>
        val sigil = if localSigils then Sigil.BASIR.localVar else ""
        BST(s"var $sigil${e.name}: ${vtype(e.getType)}")
      case l: Global => BST(s"${Sigil.BASIR.globalVar}${e.name}: ${vtype(e.getType)}")
    }
  }

  override def vold(e: Expr) = BST(s"old(${vexpr(e)})")
  override def vlambda(e: LambdaExpr) = ???
  override def vquantifier(e: QuantifierExpr) = ???
  override def vextract(ed: Int, start: Int, a: PPProg[Expr]): PPProg[Expr] = BST(s"extract($ed, $start, ${a})")
  override def vzeroextend(bits: Int, b: PPProg[Expr]): PPProg[Expr] = BST(s"zero_extend($bits, $b)")
  override def vsignextend(bits: Int, b: PPProg[Expr]): PPProg[Expr] = BST(s"sign_extend($bits, $b)")
  override def vrepeat(reps: Int, b: PPProg[Expr]) = BST(s"repeat($reps, $b)")
  override def vbinary_expr(e: BinOp, l: PPProg[Expr], r: PPProg[Expr]): PPProg[Expr] = {
    val opn = e.getClass.getSimpleName.toLowerCase.stripSuffix("$")
    BST(s"$opn($l, $r)")
  }
  override def vbool_expr(e: BoolBinOp, l: List[PPProg[Expr]]): PPProg[Expr] = {
    val opn = e.getClass.getSimpleName.toLowerCase.stripSuffix("$")
    BST(s"$opn(${l.mkString(",")})")
  }

  override def vunary_expr(e: UnOp, arg: PPProg[Expr]): PPProg[Expr] = {
    val opn = e.getClass.getSimpleName.toLowerCase.stripSuffix("$")
    BST(s"$opn($arg)")
  }

  override def vboollit(b: Boolean) = BST(b.toString)
  override def vintlit(i: BigInt) = BST("0x%x".format(i))
  override def vbvlit(i: BitVecLiteral) = BST("0x%x".format(i.value) + s":bv${i.size}")
  override def vuninterp_function(name: String, args: Seq[PPProg[Expr]]): PPProg[Expr] = BST(
    s"${Sigil.BASIR.globalVar}$name(${args.mkString(", ")})"
  )
}<|MERGE_RESOLUTION|>--- conflicted
+++ resolved
@@ -514,15 +514,6 @@
 
   override def vindirect(target: PPProg[Variable]): PPProg[IndirectCall] = BST(s"indirect call ${target} ")
   override def vassert(body: Assert): PPProg[Assert] = {
-<<<<<<< HEAD
-    BST(s"assert ${vexpr(body.body)}")
-  }
-
-  override def vstmt(s: Statement) = {
-    val comment = s.comment.map(c => s" /* $c */").getOrElse("")
-    val res = super.vstmt(s).toString
-    BST(res + comment)
-=======
 
     val attrs = body.label.map(l => ("label", l)).toSeq ++ body.comment.map(c => ("comment", c))
     val attrl =
@@ -535,13 +526,15 @@
       else ""
 
     BST(s"assert ${vexpr(body.body)}$attrl")
->>>>>>> 3e5ae142
+  }
+
+  override def vstmt(s: Statement) = {
+    val comment = s.comment.map(c => s" /* $c */").getOrElse("")
+    val res = super.vstmt(s).toString
+    BST(res + comment)
   }
 
   override def vassume(body: Assume): PPProg[Assume] = {
-<<<<<<< HEAD
-    BST(s"assume ${vexpr(body.body)}")
-=======
     val attrs = body.label.map(l => ("label", l)).toSeq ++ body.comment.map(c => ("comment", c))
     val attrl =
       if attrs.nonEmpty then
@@ -554,7 +547,6 @@
 
     val stmt = if body.checkSecurity then "guard" else "assume"
     BST(s"$stmt ${vexpr(body.body)}$attrl")
->>>>>>> 3e5ae142
   }
   override def vnop(): PPProg[NOP] = BST("nop")
 
@@ -568,12 +560,8 @@
     case BitVecType(sz) => s"bv$sz"
     case IntType => "int"
     case BoolType => "bool"
-<<<<<<< HEAD
-    case m: MapType => s"map ${vtype(m.result)}[${vtype(m.param)}]"
     case CustomSort(n) => n
-=======
     case m: MapType => s"(${vtype(m.param)} -> ${vtype(m.result)})"
->>>>>>> 3e5ae142
   }
 
   override def vrvar(e: Variable): PPProg[Variable] = e match {
