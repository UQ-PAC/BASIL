package translating

import astnodes.exp.Var
import astnodes.stmt.*
import astnodes.stmt.assign.{Assign, RegisterAssign}
import util.AssumptionViolationException

import java.util
import java.util.*
import java.util.stream.Collectors
import scala.collection.immutable
import scala.collection.mutable.ArrayBuffer
import scala.jdk.CollectionConverters.*

// TODO neaten scala code
// TODO convert to scala collections

/** A flow graph is a graphical representation of a bil/boogie program. Nodes in the graph represent basic blocks, which
  * are defined by jumps, conditional jumps, function headers, function returns and lines which are jumped to. Edges in
  * the graph represent 'links' (i.e. conditional jumps, jumps or simply the following line) between blocks. In this
  * file, a block 'cluster' refers to a complete subgraph of linked blocks, which is disjoint from all other blocks in
  * the flow graph. An example of a cluster is a function cluster, which represents all blocks within a self-contained
  * function (or 'procedure' in boogie). The 'head' of a cluster refers to the root block of that cluster. For example,
  * the first line of a function cluster's root block will always be an EnterSub. The globalBlock is the head of a
  * cluster which represents all global code and is the presumed starting point for the boogie program. Each
  * functionBlock is the head of a function cluster.
  *
  * A flow graph self-maintains particular guarantees for user programs:
  *   1. All lines (i.e. statements) in the flow graph are unique; !line1.equals(line2) for all line1, line2. 2.
  *      Clusters are disjoint; no block reachable by a head block is reachable by any other head block.
  */
object FlowGraph {

  /** Creates a FlowGraph from the given list of statements. Assumes no line is reachable from more than one function
    * header (i.e. EnterSub).
    */
  def fromStmts(stmts: List[Stmt], types: immutable.Map[String, Int]) = {
    val flowGraph = FlowGraphFactory.fromStmts(stmts, types)
    flowGraph.enforceDisjointFunctions()
    flowGraph
  }

  class Function(val header: EnterSub, val blocks: List[FlowGraph.Block]) {
    private val initStmts = new LinkedList[InitStmt]
    initStmts.add(new InitStmt(Var("ZF", -1 ), "ZF", "bv1"))
    initStmts.add(new InitStmt(Var("CF", -1 ), "CF", "bv1"))
    initStmts.add(new InitStmt(Var("NF", -1 ), "NF", "bv1"))
    initStmts.add(new InitStmt(Var("VF", -1 ), "VF", "bv1"))

    // variable initialisations to be at the top of this function
    def getHeader = header
    def getBlocks = blocks
    def getLines = {
      val lines = new ArrayList[Stmt]
      blocks.forEach((block: FlowGraph.Block) => lines.addAll(block.getLines))
      lines
    }
    def addInitStmt(initStmt: InitStmt) = initStmts.add(initStmt)
    def getInitStmts = new ArrayList(initStmts)
    override def toString = {
      val builder = new StringBuilder
      builder.append(header).append("\n")
      initStmts.forEach((stmt: InitStmt) => builder.append(stmt).append("\n"))
      blocks.forEach(builder.append)
      builder.append("}")
      builder.toString.replaceAll("\n", "\n  ") + "\n"
    }
  }

  /** Factory for a flow graph. It works, at a high level, as follows: Take a list of statements. Partition the list
    * into chunks of statements called blocks. These are the nodes in the flow graph. Go through all the blocks and link
    * them to all the other blocks that they might transition to. Identify all the function blocks (i.e. blocks with
    * function headers as first lines). Return a flow graph of these function blocks.
    */
  private object FlowGraphFactory {

    /** Creates a FlowGraph from the given list of statements. Does not enforce any constraints.
      *
      * @requires
      *   statements are ordered and there are no duplicates
      * @param stmts
      *   an ordered list of statements from which to create the flow graph
      * @return
      *   a new flow graph with an empty global block and no constraints
      */
    def fromStmts(stmts: List[Stmt], types: immutable.Map[String, Int]) = {
      val stmts1 = mergeCjmp(stmts.asScala.toList)
      val stmts2 = setFunctionsWithReturns(stmts1).asJava;
      // an ordered list of indexes of the given statements list, indicating where the list should be split into blocks
      val splits = getSplits(stmts2)
      // an ordered list of blocks, defined by the given given list of splits
      // essentially creates the nodes for this flow graph
      var blocks = createBlocksFromSplits(splits.asJava, stmts2)
      blocks = new ArrayList(stripBlocks(blocks.asScala.toList).asJava)
      // links each block in the list to each other block that may follow this one (e.g. via a jump)
      // essentially creates the edges for this flow graph
      setChildren(blocks, stmts2)
      // create a flow graph consisting of the functions formed from these blocks
      val flowGraph = new FlowGraph(convertBlocksToFunctions(blocks), types)
      // ensure the created flow graph maintains the required properties
      flowGraph.enforceConstraints()

      flowGraph
    }

    private def setFunctionsWithReturns(stmts: immutable.List[Stmt]): immutable.List[Stmt] = {
      var i = 0 // TODO work out a way to not use this

      // TODO ideally could collect (returning a partial funciton instead of some/none)
      (stmts.sliding(3, 1).flatMap{
        case (call: CallStmt) :: _ :: (assign: RegisterAssign) :: Nil =>
          call.setLHS(assign.getLhs)
          i = 2
          Some(call)
        case x :: rest if (i == 2) =>
          i -= 1
          Some(x)
        case _ if (i == 1) =>
          i -= 1
          None
        case stmt :: rest => Some(stmt)
        case Nil => None
<<<<<<< HEAD
      } ++ stmts.takeRight(2)).toList  // Make sure to get the last 3 lines
=======
      } ++ stmts.takeRight(3)).toList  // Make sure to get the last 3 lines


      /*
      for (i <- 0 to (stmts.size - 3)) {
        println(i)
        println(stmts.size)
        if (stmts.get(i).isInstanceOf[CallStmt]
            && stmts.get(i + 1).isInstanceOf[JmpStmt]
            && stmts.get(i + 3).isInstanceOf[RegisterAssign]
        ) {
            val call = stmts.get(i).asInstanceOf[CallStmt]
            val cjmp = stmts.get(i + 1).asInstanceOf[JmpStmt]
            val assign = stmts.get(i + 3).asInstanceOf[RegisterAssign]
            if (cjmp.target == stmts.get(i + 1).getLabel.getPc) {
                throw new AssumptionViolationException("Expected jump to next line")
            }
            call.setLHS(assign.getLhs)
            stmts.remove(i + 1)
            stmts.remove(i + 2)
            stmts.remove(i + 3)
        }
      }

      stmts
      */
>>>>>>> 747e07d9
    }
    private def findFunction(blocks: List[FlowGraph.Block], functionName: String) = blocks.stream
      .filter((b: FlowGraph.Block) => b.firstLine.isInstanceOf[EnterSub] && b.firstLine.asInstanceOf[EnterSub].getFuncName == functionName)
      .findFirst.get

    private def stripBlocks(blocks: immutable.List[FlowGraph.Block]): immutable.List[FlowGraph.Block] = {
      val reachableBlocks = new ArrayBuffer[FlowGraph.Block]
      val queue = new LinkedList[FlowGraph.Block]
      val mainBlock = blocks.find(_.getLines.get(0) match {
        case enterSub: EnterSub => enterSub.getFuncName == "main"
        case _ => false
      }).get

      queue.add(mainBlock)
      while ({ !queue.isEmpty }) {
        val block = queue.poll
        if (!reachableBlocks.contains(block)) {
          reachableBlocks += block

          // TODO can look just at the last line
          block.getLines.forEach((stmt: Stmt) => stmt match {
            case jmp: JmpStmt => queue.add(findBlockStartingWith(jmp.target, blocks.asJava))
            case cjmp: CJmpStmt =>
              queue.add(findBlockStartingWith(cjmp.trueTarget, blocks.asJava))
              queue.add(findBlockStartingWith(cjmp.falseTarget, blocks.asJava))
            case call: CallStmt =>
              queue.add(findFunction(blocks.asJava, call.funcName))
              if (call.returnTarget != None) queue.add(findBlockStartingWith(call.returnTarget.get, blocks.asJava))
            case _ =>
          })
        }
      }

      reachableBlocks.toList
    }

    /** Returns an ordered list of all statement indexes ('splits') which represent block boundaries. Splits are defined
      * such that the splits 3 and 6 should define a block consisting of lines stmts.get(3), stmts.get(4) and
      * stmts.get(5). Any given statements list will also be provided a split at the beginning and end of the program.
      *
      * @requires
      *   statements are ordered and there are no duplicates
      * @ensures
      *   the returned list of splits are ordered, and there is a split at index 0 and at index stmts.size()
      * @param stmts
      *   an ordered list of statements from which to create the splits
      * @return
      *   a list of splits indicating where blocks should be defined in the given statements list
      */
    private def getSplits(stmts: List[Stmt]) = { // we use a set to avoid double-ups, as some lines may be jumped to twice
      val splits = new HashSet[Integer]
      for (i <- 0 until stmts.size) {
        stmts.get(i) match {
          case jmpStmt: JmpStmt =>
            splits.add(i + 1)
            val targetIndex = findInstWithPc(jmpStmt.target, stmts)
            if (targetIndex != -1) splits.add(targetIndex)
          case jmpStmt: CJmpStmt =>
            splits.add(i + 1) // TODO check if we need this
            val trueTargetIndex = findInstWithPc(jmpStmt.trueTarget, stmts)
            if (trueTargetIndex != -1) splits.add(trueTargetIndex)
            val falseTargetIndex = findInstWithPc(jmpStmt.falseTarget, stmts)
            if (falseTargetIndex != -1) splits.add(falseTargetIndex)
          case _: CallStmt => splits.add(i + 1)
          case _: EnterSub => splits.add(i)
          case _: ExitSub => splits.add(i + 1)
          case x => x
        }
      }

      // ensure there is a split at the start and end of the program
      splits.add(0)
      splits.add(stmts.size)
      val splitsList = splits.asScala.toList.sorted
      splitsList
    }

    /** Locates the statement in the given list that has the given PC.
      *
      * @param pc
      *   of the statement to find
      * @param stmts
      *   the list of statements to search
      * @return
      *   the statement in the given list that has the given PC.
      */
    private def findInstWithPc(pc: String, stmts: List[Stmt]): Int = {
      if (pc.substring(0, 2) == "__") return -1 // TODO when jumping to a function e.g. goto @__gmon_start__
      for (i <- 0 until stmts.size) { if (stmts.get(i).getLabel.getPc == pc) return i }
      throw new AssumptionViolationException(s"Error in constructing flow graph: No inst found with pc $pc.\n")
    }

    /** Creates a list of blocks from each pair of consecutive splits. For example, for splits = [0, 3, 4, 8]
      * and lines = [a, b, c, d, e, f, g, h], we will get blocks of: [a, b, c], [d], [e, f, g, h]
      *
      * @requires
      *   splits and lines are sorted and splits.contains(0) and splits.contains(lines.size())
      * @param splits
      *   a list of indexes to define the boundaries of blocks
      * @param lines
      *   a list of statements from which to extract blocks at the indexes given by splits
      * @return
      *   a list of blocks consisting of sublists of the given statements list, as defined by the given splits list
      */
    private def createBlocksFromSplits(splits: List[Integer], lines: List[Stmt]) = {
      val blocks = new ArrayList[FlowGraph.Block]
      for (i <- 0 until splits.size - 1) { // need to convert the sublist view to a real arraylist to avoid ConcurrentModificationException
        val blockLines = new ArrayList[Stmt](lines.subList(splits.get(i), splits.get(i + 1)))
// blocks are initially created with no children
        val block =
          new FlowGraph.Block(blockLines.get(0).getLabel.getPc, blockLines, new ArrayList[FlowGraph.Block])
        blocks.add(block)
      }
      blocks
    }

    /** Sets the children of all blocks in the given list. Think of this like "wiring up" all the blocks in the list
      * with each other.
      *
      * @requires
      *   all possible children of blocks within the given list are also contained in the list, and the given list of
      *   statements is ordered
      * @param blocks
      *   the list of blocks to create children for
      * @param stmts
      *   the ordered list of statements the given blocks were created from; necessary for finding statements which
      *   directly follow the last statement in a block, as it may represent a child of this block if the last line is,
      *   for instance, not a jump
      */
    private def setChildren(blocks: List[FlowGraph.Block], stmts: List[Stmt]) = {
      for (block <- blocks.asScala) { // the PCs of all statements this block jumps to (for instance, the targets of jumps)
        val childrenPcs = getChildrenPcs(block, stmts)
        for (childPc <- childrenPcs) { // tries to find a block in the list with a first line that has the child's PC
          val child = findBlockStartingWith(childPc, blocks)
          // no such block was found, which means there is no block defined for this jump/cjump etc.
          if (child == null)
            throw new AssumptionViolationException(s"Error creating flow graph. Could not find a block starting with target pc '$childPc'.")
          block.children.add(child)
        }
      }
    }

    /** Finds all PCs of lines that the given block may transition to. Presuming the given block was properly created,
      * this will solely depend on the last line in the block.
      *
      * @requires
      *   the list of lines contains all PCs which may be jumped to, and the given block was properly created (e.g. does
      *   not contain any jumps halfway through), and the list of lines is ordered
      * @param block
      *   to find the children PCs of
      * @param lines
      *   see {@link #setChildren}
      * @return
      *   a list of PCs representing the children of the given block
      */
    private def getChildrenPcs(block: FlowGraph.Block, lines: List[Stmt]): immutable.List[String] = {
      block.lastLine match {
        case jmp: JmpStmt => immutable.List(jmp.target)
        case cjmp: CJmpStmt => immutable.List(cjmp.trueTarget, cjmp.falseTarget)
        // TODO case exitSub: ExitSub => immutable.List(lines.get(lines.indexOf(exitSub) + 1).getLabel.getPc)
        case callStmt: CallStmt => callStmt.returnTarget.toList
        case _: ExitSub => immutable.List()
      }
    }

    // TODO this and the stripping could happen at the same time I think
    private def convertBlocksToFunctions(blocks: List[FlowGraph.Block]) = {
      val functions = new ArrayList[FlowGraph.Function]
      for (block <- blocks.asScala) {
        val firstLine = block.firstLine
        if (firstLine.isInstanceOf[EnterSub]) {
          val blocksInFunction = new ArrayList[FlowGraph.Block]
          dfsOnBlock(blocksInFunction, block)
          val function = new FlowGraph.Function(firstLine.asInstanceOf[EnterSub], blocksInFunction)
          functions.add(function)
        }
      }
      functions.forEach((function: FlowGraph.Function) => function.getBlocks.get(0).lines.remove(0))
      functions
    }
    private def dfsOnBlock(blocks: List[FlowGraph.Block], next: FlowGraph.Block): Unit = {
      blocks.add(next)
      for (child <- next.getChildren.asScala) { if (!blocks.contains(child)) dfsOnBlock(blocks, child) }
    }

    /** Searches for a block in the given list that contains a first line with the given PC. Returns null if none found.
      *
      * @param pc
      *   the PC to search for
      * @param blocks
      *   the list of blocks to search through
      * @return
      *   the first block with a first line that contains the given pc, or null if none found
      */
    private def findBlockStartingWith(pc: String, blocks: List[FlowGraph.Block]): FlowGraph.Block = {
      for (block <- blocks.asScala) { if (block.firstLine.getLabel.getPc == pc) return block }
      null
    }

    private def mergeCjmp (stmts: immutable.List[Stmt]): immutable.List[Stmt] = stmts match {
      case (cjmp: CJmpStmt) :: (jmp: JmpStmt) :: rest => cjmp.copy(falseTarget = jmp.target) +: mergeCjmp(rest)
      case (cjmp: CJmpStmt) :: _ => throw new AssumptionViolationException("Unexpected conditional jump")
      case stmt :: rest => stmt +: mergeCjmp(rest)
      case Nil => Nil
    }

  }

  /** A block is an ordered list of instruction statements (i.e. lines). They represent nodes in the flow graph. Blocks
    * have a list of children blocks, which represent directed edges in the flow graph (from block, to child). They are
    * designed to be highly malleable, and therefore do not provide any guarantees about duplicates or other
    * constraints.
    */
  class Block private[translating] ( // the label of this block
      val label: String, // the lines of code this block contains
      var lines: List[Stmt], // a list of other blocks this block may transition to
// TODO im not sure if we actually need to store the children
      var children: List[FlowGraph.Block]
  )
  /** Constructor for a block.
    */ {
    def getLabel = label

    /** @return
      *   the list object containing lines of code this block contains
      */
    def getLines = lines

    /** Sets the lines contained in this block.
      * @param lines
      *   to set
      */
    def setLines(lines: List[Stmt]) = this.lines = lines

    /** @return
      *   the list object containing the children of this block
      */
    def getChildren = children
    def removeLine(line: Stmt) = lines.remove(line)

    /** A convenience method that returns the first line of this block.
      * @return
      *   the first line of this block
      */
    def firstLine = lines.get(0)

    /** A convenience method that returns the last line of this block.
      * @return
      *   the last line of this block
      */
    def lastLine = lines.get(lines.size - 1)
// TODO blocks cant start with a number
    override def toString = {
      val builder = new StringBuilder
      builder.append("label").append(label).append(":\n")
      lines.forEach((line: Stmt) => builder.append("  ").append(line).append("\n"))
      builder.toString
    }
  }
}

class FlowGraph (var functions: List[FlowGraph.Function], val types: immutable.Map[String, Int]) {
  // TODO this isnt great
  private var globalInits: List[InitStmt] = new LinkedList[InitStmt].asInstanceOf[List[InitStmt]]
  globalInits.add(new InitStmt(Var("heap", -1), "heap", "[bv64] bv8")) // TODO label.none
  globalInits.add(new InitStmt(Var("stack", -1), "stack", "[bv64] bv8"))
  globalInits.add(new InitStmt(Var("L_heap", -1), "heap", "[bv64] bool", true)) // TODO This isnt great
  globalInits.add(new InitStmt(Var("L_stack", -1), "stack", "[bv64] bool", true))
  globalInits.add(new InitStmt(Var("SP", -1 ), "SP", "bv64"))
  globalInits.add(new InitStmt(Var("R31", -1 ), "R31", "bv64"))

  def getGlobalInits = globalInits
  def setGlobalInits(inits: List[InitStmt]) = this.globalInits = inits
  def setFunctions(functions: List[FlowGraph.Function]) = this.functions = functions

  /** @return
    *   the list of functions of this flow graph
    */
  def getFunctions = functions

  /** @return
    *   all lines of all blocks within this flow graph
    */
  def getLines = {
    val lines = new ArrayList[Stmt]
    getBlocks.forEach((block: FlowGraph.Block) => lines.addAll(block.getLines))
    lines
  }

  /** @return
    *   all blocks within this flow graph
    */
  def getBlocks = {
    val blocks = new ArrayList[FlowGraph.Block]
    functions.forEach((function: FlowGraph.Function) => blocks.addAll(function.getBlocks))
    blocks
  }
  def removeLine(line: Stmt) = getBlocks.forEach((block: FlowGraph.Block) => block.getLines.remove(line))

  /** Enforce guaranteed properties of this flow graph. Exceptions are thrown when these constraints are not met.
    */
  def enforceConstraints() = {
    enforceDisjointFunctions()
    enforceUniqueLines()
  }

  /** No block should be accessible (directly or indirectly) by two different function blocks.
    */
  private def enforceDisjointFunctions() = {
    val usedBlocks = new HashSet[FlowGraph.Block]
    for (function <- functions.asScala) {
      val cluster = function.getBlocks
      for (block <- cluster.asScala) {
        if (usedBlocks.contains(block))
          throw new AssumptionViolationException(
            String.format(
              "Flow graph error. The following block can be accessed by two different functions:\n%s",
              block.toString
            )
          )
      }
      usedBlocks.addAll(cluster)
    }
  }

  /** A complete traversal of a flow graph should encounter no line twice, or no line with the same PC twice.
    */
  private def enforceUniqueLines() = {
    val linesList = getLines
    val pcList = new ArrayList[String]
    linesList.forEach((line: Stmt) => pcList.add(line.getLabel.getPc))
    val linesSet = new HashSet[Stmt](linesList)
    val pcSet = new HashSet[String](pcList)
    if (linesSet.size != linesList.size) {
      linesSet.forEach(linesList.remove)
      val stringBuilder = new StringBuilder
      linesList.forEach((line: Stmt) => stringBuilder.append(line.toString))
      throw new AssumptionViolationException(s"Flow graph error. The following lines were found twice throughout the program:\n$stringBuilder")
    }
    if (pcSet.size != pcList.size) {
      pcSet.forEach(pcList.remove)
      val stringBuilder = new StringBuilder
      pcList.forEach(stringBuilder.append)
      throw new AssumptionViolationException(s"Flow graph error. The following lines were found twice throughout the program:\n$stringBuilder")
    }
  }
  override def toString = {
    val builder = new StringBuilder
    globalInits.forEach((init: InitStmt) => builder.append(init).append("\n"))
    functions.forEach((function: FlowGraph.Function) => builder.append(function.toString))
    builder.toString
  }
}<|MERGE_RESOLUTION|>--- conflicted
+++ resolved
@@ -120,10 +120,8 @@
           None
         case stmt :: rest => Some(stmt)
         case Nil => None
-<<<<<<< HEAD
       } ++ stmts.takeRight(2)).toList  // Make sure to get the last 3 lines
-=======
-      } ++ stmts.takeRight(3)).toList  // Make sure to get the last 3 lines
+        // TODO check 2 or 3
 
 
       /*
@@ -149,7 +147,6 @@
 
       stmts
       */
->>>>>>> 747e07d9
     }
     private def findFunction(blocks: List[FlowGraph.Block], functionName: String) = blocks.stream
       .filter((b: FlowGraph.Block) => b.firstLine.isInstanceOf[EnterSub] && b.firstLine.asInstanceOf[EnterSub].getFuncName == functionName)
