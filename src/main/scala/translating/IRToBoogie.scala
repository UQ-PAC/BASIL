--- conflicted
+++ resolved
@@ -126,7 +126,6 @@
     List(relyProc, relyTransitive, relyReflexive)
   }
 
-<<<<<<< HEAD
   def genRelyInv: BProcedure = {
     val reliesUsed = if (reliesParam.nonEmpty) {
       reliesParam
@@ -188,7 +187,6 @@
     List(invProc, invTransitive)
   }
 
-
   def genLibGuarantee(name: String): BProcedure = {
     // G_f
     val guaranteeLib = libGuarantees(name).map(g => g.resolveSpecParam)
@@ -202,7 +200,8 @@
     // G_c is ensures clause
     BProcedure(name + "$guarantee", List(mem_in, Gamma_mem_in), List(mem_out, Gamma_mem_out), guaranteesParam, List(),
       List(), List(), List(), List(), Set(), List(guaranteeAssume), List(externAttr))
-=======
+  }
+
   /**
    * A predicate used to assert the value of all readonly memory.
    * (Boogie does not like this it if it is too large due to it being a single expression)
@@ -213,7 +212,6 @@
    */
   private def readOnlyMemoryPredicate(readonly: List[BExpr], mem: BVar) : BFunction = {
     BFunction("readonly_memory", List(BParam("mem", mem.bType)), BParam(BoolBType), Some(readonly.reduce((a, b) => BinaryBExpr(BoolAND, a, b))), List(externAttr))
->>>>>>> e14bdcca
   }
 
   def functionOpToDefinition(f: FunctionOp): BFunction = {
@@ -527,7 +525,6 @@
     if config.coalesceConstantMemory then coalesced() else bytes()
   }
 
-
   def captureStateStatement(stateName: String): BAssume = {
     BAssume(TrueBLiteral, None, List(BAttribute("captureState", Some(s"\"$stateName\""))))
   }
