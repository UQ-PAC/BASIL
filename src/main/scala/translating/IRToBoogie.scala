--- conflicted
+++ resolved
@@ -35,14 +35,6 @@
   def translate: BProgram = {
     val procedures = program.procedures.map(f => translateProcedure(f))
     val defaultGlobals = List(BVarDecl(mem), BVarDecl(Gamma_mem))
-<<<<<<< HEAD
-    val globalVars = procedures.flatMap(p => p.globals ++ p.freeRequires.flatMap(_.globals) ++ p.freeEnsures.flatMap(_.globals) ++ p.ensures.flatMap(_.globals) ++ p.requires.flatMap(_.globals))
-    val globalDecls = (globalVars.map(b => BVarDecl(b)) ++ defaultGlobals).distinct.sorted.toList
-
-    val globalConsts: List[BConstAxiomPair] = globals.map(g => BConstAxiomPair(BVarDecl(g.toAddrVar), g.toAxiom)).toList.sorted
-
-    val guaranteeReflexive = BProcedure("guarantee_reflexive", List(), List(), List(), List(), List(), List(), List(), List(), Seq(mem, Gamma_mem), guaranteesReflexive.map(g => BAssert(g)))
-=======
     val globalDecls =
       (procedures.flatMap(p => p.globals).map(b => BVarDecl(b)) ++ defaultGlobals).distinct.sorted.toList
 
@@ -62,7 +54,6 @@
       Seq(mem, Gamma_mem),
       guaranteesReflexive.map(g => BAssert(g))
     )
->>>>>>> 96bc93f0
 
     val rgProcs = genRely(relies) :+ guaranteeReflexive
 
@@ -410,7 +401,7 @@
       val call: List[BCmd] = if (i.target.name == "R30") {
         List(ReturnCmd)
       } else {
-        val unresolved: List[BCmd] = List(Comment(s"UNRESOLVED: call ${i.target.name}"), BAssert(FalseBLiteral))
+        val unresolved: List[BCmd] = List(Comment(s"UNRESOLVED: call ${i.target.name}"), BAssume(FalseBLiteral))
         i.returnTarget match {
           case Some(r) => unresolved :+ GoToCmd(r.label)
           case None    => unresolved ++ List(Comment("no return target"), BAssume(FalseBLiteral))
