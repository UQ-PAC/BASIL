package translating
import ir.*
import boogie.*
import specification.*
import util.{BoogieGeneratorConfig, BoogieMemoryAccessMode}

import scala.collection.mutable.ArrayBuffer

class IRToBoogie(var program: Program, var spec: Specification) {
  private val externAttr = BAttribute("extern")
  private val globals = spec.globals
  private val controls = spec.controls
  private val controlled = spec.controlled
  private val relies = spec.relies.map(r => r.resolveSpec)
  private val reliesReflexive = spec.relies.map(r => r.removeOld)
  private val guarantees = spec.guarantees.map(g => g.resolveOld)
  private val guaranteesReflexive = spec.guarantees.map(g => g.removeOld)
  private val guaranteeOldVars = spec.guaranteeOldVars
  private val LPreds = spec.LPreds.map((k, v) => k -> v.resolveSpecL)
  private val requires = spec.subroutines.map(s => s.name -> s.requires.map(e => e.resolveSpec)).toMap
  private val requiresDirect = spec.subroutines.map(s => s.name -> s.requiresDirect).toMap
  private val ensures = spec.subroutines.map(s => s.name -> s.ensures.map(e => e.resolveSpec)).toMap
  private val ensuresDirect = spec.subroutines.map(s => s.name -> s.ensuresDirect).toMap
  private val directFunctions = spec.directFunctions

  private val mem = BMapVar("mem", MapBType(BitVecBType(64), BitVecBType(8)), Scope.Global)
  private val Gamma_mem = BMapVar("Gamma_mem", MapBType(BitVecBType(64), BoolBType), Scope.Global)
  private val stack = BMapVar("stack", MapBType(BitVecBType(64), BitVecBType(8)), Scope.Global)
  private val Gamma_stack = BMapVar("Gamma_stack", MapBType(BitVecBType(64), BoolBType), Scope.Global)

  private var config: BoogieGeneratorConfig = BoogieGeneratorConfig()
  private val modifiedCheck: Set[BVar] = (for (i <- 19 to 29) yield {
    Set(BVariable("R" + i, BitVecBType(64), Scope.Global), BVariable("Gamma_R" + i, BoolBType, Scope.Global))
  }).flatten.toSet ++ Set(
    BVariable("R" + 31, BitVecBType(64), Scope.Global),
    BVariable("Gamma_R" + 31, BoolBType, Scope.Global)
  )

  def translate(boogieGeneratorConfig: BoogieGeneratorConfig): BProgram = {
    config = boogieGeneratorConfig
    val readOnlyMemory = memoryToCondition(program.readOnlyMemory)
    val procedures = program.procedures.map(f => translateProcedure(f, readOnlyMemory))
    val defaultGlobals = List(BVarDecl(mem, List(externAttr)), BVarDecl(Gamma_mem, List(externAttr)))
    val globalVars = procedures.flatMap(p => p.globals ++ p.freeRequires.flatMap(_.globals) ++ p.freeEnsures.flatMap(_.globals) ++ p.ensures.flatMap(_.globals) ++ p.requires.flatMap(_.globals))
    val globalDecls = (globalVars.map(b => BVarDecl(b, List(externAttr))) ++ defaultGlobals).distinct.sorted.toList

    val globalConsts: List[BConstAxiomPair] =
      globals.map(g => BConstAxiomPair(BVarDecl(g.toAddrVar, List(externAttr)), g.toAxiom)).toList.sorted

    val guaranteeReflexive = BProcedure(
      "guarantee_reflexive",
      List(),
      List(),
      List(),
      List(),
      List(),
      List(),
      List(),
      List(),
      Set(mem, Gamma_mem),
      guaranteesReflexive.map(g => BAssert(g)),
      List(externAttr)
    )

    val rgProcs = genRely(relies, readOnlyMemory) :+ guaranteeReflexive

    val functionsUsed1 =
      procedures.flatMap(p => p.functionOps).toSet ++
      rgProcs.flatMap(p => p.functionOps).toSet ++
      directFunctions
    val functionsUsed2 = functionsUsed1.map(p => functionOpToDefinition(p))
    val functionsUsed3 = functionsUsed2.flatMap(p => p.functionOps).map(p => functionOpToDefinition(p))
    val functionsUsed4 = functionsUsed3.flatMap(p => p.functionOps).map(p => functionOpToDefinition(p))
    val functionsUsed = (functionsUsed2 ++ functionsUsed3 ++ functionsUsed4).toList.sorted

    val declarations = globalDecls ++ globalConsts ++ functionsUsed ++ pushUpModifiesFixedPoint(rgProcs ++ procedures)
    BProgram(declarations)
  }

  def genRely(relies: List[BExpr], readOnlyMemory: List[BExpr]): List[BProcedure] = {
    val reliesUsed = if (relies.nonEmpty) {
      relies
    } else {
      // default case where no rely is given - rely on no external changes
      List(BinaryBExpr(BVEQ, mem, Old(mem)), BinaryBExpr(BVEQ, Gamma_mem, Old(Gamma_mem)))
    }
    val relyEnsures = if (relies.nonEmpty) {
      val i = BVariable("i", BitVecBType(64), Scope.Local)
      val rely2 = ForAll(List(i), BinaryBExpr(BoolIMPLIES, BinaryBExpr(BVEQ, MapAccess(mem, i), Old(MapAccess(mem, i))), BinaryBExpr(BVEQ, MapAccess(Gamma_mem, i), Old(MapAccess(Gamma_mem, i)))))
      List(rely2) ++ reliesUsed
    } else {
      reliesUsed
    }
    val relyProc = BProcedure("rely", List(), List(), relyEnsures, List(), List(), List(), readOnlyMemory, List(),
      Set(mem, Gamma_mem), List(), List(externAttr))
    val relyTransitive = BProcedure("rely_transitive", List(), List(), reliesUsed, List(), List(), List(), List(), List(),
      Set(mem, Gamma_mem), List(BProcedureCall("rely", List(), List()), BProcedureCall("rely", List(), List())),
      List(externAttr))
    val relyReflexive = BProcedure("rely_reflexive", List(), List(), List(), List(), List(), List(), List(), List(),
      Set(), reliesReflexive.map(r => BAssert(r)), List(externAttr))
    List(relyProc, relyTransitive, relyReflexive)
  }

  def functionOpToDefinition(f: FunctionOp): BFunction = {
    f match {
      case b: BVFunctionOp => BFunction(b.name, b.in, b.out, None, List(externAttr, b.attribute))
      case m: MemoryLoadOp =>
        val memVar = BMapVar("memory", MapBType(BitVecBType(m.addressSize), BitVecBType(m.valueSize)), Scope.Parameter)
        val indexVar = BParam("index", BitVecBType(m.addressSize))
        val in = List(memVar, indexVar)
        val out = BParam(BitVecBType(m.bits))
        val accesses: Seq[MapAccess] = for (i <- 0 until m.accesses) yield {
          if (i == 0) {
            MapAccess(memVar, indexVar)
          } else {
            MapAccess(memVar, BinaryBExpr(BVADD, indexVar, BitVecBLiteral(i, m.addressSize)))
          }
        }
        val accessesEndian = m.endian match {
          case Endian.BigEndian    => accesses.reverse
          case Endian.LittleEndian => accesses
        }

        val body: BExpr = accessesEndian.tail.foldLeft(accessesEndian.head) { (concat: BExpr, next: MapAccess) =>
          BinaryBExpr(BVCONCAT, next, concat)
        }

        BFunction(m.fnName, in, out, Some(body), List(externAttr))
      case g: GammaLoadOp =>
        val gammaMapVar = BMapVar("gammaMap", MapBType(BitVecBType(g.addressSize), BoolBType), Scope.Parameter)
        val indexVar = BParam("index", BitVecBType(g.addressSize))
        val in = List(gammaMapVar, indexVar)
        val out = BParam(BoolBType)
        val accesses: Seq[MapAccess] = for (i <- 0 until g.accesses) yield {
          if (i == 0) {
            MapAccess(gammaMapVar, indexVar)
          } else {
            MapAccess(gammaMapVar, BinaryBExpr(BVADD, indexVar, BitVecBLiteral(i, g.addressSize)))
          }
        }

        val body: BExpr = accesses.tail.foldLeft(accesses.head) { (and: BExpr, next: MapAccess) =>
          BinaryBExpr(BoolAND, next, and)
        }

        BFunction(g.fnName, in, out, Some(body), List(externAttr))
      case m: MemoryStoreOp =>
        val memType = MapBType(BitVecBType(m.addressSize), BitVecBType(m.valueSize))
        val memVar = BMapVar("memory", memType, Scope.Parameter)
        val indexVar = BParam("index", BitVecBType(m.addressSize))
        val valueVar = BParam("value", BitVecBType(m.bits))
        val in = List(memVar, indexVar, valueVar)
        val out = BParam(memType)
        val body: BExpr = config.memoryFunctionType match {
          case BoogieMemoryAccessMode.SuccessiveStoreSelect => {
            val indices: Seq[BExpr] = for (i <- 0 until m.accesses) yield {
              if (i == 0) {
                indexVar
              } else {
                BinaryBExpr(BVADD, indexVar, BitVecBLiteral(i, m.addressSize))
              }
            }
            val values: Seq[BExpr] = for (i <- 0 until m.accesses) yield {
              BVExtract((i + 1) * m.valueSize, i * m.valueSize, valueVar)
            }
            val valuesEndian = m.endian match {
              case Endian.BigEndian => values.reverse
              case Endian.LittleEndian => values
            }
            val indiceValues = for (i <- 0 until m.accesses) yield {
              (indices(i), valuesEndian(i))
            }

            indiceValues.tail.foldLeft(MapUpdate(memVar, indices.head, valuesEndian.head)) {
              (update: MapUpdate, next: (BExpr, BExpr)) => MapUpdate(update, next._1, next._2)
            }
          }
          case BoogieMemoryAccessMode.LambdaStoreSelect => {
            if m.accesses == 1 then
              MapUpdate(memVar, indexVar, valueVar)
            else {
              val i = BVariable("i", BitVecBType(m.addressSize), Scope.Local)
              Lambda(List(i), IfThenElse(
                BInBounds(indexVar, BitVecBLiteral(m.accesses, m.addressSize), m.endian, i),
                BByteExtract(valueVar, BinaryBExpr(BVSUB, i, indexVar)),
                MapAccess(memVar, i)))
            }
          }
        }

        BFunction(m.fnName, in, out, Some(body), List(externAttr))
      case g: GammaStoreOp =>
        val gammaMapType = MapBType(BitVecBType(g.addressSize), BoolBType)
        val gammaMapVar = BMapVar("gammaMap", gammaMapType, Scope.Parameter)
        val indexVar = BParam("index", BitVecBType(g.addressSize))
        val valueVar = BParam("value", BoolBType)
        val in = List(gammaMapVar, indexVar, valueVar)
        val out = BParam(gammaMapType)

        val body : BExpr = config.memoryFunctionType match {
          case BoogieMemoryAccessMode.LambdaStoreSelect => {
            if g.accesses == 1 then
              MapUpdate(gammaMapVar, indexVar, valueVar)
            else {
              val i = BVariable("i", BitVecBType(g.addressSize), Scope.Local)
              Lambda(List(i), IfThenElse(
                BInBounds(indexVar, BitVecBLiteral(g.accesses, g.addressSize), Endian.LittleEndian, i),
                valueVar,
                MapAccess(gammaMapVar, i)))
            }
          }
          case BoogieMemoryAccessMode.SuccessiveStoreSelect => {
            val indices: Seq[BExpr] = for (i <- 0 until g.accesses) yield {
              if (i == 0) {
                indexVar
              } else {
                BinaryBExpr(BVADD, indexVar, BitVecBLiteral(i, g.addressSize))
              }
            }
            val values: Seq[BExpr] = for (i <- 0 until g.accesses) yield {
              valueVar
            }
            val indiceValues = for (i <- 0 until g.accesses) yield {
              (indices(i), values(i))
            }
            indiceValues.tail.foldLeft(MapUpdate(gammaMapVar, indices.head, values.head)) {
              (update: MapUpdate, next: (BExpr, BExpr)) => MapUpdate(update, next._1, next._2)
            }
          }
        }


        BFunction(g.fnName, in, out, Some(body), List(externAttr))
      case l: LOp =>
        val memoryVar = BParam("memory", l.memoryType)
        val indexVar = BParam("index", l.indexType)
        val body: BExpr = LPreds.keys.foldLeft(FalseBLiteral) { (ite: BExpr, next: SpecGlobal) =>
          {
            val guard = next.arraySize match {
              case Some(size: Int) =>
                val initial: BExpr = BinaryBExpr(BoolEQ, indexVar, ArrayAccess(next, 0).toAddrVar)
                val indices = 1 until size
                indices.foldLeft(initial) { (or: BExpr, i: Int) =>
                  {
                    BinaryBExpr(BoolOR, BinaryBExpr(BoolEQ, indexVar, ArrayAccess(next, i).toAddrVar), or)
                  }
                }
              case None => BinaryBExpr(BoolEQ, indexVar, next.toAddrVar)
            }
            val LPred = LPreds(next)
            /*if (controlled.contains(next)) {
            FunctionCall(s"L_${next.name}", List(l.memory), BoolType)
          } else {
            LPreds(next)
          } */
            IfThenElse(guard, LPred, ite)
          }
        }
<<<<<<< HEAD
        BFunction("L", "", List(memoryVar, indexVar), BParam(BoolBType), Some(body))
      case b: ByteExtract =>
        val valueVar = BParam("value", BitVecBType(b.valueSize))
        val offsetVar = BParam("offset", BitVecBType(b.offsetSize))
        val in = List(valueVar, offsetVar)
        val out = BParam(BitVecBType(8))
        val shift = BinaryBExpr(BVMUL, offsetVar, BitVecBLiteral(8, b.offsetSize))
        val eshift =
          if (b.valueSize < b.offsetSize) BVExtract(b.valueSize, 0, shift)
          else if (b.valueSize == b.offsetSize) shift
          else BVZeroExtend(b.valueSize - b.offsetSize, shift)
        val body = BVExtract(8, 0, BinaryBExpr(BVLSHR, valueVar, eshift))
        BFunction(b.fnName, "", in, out, Some(body), true)
      case b: InBounds =>
        val baseVar = BParam("base", BitVecBType(b.bits))
        val lenVar = BParam("len", BitVecBType(b.bits))
        val iVar = BParam("i", BitVecBType(b.bits))
        val in = List(baseVar, lenVar, iVar)
        val out = BParam(BoolBType)
        val begin = b.endian match {
          case Endian.LittleEndian => baseVar
          case Endian.BigEndian => BinaryBExpr(BVSUB, baseVar, lenVar)
        }
        val end = b.endian match {
          case Endian.LittleEndian => BinaryBExpr(BVADD, baseVar, lenVar)
          case Endian.BigEndian => baseVar
        }

        val above = BinaryBExpr(BVULE, begin, iVar)
        val below = BinaryBExpr(BVULT, iVar, end)
        val wrap = BinaryBExpr(BVULE, baseVar, end)
        val body = IfThenElse(wrap, BinaryBExpr(BoolAND, above, below), BinaryBExpr(BoolOR, above, below))
        BFunction(b.fnName, "", in, out, Some(body), true)
=======
        BFunction("L", List(memoryVar, indexVar), BParam(BoolBType), Some(body), List(externAttr))
>>>>>>> a14ddeaf
    }
  }

  def pushUpModifiesFixedPoint(procedures: List[BProcedure]): List[BProcedure] = {
    pushUpModifies(procedures) match {
      case (true, proc) => pushUpModifiesFixedPoint(proc)
      case (false, proc) => proc
    }
  }

  def pushUpModifies(procedures: List[BProcedure]): (Boolean, List[BProcedure]) = {
    var changed = false

    val procs: List[BProcedure] = procedures.map(
      procedure => {
        val cmds: List[BCmd] = procedure.body.flatten {
          case b: BBlock => b.body
          case c: BCmd => Seq(c)
        }

        val modifies: Set[BVar] = procedure.modifies ++ cmds.collect{ case x: BProcedureCall => procedures.find(_.name == x.name)}
          .flatten.flatMap(_.modifies)

        if (procedure.modifies != procedure.modifies)
          changed = true

        procedure.copy(modifies = modifies)
      }
    )
    (changed, procs)
  }


  def translateProcedure(p: Procedure, readOnlyMemory: List[BExpr]): BProcedure = {
    val body = p.blocks.map(b => translateBlock(b))

    val callsRely: Boolean = body.flatten(_.body).exists(_ match
      case BProcedureCall("rely", lhs, params, comment) => true
      case _ => false)

    val modifies: Seq[BVar] = p.modifies.toSeq
      .flatMap {
        case m: Memory   => Seq(m.toBoogie, m.toGamma)
        case r: Register => Seq(r.toBoogie, r.toGamma)
      }.distinct.sorted

    val modifiedPreserve = modifies.collect { case m: BVar if modifiedCheck.contains(m) => m }
    val modifiedPreserveEnsures: List[BExpr] = modifiedPreserve.map(m => BinaryBExpr(BoolEQ, m, Old(m))).toList

    val procRequires: List[BExpr] = requires.getOrElse(p.name, List())
    val procEnsures: List[BExpr] = ensures.getOrElse(p.name, List())

    val procRequiresDirect: List[String] = requiresDirect.getOrElse(p.name, List())
    val procEnsuresDirect: List[String] = ensuresDirect.getOrElse(p.name, List())

    val freeRequires: List[BExpr] = if (p == program.mainProcedure) {
      memoryToCondition(program.initialMemory) ++ readOnlyMemory
    } else {
      readOnlyMemory
    }

    val freeEnsures = modifiedPreserveEnsures ++ readOnlyMemory

    BProcedure(
      p.name,
      List(),
      List(),
      procEnsures,
      procRequires,
      procEnsuresDirect,
      procRequiresDirect,
      freeEnsures,
      freeRequires,
      modifies.toSet,
      body.toList,
      List.empty
    )
  }

  private def memoryToCondition(memory: ArrayBuffer[MemorySection]): List[BExpr] = {
    val sections = memory.flatMap { s =>
      for (b <- s.bytes.indices) yield {
        BinaryBExpr(
          BVEQ,
          BMemoryLoad(mem, BitVecBLiteral(s.address + b, 64), Endian.LittleEndian, 8),
          s.bytes(b).toBoogie
        )
      }
    }
    sections.toList
  }


  def captureStateStatement(stateName: String): BAssume = {
    BAssume(TrueBLiteral, None, List(BAttribute("captureState", Some(s"\"$stateName\""))))
  }

  def translateBlock(b: Block): BBlock = {
    val captureState = captureStateStatement(s"${b.label}")
    val cmds = List(captureState)
    ++ (b.statements.flatMap(s => translate(s)) ++ b.jumps.flatMap(j => translate(j)))

    BBlock(b.label, cmds)
  }

  def translate(j: Jump): List[BCmd] = j match {
    case d: DirectCall =>
      val call = List(BProcedureCall(d.target.name, List(), List()))
      val returnTarget = d.returnTarget match {
        case Some(r) => List(GoToCmd(r.label))
        case None    => List(Comment("no return target"), BAssume(FalseBLiteral))
      }
      d.condition match {
        case Some(c) =>
          val guard = c.toBoogie
          val guardGamma = c.toGamma
          List(BAssert(guardGamma), IfCmd(guard, call ++ returnTarget))
        case None =>
          call ++ returnTarget
      }
    case i: IndirectCall =>
      // TODO put this elsewhere
      val call: List[BCmd] = if (i.target.name == "R30") {
        List(ReturnCmd)
      } else {
        val unresolved: List[BCmd] = List(Comment(s"UNRESOLVED: call ${i.target.name}"), BAssert(FalseBLiteral))
        i.returnTarget match {
          case Some(r) => unresolved :+ GoToCmd(r.label)
          case None    => unresolved ++ List(Comment("no return target"), BAssume(FalseBLiteral))
        }
      }
      i.condition match {
        case Some(c) =>
          val guard = c.toBoogie
          val guardGamma = c.toGamma
          List(BAssert(guardGamma), IfCmd(guard, call))
        case None =>
          call
      }
    case g: GoTo =>
      g.condition match {
        case Some(c) =>
          val guard = c.toBoogie
          val guardGamma = c.toGamma
          List(BAssert(guardGamma), IfCmd(guard, List(GoToCmd(g.target.label))))
        case None =>
          List(GoToCmd(g.target.label))
      }
  }

  def translate(s: Statement): List[BCmd] = s match {
    case m: MemoryAssign =>
      val lhs = m.lhs.toBoogie
      val rhs = m.rhs.toBoogie
      val lhsGamma = m.lhs.toGamma
      val rhsGamma = m.rhs.toGamma
      val store = AssignCmd(List(lhs, lhsGamma), List(rhs, rhsGamma))
      val stateSplit = s match {
        case MemoryAssign(_,_, Some(label)) => List(captureStateStatement(s"$label"))
        case LocalAssign(_,_, Some(label)) => List(captureStateStatement(s"$label"))
        case _ => List.empty
      }
      if (lhs == stack) {
        List(store) ++ stateSplit
      } else {
        val rely = BProcedureCall("rely", List(), List())
        val gammaValueCheck = BAssert(BinaryBExpr(BoolIMPLIES, L(lhs, rhs.index), m.rhs.value.toGamma))
        val oldAssigns =
          guaranteeOldVars.map(g => AssignCmd(g.toOldVar, BMemoryLoad(lhs, g.toAddrVar, Endian.LittleEndian, g.size)))
        val oldGammaAssigns = controlled.map(g =>
          AssignCmd(
            g.toOldGamma,
            BinaryBExpr(BoolOR, GammaLoad(lhsGamma, g.toAddrVar, g.size, g.size / m.lhs.valueSize), L(lhs, g.toAddrVar))
          )
        )
        val secureUpdate = for (c <- controls.keys) yield {
          val addrCheck = BinaryBExpr(BVEQ, rhs.index, c.toAddrVar)
          val checks = controls(c).map(v => BinaryBExpr(BoolIMPLIES, L(lhs, v.toAddrVar), v.toOldGamma)).toList
          val checksAnd = if (checks.size > 1) {
            checks.tail.foldLeft(checks.head)((next: BExpr, ands: BExpr) => BinaryBExpr(BoolAND, next, ands))
          } else {
            checks.head
          }
          BAssert(BinaryBExpr(BoolIMPLIES, addrCheck, checksAnd))
        }
        val guaranteeChecks = guarantees.map(v => BAssert(v))
        (List(rely, gammaValueCheck) ++ oldAssigns ++ oldGammaAssigns :+ store) ++ secureUpdate ++ guaranteeChecks ++ stateSplit
      }
    case l: LocalAssign =>
      val lhs = l.lhs.toBoogie
      val rhs = l.rhs.toBoogie
      val lhsGamma = l.lhs.toGamma
      val rhsGamma = l.rhs.toGamma
      val assign = AssignCmd(List(lhs, lhsGamma), List(rhs, rhsGamma))
      val loads = rhs.loads.collect { case m: BMemoryLoad => m }
      if (loads.isEmpty || loads.forall(_.memory == stack)) {
        List(assign)
      } else {
        val memories = loads.map(m => m.memory).toSeq.sorted
        List(BProcedureCall("rely", Seq(), Seq()), assign)
      }
    case a: Assert =>
      val body = a.body.toBoogie
      List(BAssert(body, a.comment))
  }
}<|MERGE_RESOLUTION|>--- conflicted
+++ resolved
@@ -8,6 +8,7 @@
 
 class IRToBoogie(var program: Program, var spec: Specification) {
   private val externAttr = BAttribute("extern")
+  private val inlineAttr = BAttribute("inline")
   private val globals = spec.globals
   private val controls = spec.controls
   private val controlled = spec.controlled
@@ -229,7 +230,6 @@
           }
         }
 
-
         BFunction(g.fnName, in, out, Some(body), List(externAttr))
       case l: LOp =>
         val memoryVar = BParam("memory", l.memoryType)
@@ -256,8 +256,7 @@
             IfThenElse(guard, LPred, ite)
           }
         }
-<<<<<<< HEAD
-        BFunction("L", "", List(memoryVar, indexVar), BParam(BoolBType), Some(body))
+        BFunction("L", List(memoryVar, indexVar), BParam(BoolBType), Some(body), List(externAttr))
       case b: ByteExtract =>
         val valueVar = BParam("value", BitVecBType(b.valueSize))
         val offsetVar = BParam("offset", BitVecBType(b.offsetSize))
@@ -269,7 +268,7 @@
           else if (b.valueSize == b.offsetSize) shift
           else BVZeroExtend(b.valueSize - b.offsetSize, shift)
         val body = BVExtract(8, 0, BinaryBExpr(BVLSHR, valueVar, eshift))
-        BFunction(b.fnName, "", in, out, Some(body), true)
+        BFunction(b.fnName, in, out, Some(body), List(inlineAttr))
       case b: InBounds =>
         val baseVar = BParam("base", BitVecBType(b.bits))
         val lenVar = BParam("len", BitVecBType(b.bits))
@@ -289,10 +288,7 @@
         val below = BinaryBExpr(BVULT, iVar, end)
         val wrap = BinaryBExpr(BVULE, baseVar, end)
         val body = IfThenElse(wrap, BinaryBExpr(BoolAND, above, below), BinaryBExpr(BoolOR, above, below))
-        BFunction(b.fnName, "", in, out, Some(body), true)
-=======
-        BFunction("L", List(memoryVar, indexVar), BParam(BoolBType), Some(body), List(externAttr))
->>>>>>> a14ddeaf
+        BFunction(b.fnName, in, out, Some(body), List(inlineAttr))
     }
   }
 
@@ -367,8 +363,7 @@
       freeEnsures,
       freeRequires,
       modifies.toSet,
-      body.toList,
-      List.empty
+      body.toList
     )
   }
 
