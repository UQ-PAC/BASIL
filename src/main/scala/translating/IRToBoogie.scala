--- conflicted
+++ resolved
@@ -387,11 +387,7 @@
 
   def translateBlock(b: Block): BBlock = {
     val captureState = captureStateStatement(s"${b.label}")
-<<<<<<< HEAD
-    val cmds = (List(captureState) ++ (b.statements.flatMap(s => translate(s))) ++ b.jumps.flatMap(j => translate(j)))
-=======
     val cmds = List(captureState) ++ (b.statements.flatMap(s => translate(s)) ++ translate(b.jump))
->>>>>>> 5711c4d8
 
     BBlock(b.label, cmds)
   }
@@ -415,25 +411,12 @@
           case None    => unresolved ++ List(Comment("no return target"), BAssume(FalseBLiteral))
         }
       }
-<<<<<<< HEAD
-    case g: DetGoTo =>
-      g.condition match {
-        case Some(c) =>
-          val guard = c.toBoogie
-          val guardGamma = c.toGamma
-          List(BAssert(guardGamma), IfCmd(guard, List(GoToCmd(Seq(g.target.label)))))
-        case None =>
-          List(GoToCmd(Seq(g.target.label)))
-      }
-    case n: NonDetGoTo =>
-      List(GoToCmd(n.targets.map(_.label).toSeq))
-=======
     case g: GoTo =>
       // collects all targets of the goto with a branch condition that we need to check the security level for
       // and collects the variables for that
       val conditions = g.targets.flatMap(_.statements.headOption).collect { case a: Assume if a.checkSecurity => a }
-      val conditionVariables = conditions.flatMap(_.body.variables).distinct
-      val gammas = conditionVariables.map(_.toGamma).sorted
+      val conditionVariables = conditions.flatMap(_.body.variables)
+      val gammas = conditionVariables.map(_.toGamma).toList.sorted
       val conditionAssert: List[BCmd] = if (gammas.size > 1) {
         val andedConditions = gammas.tail.foldLeft(gammas.head)((ands: BExpr, next: BExpr) => BinaryBExpr(BoolAND, ands, next))
         List(BAssert(andedConditions))
@@ -444,7 +427,6 @@
       }
       val jump = GoToCmd(g.targets.map(_.label).toSeq)
       conditionAssert :+ jump
->>>>>>> 5711c4d8
   }
 
   def translate(s: Statement): List[BCmd] = s match {
@@ -456,8 +438,8 @@
       val rhsGamma = m.rhs.toGamma
       val store = AssignCmd(List(lhs, lhsGamma), List(rhs, rhsGamma))
       val stateSplit = s match {
-        case MemoryAssign(_,_, parent, Some(label)) => List(captureStateStatement(s"$label"))
-        case LocalAssign(_,_, parent, Some(label)) => List(captureStateStatement(s"$label"))
+        case MemoryAssign(_,_, Some(label)) => List(captureStateStatement(s"$label"))
+        case LocalAssign(_,_, Some(label)) => List(captureStateStatement(s"$label"))
         case _ => List.empty
       }
       if (lhs == stack) {
