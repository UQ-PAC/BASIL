--- conflicted
+++ resolved
@@ -47,11 +47,8 @@
     modified = other.modified || modified
     incomplete = other.incomplete || incomplete
     foreign = other.foreign && foreign
-<<<<<<< HEAD
+    merged = true
     function = function || other.function
-=======
-    merged = true
->>>>>>> 686ee8ee
 }
 
 /**
@@ -75,11 +72,6 @@
     size = offset + cell.largestAccessedSize
     size
   }
-
-//  private def updateSize(newSize: BigInt): Unit = {
-//    if newSize > size then
-//      size = newSize
-//  }
 
   def getCell(offset: BigInt): Cell = {
     if (collapsed) {
