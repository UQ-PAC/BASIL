--- conflicted
+++ resolved
@@ -14,7 +14,6 @@
 trait MemoryLocation {
   val regionIdentifier: String
 }
-
 
 trait GlobalLocation {
   val start: BigInt
@@ -34,18 +33,14 @@
   override def toString: String = s"Data($regionIdentifier, $start, $size)"
 }
 
-<<<<<<< HEAD
-case class Function(regionIdentifier: String, start: BigInt, size: BigInt) extends MemoryLocation, GlobalLocation{
-  override def toString: String = s"Func($regionIdentifier, $start, $size)"
-}
-
-
-=======
 case class ExternalLocation(override val regionIdentifier: String) extends MemoryLocation {
   override def toString: String = s"External($regionIdentifier)"
 }
 
->>>>>>> 686ee8ee
+case class Function(regionIdentifier: String, start: BigInt, size: BigInt) extends MemoryLocation, GlobalLocation {
+  override def toString: String = s"Func($regionIdentifier, $start, $size)"
+}
+
 case class UnknownLocation(override val regionIdentifier: String, proc: Procedure) extends MemoryLocation {
   override def toString: String = s"Unknown($regionIdentifier)"
 }
