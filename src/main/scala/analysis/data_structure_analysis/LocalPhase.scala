package analysis.data_structure_analysis

import analysis.BitVectorEval.{bv2SignedInt, isNegative}
import analysis.*
import ir.*
import specification.{ExternalFunction, SpecGlobal, SymbolTableEntry}
import util.writeToFile

import java.math.BigInteger
import scala.collection.mutable
import scala.util.control.Breaks.{break, breakable}

/**
 * The local phase of Data Structure Analysis
 * @param proc procedure to be analysed
 * @param symResults result of symbolic access analysis
 * @param constProp
 * @param globals
 * @param globalOffsets
 * @param externalFunctions
 * @param reachingDefs
 * @param writesTo mapping from procedures to registers they change
 * @param params mapping from procedures to their parameters
 */
class LocalPhase(proc: Procedure,
                 symResults: Map[CFGPosition, Map[SymbolicAddress, TwoElement]],
                 constProp: Map[CFGPosition, Map[Variable, FlatElement[BitVecLiteral]]],
                 globals: Set[SymbolTableEntry], globalOffsets: Map[BigInt, BigInt],
                 externalFunctions: Set[ExternalFunction],
                 reachingDefs: Map[CFGPosition, Map[Variable, Set[CFGPosition]]],
                 writesTo: Map[Procedure, Set[Register]],
                 params: Map[Procedure, Set[Variable]]
                ) extends Analysis[Any] {

  private val mallocRegister = Register("R0", 64)
  private val stackPointer = Register("R31", 64)

  // set of cfg positions already processed by the analysis local phase
  private val visited: mutable.Set[CFGPosition] = mutable.Set()

  val varToSym: Map[CFGPosition, Map[Variable, Set[SymbolicAddress]]] = symResults.map { (position, innerMap) =>
    val newMap = innerMap.keys.foldLeft(Map[Variable, Set[SymbolicAddress]]()) { (m, access) =>
      if (m.contains(access.accessor)) {
        m + (access.accessor -> (m(access.accessor) + access))
      } else {
        m + (access.accessor -> Set(access))
      }
    }
    position -> newMap
  }


  /**
   * if an expr is the address of a global location return its corresponding cell
   *
   * @param pos IL position where the expression is used
   */
  def isGlobal(expr: Expr, pos: CFGPosition, size: Int = 0): Option[Cell] = {
    val value = evaluateExpression(expr, constProp(pos))
    if value.isDefined then
      graph.getGlobal(value.get.value, size)
    else
      None
  }

  /**
   * if an expr is the address of a stack location return its corresponding cell
   * @param pos IL position where the expression is used
   */
  private def isStack(expr: Expr, pos: CFGPosition, size : Int = 0): Option[Cell] = {
    expr match
      case BinaryExpr(op, arg1: Variable, arg2) if varToSym.contains(pos) && varToSym(pos).contains(arg1) &&
        varToSym(pos)(arg1).exists(s => s.symbolicBase.isInstanceOf[StackLocation]) =>
        evaluateExpression(arg2, constProp(pos)) match
          case Some(v) =>
            val stackRegions = varToSym(pos)(arg1).filter(s => s.symbolicBase.isInstanceOf[StackLocation])
            val res = stackRegions.tail.foldLeft(graph.getStack(v.value + stackRegions.head.offset, size)) {
              (res, sym) =>
                graph.mergeCells(res, graph.getStack(v.value + sym.offset, size))
            }
            Some(res)
          case None => None
      case arg: Variable if varToSym.contains(pos) && varToSym(pos).contains(arg) &&
        varToSym(pos)(arg).exists(s => s.symbolicBase.isInstanceOf[StackLocation]) =>
        val stackRegions = varToSym(pos)(arg).filter(s => s.symbolicBase.isInstanceOf[StackLocation])
        val res = stackRegions.tail.foldLeft(graph.getStack(stackRegions.head.offset, size)) {
          (res, sym) =>
            graph.mergeCells(res, graph.getStack(sym.offset, size))
        }
        Some(res)
      case _ => None
  }

  var mallocCount: Int = 0

  private def nextMallocCount = {
    mallocCount += 1
    s"malloc_$mallocCount"
  }

  val graph: Graph = Graph(proc, constProp, varToSym, globals, globalOffsets, externalFunctions, reachingDefs, writesTo, params)

  /**
   * Handles unification for instructions of the form R_x = R_y [+ offset] where R_y is a pointer and [+ offset] is optional
   * @param position the cfg position being visited (note this might be a local assign of the form R_x = R_y [+ offset]
   *                 or it might be memory load/store where the index is of the form R_y [+ offset]
   * @param lhs Ev(R_x) if position is local assign or a cell from an empty node if R_y [+ offset] is the index of a memoryStore
   * @param rhs R_y, reachingDefs(position)(R_y) can be used to find the set of SSA variables that may define R_x
   * @param pointee if false, the position is local pointer arithmetic therefore Ev(R_y [+ offset]) is merged with lhs
   *                else, the position is a memory read/write therefore E(Ev(R_y [+ offset])) is merged with lhs
   * @param offset offset if [+ offset] is present
   * @return the cell resulting from the unification
   */
  private def visitPointerArithmeticOperation(position: CFGPosition, lhs: Cell, rhs: Variable, size: Int, pointee: Boolean = false, offset: BigInt = 0, collapse: Boolean = false): Cell =
    // visit all the defining pointer operation on rhs variable first
    reachingDefs(position)(rhs).foreach(visit)
    // get the cells of all the SSA variables in the set
    val cells: Set[Slice] = graph.getCells(position, rhs).foldLeft(Set[Slice]()) {
      (col, slice) =>
        col + Slice(graph.find(slice.cell), slice.internalOffset)
    }
    // merge the cells or their pointees with lhs
    var result = cells.foldLeft(lhs) {
      (c, t) =>
        val cell = t.cell
        val internalOffset = t.internalOffset
        if !collapse then  // offset != 0 then // it's R_x = R_y + offset
          val node = cell.node.get // get the node of R_y
          var field = offset + cell.offset + internalOffset // calculate the total offset
          node.addCell(field, size) // add cell there if doesn't already exists
          if node.collapsed then
            field = 0
          graph.mergeCells(c,
            if pointee then
              graph.adjust(node.getCell(field).getPointee)
            else
              node.getCell(field)
          )
        else
          var node = cell.node.get
          node = graph.collapseNode(node)
          graph.mergeCells(c, if pointee then graph.adjust(node.cells(0).getPointee) else node.cells(0))

    }
    if pointee then
      cells.foreach { t =>
        val offset = t.cell.offset
        val internalOffset = t.internalOffset
        val node = t.cell.node.get
        val cell = graph.find(node.getCell(offset + internalOffset))
        if cell.pointee.isDefined && graph.find(cell.getPointee.cell).equals(result) then
          graph.selfCollapse(node)
          //            assert(graph.pointTo.contains(node.getCell(offset))) TODO
          result = graph.find(graph.find(node.getCell(offset)).getPointee.cell)
        else
          graph.selfCollapse(node)
      }
    val resultOffset = result.offset
    graph.selfCollapse(result.node.get)
    graph.handleOverlapping(result.node.get.getCell(result.offset))

  /**
   * handles unsupported pointer arithmetic by collapsing all the nodes invloved
   */
  private def unsupportedPointerArithmeticOperation(n: CFGPosition, expr: Expr, lhsCell: Cell): Cell = {
    val cell = expr.variables.foldLeft(lhsCell) {
      (c, v) =>
        val cells: Set[Slice] = graph.getCells(n, v)

        cells.foldLeft(c) {
          (c, p) =>
            graph.mergeCells(c, p.cell)
        }
    }

    val node = cell.node.get
    node.flags.unknown = true
    graph.collapseNode(node)

    node.cells(0)
  }


  /**
   * Performs  overlapping access to the pointer cell while preserving size each dereferenced cell as separate
   * (not collapsing them together)
   * @param lhsOrValue either lhs in a load or value in a store
   * @param pointer the cell which is being dereferenced
   * @param size size of the dereference
   */
  def multiAccess(lhsOrValue: Cell, pointer: Cell, size: Int): Unit = {
    // TODO there should be another check here to see we cover the bytesize
    // otherwise can fall back on expanding
//
    val diff = pointer.offset - lhsOrValue.offset
    val startPointerOffset = pointer.offset // starting offset for the dereference
    val lhsNode = lhsOrValue.node.get
//
//
//    // collect all cells that are being dereferenced
//    val pointers = pointer.node.get.cells.filter((offset, _) => offset >= startPointerOffset && offset < startPointerOffset + size).toSeq.sortBy((offset, cell) => offset)
//    for (((offset, cell), i) <- pointers.zipWithIndex) { // iterate and merge each pointee at correct offset it lhs/value cell
//      val lhs = lhsNode.addCell(offset - diff, 0) // todo check if 0 is the right size
//      // update the access size of the pointer
//      graph.find(cell).growSize(if i < pointers.size - 1 then (pointers(i + 1)._1 - offset - diff).toInt else (size - (offset - diff)).toInt)
//      val res = graph.mergeCells(lhs, graph.adjust(graph.find(cell).getPointee))
//       graph.handleOverlapping(res)
//    }

    val collapse = pointer.node.get.cells.filter((offset, _) => offset >= startPointerOffset && offset < startPointerOffset + size).toSeq.sortBy((offset, cell) => offset).size != 1
    pointer.growSize(size)
    graph.selfCollapse(pointer.node.get)
    if collapse then graph.collapseNode(graph.find(graph.find(pointer).getPointee.node).node)
    graph.mergeCells(lhsOrValue, graph.adjust(graph.find(pointer).getPointee))
  }


  def visit(n: CFGPosition): Unit = {
    if visited.contains(n) then
      return
    else
      visited.add(n)
    n match
      case DirectCall(target, _) if target.name == "malloc" => // R0 = Malloc()
        val size: BigInt = evaluateExpression(mallocRegister, constProp(n)) match
          case Some(value) => value.value
          case None => 0
        val node = Node(Some(graph), size)
        node.allocationRegions.add(HeapLocation(nextMallocCount, target, size))
        node.flags.heap = true
        graph.mergeCells(graph.varToCell(n)(mallocRegister).cell, node.cells(0))
      case call: DirectCall if params.contains(call.target) => // Rx, Ry, ... Rn = FunctionCall()
        // create call sites for the callees
        val cs = CallSite(call, graph)
        graph.callsites.add(cs)
        cs.paramCells.foreach { (variable, slice) =>
          visitPointerArithmeticOperation(call, graph.adjust(slice), variable, 0)
        }
        cs.returnCells.foreach { (variable, slice) =>
          val returnArgument = graph.varToCell(n)(variable)
          graph.mergeCells(graph.adjust(returnArgument), graph.adjust(slice))
        }
      case LocalAssign(variable, rhs, _) =>
        val expr: Expr = unwrapPaddingAndSlicing(rhs)
        val lhsCell = graph.adjust(graph.varToCell(n)(variable))
        val global = isGlobal(rhs, n)
        val stack = isStack(rhs, n)
        if global.isDefined then // Rx = global address
          graph.mergeCells(lhsCell, global.get)
        else if stack.isDefined then // Rx = stack address
          graph.mergeCells(lhsCell, stack.get)
        else
          expr match
            case BinaryExpr(op, arg1: Variable, arg2) if op.equals(BVADD) => // Rx = Rx + c
              val arg2Offset = evaluateExpression(arg2, constProp(n))
              if op.equals(BVADD) && arg1.equals(stackPointer)
              && arg2Offset.isDefined && isNegative(arg2Offset.get) then
                () // the stack is handled prior to this
              else if /*varToSym.contains(n) &&  varToSym(n).contains(arg1) && */  arg2Offset.isDefined then
                // merge lhs with cell(s) corresponding to (arg1 + arg2) where arg1 is cell and arg2 is an offset
                val offset = evaluateExpression(arg2, constProp(n)).get.value
                visitPointerArithmeticOperation(n, lhsCell, arg1, 0, false, offset)
              else // c can't be statically evaluated
                unsupportedPointerArithmeticOperation(n, expr, lhsCell)

            // Rx = Ry merge corresponding cells to Rx and Ry
            case arg: Variable /*if varToSym.contains(n) && varToSym(n).contains(arg)*/ =>
             visitPointerArithmeticOperation(n, lhsCell, arg, 0)
            case _ =>
              unsupportedPointerArithmeticOperation(n, expr, lhsCell)
<<<<<<< HEAD

      case MemoryLoad(lhs, _, index, _, size, _) => // Rx = Mem[Ry], merge Rx and pointee of Ry (E(Ry))
=======
        
      case load @ MemoryLoad(lhs, _, index, _, size, _) => // Rx = Mem[Ry], merge Rx and pointee of Ry (E(Ry))
>>>>>>> 686ee8ee
        val indexUnwrapped = unwrapPaddingAndSlicing(index)
        val lhsCell = graph.adjust(graph.varToCell(n)(lhs))
        assert(size % 8 == 0)
        val byteSize = size / 8
        lhsCell.node.get.flags.read = true
        val global = isGlobal(indexUnwrapped, n, byteSize)
<<<<<<< HEAD
        val stack = isStack(indexUnwrapped, n, byteSize)
        if global.isDefined then
          multiAccess(lhsCell, graph.find(global.get), byteSize)
        else if stack.isDefined then
          multiAccess(lhsCell, graph.find(stack.get), byteSize)
=======
        val stack = isStack(indexUnwrapped, n)
        val indexCell = graph.adjust(graph.accessIndexToSlice(load))
        assert(!indexCell.node.get.flags.merged) // check index cell is a placeholder
        if global.isDefined then
          graph.mergeCells(graph.find(global.get), indexCell)
          graph.mergeCells(lhsCell, graph.adjust(graph.find(global.get).getPointee))
        else if stack.isDefined then
          graph.mergeCells(graph.find(stack.get), indexCell)
          graph.mergeCells(lhsCell, graph.adjust(graph.find(stack.get).getPointee))
>>>>>>> 686ee8ee
        else
          indexUnwrapped match
            case BinaryExpr(op, arg1: Variable, arg2) if op.equals(BVADD) =>
              evaluateExpression(arg2, constProp(n)) match
                case Some(v) =>
                  //                        assert(varToSym(n).contains(arg1))
                  val offset = v.value
                  visitPointerArithmeticOperation(n, indexCell, arg1, byteSize, false, offset)
                  visitPointerArithmeticOperation(n, lhsCell, arg1, byteSize, true, offset)
                case None =>
                  //                        assert(varToSym(n).contains(arg1))
                  // collapse the result
                  //                        visitPointerArithmeticOperation(n, lhsCell, arg1, byteSize, true, 0, true)
                  unsupportedPointerArithmeticOperation(n, indexUnwrapped, Node(Some(graph)).cells(0))
            case arg: Variable =>
              //                    assert(varToSym(n).contains(arg))
              visitPointerArithmeticOperation(n, indexCell, arg, byteSize)
              visitPointerArithmeticOperation(n, lhsCell, arg, byteSize, true)
            case _ => ???
      case store @ MemoryStore(_, ind, expr, _, size, _) =>
        val index: Expr = unwrapPaddingAndSlicing(ind)
        assert(size % 8 == 0)
        val byteSize = size / 8
        val global = isGlobal(index, n, byteSize)
        val stack = isStack(index, n)
        val indexCell = graph.adjust(graph.accessIndexToSlice(store))
        assert(!indexCell.node.get.flags.merged) // check index cell is a placeholder
        val addressPointee: Cell = if (global.isDefined) {
          graph.mergeCells(graph.find(global.get), indexCell)
          graph.adjust(graph.find(global.get).getPointee)
        } else if (stack.isDefined) {
          graph.mergeCells(graph.find(stack.get), indexCell)
          graph.adjust(graph.find(stack.get).getPointee)
        } else {
            index match {
              case BinaryExpr(op, arg1: Variable, arg2) if op.equals(BVADD) =>
                evaluateExpression(arg2, constProp(n)) match {
                  case Some(v) =>
                    //                    assert(varToSym(n).contains(arg1))
                    val offset = v.value
                    visitPointerArithmeticOperation(n, indexCell, arg1, byteSize, false, offset)
                    visitPointerArithmeticOperation(n, Node(Some(graph)).cells(0), arg1, byteSize, true, offset)
                  case None =>
                    //                    assert(varToSym(n).contains(arg1))
                    // collapse the results
                    // visitPointerArithmeticOperation(n, DSN(Some(graph)).cells(0), arg1, byteSize, true, 0, true)
                    unsupportedPointerArithmeticOperation(n, index, Node(Some(graph)).cells(0))
                }
              case arg: Variable =>
                //                assert(varToSym(n).contains(arg))
                visitPointerArithmeticOperation(n, indexCell, arg, byteSize, false)
                visitPointerArithmeticOperation(n, Node(Some(graph)).cells(0), arg, byteSize, true)
              case _ =>
                ???
            }
        }
        val unwrapped = unwrapPaddingAndSlicing(expr)
        unwrapped match {
          // Mem[Ry] = Rx
          case value: Variable =>
            reachingDefs(n)(value).foreach(visit)
<<<<<<< HEAD
            assert(size % 8 == 0)
            val byteSize = size / 8
            val global = isGlobal(index, n)
            val stack = isStack(index, n)

            val valueCells = graph.getCells(n, value)
            val valueCell = valueCells.tail.foldLeft(graph.adjust(valueCells.head)) { (c, slice) =>
              graph.mergeCells(graph.adjust(slice), c)
            }

            if global.isDefined then
              multiAccess(valueCell, graph.find(global.get), byteSize)
            else if stack.isDefined then
              multiAccess(valueCell, graph.find(stack.get), byteSize)
            else
              val addressPointee: Cell =
                index match
                  case BinaryExpr(op, arg1: Variable, arg2) if op.equals(BVADD) =>
                    evaluateExpression(arg2, constProp(n)) match
                      case Some(v) =>
                        //                    assert(varToSym(n).contains(arg1))
                        val offset = v.value
                        visitPointerArithmeticOperation(n, Node(Some(graph)).cells(0), arg1, byteSize, true, offset)
                      case None =>
                        //                    assert(varToSym(n).contains(arg1))
                        // collapse the results
                        // visitPointerArithmeticOperation(n, DSN(Some(graph)).cells(0), arg1, byteSize, true, 0, true)
                        unsupportedPointerArithmeticOperation(n, index, Node(Some(graph)).cells(0))
                  case arg: Variable =>
                    //                assert(varToSym(n).contains(arg))
                    visitPointerArithmeticOperation(n, Node(Some(graph)).cells(0), arg, byteSize, true)
                  case _ =>
                    ???

              graph.mergeCells(valueCell, addressPointee)
=======
            addressPointee.node.get.flags.modified = true
            val valueCells = graph.getCells(n, value)
            val result = valueCells.foldLeft(addressPointee) { (c, slice) =>
              graph.mergeCells(graph.adjust(slice), c)
            }
>>>>>>> 686ee8ee
          case _ => // if value is a literal ignore it
        }
      case _ =>

  }
  def analyze(): Graph = {
    val domain = computeDomain(IntraProcIRCursor, Set(proc)).toSeq.sortBy(_.toShortString)

    domain.foreach(visit)

    val b = graph.solver.solution()
    graph.collectNodes()
    //    graph.nodes.foreach(node =>
    //      node.children.foreach(
    //        child =>
    //          assert(graph.solver.find(child._1.term).equals(graph.solver.find(node.term)))
    //          assert(graph.solver.find(child._1.term)._2.equals(child._2))
    //
    //      )
    //    )

    for ((offset, node) <- graph.stackMapping) {
      graph.handleOverlapping(graph.find(node.cells(0)))
    }
    graph
  }
}<|MERGE_RESOLUTION|>--- conflicted
+++ resolved
@@ -179,7 +179,6 @@
 
     node.cells(0)
   }
-
 
   /**
    * Performs  overlapping access to the pointer cell while preserving size each dereferenced cell as separate
@@ -268,36 +267,23 @@
              visitPointerArithmeticOperation(n, lhsCell, arg, 0)
             case _ =>
               unsupportedPointerArithmeticOperation(n, expr, lhsCell)
-<<<<<<< HEAD
-
-      case MemoryLoad(lhs, _, index, _, size, _) => // Rx = Mem[Ry], merge Rx and pointee of Ry (E(Ry))
-=======
-        
+
       case load @ MemoryLoad(lhs, _, index, _, size, _) => // Rx = Mem[Ry], merge Rx and pointee of Ry (E(Ry))
->>>>>>> 686ee8ee
         val indexUnwrapped = unwrapPaddingAndSlicing(index)
         val lhsCell = graph.adjust(graph.varToCell(n)(lhs))
         assert(size % 8 == 0)
         val byteSize = size / 8
         lhsCell.node.get.flags.read = true
         val global = isGlobal(indexUnwrapped, n, byteSize)
-<<<<<<< HEAD
         val stack = isStack(indexUnwrapped, n, byteSize)
-        if global.isDefined then
-          multiAccess(lhsCell, graph.find(global.get), byteSize)
-        else if stack.isDefined then
-          multiAccess(lhsCell, graph.find(stack.get), byteSize)
-=======
-        val stack = isStack(indexUnwrapped, n)
         val indexCell = graph.adjust(graph.accessIndexToSlice(load))
         assert(!indexCell.node.get.flags.merged) // check index cell is a placeholder
         if global.isDefined then
           graph.mergeCells(graph.find(global.get), indexCell)
-          graph.mergeCells(lhsCell, graph.adjust(graph.find(global.get).getPointee))
+          multiAccess(lhsCell, graph.find(global.get), byteSize)
         else if stack.isDefined then
           graph.mergeCells(graph.find(stack.get), indexCell)
-          graph.mergeCells(lhsCell, graph.adjust(graph.find(stack.get).getPointee))
->>>>>>> 686ee8ee
+          multiAccess(lhsCell, graph.find(stack.get), byteSize)
         else
           indexUnwrapped match
             case BinaryExpr(op, arg1: Variable, arg2) if op.equals(BVADD) =>
@@ -325,88 +311,54 @@
         val stack = isStack(index, n)
         val indexCell = graph.adjust(graph.accessIndexToSlice(store))
         assert(!indexCell.node.get.flags.merged) // check index cell is a placeholder
-        val addressPointee: Cell = if (global.isDefined) {
+        if (global.isDefined) {
           graph.mergeCells(graph.find(global.get), indexCell)
-          graph.adjust(graph.find(global.get).getPointee)
         } else if (stack.isDefined) {
           graph.mergeCells(graph.find(stack.get), indexCell)
-          graph.adjust(graph.find(stack.get).getPointee)
         } else {
-            index match {
-              case BinaryExpr(op, arg1: Variable, arg2) if op.equals(BVADD) =>
-                evaluateExpression(arg2, constProp(n)) match {
-                  case Some(v) =>
-                    //                    assert(varToSym(n).contains(arg1))
-                    val offset = v.value
-                    visitPointerArithmeticOperation(n, indexCell, arg1, byteSize, false, offset)
-                    visitPointerArithmeticOperation(n, Node(Some(graph)).cells(0), arg1, byteSize, true, offset)
-                  case None =>
-                    //                    assert(varToSym(n).contains(arg1))
-                    // collapse the results
-                    // visitPointerArithmeticOperation(n, DSN(Some(graph)).cells(0), arg1, byteSize, true, 0, true)
-                    unsupportedPointerArithmeticOperation(n, index, Node(Some(graph)).cells(0))
-                }
-              case arg: Variable =>
-                //                assert(varToSym(n).contains(arg))
-                visitPointerArithmeticOperation(n, indexCell, arg, byteSize, false)
-                visitPointerArithmeticOperation(n, Node(Some(graph)).cells(0), arg, byteSize, true)
-              case _ =>
-                ???
-            }
-        }
-        val unwrapped = unwrapPaddingAndSlicing(expr)
-        unwrapped match {
-          // Mem[Ry] = Rx
-          case value: Variable =>
-            reachingDefs(n)(value).foreach(visit)
-<<<<<<< HEAD
-            assert(size % 8 == 0)
-            val byteSize = size / 8
-            val global = isGlobal(index, n)
-            val stack = isStack(index, n)
-
-            val valueCells = graph.getCells(n, value)
-            val valueCell = valueCells.tail.foldLeft(graph.adjust(valueCells.head)) { (c, slice) =>
-              graph.mergeCells(graph.adjust(slice), c)
-            }
-
-            if global.isDefined then
-              multiAccess(valueCell, graph.find(global.get), byteSize)
-            else if stack.isDefined then
-              multiAccess(valueCell, graph.find(stack.get), byteSize)
-            else
-              val addressPointee: Cell =
-                index match
-                  case BinaryExpr(op, arg1: Variable, arg2) if op.equals(BVADD) =>
-                    evaluateExpression(arg2, constProp(n)) match
-                      case Some(v) =>
-                        //                    assert(varToSym(n).contains(arg1))
-                        val offset = v.value
-                        visitPointerArithmeticOperation(n, Node(Some(graph)).cells(0), arg1, byteSize, true, offset)
-                      case None =>
-                        //                    assert(varToSym(n).contains(arg1))
-                        // collapse the results
-                        // visitPointerArithmeticOperation(n, DSN(Some(graph)).cells(0), arg1, byteSize, true, 0, true)
-                        unsupportedPointerArithmeticOperation(n, index, Node(Some(graph)).cells(0))
-                  case arg: Variable =>
-                    //                assert(varToSym(n).contains(arg))
-                    visitPointerArithmeticOperation(n, Node(Some(graph)).cells(0), arg, byteSize, true)
-                  case _ =>
-                    ???
-
-              graph.mergeCells(valueCell, addressPointee)
-=======
-            addressPointee.node.get.flags.modified = true
-            val valueCells = graph.getCells(n, value)
-            val result = valueCells.foldLeft(addressPointee) { (c, slice) =>
-              graph.mergeCells(graph.adjust(slice), c)
-            }
->>>>>>> 686ee8ee
-          case _ => // if value is a literal ignore it
+          val addressPointee: Cell = index match {
+            case BinaryExpr(op, arg1: Variable, arg2) if op.equals(BVADD) =>
+              evaluateExpression(arg2, constProp(n)) match {
+                case Some(v) =>
+                  //                    assert(varToSym(n).contains(arg1))
+                  val offset = v.value
+                  visitPointerArithmeticOperation(n, indexCell, arg1, byteSize, false, offset)
+                  visitPointerArithmeticOperation(n, Node(Some(graph)).cells(0), arg1, byteSize, true, offset)
+                case None =>
+                  //                    assert(varToSym(n).contains(arg1))
+                  // collapse the results
+                  // visitPointerArithmeticOperation(n, DSN(Some(graph)).cells(0), arg1, byteSize, true, 0, true)
+                  unsupportedPointerArithmeticOperation(n, index, Node(Some(graph)).cells(0))
+              }
+            case arg: Variable =>
+              //                assert(varToSym(n).contains(arg))
+              visitPointerArithmeticOperation(n, indexCell, arg, byteSize, false)
+              visitPointerArithmeticOperation(n, Node(Some(graph)).cells(0), arg, byteSize, true)
+            case _ =>
+              ???
+          }
+          val unwrapped = unwrapPaddingAndSlicing(expr)
+          unwrapped match {
+            // Mem[Ry] = Rx
+            case value: Variable =>
+              reachingDefs(n)(value).foreach(visit)
+              val valueCells = graph.getCells(n, value)
+              val valueCell = valueCells.tail.foldLeft(graph.adjust(valueCells.head)) { (c, slice) =>
+                graph.mergeCells(graph.adjust(slice), c)
+              }
+              if (global.isDefined) {
+                multiAccess(valueCell, graph.find(global.get), byteSize)
+              } else if (stack.isDefined) {
+                multiAccess(valueCell, graph.find(stack.get), byteSize)
+              } else {
+                graph.mergeCells(valueCell, addressPointee)
+              }
+            case _ => // if value is a literal ignore it
+          }
         }
       case _ =>
-
-  }
+  }
+
   def analyze(): Graph = {
     val domain = computeDomain(IntraProcIRCursor, Set(proc)).toSeq.sortBy(_.toShortString)
 
