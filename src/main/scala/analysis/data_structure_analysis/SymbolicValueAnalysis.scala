package analysis.data_structure_analysis

import analysis.data_structure_analysis.OSet.{Top, Values}
import ir.*
import ir.eval.BitVectorEval.bv2SignedInt
import ir.transforms.{AbstractDomain, worklistSolver}
import util.assertion.*
import util.{IRContext, SVALogger as Logger}

import scala.annotation.tailrec
import scala.collection.{SortedMap, mutable}

def mapMerge[K, V](a: Map[K, V], b: Map[K, V], f: (V, V) => V): Map[K, V] = {
  var merged = a
  for ((key, value) <- b)
    merged = merged.updatedWith(key) {
      case None => Some(value)
      case Some(existing) => Some(f(existing, value))
    }
  merged
}

def getSymbolicValues[T <: Offsets](ctx: IRContext, p: Procedure, globals: Seq[DSInterval])(using
  valSetDomain: SymValSetDomain[T]
): SymValues[T] = {
  Logger.info(s"Generating Symbolic Values for ${p.name}")
  val symValuesDomain = SymValuesDomain(i => isGlobal(i, ctx), globals)
  val symValSolver = worklistSolver[SymValues[T], symValuesDomain.type](symValuesDomain)
  symValSolver
    .solveProc(p)
    ._2
    .values
    .fold(symValuesDomain.bot)((x, y) => symValuesDomain.join(x, y, p.entryBlock.get))
}

def isPlaceHolder(base: SymBase): Boolean = {
  base match
    case known: Known => false
    case unknown: Unknown => true
}

// a symbolic base address
sealed trait SymBase

// Known heap, malloc, global address
sealed trait Known extends SymBase

case class Heap(call: DirectCall) extends Known {
  debugAssert(
    call.target.name.startsWith("malloc") || call.target.name.startsWith("calloc"),
    "Expected a call to malloc-like function"
  )
  private val procName = call.parent.parent.name
  private val label = labelToPC(call.label)
  override def toString: String = s"Heap(${procName}_$label)"
}

case class Stack(proc: Procedure) extends Known {
  override def toString: String = s"Stack(${proc.name})"
}

sealed trait Const extends Known
case class GlobSym(interval: DSInterval) extends Const
case object Constant extends Const

// placeholder sym bases for loaded and in/out params
sealed trait Unknown extends SymBase
case class Par(proc: Procedure, param: LocalVar) extends Unknown {
  private val procName = proc.name
  override def toString: String = s"Par(${procName}_${param.name})"
}

case class Ret(call: DirectCall, param: LocalVar) extends Unknown {
  private val procName = call.parent.parent.name
  private val targetName = call.target.name
  private val label = labelToPC(call.label)
  override def toString: String = s"Ret(${procName}_${targetName}_${param.name}_$label)"
}

case class Loaded(load: MemoryLoad) extends Unknown {
  private val procName = load.parent.parent.name
  private val label = labelToPC(load.label)
  override def toString: String = s"Loaded(${procName}_$label)"
}

def labelToPC(label: Option[String]): String = {
  //  debugAssert(label.nonEmpty)
  label.getOrElse("no_label").takeWhile(_ != ':')
}

def DSAVartoLast(DSAVar: LocalVar): LocalVar = {
  if DSAVar.index > 1 then LocalVar(DSAVar.varName, DSAVar.irType, DSAVar.index - 1)
  else if DSAVar.index == 1 then LocalVar(DSAVar.varName + "_in", DSAVar.irType)
  else throw Exception(s"Attempted to get previous version of DSA variable without one")
}

object DSAVarOrdering extends Ordering[LocalVar] {
  def compare(a: LocalVar, b: LocalVar) = {
    if a.name == b.name then 0
    else if a.name.endsWith("_in") || b.name.endsWith("_out") then -1
    else if a.name.endsWith("_out") then 1
    else a.index - b.index
  }
}

<<<<<<< HEAD
def toOffsetMove[T <: Offsets](op: BinOp, arg: T, domain: OffsetDomain[T], transform: T => T): T => T = {
=======
def toOffsetMove[T <: Offsets](op: BinOp, arg: BitVecLiteral | T, domain: OffsetDomain[T]): T => T = {
  val value = arg match {
    case bv: BitVecLiteral => domain.init(bv2SignedInt(bv).toInt)
    case off: Offsets /* must be T because of union type */ => off.asInstanceOf[T]
  }
>>>>>>> fb77bc4f
  op match
    case BVADD => (i: T) => domain.add(transform(i), arg)
    case BVSUB => (i: T) => domain.add(transform(i), arg, neg = true)
    case _ => throw Exception(s"Unsupported Binary Op $op")
}

trait Offsets {
  def toOffsets: Set[Int]
  def toIntervals: Set[DSInterval]
}
trait OffsetDomain[T <: Offsets] extends AbstractDomain[T] {
  def init(i: Int): T
  def init(s: Set[Int]): T
  def shouldWiden(v: T): Boolean
  def transform(v: T, f: Int => Int): T
  def transform(v: T, f: T => T)(implicit dummyImplicit: DummyImplicit): T = f(v)
  def add(a: T, b: T, neg: Boolean = false): T
}

enum OSet extends Offsets {
  case Top
  case Values(v: Set[Int])

  override def toIntervals: Set[DSInterval] = {
    this match
      case OSet.Top => Set(DSInterval.Top)
      case OSet.Values(v) => v.map(i => DSInterval(i, i))
  }
  override def toOffsets: Set[Int] = {
    this match
      case OSet.Top => throw Exception("Attempted to retrieve offsets from Top")
      case OSet.Values(v) => v
  }
}

given IntervalDomain: OffsetDomain[DSInterval] with {

  override def init(i: Int): DSInterval = DSInterval(i, i)

  override def init(s: Set[Int]): DSInterval = DSInterval(s.min, s.max)

  override def shouldWiden(v: DSInterval): Boolean = false

  override def transform(v: DSInterval, f: Int => Int): DSInterval = {
    v.move(f)
  }

  override def widen(a: DSInterval, b: DSInterval, pos: Block): DSInterval = DSInterval.Top

  override def join(a: DSInterval, b: DSInterval, pos: Block): DSInterval = a.join(b)

  override def transfer(a: DSInterval, b: Command): DSInterval = ???

  override def top: DSInterval = DSInterval.Top

  override def bot: DSInterval = DSInterval.Bot

  override def add(a: DSInterval, b: DSInterval, neg: Boolean): DSInterval = {
    (a, b) match {
      case (DSInterval.Top, _) => DSInterval.Top
      case (_, DSInterval.Top) => DSInterval.Top
      case (a, DSInterval.Bot) => a
      case (DSInterval.Bot, b) => b
      case (DSInterval.Value(s1, e1), DSInterval.Value(s2, e2)) =>
        val (s3, e3) = if neg then (-s2, -e2) else (s2, e2)
        val o1 = s1 + s3
        val o2 = s1 + e3
        val o3 = s3 + e1
        val o4 = e3 + e1

        val values = Set(o1, o2, o3, o4)
        DSInterval(values.reduce(Math.min), values.reduce(Math.max))
    }
  }
}

given OSetDomain: OffsetDomain[OSet] with {
  override def join(a: OSet, b: OSet, pos: Block): OSet = {
    (a, b) match
      case (OSet.Top, _) => OSet.Top
      case (_, OSet.Top) => OSet.Top
      case (OSet.Values(x), OSet.Values(y)) => OSet.Values(x.union(y))
  }
  override def transfer(a: OSet, b: Command): OSet = ???
  override def top: OSet = OSet.Top
  override def bot: OSet = OSet.Values(Set.empty)
  override def widen(a: OSet, b: OSet, pos: Block): OSet = {
    OSet.Top
  }
  override def init(i: Int): OSet = Values(Set(i))

  override def shouldWiden(v: OSet): Boolean = {
    v match
      case OSet.Top => false
      case OSet.Values(v) => v.size > 10
  }

  override def transform(v: OSet, f: Int => Int): OSet = {
    v match
      case OSet.Top => OSet.Top
      case OSet.Values(v) => Values(v.map(f))
  }

  override def init(s: Set[Int]): OSet = Values(s)

  override def add(a: OSet, b: OSet, neg: Boolean): OSet = {
    if a == Top || b == OSet.Top then OSet.Top
    else if neg then init(a.toOffsets.flatMap(i => b.toOffsets.map(j => i - j)))
    else init(a.toOffsets.flatMap(i => b.toOffsets.map(j => i + j)))
  }
}

case class SymValSet[T <: Offsets](state: Map[SymBase, T])

object SymValSet {
  def transform[T <: Offsets](s: SymValSet[T], f: Int => Int)(using oDomain: OffsetDomain[T]): SymValSet[T] = {
    SymValSet(s.state.map((base, offsets) => (base, oDomain.transform(offsets, f))))
  }
}

given OSetSymValSetDomain: SymValSetDomain[OSet] = SymValSetDomain[OSet]()
given IntervalSymValDomain: SymValSetDomain[DSInterval] = SymValSetDomain[DSInterval]()
class SymValSetDomain[T <: Offsets](using val offsetDomain: OffsetDomain[T]) extends AbstractDomain[SymValSet[T]] {

  override def join(a: SymValSet[T], b: SymValSet[T], pos: Block = Block("")): SymValSet[T] = {
    SymValSet(mapMerge(a.state, b.state, (x, y) => offsetDomain.join(x, y, pos)))
  }

  override def widen(a: SymValSet[T], b: SymValSet[T], pos: Block): SymValSet[T] = {
    val update = a.state
      .collect {
        case (base: SymBase, offsets: T) if b.state.contains(base) && b.state(base) != offsets =>
          (base, offsetDomain.widen(offsets, b.state(base), pos))
        case (base: SymBase, offsets: T) if offsetDomain.shouldWiden(offsets) =>
          (base, offsetDomain.widen(offsets, b.state(base), pos))
      }
    join(a, join(b, SymValSet(update), pos), pos)
  }

  def init(base: SymBase, value: Int = 0): SymValSet[T] = {
    SymValSet(Map(base -> offsetDomain.init(value)))
  }

  def init(base: SymBase, values: Set[Int]): SymValSet[T] = {
    SymValSet(Map(base -> offsetDomain.init(values)))
  }
  def init(base: SymBase, offsets: T): SymValSet[T] = {
    SymValSet(Map(base -> offsets))
  }

  override def transfer(a: SymValSet[T], b: Command): SymValSet[T] = ???
  def transform(s: SymValSet[T], f: Int => Int): SymValSet[T] = {
    SymValSet(s.state.map((base, offsets) => (base, offsetDomain.transform(offsets, f))))
  }

  def transform(s: SymValSet[T], f: T => T)(implicit dummyImplicit: DummyImplicit): SymValSet[T] = {
    SymValSet(s.state.view.mapValues(f).toMap)
  }
  override def top: SymValSet[T] = ???
  override def bot: SymValSet[T] = SymValSet(Map.empty)
}

case class SymValues[T <: Offsets](state: Map[LocalVar, SymValSet[T]]) {
  def apply(lvar: LocalVar): SymValSet[T] = state(lvar)
}

object SymValues {

  private def sort[T <: Offsets](state: Map[LocalVar, SymValSet[T]]): SortedMap[LocalVar, SymValSet[T]] = {
    require(state.keys.map(f => f.name.take(3)).toSet.size <= 1, "Expected one or less Variable in state")
    SortedMap.sortedMapFactory[LocalVar, SymValSet[T]](DSAVarOrdering).fromSpecific(state)
  }

  // get the Symbolic Values of local Vars with prefix in their names
  private def get[T <: Offsets](state: Map[LocalVar, SymValSet[T]], prefix: String): SymValues[T] = {
    val newState = state.collect {
      case entry @ (loc: LocalVar, _) if loc.name.startsWith(prefix) => entry
    }
    SymValues(newState)
  }

  def getSorted[T <: Offsets](s: SymValues[T], prefix: String): SortedMap[LocalVar, SymValSet[T]] = {
    sort(get(s.state, prefix).state)
  }

  def pretty[T <: Offsets](s: SymValues[T]): String = {
    s.state.map((lvar, valSet) => s"$lvar: $valSet").mkString("\n")
  }

  def literalsToSymValSet[T <: Offsets](
    literals: Set[Int],
    isGlobal: Int => Boolean,
    globals: Seq[DSInterval],
    domain: SymValSetDomain[T]
  ) = {
    literals.foldLeft(domain.init(Block(""))) { (valSet, offset) =>
      if isGlobal(offset) then {
        val (interval, off) = getGlobal(globals, offset).get
        domain.join(valSet, domain.init(GlobSym(interval), off))
      } else domain.join(valSet, domain.init(Constant, offset))
    }
  }

  @tailrec
  final def exprToSymValSet[T <: Offsets](
    symValues: SymValues[T],
    isGlobal: Int => Boolean, // decides whether an integer represents a global address, (useful when globals aren't split)
    globals: Seq[DSInterval]
  ) // Intervals of disjoint global regions (single interval to represent all globals)
  (expr: Expr, transform: (T => T) = identity[T], replace: LocalVar => LocalVar = identity, block: Block = Block(""))(
    using symValSetDomain: SymValSetDomain[T]
  ): SymValSet[T] = {
    val oDomain = symValSetDomain.offsetDomain
    expr match
      case literal @ BitVecLiteral(value, size) =>
        val updated = transform(oDomain.init(bv2SignedInt(literal).toInt))
        literalsToSymValSet(updated.toOffsets, isGlobal, globals, symValSetDomain)
      case literal @ IntLiteral(value) =>
        val updated = transform(oDomain.init(value.toInt))
        literalsToSymValSet(updated.toOffsets, isGlobal, globals, symValSetDomain)
      case Extract(end, start, body) =>
        exprToSymValSet(symValues, isGlobal, globals)(body) // todo incorrectly assuming value is preserved
      case ZeroExtend(extension, body) => exprToSymValSet(symValues, isGlobal, globals)(body)
      case binExp @ BinaryExpr(BVADD | BVSUB, arg1, arg2: BitVecLiteral) =>
        if isGlobal(arg2.value.toInt) then {
          assert(binExp.op == BVADD)
          exprToSymValSet(symValues, isGlobal, globals)(BinaryExpr(binExp.op, arg2, arg1))
        } else {
          val oPlus = toOffsetMove(binExp.op, oDomain.init(bv2SignedInt(arg2).toInt), oDomain, transform)
          exprToSymValSet(symValues, isGlobal, globals)(arg1, oPlus)
        }
      case binExp @ BinaryExpr(BVADD, arg1: BitVecLiteral, arg2: Expr) if !isGlobal(arg1.value.toInt) =>
        val oPlus = toOffsetMove(binExp.op, oDomain.init(bv2SignedInt(arg1).toInt), oDomain, transform)
        exprToSymValSet(symValues, isGlobal, globals)(arg2, oPlus)
      case binExp @ BinaryExpr(BVADD | BVSUB, arg1, arg2: Expr)
          if arg2.variables.size == 1 && symValues.state
            .getOrElse(arg2.variables.head.asInstanceOf[LocalVar], symValSetDomain.bot)
            .state
            .keySet == Set(Constant) =>
        val oPlus =
          toOffsetMove(
            binExp.op,
            symValues.state(arg2.variables.head.asInstanceOf[LocalVar]).state(Constant),
            oDomain,
            transform
          )
        exprToSymValSet(symValues, isGlobal, globals)(arg1, oPlus)
      case variable: LocalVar =>
        symValSetDomain.transform(symValues.state.getOrElse(replace(variable), symValSetDomain.bot), transform)
      case BinaryExpr(BVCOMP, _, _) => symValSetDomain.transform(symValSetDomain.init(Constant, Set(0, 1)), transform)
      case e @ (BinaryExpr(_, _, _) | SignExtend(_, _) | UnaryExpr(_, _)) =>
        var updated = e.variables
          .map(_.asInstanceOf[LocalVar])
          .collect { case locVar: LocalVar if symValues.state.contains(locVar) => symValues.state(locVar) }
          .flatMap(_.state)
          .map((base, _) => (base, oDomain.top))
          .toMap

        updated = updated ++ exprToConstants(e)
          .map(litToInt)
          .filter(isGlobal)
          .map(lit => getGlobal(globals, lit))
          .filter(_.isDefined)
          .map(_.get)
          .map((interval, _) => (GlobSym(interval), oDomain.top))
          .toMap

        SymValSet(updated)
      case unin: UninterpretedFunction => SymValSet(Map(Constant -> oDomain.top))
      case _ => ???
  }
}

def litToInt(lit: Literal): Int = {
  lit match {
    case TrueLiteral => 1
    case FalseLiteral => 0
    case BitVecLiteral(value, size) => value.toInt
    case IntLiteral(value) => value.toInt
  }
}

def exprToConstants(expr: Expr): Set[Literal] = {
  expr match {
    case literal: Literal => Set(literal)
    case Extract(end, start, body) => exprToConstants(body)
    case Repeat(repeats, body) => exprToConstants(body)
    case ZeroExtend(extension, body) => exprToConstants(body)
    case SignExtend(extension, body) => exprToConstants(body)
    case UnaryExpr(op, arg) => exprToConstants(arg)
    case BinaryExpr(op, arg1, arg2) => exprToConstants(arg1) ++ exprToConstants(arg2)
    case UninterpretedFunction(name, params, returnType) => Set()
    case variable: Variable => Set()
    case LambdaExpr(binds, body) => exprToConstants(body)
    case QuantifierExpr(kind, body) => exprToConstants(body)
    case OldExpr(body) => exprToConstants(body)
  }
}

class SymValuesDomain[T <: Offsets](using symValSetDomain: SymValSetDomain[T])(
  isGlobal: Int => Boolean,
  globals: Seq[DSInterval]
) extends AbstractDomain[SymValues[T]] {

  private val stackPointer = LocalVar("R31_in", BitVecType(64))
  private val linkRegister = LocalVar("R30_in", BitVecType(64)) // Register("R30", 64)
  private val framePointer = LocalVar("R29_in", BitVecType(64))
  private val calleePreserved = (19 to 29).appended(31).map(i => "R" + i)
  private val implicitFormals = Set(stackPointer, linkRegister, framePointer)

  private val count: mutable.Map[Block, Int] = mutable.Map.empty.withDefault(_ => 0)

  override def widen(a: SymValues[T], b: SymValues[T], pos: Block): SymValues[T] = {
    val update = a.state.collect {
      case (localVar: LocalVar, symValSet: SymValSet[T])
          if b.state.contains(localVar) && symValSet != b.state(localVar) =>
        (localVar, symValSetDomain.widen(symValSet, b.state(localVar), pos))
    }

    joinHelper(a, joinHelper(b, SymValues(update), pos), pos)
  }

  private def joinHelper(a: SymValues[T], b: SymValues[T], pos: Block): SymValues[T] = {
    SymValues(mapMerge(a.state, b.state, (x, y) => symValSetDomain.join(x, y, pos)))
  }

  private def procInitState(b: Block): Map[LocalVar, SymValSet[T]] = {
    val proc = b.parent
    Map(
      stackPointer -> symValSetDomain.init(Stack(proc)),
      linkRegister -> symValSetDomain.init(Par(proc, linkRegister)),
      framePointer -> symValSetDomain.init(Par(proc, framePointer))
    ) ++
      proc.formalInParam
        .filterNot(param => implicitFormals.map(f => f.name.take(3)).exists(name => param.name.startsWith(name)))
        .toSet
        .map(param => (param, symValSetDomain.init(Par(proc, param))))
        .toMap
  }

  override def init(b: Block): SymValues[T] = {
    if b.isEntry then SymValues(procInitState(b))
    else bot
  }

  override def join(a: SymValues[T], b: SymValues[T], pos: Block): SymValues[T] = {
    count.update(pos, count(pos) + 1)
    if count(pos) < 1000 then joinHelper(a, b, pos) else widen(a, b, pos)
  }

  override def transfer(a: SymValues[T], b: Command): SymValues[T] = {
    val proc = b.parent.parent
    val block = b.parent
    b match
      case SimulAssign(assignments, _) =>
        val update = assignments.map {
          case (lhs: LocalVar, rhs) => lhs -> SymValues.exprToSymValSet(a)(rhs)
          case (lhs: GlobalVar, _) => throw Exception("GlobalVar on lhs of SimulAssign not expected")
        }.toMap
        join(a, SymValues(update), block)
      case LocalAssign(lhs: LocalVar, rhs: Expr, _) =>
        val update = SymValues(Map(lhs -> SymValues.exprToSymValSet(a, isGlobal, globals)(rhs)))
        join(a, update, block)
      case load @ MemoryLoad(lhs: LocalVar, _, rhs, _, size, label) =>
        val update = SymValues(Map(lhs -> symValSetDomain.init(Loaded(load))))
        join(a, update, block)
      case mal @ DirectCall(target, outParams, inParams, label)
          if target.name.startsWith("malloc") || target.name.startsWith("calloc") =>
        val (malloc, others) = outParams.values
          .map(_.asInstanceOf[LocalVar])
          .partition(outParam => outParam.name.startsWith("R0")) // malloc ret R0
        debugAssert(malloc.size == 1, s"SVA expected only one R0 returned from $mal")
        val update = SymValues( // assume call to malloc only changes the value of R0
          Map(malloc.head -> symValSetDomain.init(Heap(mal)))
        )
        join(a, update, block)
      case call @ DirectCall(target, outParams, inParams, label) =>
        val unchanged = Set("R29", "R30", "R31")
        val (maintained, notMaintained) =
          outParams.values
            .map(_.asInstanceOf[LocalVar])
            .partition(v => unchanged.exists(r => v.name.startsWith(r)))
        val n = maintained
          .map(l =>
            (
              l,
              inParams.collectFirst {
                case (in, act) if in.name.take(3) == l.name.take(3) =>
                  SymValues.exprToSymValSet(a, isGlobal, globals)(act)
              }.get
            )
          )
          .toMap
        val retInitSymValSet = SymValues(
          notMaintained
            .map(param => (param, symValSetDomain.init(Ret(call, param))))
            .toMap
            ++ n
        )
        join(a, retInitSymValSet, block)
      case ind: IndirectCall => a // TODO possibly map every live variable to top
      case ret: Return =>
        val update = SymValues(ret.outParams.map { case (outVar: LocalVar, value: Expr) =>
          outVar -> SymValues.exprToSymValSet(a, isGlobal, globals)(value)
        })

        join(a, update, block)
      case _ => a
  }

  override def top: SymValues[T] = ???

  override def bot: SymValues[T] = SymValues(Map.empty)
}<|MERGE_RESOLUTION|>--- conflicted
+++ resolved
@@ -103,15 +103,7 @@
   }
 }
 
-<<<<<<< HEAD
 def toOffsetMove[T <: Offsets](op: BinOp, arg: T, domain: OffsetDomain[T], transform: T => T): T => T = {
-=======
-def toOffsetMove[T <: Offsets](op: BinOp, arg: BitVecLiteral | T, domain: OffsetDomain[T]): T => T = {
-  val value = arg match {
-    case bv: BitVecLiteral => domain.init(bv2SignedInt(bv).toInt)
-    case off: Offsets /* must be T because of union type */ => off.asInstanceOf[T]
-  }
->>>>>>> fb77bc4f
   op match
     case BVADD => (i: T) => domain.add(transform(i), arg)
     case BVSUB => (i: T) => domain.add(transform(i), arg, neg = true)
