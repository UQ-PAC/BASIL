package analysis.data_structure_analysis

import analysis.data_structure_analysis.OSet.{Top, Values}
import ir.*
import ir.eval.BitVectorEval.bv2SignedInt
import ir.transforms.{AbstractDomain, worklistSolver}
import util.SVALogger as Logger

import scala.annotation.tailrec
import scala.collection.{SortedMap, mutable}

def mapMerge[K, V](a: Map[K, V], b: Map[K, V], f: (V, V) => V): Map[K, V] = {
  var merged = a
  for ((key, value) <- b)
    merged = merged.updatedWith(key) {
      case None => Some(value)
      case Some(existing) => Some(f(existing, value))
    }
  merged
}

def getSymbolicValues[T <: Offsets](p: Procedure)(using valSetDomain: SymValSetDomain[T]): SymValues[T] = {
  Logger.info(s"Generating Symbolic Values for ${p.name}")
  val symValuesDomain = SymValuesDomain()
  val symValSolver = worklistSolver[SymValues[T], symValuesDomain.type](symValuesDomain)
  symValSolver
    .solveProc(p)
    ._2
    .values
    .fold(symValuesDomain.bot)((x, y) => symValuesDomain.join(x, y, p.entryBlock.get))
}

def isPlaceHolder(base: SymBase): Boolean = {
  base match
    case known: Known => false
    case unknown: Unknown => true
}

// a symbolic base address
sealed trait SymBase

// Known heap, malloc, global address
sealed trait Known extends SymBase

case class Heap(call: DirectCall) extends Known {
  assert(
    call.target.name.startsWith("malloc") || call.target.name.startsWith("calloc"),
    "Expected a call to malloc-like function"
  )
  private val procName = call.parent.parent.name
  private val label = labelToPC(call.label)
  override def toString: String = s"Heap(${procName}_$label)"
}

case class Stack(proc: Procedure) extends Known {
  override def toString: String = s"Stack(${proc.name})"
}

sealed trait Const extends Known
case object Global extends Const
case object NonPointer extends Const

// placeholder sym bases for loaded and in/out params
sealed trait Unknown extends SymBase
case class Par(proc: Procedure, param: LocalVar) extends Unknown {
  private val procName = proc.name
  override def toString: String = s"Par(${procName}_${param.name})"
}

case class Ret(call: DirectCall, param: LocalVar) extends Unknown {
  private val procName = call.parent.parent.name
  private val targetName = call.target.name
  private val label = labelToPC(call.label)
  override def toString: String = s"Ret(${procName}_${targetName}_${param.name}_$label)"
}

case class Loaded(load: MemoryLoad) extends Unknown {
  private val procName = load.parent.parent.name
  private val label = labelToPC(load.label)
  override def toString: String = s"Loaded(${procName}_$label)"
}

def labelToPC(label: Option[String]): String = {
  //  assert(label.nonEmpty)
  label.getOrElse("no_label").takeWhile(_ != ':')
}

def DSAVartoLast(DSAVar: LocalVar): LocalVar = {
  if DSAVar.index > 1 then LocalVar(DSAVar.varName, DSAVar.irType, DSAVar.index - 1)
  else if DSAVar.index == 1 then LocalVar(DSAVar.varName + "_in", DSAVar.irType)
  else throw Exception(s"Attempted to get previous version of DSA variable without one")
}

object DSAVarOrdering extends Ordering[LocalVar] {
  def compare(a: LocalVar, b: LocalVar) = {
    if a.name == b.name then 0
    else if a.name.endsWith("_in") || b.name.endsWith("_out") then -1
    else if a.name.endsWith("_out") then 1
    else a.index - b.index
  }
}

def toOffsetMove[T <: Offsets](op: BinOp, arg: BitVecLiteral | T, domain: OffsetDomain[T]): T => T = {
  val value = arg match {
    case bv: BitVecLiteral => domain.init(bv2SignedInt(bv).toInt)
<<<<<<< HEAD
    case off: Offsets /* must be T because of union type */ => off.asInstanceOf[T]
=======
    case off => off.asInstanceOf[T] /* dynamic type proof fails */
>>>>>>> 3e5ae142
  }
  op match
    case BVADD => (i: T) => domain.add(i, value)
    case BVSUB => (i: T) => domain.add(i, value, neg = true)
    case _ => throw Exception(s"Usupported Binary Op $op")
}

trait Offsets {
  def toOffsets: Set[Int]
  def toIntervals: Set[DSInterval]
}
trait OffsetDomain[T <: Offsets] extends AbstractDomain[T] {
  def init(i: Int): T
  def init(s: Set[Int]): T
  def shouldWiden(v: T): Boolean
  def transform(v: T, f: Int => Int): T
  def transform(v: T, f: T => T)(implicit dummyImplicit: DummyImplicit): T = f(v)
  def add(a: T, b: T, neg: Boolean = false): T
}

enum OSet extends Offsets {
  case Top
  case Values(v: Set[Int])

  override def toIntervals: Set[DSInterval] = {
    this match
      case OSet.Top => Set(DSInterval.Top)
      case OSet.Values(v) => v.map(i => DSInterval(i, i + 1))
  }
  override def toOffsets: Set[Int] = {
    this match
      case OSet.Top => throw Exception("Attempted to retrieve offsets from Top")
      case OSet.Values(v) => v
  }
}

given IntervalDomain: OffsetDomain[DSInterval] with {

  override def init(i: Int): DSInterval = DSInterval(i, i)

  override def init(s: Set[Int]): DSInterval = DSInterval(s.min, s.max)

  override def shouldWiden(v: DSInterval): Boolean = false

  override def transform(v: DSInterval, f: Int => Int): DSInterval = {
    v.move(f)
  }

  override def widen(a: DSInterval, b: DSInterval, pos: Block): DSInterval = DSInterval.Top

  override def join(a: DSInterval, b: DSInterval, pos: Block): DSInterval = a.join(b)

  override def transfer(a: DSInterval, b: Command): DSInterval = ???

  override def top: DSInterval = DSInterval.Top

  override def bot: DSInterval = DSInterval.Bot

  override def add(a: DSInterval, b: DSInterval, neg: Boolean): DSInterval = {
    (a, b) match {
      case (DSInterval.Top, _) => DSInterval.Top
      case (_, DSInterval.Top) => DSInterval.Top
      case (a, DSInterval.Bot) => a
      case (DSInterval.Bot, b) => b
      case (DSInterval.Value(s1, e1), DSInterval.Value(s2, e2)) =>
        val (s3, e3) = if neg then (-s2, -e2) else (s2, e2)
        val o1 = s1 + s3
        val o2 = s1 + e3
        val o3 = s3 + e1
        val o4 = e3 + e1

        val values = Set(o1, o2, o3, o4)
        DSInterval(values.reduce(Math.min), values.reduce(Math.max))
    }
  }
}

given OSetDomain: OffsetDomain[OSet] with {
  override def join(a: OSet, b: OSet, pos: Block): OSet = {
    (a, b) match
      case (OSet.Top, _) => OSet.Top
      case (_, OSet.Top) => OSet.Top
      case (OSet.Values(x), OSet.Values(y)) => OSet.Values(x.union(y))
  }
  override def transfer(a: OSet, b: Command): OSet = ???
  override def top: OSet = OSet.Top
  override def bot: OSet = OSet.Values(Set.empty)
  override def widen(a: OSet, b: OSet, pos: Block): OSet = {
    OSet.Top
  }
  override def init(i: Int): OSet = Values(Set(i))

  override def shouldWiden(v: OSet): Boolean = {
    v match
      case OSet.Top => false
      case OSet.Values(v) => v.size > 10
  }

  override def transform(v: OSet, f: Int => Int): OSet = {
    v match
      case OSet.Top => OSet.Top
      case OSet.Values(v) => Values(v.map(f))
  }

  override def init(s: Set[Int]): OSet = Values(s)

  override def add(a: OSet, b: OSet, neg: Boolean): OSet = {
    if a == Top || b == OSet.Top then OSet.Top
    else if neg then init(a.toOffsets.flatMap(i => b.toOffsets.map(j => i - j)))
    else init(a.toOffsets.flatMap(i => b.toOffsets.map(j => i + j)))
  }
}

case class SymValSet[T <: Offsets](state: Map[SymBase, T])

object SymValSet {
  def transform[T <: Offsets](s: SymValSet[T], f: Int => Int)(using oDomain: OffsetDomain[T]): SymValSet[T] = {
    SymValSet(s.state.map((base, offsets) => (base, oDomain.transform(offsets, f))))
  }
}

given OSetSymValSetDomain: SymValSetDomain[OSet] = SymValSetDomain[OSet]()
given IntervalSymValDomain: SymValSetDomain[DSInterval] = SymValSetDomain[DSInterval]()
class SymValSetDomain[T <: Offsets](using val offsetDomain: OffsetDomain[T]) extends AbstractDomain[SymValSet[T]] {

  override def join(a: SymValSet[T], b: SymValSet[T], pos: Block = Block("")): SymValSet[T] = {
    SymValSet(mapMerge(a.state, b.state, (x, y) => offsetDomain.join(x, y, pos)))
  }

  override def widen(a: SymValSet[T], b: SymValSet[T], pos: Block): SymValSet[T] = {
    val update = a.state
      .collect {
        case (base: SymBase, offsets: T) if b.state.contains(base) && b.state(base) != offsets =>
          (base, offsetDomain.widen(offsets, b.state(base), pos))
        case (base: SymBase, offsets: T) if offsetDomain.shouldWiden(offsets) =>
          (base, offsetDomain.widen(offsets, b.state(base), pos))
      }
    join(a, join(b, SymValSet(update), pos), pos)
  }

  def init(base: SymBase, value: Int = 0): SymValSet[T] = {
    SymValSet(Map(base -> offsetDomain.init(value)))
  }

  def init(base: SymBase, values: Set[Int]): SymValSet[T] = {
    SymValSet(Map(base -> offsetDomain.init(values)))
  }
  def init(base: SymBase, offsets: T): SymValSet[T] = {
    SymValSet(Map(base -> offsets))
  }

  override def transfer(a: SymValSet[T], b: Command): SymValSet[T] = ???
  def transform(s: SymValSet[T], f: Int => Int): SymValSet[T] = {
    SymValSet(s.state.map((base, offsets) => (base, offsetDomain.transform(offsets, f))))
  }

  def transform(s: SymValSet[T], f: T => T)(implicit dummyImplicit: DummyImplicit): SymValSet[T] = {
    SymValSet(s.state.view.mapValues(f).toMap)
  }
  override def top: SymValSet[T] = ???
  override def bot: SymValSet[T] = SymValSet(Map.empty)
}

case class SymValues[T <: Offsets](state: Map[LocalVar, SymValSet[T]]) {
  def apply(lvar: LocalVar): SymValSet[T] = state(lvar)
}

object SymValues {

  private def sort[T <: Offsets](state: Map[LocalVar, SymValSet[T]]): SortedMap[LocalVar, SymValSet[T]] = {
    require(state.keys.map(f => f.name.take(3)).toSet.size <= 1, "Expected one or less Variable in state")
    SortedMap.sortedMapFactory[LocalVar, SymValSet[T]](DSAVarOrdering).fromSpecific(state)
  }

  // get the Symbolic Values of local Vars with prefix in their names
  private def get[T <: Offsets](state: Map[LocalVar, SymValSet[T]], prefix: String): SymValues[T] = {
    val newState = state.collect {
      case entry @ (loc: LocalVar, _) if loc.name.startsWith(prefix) => entry
    }
    SymValues(newState)
  }

  def getSorted[T <: Offsets](s: SymValues[T], prefix: String): SortedMap[LocalVar, SymValSet[T]] = {
    sort(get(s.state, prefix).state)
  }

  def pretty[T <: Offsets](s: SymValues[T]): String = {
    s.state.map((lvar, valSet) => s"$lvar: $valSet").mkString("\n")
  }

  @tailrec
  final def exprToSymValSet[T <: Offsets](symValues: SymValues[T])(using
    symValSetDomain: SymValSetDomain[T]
  )(
    expr: Expr,
    transform: (T => T) = identity[T],
    replace: LocalVar => LocalVar = identity,
    block: Block = Block("")
  ): SymValSet[T] = {
    val oDomain = symValSetDomain.offsetDomain
    expr match
      case literal @ BitVecLiteral(value, size) =>
        symValSetDomain.init(Global, transform(oDomain.init(bv2SignedInt(literal).toInt)))
      case literal @ IntLiteral(value) => symValSetDomain.init(Global, value.toInt)
      case Extract(end, start, body) if end - start >= 64 => exprToSymValSet(symValues)(body, transform)
      case Extract(32, 0, body) =>
        exprToSymValSet(symValues)(body, transform) // todo incorrectly assuming value is preserved
      case ZeroExtend(extension, body) => exprToSymValSet(symValues)(body, transform)
      case binExp @ BinaryExpr(BVADD | BVSUB, arg1, arg2: BitVecLiteral) =>
        val oPlus = toOffsetMove(binExp.op, arg2, oDomain)
        exprToSymValSet(symValues)(arg1, oPlus)
      case binExp @ BinaryExpr(BVADD | BVSUB, arg1, arg2: Expr)
          if arg2.variables.size == 1 && symValues.state
            .getOrElse(arg2.variables.head.asInstanceOf[LocalVar], symValSetDomain.bot)
            .state
            .keySet == Set(Global) =>
        val oPlus =
          toOffsetMove(binExp.op, symValues.state(arg2.variables.head.asInstanceOf[LocalVar]).state(Global), oDomain)
        exprToSymValSet(symValues)(arg1, oPlus)
      case variable: LocalVar =>
        symValSetDomain.transform(symValues.state.getOrElse(replace(variable), symValSetDomain.bot), transform)
      case Extract(end, start, body) if end - start < 64 =>
        symValSetDomain.init(NonPointer, oDomain.top)
      case BinaryExpr(BVCOMP, _, _) => symValSetDomain.transform(symValSetDomain.init(NonPointer, Set(0, 1)), transform)
      case e @ (BinaryExpr(_, _, _) | SignExtend(_, _) | UnaryExpr(_, _)) =>
        val updated = e.variables
          .map(_.asInstanceOf[LocalVar])
          .collect { case locVar: LocalVar if symValues.state.contains(locVar) => symValues.state(locVar) }
          .flatMap(_.state)
          .map((base, _) => (base, oDomain.top))
          .toMap
        SymValSet(updated)
      case _ => ???
  }
}

class SymValuesDomain[T <: Offsets](using symValSetDomain: SymValSetDomain[T]) extends AbstractDomain[SymValues[T]] {

  private val stackPointer = LocalVar("R31_in", BitVecType(64))
  private val linkRegister = LocalVar("R30_in", BitVecType(64)) // Register("R30", 64)
  private val framePointer = LocalVar("R29_in", BitVecType(64))
  private val calleePreserved = (19 to 29).appended(31).map(i => "R" + i)
  private val implicitFormals = Set(stackPointer, linkRegister, framePointer)

  private val count: mutable.Map[Block, Int] = mutable.Map.empty.withDefault(_ => 0)

  override def widen(a: SymValues[T], b: SymValues[T], pos: Block): SymValues[T] = {
    val update = a.state.collect {
      case (localVar: LocalVar, symValSet: SymValSet[T])
          if b.state.contains(localVar) && symValSet != b.state(localVar) =>
        (localVar, symValSetDomain.widen(symValSet, b.state(localVar), pos))
    }

    joinHelper(a, joinHelper(b, SymValues(update), pos), pos)
  }

  private def joinHelper(a: SymValues[T], b: SymValues[T], pos: Block): SymValues[T] = {
    SymValues(mapMerge(a.state, b.state, (x, y) => symValSetDomain.join(x, y, pos)))
  }

  private def procInitState(b: Block): Map[LocalVar, SymValSet[T]] = {
    val proc = b.parent
    Map(
      stackPointer -> symValSetDomain.init(Stack(proc)),
      linkRegister -> symValSetDomain.init(Par(proc, linkRegister)),
      framePointer -> symValSetDomain.init(Par(proc, framePointer))
    ) ++
      proc.formalInParam
        .filterNot(param => implicitFormals.map(f => f.name.take(3)).exists(name => param.name.startsWith(name)))
        .toSet
        .map(param => (param, symValSetDomain.init(Par(proc, param))))
        .toMap
  }

  override def init(b: Block): SymValues[T] = {
    if b.isEntry then SymValues(procInitState(b))
    else bot
  }

  override def join(a: SymValues[T], b: SymValues[T], pos: Block): SymValues[T] = {
    count.update(pos, count(pos) + 1)
    if count(pos) < 1000 then joinHelper(a, b, pos) else widen(a, b, pos)
  }

  override def transfer(a: SymValues[T], b: Command): SymValues[T] = {
    val proc = b.parent.parent
    val block = b.parent
    b match
      case SimulAssign(assignments, _) =>
        val update = assignments.map { case (lhs: LocalVar, rhs) =>
          lhs -> SymValues.exprToSymValSet(a)(rhs)
        }.toMap
        join(a, SymValues(update), block)
      case LocalAssign(lhs: LocalVar, rhs: Expr, _) =>
        val update = SymValues(Map(lhs -> SymValues.exprToSymValSet(a)(rhs)))
        join(a, update, block)
      case load @ MemoryLoad(lhs: LocalVar, _, rhs, _, size, label) =>
        val update = SymValues(Map(lhs -> symValSetDomain.init(Loaded(load))))
        join(a, update, block)
      case mal @ DirectCall(target, outParams, inParams, label)
          if target.name.startsWith("malloc") || target.name.startsWith("calloc") =>
        val (malloc, others) = outParams.values
          .map(_.asInstanceOf[LocalVar])
          .partition(outParam => outParam.name.startsWith("R0")) // malloc ret R0
        assert(malloc.size == 1, s"SVA expected only one R0 returned from $mal")
        val update = SymValues( // assume call to malloc only changes the value of R0
          Map(malloc.head -> symValSetDomain.init(Heap(mal)))
        )
        join(a, update, block)
      case call @ DirectCall(target, outParams, inParams, label) =>
        val unchanged = Set("R29", "R30", "R31")
        val (maintained, notMaintained) =
          outParams.values
            .map(_.asInstanceOf[LocalVar])
            .partition(v => unchanged.exists(r => v.name.startsWith(r)))
        val n = maintained
          .map(l =>
            (
              l,
              inParams.collectFirst {
                case (in, act) if in.name.take(3) == l.name.take(3) => SymValues.exprToSymValSet(a)(act)
              }.get
            )
          )
          .toMap
        val retInitSymValSet = SymValues(
          notMaintained
            .map(param => (param, symValSetDomain.init(Ret(call, param))))
            .toMap
            ++ n
        )
        join(a, retInitSymValSet, block)
      case ind: IndirectCall => a // TODO possibly map every live variable to top
      case ret: Return =>
        val update = SymValues(ret.outParams.map { case (outVar: LocalVar, value: Expr) =>
          outVar -> SymValues.exprToSymValSet(a)(value)
        })

        join(a, update, block)
      case _ => a
  }

  override def top: SymValues[T] = ???

  override def bot: SymValues[T] = SymValues(Map.empty)
}<|MERGE_RESOLUTION|>--- conflicted
+++ resolved
@@ -103,11 +103,7 @@
 def toOffsetMove[T <: Offsets](op: BinOp, arg: BitVecLiteral | T, domain: OffsetDomain[T]): T => T = {
   val value = arg match {
     case bv: BitVecLiteral => domain.init(bv2SignedInt(bv).toInt)
-<<<<<<< HEAD
     case off: Offsets /* must be T because of union type */ => off.asInstanceOf[T]
-=======
-    case off => off.asInstanceOf[T] /* dynamic type proof fails */
->>>>>>> 3e5ae142
   }
   op match
     case BVADD => (i: T) => domain.add(i, value)
