<<<<<<< HEAD
package analysis

import analysis.*
import ir.{SignExtend, *}
import util.Logger

import scala.collection.mutable

/** Set-Based SSA
 * - Each variable has a set of versions
 * - New assignments create new versions and replaces any new versions
 *
 * NOTE: This approach does not make an attempt to handle loops
 */
class SSAForm(program: Program) {

  private val varMaxTracker = mutable.HashMap[String, Int]()
  private val blockBasedMappings = mutable.HashMap[(Block, String), mutable.Set[Int]]().withDefault(_ => mutable.Set())
  private val context = mutable.HashMap[(Procedure, String), mutable.Set[Int]]().withDefault(_ => mutable.Set())
  private def getMax(varName: String): Int =
    val ret = varMaxTracker.getOrElse(varName, 0)
    varMaxTracker(varName) = ret + 1
    ret

  private def transformVariables(vars: Set[Variable], block: Block, proc: Procedure): Unit = {
    vars.foreach { v =>
      if (context.contains((proc, v.name))) {
        v.sharedVariable = true
      }
      v.ssa_id.clear()
      val contextResult = context.getOrElseUpdate((proc, v.name), mutable.Set(getMax(v.name)))
      v.ssa_id.addAll(blockBasedMappings.getOrElseUpdate((block, v.name), contextResult))
    }
  }

  def applySSA(): Unit = {
    for (proc <- program.procedures) {
      val visitedBlocks = mutable.Set[Block]()
      val stack = mutable.Stack[Block]()

      // Start with the entry block
      if (proc.entryBlock.isDefined) {
        stack.push(proc.entryBlock.get)
      }

      while (stack.nonEmpty) {
        val currentBlock = stack.pop()

        if (!visitedBlocks.contains(currentBlock)) {
          visitedBlocks.add(currentBlock)

          for (stmt <- currentBlock.statements) {
            Logger.debug(stmt)
            stmt match {
              case assign: Assign =>
                transformVariables(assign.rhs.variables, currentBlock, proc)
                val maxVal = varMaxTracker.getOrElseUpdate(assign.lhs.name, 0)
                blockBasedMappings((currentBlock, assign.lhs.name)) = mutable.Set(maxVal)

                assign.lhs.ssa_id.clear()
                assign.lhs.ssa_id.addAll(blockBasedMappings((currentBlock, assign.lhs.name)))

                varMaxTracker(assign.lhs.name) = blockBasedMappings((currentBlock, assign.lhs.name)).max + 1

              case memoryAssign: MemoryAssign =>
                transformVariables(memoryAssign.index.variables, currentBlock, proc)

              case assume: Assume =>
                transformVariables(assume.body.variables, currentBlock, proc)
              // no required for analyses
              case assert: Assert =>
                transformVariables(assert.body.variables, currentBlock, proc)
              // no required for analyses
              case _ => throw new RuntimeException("No SSA form for " + stmt.getClass + " yet")
            }
          }
          currentBlock.jump match {
            case directCall: DirectCall =>
              // TODO: transfers the whole context but it could be using ANR and RNA to transfer only the relevant context
              varMaxTracker.keys.foreach { varr =>
                //context((directCall.target, varr)) = context((directCall.target, varr)) ++ blockBasedMappings(block, varr)
                context.getOrElseUpdate((directCall.target, varr), mutable.Set()) ++= blockBasedMappings((currentBlock, varr))
              }
            case indirectCall: IndirectCall =>
              transformVariables(indirectCall.target.variables, currentBlock, proc)
            case goTo: GoTo =>
              for {
                b <- goTo.targets
                varr <- varMaxTracker.keys
              } {
                blockBasedMappings((b, varr)) ++= blockBasedMappings(currentBlock, varr)
              }
          }
          // Push unvisited successors onto the stack
          stack.pushAll(currentBlock.nextBlocks)
        }
      }
    }
  }
}
=======
//package analysis
//
//import analysis.*
//import ir.{SignExtend, *}
//import util.Logger
//
//import scala.collection.mutable
//
///** Set-Based SSA
// * - Each variable has a set of versions
// * - New assignments create new versions and replaces any new versions
// *
// * NOTE: This approach does not make an attempt to handle loops
// */
//class SSAForm(program: Program) {
//
//  private val varMaxTracker = mutable.HashMap[String, Int]()
//  private val blockBasedMappings = mutable.HashMap[(Block, String), mutable.Set[Int]]().withDefault(_ => mutable.Set())
//  private val context = mutable.HashMap[(Procedure, String), mutable.Set[Int]]().withDefault(_ => mutable.Set())
//  private def getMax(varName: String): Int =
//    val ret = varMaxTracker.getOrElse(varName, 0)
//    varMaxTracker(varName) = ret + 1
//    ret
//
//  private def transformVariables(vars: Set[Variable], block: Block, proc: Procedure): Unit = {
//    vars.foreach { v =>
//      if (context.contains((proc, v.name))) {
//        v.sharedVariable = true
//      }
//      v.ssa_id.clear()
//      val contextResult = context.getOrElseUpdate((proc, v.name), mutable.Set(getMax(v.name)))
//      v.ssa_id.addAll(blockBasedMappings.getOrElseUpdate((block, v.name), contextResult))
//    }
//  }
//
//  def applySSA(): Unit = {
//    for (proc <- program.procedures) {
//      val visitedBlocks = mutable.Set[Block]()
//      val stack = mutable.Stack[Block]()
//
//      // Start with the entry block
//      if (proc.entryBlock.isDefined) {
//        stack.push(proc.entryBlock.get)
//      }
//
//      while (stack.nonEmpty) {
//        val currentBlock = stack.pop()
//
//        if (!visitedBlocks.contains(currentBlock)) {
//          visitedBlocks.add(currentBlock)
//
//          for (stmt <- currentBlock.statements) {
//            Logger.debug(stmt)
//            stmt match {
//              case localAssign: LocalAssign =>
//                transformVariables(localAssign.rhs.variables, currentBlock, proc)
//                val maxVal = varMaxTracker.getOrElseUpdate(localAssign.lhs.name, 0)
//                blockBasedMappings((currentBlock, localAssign.lhs.name)) = mutable.Set(maxVal)
//
//                localAssign.lhs.ssa_id.clear()
//                localAssign.lhs.ssa_id.addAll(blockBasedMappings((currentBlock, localAssign.lhs.name)))
//
//                varMaxTracker(localAssign.lhs.name) = blockBasedMappings((currentBlock, localAssign.lhs.name)).max + 1
//
//              case memoryAssign: MemoryAssign =>
//                transformVariables(memoryAssign.rhs.variables, currentBlock, proc)
//
//              case assume: Assume =>
//                transformVariables(assume.body.variables, currentBlock, proc)
//              // no required for analyses
//              case assert: Assert =>
//                transformVariables(assert.body.variables, currentBlock, proc)
//              // no required for analyses
//              case _ => throw new RuntimeException("No SSA form for " + stmt.getClass + " yet")
//            }
//          }
//          currentBlock.jump match {
//            case directCall: DirectCall =>
//              // TODO: transfers the whole context but it could be using ANR and RNA to transfer only the relevant context
//              varMaxTracker.keys.foreach { varr =>
//                //context((directCall.target, varr)) = context((directCall.target, varr)) ++ blockBasedMappings(block, varr)
//                context.getOrElseUpdate((directCall.target, varr), mutable.Set()) ++= blockBasedMappings((currentBlock, varr))
//              }
//            case indirectCall: IndirectCall =>
//              transformVariables(indirectCall.target.variables, currentBlock, proc)
//            case goTo: GoTo =>
//              for {
//                b <- goTo.targets
//                varr <- varMaxTracker.keys
//              } {
//                blockBasedMappings((b, varr)) ++= blockBasedMappings(currentBlock, varr)
//              }
//          }
//          // Push unvisited successors onto the stack
//          stack.pushAll(currentBlock.nextBlocks)
//        }
//      }
//    }
//  }
//}
>>>>>>> 762e65ee
<|MERGE_RESOLUTION|>--- conflicted
+++ resolved
@@ -1,105 +1,3 @@
-<<<<<<< HEAD
-package analysis
-
-import analysis.*
-import ir.{SignExtend, *}
-import util.Logger
-
-import scala.collection.mutable
-
-/** Set-Based SSA
- * - Each variable has a set of versions
- * - New assignments create new versions and replaces any new versions
- *
- * NOTE: This approach does not make an attempt to handle loops
- */
-class SSAForm(program: Program) {
-
-  private val varMaxTracker = mutable.HashMap[String, Int]()
-  private val blockBasedMappings = mutable.HashMap[(Block, String), mutable.Set[Int]]().withDefault(_ => mutable.Set())
-  private val context = mutable.HashMap[(Procedure, String), mutable.Set[Int]]().withDefault(_ => mutable.Set())
-  private def getMax(varName: String): Int =
-    val ret = varMaxTracker.getOrElse(varName, 0)
-    varMaxTracker(varName) = ret + 1
-    ret
-
-  private def transformVariables(vars: Set[Variable], block: Block, proc: Procedure): Unit = {
-    vars.foreach { v =>
-      if (context.contains((proc, v.name))) {
-        v.sharedVariable = true
-      }
-      v.ssa_id.clear()
-      val contextResult = context.getOrElseUpdate((proc, v.name), mutable.Set(getMax(v.name)))
-      v.ssa_id.addAll(blockBasedMappings.getOrElseUpdate((block, v.name), contextResult))
-    }
-  }
-
-  def applySSA(): Unit = {
-    for (proc <- program.procedures) {
-      val visitedBlocks = mutable.Set[Block]()
-      val stack = mutable.Stack[Block]()
-
-      // Start with the entry block
-      if (proc.entryBlock.isDefined) {
-        stack.push(proc.entryBlock.get)
-      }
-
-      while (stack.nonEmpty) {
-        val currentBlock = stack.pop()
-
-        if (!visitedBlocks.contains(currentBlock)) {
-          visitedBlocks.add(currentBlock)
-
-          for (stmt <- currentBlock.statements) {
-            Logger.debug(stmt)
-            stmt match {
-              case assign: Assign =>
-                transformVariables(assign.rhs.variables, currentBlock, proc)
-                val maxVal = varMaxTracker.getOrElseUpdate(assign.lhs.name, 0)
-                blockBasedMappings((currentBlock, assign.lhs.name)) = mutable.Set(maxVal)
-
-                assign.lhs.ssa_id.clear()
-                assign.lhs.ssa_id.addAll(blockBasedMappings((currentBlock, assign.lhs.name)))
-
-                varMaxTracker(assign.lhs.name) = blockBasedMappings((currentBlock, assign.lhs.name)).max + 1
-
-              case memoryAssign: MemoryAssign =>
-                transformVariables(memoryAssign.index.variables, currentBlock, proc)
-
-              case assume: Assume =>
-                transformVariables(assume.body.variables, currentBlock, proc)
-              // no required for analyses
-              case assert: Assert =>
-                transformVariables(assert.body.variables, currentBlock, proc)
-              // no required for analyses
-              case _ => throw new RuntimeException("No SSA form for " + stmt.getClass + " yet")
-            }
-          }
-          currentBlock.jump match {
-            case directCall: DirectCall =>
-              // TODO: transfers the whole context but it could be using ANR and RNA to transfer only the relevant context
-              varMaxTracker.keys.foreach { varr =>
-                //context((directCall.target, varr)) = context((directCall.target, varr)) ++ blockBasedMappings(block, varr)
-                context.getOrElseUpdate((directCall.target, varr), mutable.Set()) ++= blockBasedMappings((currentBlock, varr))
-              }
-            case indirectCall: IndirectCall =>
-              transformVariables(indirectCall.target.variables, currentBlock, proc)
-            case goTo: GoTo =>
-              for {
-                b <- goTo.targets
-                varr <- varMaxTracker.keys
-              } {
-                blockBasedMappings((b, varr)) ++= blockBasedMappings(currentBlock, varr)
-              }
-          }
-          // Push unvisited successors onto the stack
-          stack.pushAll(currentBlock.nextBlocks)
-        }
-      }
-    }
-  }
-}
-=======
 //package analysis
 //
 //import analysis.*
@@ -199,5 +97,4 @@
 //      }
 //    }
 //  }
-//}
->>>>>>> 762e65ee
+//}