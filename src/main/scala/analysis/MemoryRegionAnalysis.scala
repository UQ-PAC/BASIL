--- conflicted
+++ resolved
@@ -1,6 +1,6 @@
 package analysis
 
-import analysis.BitVectorEval.bv2SignedInt
+import ir.eval.BitVectorEval.bv2SignedInt
 import analysis.solvers.SimpleWorklistFixpointSolver
 import ir.*
 import util.Logger
@@ -151,19 +151,6 @@
                 Set(poolMaster(negB, IRWalk.procedure(n), subAccess))
               case None => Set.empty
             }
-<<<<<<< HEAD
-        }
-      case memoryLoad: MemoryLoad =>
-        eval(memoryLoad.index, env, n)
-      // ignore case where it could be a global region (loaded later in MMM from relf)
-      case b: BitVecLiteral =>
-        Set(poolMaster(b, IRWalk.procedure(n)))
-      // we cannot evaluate this to a concrete value, we need VSA for this
-      case _ =>
-        Logger.debug(s"type: ${exp.getClass} $exp\n")
-        Set()
-        // throw new Exception("Unknown type")
-=======
           } else if (reducibleToRegion(binOp, n, subAccess).nonEmpty) {
             reducibleToRegion(binOp, n, subAccess)
           } else {
@@ -190,7 +177,6 @@
           Logger.debug(s"type: ${exp.getClass} $exp\n")
           throw new Exception("Unknown type")
       }
->>>>>>> 4586ce26
     }
   }
 
