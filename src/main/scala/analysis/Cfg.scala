--- conflicted
+++ resolved
@@ -857,76 +857,11 @@
               return;
             }
 
-<<<<<<< HEAD
-            case dCall: DirectCall =>
-              val targetProc: Procedure = dCall.target
-
-              // Branch to this call
-              val calls = jmps.filter(_.isInstanceOf[DirectCall]).map(x => CfgJumpNode(data = x,block = block))
-
-              calls.foreach(node => {
-                cfg.addEdge(precNode, node, node.data.asInstanceOf[DirectCall].condition.getOrElse(TrueLiteral))
-
-                procToCalls(proc) += node
-                procToCallers(targetProc) += node
-                callToNodes(funcEntryNode) += node
-              })
-
-              // Record call association
-
-
-              // Jump to return location
-              dCall.returnTarget match {
-                case Some(retBlock) =>
-                  // Add intermediary return node (split call into call and return)
-                  println(targetProc.name + " is " + targetProc.nonReturning)
-                  val callRet = if (targetProc.nonReturning)
-                    CfgCallNoReturnNode()
-                  else
-                    CfgCallReturnNode()
-
-                  calls.foreach(node => {
-                    cfg.addEdge(node, callRet)
-                  })
-
-                  if (visitedBlocks.contains(retBlock)) {
-                    val retBlockEntry: CfgCommandNode = visitedBlocks(retBlock)
-                    cfg.addEdge(callRet, retBlockEntry)
-                  } else {
-                    visitBlock(retBlock, callRet, TrueLiteral)
-                  }
-                case None =>
-                  val noReturn = CfgCallNoReturnNode()
-                  calls.foreach(node => {
-                    cfg.addEdge(node, noReturn)
-                  })
-                  cfg.addEdge(noReturn, funcExitNode)
-              }
-            case iCall: IndirectCall => {
-              println(s"Indirect call found: $iCall in ${proc.name}")
-
-              // Branch to this call
-              cfg.addEdge(precNode, jmpNode, cond)
-
-              // Record call association
-              procToCalls(proc) += jmpNode
-              callToNodes(funcEntryNode) += jmpNode
-
-              // R30 is the link register - this stores the address to return to.
-              //  For now just add a node expressing that we are to return to the previous context.
-              if (iCall.target.isRegister("R30")) {
-                val returnNode = CfgProcedureReturnNode()
-                cfg.addEdge(jmpNode, returnNode)
-                cfg.addEdge(returnNode, funcExitNode)
-                return;
-              }
-=======
             // Jump to return location
             iCall.returnTarget match {
               case Some(retBlock) => // Add intermediary return node (split call into call and return)
                 val callRet = CfgCallReturnNode()
                 cfg.addEdge(jmpNode, callRet)
->>>>>>> b101e834
 
                 if (visitedBlocks.contains(retBlock)) {
                   val retBlockEntry: CfgCommandNode = visitedBlocks(retBlock)
