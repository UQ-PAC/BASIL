package analysis

import scala.collection.mutable
import ir.*
import cfg_visualiser.{DotArrow, DotGraph, DotInlineArrow, DotInterArrow, DotIntraArrow, DotNode, DotRegularArrow}

import scala.collection.mutable.{ArrayBuffer, ListBuffer}
import scala.util.control.Breaks.break
import analysis.Fresh.next
import util.Logger

/** Node in the control-flow graph.
  */
object CfgNode:

  var id: Int = 0

  def nextId(): Int =
    id += 1
    id

/** Edge type.
  *
  * `cond` : condition if this is a conditional edge. By default, assume True.
  */
trait CfgEdge(from: CfgNode, to: CfgNode, cond: Expr):
  def getFrom: CfgNode = from
  def getTo: CfgNode = to
  def getCond: Expr = cond

/** Edge between two command nodes in the CFG. Used for `GoTo` branches as well (with a condition added for the branch).
  */
case class RegularEdge(from: CfgNode, to: CfgNode, cond: Expr) extends CfgEdge(from, to, cond) {
  override def toString: String = s"RegularEdge(From: $from, To: $to)"
}

/** Edge which skips over a procedure call. Used for "jumping over" function calls, i.e. in an intra-procedural CFG
  * walk.
  */
case class IntraprocEdge(from: CfgNode, to: CfgNode, cond: Expr) extends CfgEdge(from, to, cond) {
  override def toString: String = s"IntraprocEdge(From: $from, To: $to)"
}

/** Procedure call between node and procedure.
  */
class InterprocEdge(from: CfgNode, to: CfgNode, cond: Expr) extends CfgEdge(from, to, cond) {
  override def toString: String = s"InterprocEdge(From: $from, To: $to)"
}

/** Connects an intraprocedural cfg with a copy of a another procedure's intraprocedural cfg.
  */
case class InlineEdge(from: CfgNode, to: CfgNode, cond: Expr) extends InterprocEdge(from, to, cond) {
  override def toString: String = s"InlineEdge(From: $from, To: $to)"
}

/** Connects an intraprocedural cfg with another procedure's intraprocedural cfg, by a direct link. This only applies to
  * leaf-node calls of a cfg, i.e., if the call is not being inlined.
  */
case class InterprocCallEdge(from: CfgNode, to: CfgNode, cond: Expr) extends InterprocEdge(from, to, cond) {
  override def toString: String = s"InterprocCallEdge(From: $from, To: $to)"
}

/** Node in the control-flow graph. Each node has a (simple incremental) unique identifier used to distinguish it from
  * other nodes in the cfg - this is mainly used for copying procedure cfgs when inlining them.
  *
  * Each node will store four separate sets: ingoing/outgoing of both inter-/intra-procedural CFG edges. Both intra and
  * inter will also store regular edges in the cfg. This is duplication of storage, however is done so knowingly.
  *
  * By separating sets into inter/intra we are able to return these directly without doing any processing. Alternative
  * means of achieving this same behaviour would involve some form of set operations, or a filter operation, both of
  * which can be expensive, especially as the successors/predecessors will be accessed frequently by analyses.
  * Additionally, inspecting the space complexity of these sets, we note that their sizes should be relatively limited:
  *   a. #(outgoing edges) <= 2 b. #(incoming edges) ~ N Thus in `succIntra` + `succInter` we have at most 4 elements.
  *      For `predIntra` + `predInter` we have a maximum of 2N, resulting from the case that this node is a block entry
  *      that is jumped to by N other nodes. It should be noted that in the majority of cases (statements which are
  *      neither the start of blocks nor jumps), both sets will be of size 1, making the storage complexity negligible.
  *      This is a point which can be optimised upon however.
  *
  * A node can have three main types of connected edges:
  *   a. A regular edge A regular edge connects two statements which only relate to the current procedure's context. b.
  *      Intra-procedural edge Intra-procedural edges connect a call node with the subsequent cfg node in a way that
  *      bypasses dealing with the semantics of the callee - it is up to analyses to determine how to treat such a call.
  *      c. Inter-procedural edge These are split into two cases:
  *      i. Inline edge These connect call nodes with an inlined copy of the target's procedure body. The exit of the
  *         target procedure's clone is also linked back to the caller via an inline edge. For an inline limit of `n`,
  *         these are the inter-procedural edges for depth 0 <= i < n ii. Call edge These connect leaf call nodes (calls
  *         which are not inlined) to the start of the independent cfg of the call's target. For an inline limit of `n`,
  *         these are the inter-procedural edges at depth i == n.
  */
trait CfgNode:

  /** Edges to this node from regular statements or ignored procedure calls.
    *
    * `predIntra` <: Set[RegularEdge | IntraprocEdge]
    */
  val predIntra: mutable.Set[CfgEdge] = mutable.Set[CfgEdge]()

  /** Edges to this node from procedure calls. Likely empty unless this node is a [[CfgFunctionEntryNode]]
    *
    * `predInter` <: Set[RegularEdge | InterprocEdge]
    */
  val predInter: mutable.Set[CfgEdge] = mutable.Set[CfgEdge]()

  /** Retrieve predecessor nodes to this node.
    *
    * @param intra
    *   if true, only walk the intraprocedural cfg.
    * @return
    *   Set of predecessor nodes
    */
  def pred(intra: Boolean): mutable.Set[CfgNode] = {
    if intra then
      predIntra.map(edge => edge.getFrom)
    else
      predInter.map(edge => edge.getFrom)
  }

  /** Retrieve predecessor edges to this node.
    *
    * @param intra
    *   if true, only walk the intraprocedural cfg
    * @return
    *   Set of predecessor edges
    */
  def predEdges(intra: Boolean): mutable.Set[CfgEdge] = if (intra) predIntra else predInter

  /** Retrieve predecessor nodes and associated conditions, if they exist
    *
    * @param intra
    *   if true, only walk the intraprocedural cfg
    * @return
    *   (Node, EdgeCondition)
    */
  def predConds(intra: Boolean): mutable.Set[(CfgNode, Expr)] = {
    if intra then
      predIntra.map(edge => (edge.getFrom, edge.getCond))
    else
      predInter.map(edge => (edge.getFrom, edge.getCond))
  }

  /** Edges to successor nodes, either regular or ignored procedure calls
    *
    * `succIntra` <: Set[RegularEdge | IntraprocEdge]
    */
  val succIntra: mutable.Set[CfgEdge] = mutable.Set[CfgEdge]()

  /** Edges to successor procedure calls. Used when walking inter-proc cfg.
    *
    * `succInter` <: Set[RegularEdge | InterprocEdge]
    */
  val succInter: mutable.Set[CfgEdge] = mutable.Set[CfgEdge]()

  /** Retrieve successor nodes to this node.
    *
    * @param intra
    *   if true, only walk the intraprocedural cfg.
    * @return
    *   Set of successor nodes
    */
  def succ(intra: Boolean): mutable.Set[CfgNode] = {
    if intra then
      succIntra.map(edge => edge.getTo)
    else
      succInter.map(edge => edge.getTo)
  }

  /** Retrieve successor edges from this node.
    *
    * @param intra
    *   if true, only walk the intraprocedural cfg.
    * @return
    *   Set of successor edges
    */
  def succEdges(intra: Boolean): mutable.Set[CfgEdge] = if (intra) succIntra else succInter

  /** Retrieve succesor nodes and associated conditions, if they exist.
    *
    * @param intra
    *   if true, only walk the intraprocedural cfg.
    * @return
    *   (Node, EdgeCondition)
    */
  def succConds(intra: Boolean): mutable.Set[(CfgNode, Expr)] = {
    if intra then
      succIntra.map(edge => (edge.getTo, edge.getCond))
    else
      succInter.map(edge => (edge.getTo, edge.getCond))
  }

  /** Unique identifier. */
  val id: Int = CfgNode.nextId()
  def copyNode(): CfgNode

  override def equals(obj: scala.Any): Boolean =
    obj match
      case o: CfgNode => o.id == this.id
      case _          => false

  override def hashCode(): Int = id

/** Control-flow graph node that additionally stores an AST node.
  */
trait CfgNodeWithData[T] extends CfgNode:

  def data: T
  // Block this node originates from
  def block: Block

/** Control-flow graph node for the entry of a function.
  */
case class CfgFunctionEntryNode(
    override val id: Int = CfgNode.nextId(),
    override val predIntra: mutable.Set[CfgEdge] = mutable.Set[CfgEdge](),
    override val predInter: mutable.Set[CfgEdge] = mutable.Set[CfgEdge](),
    override val succIntra: mutable.Set[CfgEdge] = mutable.Set[CfgEdge](),
    override val succInter: mutable.Set[CfgEdge] = mutable.Set[CfgEdge](),
    data: Procedure
) extends CfgNodeWithData[Procedure]:
  override def block: Block = data.blocks.head
  override def toString: String = s"[FunctionEntry] $data"

  /** Copy this node, but give unique ID and reset edges */
  override def copyNode(): CfgFunctionEntryNode = CfgFunctionEntryNode(data = this.data)

/** Control-flow graph node for the exit of a function.
  */
case class CfgFunctionExitNode(
    override val id: Int = CfgNode.nextId(),
    override val predIntra: mutable.Set[CfgEdge] = mutable.Set[CfgEdge](),
    override val predInter: mutable.Set[CfgEdge] = mutable.Set[CfgEdge](),
    override val succIntra: mutable.Set[CfgEdge] = mutable.Set[CfgEdge](),
    override val succInter: mutable.Set[CfgEdge] = mutable.Set[CfgEdge](),
    data: Procedure
) extends CfgNodeWithData[Procedure]:
  override def block: Block = data.blocks.head
  override def toString: String = s"[FunctionExit] $data"

  /** Copy this node, but give unique ID and reset edges */
  override def copyNode(): CfgFunctionExitNode = CfgFunctionExitNode(data = this.data)

/** CFG node immediately proceeding a indirect call. This signifies that the call is a return from the current context
  * (i.e., likely an indirect call to R30). Its purpose is to provide a way for analyses to identify whether they should
  * return to the previous function context, if it is a context dependent analyses, and otherwise can be ignored.
  *
  * In the cfg we treat this as a stepping stone to `CfgFunctionExitNode`, as a way to emphasise that the current
  * procedure has no functionality past this point.
  */
case class CfgProcedureReturnNode(
    override val id: Int = CfgNode.nextId(),
    override val predIntra: mutable.Set[CfgEdge] = mutable.Set[CfgEdge](),
    override val predInter: mutable.Set[CfgEdge] = mutable.Set[CfgEdge](),
    override val succIntra: mutable.Set[CfgEdge] = mutable.Set[CfgEdge](),
    override val succInter: mutable.Set[CfgEdge] = mutable.Set[CfgEdge]()
) extends CfgNode:
  override def toString: String = s"[ProcedureReturn]"

  /** Copy this node, but give unique ID and reset edges */
  override def copyNode(): CfgProcedureReturnNode = CfgProcedureReturnNode()

/** CFG node immediately proceeding a direct/indirect call, if that call has no specified return block. There are a few
  * reasons this can occur:
  *   a. It is not expected that the program will return from the callee b. The lifter has erroneously labelled a call
  *      as a jump / mislabelled a function name, which was then not associated with a block in some later stage. This
  *      happened with a call to `__gmon_start_`, which was optimised from a call to a jump which was incorrectly
  *      interpreted by the lifter. c. The indirect call is some other form of return-to-caller (which does not use
  *      R30). These are currently unhandled, and could potentially be integrated - e.g., sometimes R17 and R16 can be
  *      used in a similar way to R30.
  *      https://blog.tomzhao.me/wp-content/uploads/2021/08/Procedure_Call_Standard_in_Armv8_54f88cbfe905409aaff956ac2d1ad059.pdf
  *
  * In the cfg this is similarly used as a stepping stone to `CfgFunctionExitNode`.
  */
case class CfgCallNoReturnNode(
    override val id: Int = CfgNode.nextId(),
    override val predIntra: mutable.Set[CfgEdge] = mutable.Set[CfgEdge](),
    override val predInter: mutable.Set[CfgEdge] = mutable.Set[CfgEdge](),
    override val succIntra: mutable.Set[CfgEdge] = mutable.Set[CfgEdge](),
    override val succInter: mutable.Set[CfgEdge] = mutable.Set[CfgEdge]()
) extends CfgNode:
  override def toString: String = s"[Call NoReturn]"

  /** Copy this node, but give unique ID and reset edges */
  override def copyNode(): CfgCallNoReturnNode = CfgCallNoReturnNode()

/** CFG node immediately proceeding a direct/indirect call, if that call has a return location specified. This serves as
  * a point for analysis to stop and process update their states after handling a procedure call before continuing
  * within the current contex. For example, a context sensitive analysis will return to this node after reaching a
  * procedure return within the caller. It will then restore and update its context from before the call, before
  * continuing on within the original procedure.
  *
  * Effectively, this just splits a procedure call from a single `Jmp` node into two - the call, and the return point.
  * Incoming edges to the `Jmp` are then incoming edges to the respective `CfgJumpnode`, and outgoing edges from the
  * `Jmp` are then outgoing edges of the `CfgCallReturnNode`. It is functionally in the same spirit as
  * `CfgCallNoReturnNode`, though handles the case that this procedure still has functionality to be explored.
  */
case class CfgCallReturnNode(
    override val id: Int = CfgNode.nextId(),
    override val predIntra: mutable.Set[CfgEdge] = mutable.Set[CfgEdge](),
    override val predInter: mutable.Set[CfgEdge] = mutable.Set[CfgEdge](),
    override val succIntra: mutable.Set[CfgEdge] = mutable.Set[CfgEdge](),
    override val succInter: mutable.Set[CfgEdge] = mutable.Set[CfgEdge]()
) extends CfgNode:
  override def toString: String = s"[Call Return]"

  /** Copy this node, but give unique ID and reset edges */
  override def copyNode(): CfgCallReturnNode = CfgCallReturnNode()

/** Control-flow graph node for a command (statement or jump).
  */
trait CfgCommandNode extends CfgNodeWithData[Command] {
  override def copyNode(): CfgCommandNode
  val block: Block
  val parent: CfgFunctionEntryNode
}

/** CFG's representation of a single statement.
  */
case class CfgStatementNode(
    override val id: Int = CfgNode.nextId(),
    override val predIntra: mutable.Set[CfgEdge] = mutable.Set[CfgEdge](),
    override val predInter: mutable.Set[CfgEdge] = mutable.Set[CfgEdge](),
    override val succIntra: mutable.Set[CfgEdge] = mutable.Set[CfgEdge](),
    override val succInter: mutable.Set[CfgEdge] = mutable.Set[CfgEdge](),
    data: Statement,
<<<<<<< HEAD
    block: Block,
    parent: CfgFunctionEntryNode
=======
    override val block: Block,
    override val parent: CfgFunctionEntryNode
>>>>>>> ccb76690
) extends CfgCommandNode:
  override def toString: String = s"[Stmt] $data"

  /** Copy this node, but give unique ID and reset edges */
  override def copyNode(): CfgStatementNode = CfgStatementNode(data = this.data, block = this.block, parent = this.parent)

/** CFG's representation of a jump. This is used as a general jump node, for both indirect and direct calls.
  */
case class CfgJumpNode(
    override val id: Int = CfgNode.nextId(),
    override val predIntra: mutable.Set[CfgEdge] = mutable.Set[CfgEdge](),
    override val predInter: mutable.Set[CfgEdge] = mutable.Set[CfgEdge](),
    override val succIntra: mutable.Set[CfgEdge] = mutable.Set[CfgEdge](),
    override val succInter: mutable.Set[CfgEdge] = mutable.Set[CfgEdge](),
    data: Jump,
    override val block: Block,
    override val parent: CfgFunctionEntryNode
) extends CfgCommandNode:
  override def toString: String = s"[Jmp] $data"

  /** Copy this node, but give unique ID and reset edges */
  override def copyNode(): CfgJumpNode = CfgJumpNode(data = this.data, block = this.block, parent = this.parent)

/** A general purpose node which in terms of the IR has no functionality, but can have purpose in the CFG. As example,
  * this is used as a "block" start node for the case that a block contains no statements, but has a `GoTo` as its jump.
  * In this case we introduce a ghost node as the start of the block for the case that some part of the program jumps
  * back to this conditional jump (e.g. in the case of loops).
  */
case class CfgGhostNode(
    override val id: Int = CfgNode.nextId(),
    override val predIntra: mutable.Set[CfgEdge] = mutable.Set[CfgEdge](),
    override val predInter: mutable.Set[CfgEdge] = mutable.Set[CfgEdge](),
    override val succIntra: mutable.Set[CfgEdge] = mutable.Set[CfgEdge](),
    override val succInter: mutable.Set[CfgEdge] = mutable.Set[CfgEdge](),
    override val block: Block,
    override val parent: CfgFunctionEntryNode,
    override val data: NOP
) extends CfgCommandNode:
  override def toString: String = s"[NOP] $data"

  /** Copy this node, but give unique ID and reset edges */
  override def copyNode(): CfgGhostNode = CfgGhostNode(block = this.block, parent = this.parent, data = this.data)

/** A control-flow graph. Nodes provide the ability to walk it as both an intra and inter procedural CFG.
  */
class ProgramCfg:

  var startNode: CfgFunctionEntryNode = _

  var edges: mutable.Set[CfgEdge] = mutable.Set[CfgEdge]()
  var nodes: mutable.Set[CfgNode] = mutable.Set[CfgNode]()
  var funEntries: mutable.Set[CfgFunctionEntryNode] = mutable.Set[CfgFunctionEntryNode]()

  /** Inline edges are for connecting an intraprocedural cfg with a copy of another procedure's intraprocedural cfg
    * which is placed inside this one. They are considered interprocedural edges, and will not be followed if the caller
    * requests an intraprocedural cfg.
    *
    * @return
    *   The new edge
    */
  def addInlineEdge(from: CfgNode, to: CfgNode, cond: Expr = TrueLiteral): CfgEdge = {
    val newEdge: InlineEdge = InlineEdge(from, to, cond)

    from.succInter += newEdge
    to.predInter += newEdge

    newEdge
  }

  /** Interprocedural call edges connect an intraprocedural cfg with another procedure's intraprocedural cfg that it is
    * calling.
    *
    * @return
    *   The new edge
    */
  def addInterprocCallEdge(from: CfgNode, to: CfgNode, cond: Expr = TrueLiteral): CfgEdge = {
    val newEdge: InterprocCallEdge = InterprocCallEdge(from, to, cond)

    from.succInter += newEdge
    to.predInter += newEdge

    newEdge
  }

  /** Intraprocedural edges are for connecting call nodes to the call's return node, without following the call itself
    * (stepping over the call).
    *
    * @return
    *   The new edge
    */
  def addIntraprocEdge(from: CfgNode, to: CfgNode, cond: Expr = TrueLiteral): CfgEdge = {
    val newEdge: IntraprocEdge = IntraprocEdge(from, to, cond)

    from.succIntra += newEdge
    to.predIntra += newEdge

    newEdge
  }

  /** Regular edges are normal control flow - used in both inter-/intra-procedural cfgs.
    *
    * @return
    *   The new edge
    */
  def addRegularEdge(from: CfgNode, to: CfgNode, cond: Expr = TrueLiteral): CfgEdge = {
    val newEdge: RegularEdge = RegularEdge(from, to, cond)

    from.succInter += newEdge
    from.succIntra += newEdge
    to.predInter += newEdge
    to.predIntra += newEdge

    newEdge
  }

  /** Add an outgoing edge from the current node, taking into account any conditionals on this jump. Note that we have
    * some duplication of storage here - this is a performance consideration. We don't expect too many edges for any
    * given node, and so the increased storage is relatively minimal. This saves having to filter / union sets when
    * trying to retrieve only an intra/inter cfg, hopefully improving computation time.
    *
    * NOTE: this function attempts to "smartly" identify how to connect two edges. Perhaps as the CFG changes however
    * different requirements will be made of nodes, and so the conditions on edges below may change. In that case,
    * either update the below, or explicitly specify the edge to be added between two nodes.
    *
    * @param from
    *   The originating node
    * @param to
    *   The destination node
    * @param cond
    *   Condition on this edge, otherwise assume it will always be followed
    */
  def addEdge(from: CfgNode, to: CfgNode, cond: Expr = TrueLiteral): Unit = {

    val newEdge: CfgEdge = (from, to) match {
      // Ignored procedure (e.g. library calls such as @printf)
      case (from: CfgFunctionEntryNode, to: CfgFunctionExitNode) => addRegularEdge(from, to, TrueLiteral)
      // Calling procedure (follow as inline)
      //  This to be used if inlining skips the call node and links the most recent statement to the first statement of the target
      case (from: CfgCommandNode, to: CfgFunctionEntryNode) => addInlineEdge(from, to, cond)
      // Returning from procedure (follow as inline - see above)
      case (from: CfgFunctionExitNode, to: CfgNode) => addInlineEdge(from, to, cond)
      // First instruction of procedure
      case (from: CfgFunctionEntryNode, to: CfgNode) => addRegularEdge(from, to, cond)
      // Function call which returns to the previous context
      case (from: CfgJumpNode, to: CfgProcedureReturnNode) => addRegularEdge(from, to, cond)
      // Edge to intermediary return node (no semantic meaning, a cfg convenience edge)
      case (from: CfgJumpNode, to: (CfgCallReturnNode | CfgCallNoReturnNode)) => addIntraprocEdge(from, to, cond)
      // Pre-exit nodes
      case (from: (CfgProcedureReturnNode | CfgCallNoReturnNode | CfgCallReturnNode), to: CfgFunctionExitNode) =>
        addRegularEdge(from, to, cond)
      // Regular continuation of execution
      case (from: CfgCallReturnNode, to: CfgCommandNode) => addRegularEdge(from, to, cond)
      // Regular flow of instructions
      case (from: CfgCommandNode, to: (CfgCommandNode | CfgFunctionExitNode)) => addRegularEdge(from, to, cond)
      case _ => throw new Exception(s"[!] Unexpected edge combination when adding cfg edge between $from -> $to.")
    }

    edges += newEdge
    nodes += from
    nodes += to
  }

  /** Add a node to the CFG.
    */
  def addNode(node: CfgNode): Unit =
    nodes += node

  /** Add a function entry node to the CFG.
    */
  def addFunEntryNode(node: CfgFunctionEntryNode): Unit =
    funEntries += node

  /** Returns a Graphviz dot representation of the CFG. Each node is labeled using the given function labeler.
    */
  def toDot(labeler: CfgNode => String, idGen: (CfgNode, Int) => String): String = {
    val dotNodes = mutable.Map[CfgNode, DotNode]()
    var dotArrows = mutable.ListBuffer[DotArrow]()
    var uniqueId = 0
    nodes.foreach { n =>
      dotNodes += (n -> new DotNode(s"${idGen(n, uniqueId)}", labeler(n)))
      uniqueId += 1
    }
    nodes.foreach { n =>

      val allEdgesOut: Set[CfgEdge] = n.succEdges(true).toSet.union(n.succEdges(false))

      allEdgesOut.foreach { edge =>
        val from: CfgNode = edge.getFrom
        val to: CfgNode = edge.getTo
        val cond: Expr = edge.getCond

        edge match {
          case regular: RegularEdge =>
            cond match {
              case TrueLiteral =>
                dotArrows += DotRegularArrow(dotNodes(n), dotNodes(to))
              case _ =>
                dotArrows += DotRegularArrow(dotNodes(n), dotNodes(to), cond.toString)
            }
          case intra: IntraprocEdge =>
            cond match {
              case TrueLiteral =>
                dotArrows += DotIntraArrow(dotNodes(n), dotNodes(to))
              case _ =>
                dotArrows += DotIntraArrow(dotNodes(n), dotNodes(to), cond.toString)
            }
          case inline: InlineEdge =>
            cond match {
              case TrueLiteral =>
                dotArrows += DotInlineArrow(dotNodes(n), dotNodes(to))
              case _ =>
                dotArrows += DotInlineArrow(dotNodes(n), dotNodes(to), cond.toString)
            }
          /* Displaying the below in the CFG is mostly for debugging purposes. With it included the CFG becomes a little unreadable, but
                will emphasise that the leaf-call nodes are linked to the start of the procedures they're calling (as green inter-procedural edges).
                To verify this is still happening, simply uncomment the below and it will add these edges.
           */
          // case interCall: InterprocCallEdge =>
          //   cond match {
          //     case TrueLiteral =>
          //       dotArrows += DotInterArrow(dotNodes(n), dotNodes(to))
          //     case _ =>
          //       dotArrows += DotInterArrow(dotNodes(n), dotNodes(to), cond.toString())
          //   }
          case _ =>
        }
      }
    }
    dotArrows = dotArrows.sortBy(arr => arr.fromNode.id + "-" + arr.toNode.id)
    val allNodes = dotNodes.values.toList.sortBy(n => n.id)
    new DotGraph("CFG", allNodes, dotArrows).toDotString
  }

  override def toString: String = {
    val sb = StringBuilder()
    sb.append("CFG {")
    sb.append(" nodes: ")
    sb.append(nodes)
    sb.append(" edges: ")
    sb.append(edges)
    sb.append("}")
    sb.toString()
  }

/** Control-flow graph for an entire program. We have a more granular approach, storing commands as nodes instead of
  * basic blocks.
  */
class ProgramCfgFactory:
  val cfg: ProgramCfg = ProgramCfg()

  // Mapping from procedures to the start of their individual (intra) cfgs
  val procToCfg: mutable.HashMap[Procedure, (CfgFunctionEntryNode, CfgFunctionExitNode)] =
    mutable.HashMap[Procedure, (CfgFunctionEntryNode, CfgFunctionExitNode)]()
  // Mapping from procedures to procedure call nodes (all the calls made within this procedure, including inlined functions)
  val procToCalls: mutable.HashMap[Procedure, mutable.Set[CfgCommandNode]] =
    mutable.HashMap[Procedure, mutable.Set[CfgCommandNode]]()
  // Mapping from procedure entry instances to procedure call nodes within that procedure's instance (`CfgCommandNode.data <: DirectCall`)
  //    Updated on first creation of a new procedure (e.g. in initial creation, or in cloning of a procedure's cfg)
  val callToNodes: mutable.Map[CfgFunctionEntryNode, mutable.Set[CfgCommandNode]] =
    mutable.Map[CfgFunctionEntryNode, mutable.Set[CfgCommandNode]]()
  // Mapping from procedures to nodes in any node in the cfg which has a call to that procedure
  val procToCallers: mutable.Map[Procedure, mutable.Set[CfgCommandNode]] =
    mutable.Map[Procedure, mutable.Set[CfgCommandNode]]()

  /** Generate the cfg for each function of the program. NOTE: is this functionally different to a constructor? Do we
    * ever expect to generate a CFG from any other data structure? If not then the `class` could probably be absorbed
    * into this object.
    *
    * @param program
    *   Basil IR of the program
    * @param inlineLimit
    *   How many levels deep to inline function calls. By default, don't inline - this is equivalent to an
    *   intra-procedural CFG.
    */
  def fromIR(program: Program, unify: Boolean = false, inlineLimit: Int = 0): ProgramCfg = {
    CfgNode.id = 0
    require(inlineLimit >= 0, "Can't inline procedures to negative depth...")
    Logger.info("[+] Generating CFG...")

    // Have to initialise the map entries manually. Scala maps have a `.withDefaulValue`, but this is buggy and doesn't
    //  behave as you would expect: https://github.com/scala/bug/issues/8099 - thus the manual approach.
    // We don't initialise `procToCfg` here, because it will never be accessed before `cfgForProcedure`,
    //  and because it relies on the entry/exit nodes be initialised. It is initialised in `cfgForProcedure`.
    program.procedures.foreach(proc =>
      procToCalls += (proc -> mutable.Set[CfgCommandNode]())
      procToCallers += (proc -> mutable.Set[CfgCommandNode]())
    )

    // Create CFG for individual procedures
    program.procedures.foreach(proc => cfgForProcedure(proc))

    // Inline functions up to `inlineLimit` level
    // EXTENSION; one way to improve this would be to specify inline depths for specific functions / situations.
    //    i.e. we may not want to inline self-recursive functions too much.
    // Of note is whether we want this at all or note. If not, then we can simply remove the below and pass `procCallNodes` to
    //    `addInterprocEdges`.
    val procCallNodes: Set[CfgCommandNode] = procToCalls.values.flatten.toSet
    val leafCallNodes: Set[CfgCommandNode] =
      if !unify then inlineProcedureCalls(procCallNodes, inlineLimit) else unifyProcedureCalls(procCallNodes)

    // Add inter-proc edges to leaf call nodes
    if (leafCallNodes.nonEmpty) {
      addInterprocEdges(leafCallNodes)
    }

    cfg.startNode = procToCfg(program.mainProcedure)._1

    cfg
  }

  /** Create an intraprocedural CFG for the given IR procedure. The start of the CFG for a procedure is identified by
    * its `CfgFunctionEntryNode`, and its closure is identified by the `CfgFunctionExitNode`.
    *
    * @param proc
    *   Procedure for which to generate the intraprocedural cfg
    */
  private def cfgForProcedure(proc: Procedure): Unit = {
    val funcEntryNode: CfgFunctionEntryNode = CfgFunctionEntryNode(data = proc)
    val funcExitNode: CfgFunctionExitNode = CfgFunctionExitNode(data = proc)
    cfg.addNode(funcEntryNode)
    cfg.addNode(funcExitNode)
    cfg.addFunEntryNode(funcEntryNode)

    procToCfg += (proc -> (funcEntryNode, funcExitNode))
    callToNodes += (funcEntryNode -> mutable.Set[CfgCommandNode]())

    // Procedure has no content (in our case this probably means it's an ignored procedure, e.g., an external function such as @printf)
    if (proc.blocks.isEmpty) {
      cfg.addEdge(funcEntryNode, funcExitNode)
      return
    }

    // Track blocks we've already processed so we don't double up
    val visitedBlocks: mutable.HashMap[Block, CfgCommandNode] = mutable.HashMap[Block, CfgCommandNode]()

    // Recurse through blocks
    visitBlock(proc.blocks.head, funcEntryNode, TrueLiteral)

    /** Add a block to the CFG. A block in this case is a basic block, so it contains a list of consecutive statements
      * followed by a jump at the end to another block. We process statements in this block (if they exist), and then
      * follow the jump to recurse through all other blocks.
      *
      * This recursive approach is effectively a "reaches" approach, and will miss cases that we encounter a jump we
      * can't resolve, or cases where the lifter has not identified a section of code. In each case:
      *   a. The only jumps we can't resolve are indirect calls. It's the intent of the tool to attempt to resolve these
      *      through analysis however. The CFG can then be updated as these are resolved to incorporate their jumps. In
      *      construction we do a simple check for register R30 to identify if an indirect call is a return, but
      *      otherwise consider it as unresolved. b. If the lifter has failed to identify a region of code, then the
      *      problem exists at the lifter level. In that case we need a way to coerce the lifter into identifying it, or
      *      to use a new lifter.
      *
      * These visitations will also only produce the intra-procedural CFG - the burden of "creating" the
      * inter-procedural CFG is left to processes later during CFG construction. The benefit of doing this is that we
      * can completely resolve a procedure's CFG without jumping to other procedures mid-way through processing, which
      * assures we don't have any issues with referencing nodes before they exist. Essentially this is a depth-first
      * approach to CFG construction, as opposed to a breadth-first.
      *
      * @param block
      *   The block being added to the CFG.
      * @param prevBlockEnd
      *   Preceding block's end node (jump)
      * @param cond
      *   Condition on the jump from `prevNode` to the first statement of this block
      */
    def visitBlock(block: Block, prevBlockEnd: CfgNode, cond: Expr): Unit = {

      // TODO: this can probably be abstracted to single calls to `visitStmts` and `visitJumps` by placing
      //    the burden of checking statement size on the individual functions (effectively what
      //    the `solitary` flag currently checks). Perhaps this approach is more readable though?
      block.statements.size match {
        case i if i > 0 =>
          // Block contains some statements
          val endStmt: CfgCommandNode = visitStmts(block.statements, prevBlockEnd, cond)
          visitJumps(block.jumps, endStmt, TrueLiteral, solitary = false)
        case _ =>
          // Only jumps in this block
          visitJumps(block.jumps, prevBlockEnd, cond, solitary = true)
      }

      /** If a block has statements, we add them to the CFG. Blocks in this case are basic blocks, so we know
        * consecutive statements will be linked by an unconditional, regular edge.
        *
        * @param stmts
        *   Statements in this block
        * @param prevNode
        *   Preceding block's end node (jump)
        * @param cond
        *   Condition on the jump from `prevNode` to the first statement of this block
        * @return
        *   The last statement's CFG node
        */
      def visitStmts(stmts: ArrayBuffer[Statement], prevNode: CfgNode, cond: Expr): CfgCommandNode = {

        val firstNode: CfgStatementNode = CfgStatementNode(data = stmts.head, block = block, parent = funcEntryNode)
        cfg.addEdge(prevNode, firstNode, cond)
        visitedBlocks += (block -> firstNode) // This is guaranteed to be entrance to block if we are here

        if (stmts.size == 1) {
          // Statements start and end here for this block
          return firstNode
        }

        var prevStmtNode: CfgStatementNode = firstNode

        // `tail` takes everything after the first element of the iterable
        stmts.tail.foreach(stmt =>
          val stmtNode: CfgStatementNode = CfgStatementNode(data = stmt, block = block, parent = funcEntryNode)
          cfg.addEdge(prevStmtNode, stmtNode)
          prevStmtNode = stmtNode
        )

        prevStmtNode
      }

      /** All blocks end with jump(s), whereas some also start with a jump (in the case of no statements). Add these to
        * the CFG and visit their target blocks for processing.
        *
        * @param jmps
        *   Jumps in the current block being processed
        * @param prevNode
        *   Either the previous statement in the block, or the previous block's end node (in the case that this block
        *   contains no statements)
        * @param cond
        *   Jump from `prevNode` to this. `TrueLiteral` if `prevNode` is a statement, and any `Expr` if `prevNode` is a
        *   jump.
        * @param solitary
        *   `True` if this block contains no statements, `False` otherwise
        */
      def visitJumps(jmps: ArrayBuffer[Jump], prevNode: CfgNode, cond: Expr, solitary: Boolean): Unit = {

        val jmpNode: CfgJumpNode = CfgJumpNode(data = jmps.head, block = block, parent = funcEntryNode)
        var precNode: CfgNode = prevNode

        if (solitary) {
          /* If the block contains only jumps (no statements), then the "start" of the block is a jump.
                If this is a direct call, then we simply use that call node as the start of the block.
                However, GoTos in the CFG are resolved as edges, and so there doesn't exist a node to use as
                the start. Thus we introduce a "ghost" node to act as that jump point - it has no functionality
                and will simply be skipped by analyses.

                Currently we display these nodes in the DOT view of the CFG, however these could be hidden if desired.
           */
          jmps.head match {
            case jmp: GoTo =>
              // `GoTo`s are just edges, so introduce a fake `start of block` that can be jmp'd to
              val ghostNode = CfgGhostNode(block = block, parent = funcEntryNode, data = NOP(jmp.label))
              cfg.addEdge(prevNode, ghostNode, cond)
              precNode = ghostNode
              visitedBlocks += (block -> ghostNode)
            case _ =>
              // (In)direct call - use this as entrance to block
              visitedBlocks += (block -> jmpNode)
          }
        }

        // TODO this is not a robust approach

        jmps.head match {
          case goto: GoTo =>
            // Process first jump
            var targetBlock: Block = goto.target
            var targetCond: Expr = goto.condition match {
              case Some(c) => c
              case None    => TrueLiteral
            }

            // Jump to target block
            if (visitedBlocks.contains(targetBlock)) {
              val targetBlockEntry: CfgCommandNode = visitedBlocks(targetBlock)
              cfg.addEdge(precNode, targetBlockEntry, targetCond)
            } else {
              visitBlock(targetBlock, precNode, targetCond)
            }

            /* TODO it is not a safe assumption that there are a maximum of two jumps, or that a GoTo will follow a GoTo
             */
            if (targetCond != TrueLiteral) {
              val secondGoto: GoTo = jmps.tail.head.asInstanceOf[GoTo]
              targetBlock = secondGoto.target
              // IR doesn't store negation of condition, so we must do it manually
              targetCond = negateConditional(targetCond)

              // Jump to target block
              if (visitedBlocks.contains(targetBlock)) {
                val targetBlockEntry: CfgCommandNode = visitedBlocks(targetBlock)
                cfg.addEdge(precNode, targetBlockEntry, targetCond)
              } else {
                visitBlock(targetBlock, precNode, targetCond)
              }
            }
          case n: NonDetGoTo =>
            for (targetBlock <- n.targets) {
              if (visitedBlocks.contains(targetBlock)) {
                val targetBlockEntry: CfgCommandNode = visitedBlocks(targetBlock)
                cfg.addEdge(precNode, targetBlockEntry)
              } else {
                visitBlock(targetBlock, precNode, TrueLiteral)
              }
            }
          case dCall: DirectCall =>
            val targetProc: Procedure = dCall.target

            // Branch to this call
            val calls = jmps.filter(_.isInstanceOf[DirectCall]).map(x => CfgJumpNode(data = x, block = block, parent = funcEntryNode))

            calls.foreach(node => {
              cfg.addEdge(precNode, node)

              procToCalls(proc) += node
              procToCallers(targetProc) += node
              callToNodes(funcEntryNode) += node
            })

            // Record call association

            // Jump to return location
            dCall.returnTarget match {
              case Some(retBlock) =>
                // Add intermediary return node (split call into call and return)
                val callRet = CfgCallReturnNode()

                calls.foreach(node => {
                  cfg.addEdge(node, callRet)
                })
                if (visitedBlocks.contains(retBlock)) {
                  val retBlockEntry: CfgCommandNode = visitedBlocks(retBlock)
                  cfg.addEdge(callRet, retBlockEntry)
                } else {
                  visitBlock(retBlock, callRet, TrueLiteral)
                }
              case None =>
                val noReturn = CfgCallNoReturnNode()
                calls.foreach(node => {
                  cfg.addEdge(node, noReturn)
                })
                cfg.addEdge(noReturn, funcExitNode)
            }
          case iCall: IndirectCall =>
            Logger.info(s"Indirect call found: $iCall in ${proc.name}")

            // Branch to this call
            cfg.addEdge(precNode, jmpNode, cond)

            // Record call association
            procToCalls(proc) += jmpNode
            callToNodes(funcEntryNode) += jmpNode

            // R30 is the link register - this stores the address to return to.
            //  For now just add a node expressing that we are to return to the previous context.
            if (iCall.target == Register("R30", BitVecType(64))) {
              val returnNode = CfgProcedureReturnNode()
              cfg.addEdge(jmpNode, returnNode)
              cfg.addEdge(returnNode, funcExitNode)
              return
            }

            // Jump to return location
            iCall.returnTarget match {
              case Some(retBlock) => // Add intermediary return node (split call into call and return)
                val callRet = CfgCallReturnNode()
                cfg.addEdge(jmpNode, callRet)

                if (visitedBlocks.contains(retBlock)) {
                  val retBlockEntry: CfgCommandNode = visitedBlocks(retBlock)
                  cfg.addEdge(callRet, retBlockEntry)
                } else {
                  visitBlock(retBlock, callRet, TrueLiteral)
                }
              case None =>
                val noReturn = CfgCallNoReturnNode()
                cfg.addEdge(jmpNode, noReturn)
                cfg.addEdge(noReturn, funcExitNode)
            }
          case _ => assert(false, s"unexpected jump encountered, jumps: $jmps")
        } // `jmps.head` match
      } // `visitJumps` function
    } // `visitBlocks` function
  } // `cfgForProcedure` function

  /** This takes an expression used in a conditional (jump) and tries to negate it in a (hopefully) nice way. Most
    * conditional jumps are just bitvector comparisons.
    *
    * @param expr
    *   The expression to negate
    * @return
    *   The negated expression
    */
  private def negateConditional(expr: Expr): Expr = expr match {
    case binop: BinaryExpr =>
      binop.op match {
        case BVNEQ =>
          BinaryExpr(
            BVEQ,
            binop.arg1,
            binop.arg2
          )
        case BVEQ =>
          BinaryExpr(
            BVNEQ,
            binop.arg1,
            binop.arg2
          )
        case _ =>
          // Worst case scenario we just take the logical not of everything
          UnaryExpr(
            BoolNOT,
            binop
          )
      }
    case unop: UnaryExpr =>
      unop.op match {
        case BVNOT | BoolNOT =>
          unop.arg
        case _ =>
          UnaryExpr(
            BoolNOT,
            unop
          )
      }
    case _ =>
      UnaryExpr(
        BoolNOT,
        expr
      )
  }

  /** Recursively inline procedures. This has a dumb/flat approach - we simply continue inlining each all direct calls
    * until we either run out of direct calls, or we are at our max inline depth.
    *
    * For each direct call to be inlined we make a copy of the target's intraprocedural cfg, which is then linked to the
    * calling procedure's cfg. We keep track of newly found direct calls that come from inlined functions, which is what
    * we pass to the next recursive call. At the end of recursion this set stores the leaf nodes of the cfg - this is
    * then used later to link interprocedural calls.
    *
    * @param procNodes
    *   The call nodes to inline
    * @param inlineAmount
    *   Maximum amount of inlining from this depth allowed
    * @return
    *   Tthe next leaf call nodes
    */
  private def inlineProcedureCalls(procNodes: Set[CfgCommandNode], inlineAmount: Int): Set[CfgCommandNode] = {
    assert(inlineAmount >= 0)
    Logger.info(s"[+] Inlining ${procNodes.size} leaf call nodes with $inlineAmount level(s) left")

    if (inlineAmount == 0 || procNodes.isEmpty) {
      return procNodes
    }

    // Set of procedure calls to be discovered by inlining the ones in `procNodes`
    val nextProcNodes: mutable.Set[CfgCommandNode] = mutable.Set[CfgCommandNode]()

    procNodes.foreach { procNode =>
      procNode.data match {
        case targetCall: DirectCall =>
          // Retrieve information about the call to the target procedure
          val targetProc: Procedure = targetCall.target
          val (procEntry, procExit) = cloneProcedureCFG(targetProc)

          // Add link between call node and the procedure's `Entry`.
          cfg.addInlineEdge(procNode, procEntry)

          // Link the procedure's `Exit` to the return point. There should only be one.
          assert(
            procNode.succ(intra = true).size == 1,
            s"More than 1 return node... $procNode has ${procNode.succ(intra = true)}"
          )
          val returnNode = procNode.succ(intra = true).head
          cfg.addInlineEdge(procExit, returnNode)

          // Add new (un-inlined) function calls to be inlined
          nextProcNodes ++= callToNodes(procEntry)
        case _ =>
      }
    }

    inlineProcedureCalls(nextProcNodes.toSet, inlineAmount - 1)
  }

  private def unifyProcedureCalls(procNodes: Set[CfgCommandNode]): Set[CfgCommandNode] = {
    Logger.info(s"[+] Unifyig ${procNodes.size} leaf call nodest")

    if (procNodes.isEmpty) {
      return procNodes
    }

    // Set of procedure calls to be discovered by unifying the ones in `procNodes`
    val nextProcNodes: mutable.Set[CfgCommandNode] = mutable.Set[CfgCommandNode]()

    procNodes.foreach { procNode =>
      procNode.data match {
        case targetCall: DirectCall => // Retrieve information about the call to the target procedure
          val targetProc: Procedure = targetCall.target

          val (procEntry, procExit) = procToCfg(targetProc)

          // Add link between call node and the procedure's `Entry`.
          cfg.addInlineEdge(procNode, procEntry)

          // Link the procedure's `Exit` to the return point. There should only be one.
          assert(
            procNode.succ(intra = true).size == 1,
            s"More than 1 return node... $procNode has ${procNode.succ(intra = true)}"
          )
          val returnNode = procNode.succ(intra = true).head
          cfg.addInlineEdge(procExit, returnNode)

          // Add new (un-inlined) function calls to be inlined
          nextProcNodes ++= callToNodes(procEntry)
        case _ =>
      }
    }

    unifyProcedureCalls(nextProcNodes.toSet)
  }

  /** Clones the intraproc-cfg of the given procedure, with unique CfgNode ids. Adds the new nodes to the cfg, and
    * returns the start/end nodes of the new procedure cfg.
    *
    * @param proc
    *   The procedure to clone (used to index the pre-computed cfgs)
    * @return
    *   (CfgFunctionEntryNode, CfgFunctionExitNode) of the cloned cfg
    */
  private def cloneProcedureCFG(proc: Procedure): (CfgFunctionEntryNode, CfgFunctionExitNode) = {

    val (entryNode: CfgFunctionEntryNode, exitNode: CfgFunctionExitNode) = procToCfg(proc)
    val (newEntry: CfgFunctionEntryNode, newExit: CfgFunctionExitNode) = (entryNode.copyNode(), exitNode.copyNode())

    callToNodes += (newEntry -> mutable.Set[CfgCommandNode]())

    // Entry is guaranteed to only have one successor (by our cfg design)
    val currNode: CfgNode = entryNode.succ(intra = true).head
    visitNode(currNode, newEntry, TrueLiteral)

    /** Walk this proc's cfg until we reach the exit node on each branch. We do this recursively, tracking the previous
      * node, to account for branches and loops.
      *
      * We can't represent the parameters as an edge as one node comes from the old cfg, and the other from the new cfg.
      *
      * @param node
      *   Node in the original procedure's cfg we're up to cloning
      * @param prevNewNode
      *   The originating node in the new clone's cfg
      * @param cond
      *   The condition leading to `node` from `prevNewNode`
      */
    def visitNode(node: CfgNode, prevNewNode: CfgNode, cond: Expr): Unit = {

      if (node == exitNode) {
        cfg.addEdge(prevNewNode, newExit, cond)
        return
      }

      node match {
        case n: CfgCommandNode =>
          val newNode: CfgCommandNode = n.copyNode()

          // Link this node with predecessor in the new cfg
          cfg.addEdge(prevNewNode, newNode, cond)

          n.data match {
            case d: DirectCall =>
              procToCalls(proc) += newNode
              callToNodes(newEntry) += newNode
              procToCallers(d.target) += newNode
            case i: IndirectCall =>
              procToCalls(proc) += newNode
              callToNodes(newEntry) += newNode
            case _ =>
          }

          // Get intra-cfg successors
          val outEdges: mutable.Set[CfgEdge] = node.succEdges(intra = true)
          outEdges.foreach(edge => visitNode(edge.getTo, newNode, edge.getCond))

        // For other node types, link with predecessor and continue traversal
        case _ =>
          val newNode = node.copyNode()
          cfg.addEdge(prevNewNode, newNode, cond)

          val outEdges: mutable.Set[CfgEdge] = node.succEdges(intra = true)
          outEdges.foreach(edge => visitNode(edge.getTo, newNode, edge.getCond))
      }
    }

    (newEntry, newExit)
  }

  /** After inlining has been done, we link all residual direct calls (leaf nodes) to the start of the intraprocedural
    * that are the target of the call. These links are a special kind of inter-procedural edge, where we don't store a
    * return edge.
    *
    * @param leaves
    *   The call nodes at edge of intraprocedural cfgs to be linked to their targets
    */
  private def addInterprocEdges(leaves: Set[CfgCommandNode]): Unit = {

    leaves.foreach { callNode =>
      callNode.data match {
        case targetCall: DirectCall =>
          val targetProc: Procedure = targetCall.target
          // We don't care about returns, as this is context dependent. It is up to the caller
          //  (in our case, the analyses) to keep track of context so that it knows where to return to
          //  at the exit of the target procedure
          val (targetEntry: CfgFunctionEntryNode, _) = procToCfg(targetProc)

          cfg.addInterprocCallEdge(callNode, targetEntry)
        case _ =>
      }
    }
  }<|MERGE_RESOLUTION|>--- conflicted
+++ resolved
@@ -321,13 +321,8 @@
     override val succIntra: mutable.Set[CfgEdge] = mutable.Set[CfgEdge](),
     override val succInter: mutable.Set[CfgEdge] = mutable.Set[CfgEdge](),
     data: Statement,
-<<<<<<< HEAD
-    block: Block,
-    parent: CfgFunctionEntryNode
-=======
     override val block: Block,
     override val parent: CfgFunctionEntryNode
->>>>>>> ccb76690
 ) extends CfgCommandNode:
   override def toString: String = s"[Stmt] $data"
 
