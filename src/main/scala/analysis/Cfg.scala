--- conflicted
+++ resolved
@@ -1,6 +1,7 @@
 package analysis
 
 import scala.collection.mutable
+import intrusiveList.IntrusiveList
 import ir.*
 import cfg_visualiser.{DotArrow, DotGraph, DotInlineArrow, DotInterArrow, DotIntraArrow, DotNode, DotRegularArrow}
 
@@ -688,13 +689,8 @@
       block.statements.size match {
         case i if i > 0 =>
           // Block contains some statements
-<<<<<<< HEAD
-          val endStmt: CfgCommandNode = visitStmts(ArrayBuffer.from(block.statements), prevBlockEnd, cond)
-          visitJumps(block.jumps, endStmt, TrueLiteral, solitary = false)
-=======
           val endStmt: CfgCommandNode = visitStmts(block.statements, prevBlockEnd, cond)
           visitJump(block.jump, endStmt, TrueLiteral, solitary = false)
->>>>>>> 5711c4d8
         case _ =>
           // Only jumps in this block
           visitJump(block.jump, prevBlockEnd, cond, solitary = true)
@@ -712,7 +708,7 @@
         * @return
         *   The last statement's CFG node
         */
-      def visitStmts(stmts: ArrayBuffer[Statement], prevNode: CfgNode, cond: Expr): CfgCommandNode = {
+      def visitStmts(stmts: IntrusiveList[Statement], prevNode: CfgNode, cond: Expr): CfgCommandNode = {
 
         val firstNode: CfgStatementNode = CfgStatementNode(data = stmts.head, block = block, parent = funcEntryNode)
         cfg.addEdge(prevNode, firstNode, cond)
@@ -749,12 +745,7 @@
         * @param solitary
         *   `True` if this block contains no statements, `False` otherwise
         */
-<<<<<<< HEAD
-      def visitJumps(jmps: Iterable[Jump], prevNode: CfgNode, cond: Expr, solitary: Boolean): Unit = {
-=======
       def visitJump(jmp: Jump, prevNode: CfgNode, cond: Expr, solitary: Boolean): Unit = {
->>>>>>> 5711c4d8
-
         val jmpNode: CfgJumpNode = CfgJumpNode(data = jmp, block = block, parent = funcEntryNode)
         var precNode: CfgNode = prevNode
 
@@ -767,17 +758,10 @@
 
                 Currently we display these nodes in the DOT view of the CFG, however these could be hidden if desired.
            */
-<<<<<<< HEAD
-          jmps.head match {
-            case jmp: DetGoTo =>
-              // `DetGoTo`s are just edges, so introduce a fake `start of block` that can be jmp'd to
-              val ghostNode = CfgGhostNode(block = block, parent = funcEntryNode, data = NOP(jmp.label, block))
-=======
           jmp match {
             case jmp: GoTo =>
               // `GoTo`s are just edges, so introduce a fake `start of block` that can be jmp'd to
               val ghostNode = CfgGhostNode(block = block, parent = funcEntryNode, data = NOP(jmp.label))
->>>>>>> 5711c4d8
               cfg.addEdge(prevNode, ghostNode, cond)
               precNode = ghostNode
               visitedBlocks += (block -> ghostNode)
@@ -789,45 +773,8 @@
 
         // TODO this is not a robust approach
 
-<<<<<<< HEAD
-        jmps.head match {
-          case goto: DetGoTo =>
-            // Process first jump
-            var targetBlock: Block = goto.target
-            var targetCond: Expr = goto.condition match {
-              case Some(c) => c
-              case None    => TrueLiteral
-            }
-
-            // Jump to target block
-            if (visitedBlocks.contains(targetBlock)) {
-              val targetBlockEntry: CfgCommandNode = visitedBlocks(targetBlock)
-              cfg.addEdge(precNode, targetBlockEntry, targetCond)
-            } else {
-              visitBlock(targetBlock, precNode, targetCond)
-            }
-
-            /* TODO it is not a safe assumption that there are a maximum of two jumps, or that a GoTo will follow a GoTo
-             */
-            if (targetCond != TrueLiteral) {
-              val secondGoto: DetGoTo = jmps.tail.head.asInstanceOf[DetGoTo]
-              targetBlock = secondGoto.target
-              // IR doesn't store negation of condition, so we must do it manually
-              targetCond = negateConditional(targetCond)
-
-              // Jump to target block
-              if (visitedBlocks.contains(targetBlock)) {
-                val targetBlockEntry: CfgCommandNode = visitedBlocks(targetBlock)
-                cfg.addEdge(precNode, targetBlockEntry, targetCond)
-              } else {
-                visitBlock(targetBlock, precNode, targetCond)
-              }
-            }
-          case n: NonDetGoTo =>
-=======
         jmp match {
           case n: GoTo =>
->>>>>>> 5711c4d8
             for (targetBlock <- n.targets) {
               if (visitedBlocks.contains(targetBlock)) {
                 val targetBlockEntry: CfgCommandNode = visitedBlocks(targetBlock)
@@ -904,10 +851,7 @@
                 cfg.addEdge(jmpNode, noReturn)
                 cfg.addEdge(noReturn, funcExitNode)
             }
-<<<<<<< HEAD
-=======
           case _ => assert(false, s"unexpected jump encountered, jump: $jmp")
->>>>>>> 5711c4d8
         } // `jmps.head` match
       } // `visitJumps` function
     } // `visitBlocks` function
