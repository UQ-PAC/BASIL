--- conflicted
+++ resolved
@@ -8,16 +8,12 @@
 
 import scala.util.control.Breaks.break;
 import analysis.Fresh.next
-
-<<<<<<< HEAD
+import util.Logger
+
 
 
 /** Node in the control-flow graph.
  */
-=======
-import util.Logger
-
->>>>>>> e1b435ac
 object CfgNode:
 
   var id: Int = 0
@@ -498,7 +494,6 @@
           val to: CfgNode = edge.getTo
           val cond: Expr = edge.getCond
 
-<<<<<<< HEAD
           edge match {
             case regular: RegularEdge =>
               cond match {
@@ -534,20 +529,6 @@
             //   }
             case _ =>
           }
-=======
-  /** Generate the cfg for each function of the program.
-   */
-  def generateCfgProgram(program: Program, interProc: Boolean): Cfg = {
-    Logger.info("\nGenerating CFG...")
-    cfg = Cfg()
-    latestAdded = None
-
-    funcEntryExit.clear()
-    this.interProc = interProc
-    for (func <- program.procedures) {
-      if (!funcEntryExit.contains(func)) {
-        generateCfgFunc(func)
->>>>>>> e1b435ac
       }
     }
     dotArrows = dotArrows.sortBy(arr => arr.fromNode.id + "-" + arr.toNode.id)
@@ -801,11 +782,7 @@
                 val targetBlockEntry: CfgCommandNode = visitedBlocks(targetBlock)
                 cfg.addEdge(precNode, targetBlockEntry, targetCond)
               } else {
-<<<<<<< HEAD
                 visitBlock(targetBlock, precNode, targetCond)
-=======
-                Logger.info(s"Cannot resolve indirect call ${i} ${func.name}")
->>>>>>> e1b435ac
               }
 
               /* If the first GoTo's condition is not `True`, then we know there must be a second conditional jump.
@@ -886,17 +863,6 @@
                 cfg.addEdge(returnNode, funcExitNode)
                 return;
               }
-<<<<<<< HEAD
-=======
-            case i: IndirectCall =>
-              val call = CfgCommandNode(data = i)
-              cfg.nodeToBlock += (call -> func.blocks.find(block => block.label == blockName).get)
-              cfg.addNode(call)
-              cfg.addEdge(lastAdded, call)
-              latestAdded = Some(call)
-              //            cfg.addEdge(call, functionExitNode)
-              Logger.warn(s"Indirect call not supported yet ${i}")
->>>>>>> e1b435ac
 
               // Jump to return location
               iCall.returnTarget match {
