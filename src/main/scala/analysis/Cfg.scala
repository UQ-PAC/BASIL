package analysis

import scala.collection.mutable
import ir._
import cfg_visualiser.{DotArrow, DotRegularArrow, DotInterArrow, DotInlineArrow, DotIntraArrow, DotGraph, DotNode}

import scala.collection.mutable.ListBuffer

import scala.util.control.Breaks.break;
import analysis.Fresh.next
import util.Logger

/** Node in the control-flow graph.
  */
object CfgNode:

  var id: Int = 0

  def nextId(): Int =
    id += 1
    id

/** Edge type.
  *
  * `cond` : condition if this is a conditional edge. By default, assume True.
  */
trait CfgEdge(from: CfgNode, to: CfgNode, cond: Expr):
  def getFrom: CfgNode = from
  def getTo: CfgNode = to
  def getCond: Expr = cond

/** Edge between two command nodes in the CFG. Used for `GoTo` branches as well (with a condition added for the branch).
  */
case class RegularEdge(from: CfgNode, to: CfgNode, cond: Expr) extends CfgEdge(from, to, cond) {
  override def toString: String = s"RegularEdge(From: $from, To: $to)"
}

/** Edge which skips over a procedure call. Used for "jumping over" function calls, i.e. in an intra-procedural CFG
  * walk.
  */
case class IntraprocEdge(from: CfgNode, to: CfgNode, cond: Expr) extends CfgEdge(from, to, cond) {
  override def toString: String = s"IntraprocEdge(From: $from, To: $to)"
}

/** Procedure call between node and procedure.
  */
class InterprocEdge(from: CfgNode, to: CfgNode, cond: Expr) extends CfgEdge(from, to, cond) {
  override def toString: String = s"InterprocEdge(From: $from, To: $to)"
}

/** Connects an intraprocedural cfg with a copy of a another procedure's intraprocedural cfg.
  */
case class InlineEdge(from: CfgNode, to: CfgNode, cond: Expr) extends InterprocEdge(from, to, cond) {
  override def toString: String = s"InlineEdge(From: $from, To: $to)"
}

/** Connects an intraprocedural cfg with another procedure's intraprocedural cfg, by a direct link. This only applies to
  * leaf-node calls of a cfg, i.e., if the call is not being inlined.
  */
case class InterprocCallEdge(from: CfgNode, to: CfgNode, cond: Expr) extends InterprocEdge(from, to, cond) {
  override def toString: String = s"InterprocCallEdge(From: $from, To: $to)"
}

/** Node in the control-flow graph. Each node has a (simple incremental) unique identifier used to distinguish it from
  * other nodes in the cfg - this is mainly used for copying procedure cfgs when inlining them.
  *
  * Each node will store four separate sets: ingoing/outgoing of both inter-/intra-procedural CFG edges. Both intra and
  * inter will also store regular edges in the cfg. This is duplication of storage, however is done so knowingly.
  *
  * By separating sets into inter/intra we are able to return these directly without doing any processing. Alternative
  * means of achieving this same behaviour would involve some form of set operations, or a filter operation, both of
  * which can be expensive, especially as the successors/predecessors will be accessed frequently by analyses.
  * Additionally, inspecting the space complexity of these sets, we note that their sizes should be relatively limited:
  *   a. #(outgoing edges) <= 2 b. #(incoming edges) ~ N Thus in `succIntra` + `succInter` we have at most 4 elements.
  *      For `predIntra` + `predInter` we have a maximum of 2N, resulting from the case that this node is a block entry
  *      that is jumped to by N other nodes. It should be noted that in the majority of cases (statements which are
  *      neither the start of blocks nor jumps), both sets will be of size 1, making the storage complexity negligible.
  *      This is a point which can be optimised upon however.
  *
  * A node can have three main types of connected edges:
  *   a. A regular edge A regular edge connects two statements which only relate to the current procedure's context. b.
  *      Intra-procedural edge Intra-procedural edges connect a call node with the subsequent cfg node in a way that
  *      bypasses dealing with the semantics of the callee - it is up to analyses to determine how to treat such a call.
  *      c. Inter-procedural edge These are split into two cases:
  *      i. Inline edge These connect call nodes with an inlined copy of the target's procedure body. The exit of the
  *         target procedure's clone is also linked back to the caller via an inline edge. For an inline limit of `n`,
  *         these are the inter-procedural edges for depth 0 <= i < n ii. Call edge These connect leaf call nodes (calls
  *         which are not inlined) to the start of the independent cfg of the call's target. For an inline limit of `n`,
  *         these are the inter-procedural edges at depth i == n.
  */
trait CfgNode:

  /** Edges to this node from regular statements or ignored procedure calls.
    *
    * `predIntra` <: Set[RegularEdge | IntraprocEdge]
    */
  val predIntra: mutable.Set[CfgEdge] = mutable.Set[CfgEdge]()

  /** Edges to this node from procedure calls. Likely empty unless this node is a [[CfgFunctionEntryNode]]
    *
    * `predInter` <: Set[RegularEdge | InterprocEdge]
    */
  val predInter: mutable.Set[CfgEdge] = mutable.Set[CfgEdge]()

  /** Retrieve predecessor nodes to this node.
    *
    * @param intra
    *   if true, only walk the intraprocedural cfg.
    * @return
    *   Set of predecessor nodes
    */
  def pred(intra: Boolean): mutable.Set[CfgNode] = {
    intra match
      case true  => predIntra.map(edge => edge.getFrom)
      case false => predInter.map(edge => edge.getFrom)
  }

  /** Retrieve predecessor edges to this node.
    *
    * @param intra
    *   if true, only walk the intraprocedural cfg
    * @return
    *   Set of predecessor edges
    */
  def predEdges(intra: Boolean): mutable.Set[CfgEdge] = if (intra) predIntra else predInter

  /** Retrieve predecessor nodes and associated conditions, if they exist
    *
    * @param intra
    *   if true, only walk the intraprocedural cfg
    * @return
    *   (Node, EdgeCondition)
    */
  def predConds(intra: Boolean): mutable.Set[(CfgNode, Expr)] = {
    intra match
      case true  => predIntra.map(edge => (edge.getFrom, edge.getCond))
      case false => predInter.map(edge => (edge.getFrom, edge.getCond))
  }

  /** Edges to successor nodes, either regular or ignored procedure calls
    *
    * `succIntra` <: Set[RegularEdge | IntraprocEdge]
    */
  val succIntra: mutable.Set[CfgEdge] = mutable.Set[CfgEdge]()

  /** Edges to successor procedure calls. Used when walking inter-proc cfg.
    *
    * `succInter` <: Set[RegularEdge | InterprocEdge]
    */
  val succInter: mutable.Set[CfgEdge] = mutable.Set[CfgEdge]()

  /** Retrieve successor nodes to this node.
    *
    * @param intra
    *   if true, only walk the intraprocedural cfg.
    * @return
    *   Set of successor nodes
    */
  def succ(intra: Boolean): mutable.Set[CfgNode] = {
    intra match
      case true  => succIntra.map(edge => edge.getTo)
      case false => succInter.map(edge => edge.getTo)
  }

  /** Retrieve successor edges from this node.
    *
    * @param intra
    *   if true, only walk the intraprocedural cfg.
    * @return
    *   Set of successor edges
    */
  def succEdges(intra: Boolean): mutable.Set[CfgEdge] = if (intra) succIntra else succInter

  /** Retrieve succesor nodes and associated conditions, if they exist.
    *
    * @param intra
    *   if true, only walk the intraprocedural cfg.
    * @return
    *   (Node, EdgeCondition)
    */
  def succConds(intra: Boolean): mutable.Set[(CfgNode, Expr)] = {
    intra match
      case true  => succIntra.map(edge => (edge.getTo, edge.getCond))
      case false => succInter.map(edge => (edge.getTo, edge.getCond))
  }

  /** Unique identifier. */
  val id: Int = CfgNode.nextId()
  def copyNode(): CfgNode

  override def equals(obj: scala.Any): Boolean =
    obj match
      case o: CfgNode => o.id == this.id
      case _          => false

  override def hashCode(): Int = id

/** Control-flow graph node that additionally stores an AST node.
  */
trait CfgNodeWithData[T] extends CfgNode:

  def data: T
  // Block this node originates from
  def block: Block

/** Control-flow graph node for the entry of a function.
  */
case class CfgFunctionEntryNode(
    override val id: Int = CfgNode.nextId(),
    override val predIntra: mutable.Set[CfgEdge] = mutable.Set[CfgEdge](),
    override val predInter: mutable.Set[CfgEdge] = mutable.Set[CfgEdge](),
    override val succIntra: mutable.Set[CfgEdge] = mutable.Set[CfgEdge](),
    override val succInter: mutable.Set[CfgEdge] = mutable.Set[CfgEdge](),
    data: Procedure
) extends CfgNodeWithData[Procedure]:
  override def block = data.blocks.head
  override def toString: String = s"[FunctionEntry] $data"

  /** Copy this node, but give unique ID and reset edges */
  override def copyNode(): CfgFunctionEntryNode = CfgFunctionEntryNode(data = this.data)

/** Control-flow graph node for the exit of a function.
  */
case class CfgFunctionExitNode(
    override val id: Int = CfgNode.nextId(),
    override val predIntra: mutable.Set[CfgEdge] = mutable.Set[CfgEdge](),
    override val predInter: mutable.Set[CfgEdge] = mutable.Set[CfgEdge](),
    override val succIntra: mutable.Set[CfgEdge] = mutable.Set[CfgEdge](),
    override val succInter: mutable.Set[CfgEdge] = mutable.Set[CfgEdge](),
    data: Procedure
) extends CfgNodeWithData[Procedure]:
  override def block = data.blocks.head
  override def toString: String = s"[FunctionExit] $data"

  /** Copy this node, but give unique ID and reset edges */
  override def copyNode(): CfgFunctionExitNode = CfgFunctionExitNode(data = this.data)

/** CFG node immediately proceeding a indirect call. This signifies that the call is a return from the current context
  * (i.e., likely an indirect call to R30). Its purpose is to provide a way for analyses to identify whether they should
  * return to the previous function context, if it is a context dependent analyses, and otherwise can be ignored.
  *
  * In the cfg we treat this as a stepping stone to `CfgFunctionExitNode`, as a way to emphasise that the current
  * procedure has no functionality past this point.
  */
case class CfgProcedureReturnNode(
    override val id: Int = CfgNode.nextId(),
    override val predIntra: mutable.Set[CfgEdge] = mutable.Set[CfgEdge](),
    override val predInter: mutable.Set[CfgEdge] = mutable.Set[CfgEdge](),
    override val succIntra: mutable.Set[CfgEdge] = mutable.Set[CfgEdge](),
    override val succInter: mutable.Set[CfgEdge] = mutable.Set[CfgEdge]()
) extends CfgNode:
  override def toString: String = s"[ProcedureReturn]"

  /** Copy this node, but give unique ID and reset edges */
  override def copyNode(): CfgProcedureReturnNode = CfgProcedureReturnNode()

/** CFG node immediately proceeding a direct/indirect call, if that call has no specified return block. There are a few
  * reasons this can occur:
  *   a. It is not expected that the program will return from the callee b. The lifter has erroneously labelled a call
  *      as a jump / mislabelled a function name, which was then not associated with a block in some later stage. This
  *      happened with a call to `__gmon_start_`, which was optimised from a call to a jump which was incorrectly
  *      interpreted by the lifter. c. The indirect call is some other form of return-to-caller (which does not use
  *      R30). These are currently unhandled, and could potentially be integrated - e.g., sometimes R17 and R16 can be
  *      used in a similar way to R30.
  *      https://blog.tomzhao.me/wp-content/uploads/2021/08/Procedure_Call_Standard_in_Armv8_54f88cbfe905409aaff956ac2d1ad059.pdf
  *
  * In the cfg this is similarly used as a stepping stone to `CfgFunctionExitNode`.
  */
case class CfgCallNoReturnNode(
    override val id: Int = CfgNode.nextId(),
    override val predIntra: mutable.Set[CfgEdge] = mutable.Set[CfgEdge](),
    override val predInter: mutable.Set[CfgEdge] = mutable.Set[CfgEdge](),
    override val succIntra: mutable.Set[CfgEdge] = mutable.Set[CfgEdge](),
    override val succInter: mutable.Set[CfgEdge] = mutable.Set[CfgEdge]()
) extends CfgNode:
  override def toString: String = s"[Call NoReturn]"

  /** Copy this node, but give unique ID and reset edges */
  override def copyNode(): CfgCallNoReturnNode = CfgCallNoReturnNode()

/** CFG node immediately proceeding a direct/indirect call, if that call has a return location specified. This serves as
  * a point for analysis to stop and process update their states after handling a procedure call before continuing
  * within the current contex. For example, a context sensitive analysis will return to this node after reaching a
  * procedure return within the caller. It will then restore and update its context from before the call, before
  * continuing on within the original procedure.
  *
  * Effectively, this just splits a procedure call from a single `Jmp` node into two - the call, and the return point.
  * Incoming edges to the `Jmp` are then incoming edges to the respective `CfgJumpnode`, and outgoing edges from the
  * `Jmp` are then outgoing edges of the `CfgCallReturnNode`. It is functionally in the same spirit as
  * `CfgCallNoReturnNode`, though handles the case that this procedure still has functionality to be explored.
  */
case class CfgCallReturnNode(
    override val id: Int = CfgNode.nextId(),
    override val predIntra: mutable.Set[CfgEdge] = mutable.Set[CfgEdge](),
    override val predInter: mutable.Set[CfgEdge] = mutable.Set[CfgEdge](),
    override val succIntra: mutable.Set[CfgEdge] = mutable.Set[CfgEdge](),
    override val succInter: mutable.Set[CfgEdge] = mutable.Set[CfgEdge]()
) extends CfgNode:
  override def toString: String = s"[Call Return]"

  /** Copy this node, but give unique ID and reset edges */
  override def copyNode(): CfgCallReturnNode = CfgCallReturnNode()

/** Control-flow graph node for a command (statement or jump).
  */
trait CfgCommandNode extends CfgNodeWithData[Command]

<<<<<<< HEAD
/** CFG's representation of a single statement. 
  */ 
case class CfgStatementNode (
                              override val id: Int = CfgNode.nextId(),
                              override val predIntra: mutable.Set[CfgEdge] = mutable.Set[CfgEdge](),
                              override val predInter: mutable.Set[CfgEdge] = mutable.Set[CfgEdge](),
                              override val succIntra: mutable.Set[CfgEdge] = mutable.Set[CfgEdge](),
                              override val succInter: mutable.Set[CfgEdge] = mutable.Set[CfgEdge](),
                              data: Statement,
                              block: Block,
                              parent: CfgFunctionEntryNode
                            ) extends CfgCommandNode:
=======
/** CFG's representation of a single statement.
  */
case class CfgStatementNode(
    override val id: Int = CfgNode.nextId(),
    override val predIntra: mutable.Set[CfgEdge] = mutable.Set[CfgEdge](),
    override val predInter: mutable.Set[CfgEdge] = mutable.Set[CfgEdge](),
    override val succIntra: mutable.Set[CfgEdge] = mutable.Set[CfgEdge](),
    override val succInter: mutable.Set[CfgEdge] = mutable.Set[CfgEdge](),
    data: Statement,
    block: Block
) extends CfgCommandNode:
>>>>>>> b101e834
  override def toString: String = s"[Stmt] $data"

  /** Copy this node, but give unique ID and reset edges */
  override def copyNode(): CfgStatementNode = CfgStatementNode(data = this.data, block = this.block, parent = this.parent)

/** CFG's representation of a jump. This is used as a general jump node, for both indirect and direct calls.
  */
case class CfgJumpNode(
    override val id: Int = CfgNode.nextId(),
    override val predIntra: mutable.Set[CfgEdge] = mutable.Set[CfgEdge](),
    override val predInter: mutable.Set[CfgEdge] = mutable.Set[CfgEdge](),
    override val succIntra: mutable.Set[CfgEdge] = mutable.Set[CfgEdge](),
    override val succInter: mutable.Set[CfgEdge] = mutable.Set[CfgEdge](),
    data: Jump,
    block: Block
) extends CfgCommandNode:
  override def toString: String = s"[Jmp] $data"

  /** Copy this node, but give unique ID and reset edges */
  override def copyNode(): CfgJumpNode = CfgJumpNode(data = this.data, block = this.block)

/** A general purpose node which in terms of the IR has no functionality, but can have purpose in the CFG. As example,
  * this is used as a "block" start node for the case that a block contains no statements, but has a `GoTo` as its jump.
  * In this case we introduce a ghost node as the start of the block for the case that some part of the program jumps
  * back to this conditional jump (e.g. in the case of loops).
  */
case class CfgGhostNode(
    override val id: Int = CfgNode.nextId(),
    override val predIntra: mutable.Set[CfgEdge] = mutable.Set[CfgEdge](),
    override val predInter: mutable.Set[CfgEdge] = mutable.Set[CfgEdge](),
    override val succIntra: mutable.Set[CfgEdge] = mutable.Set[CfgEdge](),
    override val succInter: mutable.Set[CfgEdge] = mutable.Set[CfgEdge](),
    data: NOP = NOP(),
    block: Block
) extends CfgCommandNode:
  override def toString: String = s"[NOP]"

  /** Copy this node, but give unique ID and reset edges */
  override def copyNode(): CfgGhostNode = CfgGhostNode(block = this.block)

/** A control-flow graph. Nodes provide the ability to walk it as both an intra and inter procedural CFG.
  */
class ProgramCfg:

  var edges: mutable.Set[CfgEdge] = mutable.Set[CfgEdge]()
  var nodes: mutable.Set[CfgNode] = mutable.Set[CfgNode]()

  /** Inline edges are for connecting an intraprocedural cfg with a copy of another procedure's intraprocedural cfg
    * which is placed inside this one. They are considered interprocedural edges, and will not be followed if the caller
    * requests an intraprocedural cfg.
    *
    * @return
    *   The new edge
    */
  def addInlineEdge(from: CfgNode, to: CfgNode, cond: Expr = TrueLiteral): CfgEdge = {
    val newEdge: InlineEdge = InlineEdge(from, to, cond)

    from.succInter += newEdge
    to.predInter += newEdge

    newEdge
  }

  /** Interprocedural call edges connect an intraprocedural cfg with another procedure's intraprocedural cfg that it is
    * calling.
    *
    * @return
    *   The new edge
    */
  def addInterprocCallEdge(from: CfgNode, to: CfgNode, cond: Expr = TrueLiteral): CfgEdge = {
    val newEdge: InterprocCallEdge = InterprocCallEdge(from, to, cond)

    from.succInter += newEdge
    to.predInter += newEdge

    newEdge
  }

  /** Intraprocedural edges are for connecting call nodes to the call's return node, without following the call itself
    * (stepping over the call).
    *
    * @return
    *   The new edge
    */
  def addIntraprocEdge(from: CfgNode, to: CfgNode, cond: Expr = TrueLiteral): CfgEdge = {
    val newEdge: IntraprocEdge = IntraprocEdge(from, to, cond)

    from.succIntra += newEdge
    to.predIntra += newEdge

    newEdge
  }

  /** Regular edges are normal control flow - used in both inter-/intra-procedural cfgs.
    *
    * @return
    *   The new edge
    */
  def addRegularEdge(from: CfgNode, to: CfgNode, cond: Expr = TrueLiteral): CfgEdge = {
    val newEdge: RegularEdge = RegularEdge(from, to, cond)

    from.succInter += newEdge
    from.succIntra += newEdge
    to.predInter += newEdge
    to.predIntra += newEdge

    newEdge
  }

  /** Add an outgoing edge from the current node, taking into account any conditionals on this jump. Note that we have
    * some duplication of storage here - this is a performance consideration. We don't expect too many edges for any
    * given node, and so the increased storage is relatively minimal. This saves having to filter / union sets when
    * trying to retrieve only an intra/inter cfg, hopefully improving computation time.
    *
    * NOTE: this function attempts to "smartly" identify how to connect two edges. Perhaps as the CFG changes however
    * different requirements will be made of nodes, and so the conditions on edges below may change. In that case,
    * either update the below, or explicitly specify the edge to be added between two nodes.
    *
    * @param from
    *   The originating node
    * @param to
    *   The destination node
    * @param cond
    *   Condition on this edge, otherwise assume it will always be followed
    */
  def addEdge(from: CfgNode, to: CfgNode, cond: Expr = TrueLiteral): Unit = {

    val newEdge: CfgEdge = (from, to) match {
      // Ignored procedure (e.g. library calls such as @printf)
      case (from: CfgFunctionEntryNode, to: CfgFunctionExitNode) => addRegularEdge(from, to, TrueLiteral)
      // Calling procedure (follow as inline)
      //  This to be used if inlining skips the call node and links the most recent statement to the first statement of the target
      case (from: CfgCommandNode, to: CfgFunctionEntryNode) => addInlineEdge(from, to, cond)
      // Returning from procedure (follow as inline - see above)
      case (from: CfgFunctionExitNode, to: CfgNode) => addInlineEdge(from, to, cond)
      // First instruction of procedure
      case (from: CfgFunctionEntryNode, to: CfgNode) => addRegularEdge(from, to, cond)
      // Function call which returns to the previous context
      case (from: CfgJumpNode, to: CfgProcedureReturnNode) => addRegularEdge(from, to, cond)
      // Edge to intermediary return node (no semantic meaning, a cfg convenience edge)
      case (from: CfgJumpNode, to: (CfgCallReturnNode | CfgCallNoReturnNode)) => addIntraprocEdge(from, to, cond)
      // Pre-exit nodes
      case (from: (CfgProcedureReturnNode | CfgCallNoReturnNode | CfgCallReturnNode), to: CfgFunctionExitNode) =>
        addRegularEdge(from, to, cond)
      // Regular continuation of execution
      case (from: CfgCallReturnNode, to: CfgCommandNode) => addRegularEdge(from, to, cond)
      // Regular flow of instructions
      case (from: CfgCommandNode, to: (CfgCommandNode | CfgFunctionExitNode)) => addRegularEdge(from, to, cond)
      case _ => throw new Exception(s"[!] Unexpected edge combination when adding cfg edge between ${from} -> ${to}.")
    }

    edges += newEdge
    nodes += from
    nodes += to
  }

  /** Add a node to the CFG.
    */
  def addNode(node: CfgNode): Unit =
    nodes += node

  /** Returns a Graphviz dot representation of the CFG. Each node is labeled using the given function labeler.
    */
  def toDot(labeler: CfgNode => String, idGen: (CfgNode, Int) => String): String = {
    val dotNodes = mutable.Map[CfgNode, DotNode]()
    var dotArrows = mutable.ListBuffer[DotArrow]()
    var uniqueId = 0
    nodes.foreach { n =>
      dotNodes += (n -> new DotNode(s"${idGen(n, uniqueId)}", labeler(n)))
      uniqueId += 1
    }
    nodes.foreach { n =>

      val allEdgesOut: Set[CfgEdge] = n.succEdges(true).toSet.union(n.succEdges(false))

      allEdgesOut.foreach { edge =>
        val from: CfgNode = edge.getFrom
        val to: CfgNode = edge.getTo
        val cond: Expr = edge.getCond

        edge match {
          case regular: RegularEdge =>
            cond match {
              case TrueLiteral =>
                dotArrows += DotRegularArrow(dotNodes(n), dotNodes(to))
              case _ =>
                dotArrows += DotRegularArrow(dotNodes(n), dotNodes(to), cond.toString)
            }
          case intra: IntraprocEdge =>
            cond match {
              case TrueLiteral =>
                dotArrows += DotIntraArrow(dotNodes(n), dotNodes(to))
              case _ =>
                dotArrows += DotIntraArrow(dotNodes(n), dotNodes(to), cond.toString)
            }
          case inline: InlineEdge =>
            cond match {
              case TrueLiteral =>
                dotArrows += DotInlineArrow(dotNodes(n), dotNodes(to))
              case _ =>
                dotArrows += DotInlineArrow(dotNodes(n), dotNodes(to), cond.toString)
            }
          /* Displaying the below in the CFG is mostly for debugging purposes. With it included the CFG becomes a little unreadable, but
                will emphasise that the leaf-call nodes are linked to the start of the procedures they're calling (as green inter-procedural edges).
                To verify this is still happening, simply uncomment the below and it will add these edges.
           */
          // case interCall: InterprocCallEdge =>
          //   cond match {
          //     case TrueLiteral =>
          //       dotArrows += DotInterArrow(dotNodes(n), dotNodes(to))
          //     case _ =>
          //       dotArrows += DotInterArrow(dotNodes(n), dotNodes(to), cond.toString())
          //   }
          case _ =>
        }
      }
    }
    dotArrows = dotArrows.sortBy(arr => arr.fromNode.id + "-" + arr.toNode.id)
    val allNodes = dotNodes.values.seq.toList.sortBy(n => n.id)
    new DotGraph("CFG", allNodes, dotArrows).toDotString
  }

  override def toString: String = {
    val sb = StringBuilder()
    sb.append("CFG {")
    sb.append(" nodes: ")
    sb.append(nodes)
    sb.append(" edges: ")
    sb.append(edges)
    sb.append("}")
    sb.toString()
  }

/** Control-flow graph for an entire program. We have a more granular approach, storing commands as nodes instead of
  * basic blocks.
  */
class ProgramCfgFactory:
  val cfg: ProgramCfg = ProgramCfg()

  // Mapping from procedures to the start of their individual (intra) cfgs
  val procToCfg: mutable.HashMap[Procedure, (CfgFunctionEntryNode, CfgFunctionExitNode)] =
    mutable.HashMap[Procedure, (CfgFunctionEntryNode, CfgFunctionExitNode)]()
  // Mapping from procedures to procedure call nodes (all the calls made within this procedure, including inlined functions)
  val procToCalls: mutable.HashMap[Procedure, mutable.Set[CfgCommandNode]] =
    mutable.HashMap[Procedure, mutable.Set[CfgCommandNode]]()
  // Mapping from procedure entry instances to procedure call nodes within that procedure's instance (`CfgCommandNode.data <: DirectCall`)
  //    Updated on first creation of a new procedure (e.g. in initial creation, or in cloning of a procedure's cfg)
  val callToNodes: mutable.Map[CfgFunctionEntryNode, mutable.Set[CfgCommandNode]] =
    mutable.Map[CfgFunctionEntryNode, mutable.Set[CfgCommandNode]]()
  // Mapping from procedures to nodes in any node in the cfg which has a call to that procedure
  val procToCallers: mutable.Map[Procedure, mutable.Set[CfgCommandNode]] =
    mutable.Map[Procedure, mutable.Set[CfgCommandNode]]()

  /** Generate the cfg for each function of the program. NOTE: is this functionally different to a constructor? Do we
    * ever expect to generate a CFG from any other data structure? If not then the `class` could probably be absorbed
    * into this object.
    *
    * @param program
    *   Basil IR of the program
    * @param inlineLimit
    *   How many levels deep to inline function calls. By default, don't inline - this is equivalent to an
    *   intra-procedural CFG.
    */
  def fromIR(program: Program, unify: Boolean = false, inlineLimit: Int = 0): ProgramCfg = {
    CfgNode.id = 0
    require(inlineLimit >= 0, "Can't inline procedures to negative depth...")
    Logger.info("[+] Generating CFG...")

    // Have to initialise the map entries manually. Scala maps have a `.withDefaulValue`, but this is buggy and doesn't
    //  behave as you would expect: https://github.com/scala/bug/issues/8099 - thus the manual approach.
    // We don't initialise `procToCfg` here, because it will never be accessed before `cfgForProcedure`,
    //  and because it relies on the entry/exit nodes be initialised. It is initialised in `cfgForProcedure`.
    program.procedures.foreach(proc =>
      procToCalls += (proc -> mutable.Set[CfgCommandNode]())
      procToCallers += (proc -> mutable.Set[CfgCommandNode]())
    )

    // Create CFG for individual procedures
    program.procedures.foreach(proc => cfgForProcedure(proc))

    // Inline functions up to `inlineLimit` level
    // EXTENSION; one way to improve this would be to specify inline depths for specific functions / situations.
    //    i.e. we may not want to inline self-recursive functions too much.
    // Of note is whether we want this at all or note. If not, then we can simply remove the below and pass `procCallNodes` to
    //    `addInterprocEdges`.
    val procCallNodes: Set[CfgCommandNode] = procToCalls.values.flatten.toSet
    val leafCallNodes: Set[CfgCommandNode] =
      if !unify then inlineProcedureCalls(procCallNodes, inlineLimit) else unifyProcedureCalls(procCallNodes)

    // Add inter-proc edges to leaf call nodes
    if (leafCallNodes.nonEmpty) {
      addInterprocEdges(leafCallNodes)
    }

    cfg
  }

  /** Create an intraprocedural CFG for the given IR procedure. The start of the CFG for a procedure is identified by
    * its `CfgFunctionEntryNode`, and its closure is identified by the `CfgFunctionExitNode`.
    *
    * @param proc
    *   Procedure for which to generate the intraprocedural cfg
    */
  private def cfgForProcedure(proc: Procedure): Unit = {
    val funcEntryNode: CfgFunctionEntryNode = CfgFunctionEntryNode(data = proc)
    val funcExitNode: CfgFunctionExitNode = CfgFunctionExitNode(data = proc)
    cfg.addNode(funcEntryNode)
    cfg.addNode(funcExitNode)

    procToCfg += (proc -> (funcEntryNode, funcExitNode))
    callToNodes += (funcEntryNode -> mutable.Set[CfgCommandNode]())

    // Procedure has no content (in our case this probably means it's an ignored procedure, e.g., an external function such as @printf)
    if (proc.blocks.isEmpty) {
      cfg.addEdge(funcEntryNode, funcExitNode)
      return;
    }

    // Track blocks we've already processed so we don't double up
    val visitedBlocks: mutable.HashMap[Block, CfgCommandNode] = mutable.HashMap[Block, CfgCommandNode]()

    // Recurse through blocks
    visitBlock(proc.blocks.head, funcEntryNode, TrueLiteral)

    /** Add a block to the CFG. A block in this case is a basic block, so it contains a list of consecutive statements
      * followed by a jump at the end to another block. We process statements in this block (if they exist), and then
      * follow the jump to recurse through all other blocks.
      *
      * This recursive approach is effectively a "reaches" approach, and will miss cases that we encounter a jump we
      * can't resolve, or cases where the lifter has not identified a section of code. In each case:
      *   a. The only jumps we can't resolve are indirect calls. It's the intent of the tool to attempt to resolve these
      *      through analysis however. The CFG can then be updated as these are resolved to incorporate their jumps. In
      *      construction we do a simple check for register R30 to identify if an indirect call is a return, but
      *      otherwise consider it as unresolved. b. If the lifter has failed to identify a region of code, then the
      *      problem exists at the lifter level. In that case we need a way to coerce the lifter into identifying it, or
      *      to use a new lifter.
      *
      * These visitations will also only produce the intra-procedural CFG - the burden of "creating" the
      * inter-procedural CFG is left to processes later during CFG construction. The benefit of doing this is that we
      * can completely resolve a procedure's CFG without jumping to other procedures mid-way through processing, which
      * assures we don't have any issues with referencing nodes before they exist. Essentially this is a depth-first
      * approach to CFG construction, as opposed to a breadth-first.
      *
      * @param block
      *   The block being added to the CFG.
      * @param prevBlockEnd
      *   Preceding block's end node (jump)
      * @param cond
      *   Condition on the jump from `prevNode` to the first statement of this block
      */
    def visitBlock(block: Block, prevBlockEnd: CfgNode, cond: Expr): Unit = {

      // TODO: this can probably be abstracted to single calls to `visitStmts` and `visitJumps` by placing
      //    the burden of checking statement size on the individual functions (effectively what
      //    the `solitary` flag currently checks). Perhaps this approach is more readable though?
      block.statements.size match {
        case i if i > 0 =>
          // Block contains some statements
          val endStmt: CfgCommandNode = visitStmts(block.statements.toList, prevBlockEnd, cond)
          visitJumps(block.jumps.toList, endStmt, TrueLiteral, solitary = false)
        case _ =>
          // Only jumps in this block
          visitJumps(block.jumps.toList, prevBlockEnd, cond, solitary = true)
      }

      /** If a block has statements, we add them to the CFG. Blocks in this case are basic blocks, so we know
        * consecutive statements will be linked by an unconditional, regular edge.
        *
        * @param stmts
        *   Statements in this block
        * @param prevNode
        *   Preceding block's end node (jump)
        * @param cond
        *   Condition on the jump from `prevNode` to the first statement of this block
        * @return
        *   The last statement's CFG node
        */
      def visitStmts(stmts: List[Statement], prevNode: CfgNode, cond: Expr): CfgCommandNode = {

        val firstNode: CfgStatementNode = CfgStatementNode(data = stmts.head, block = block)
        cfg.addEdge(prevNode, firstNode, cond)
        visitedBlocks += (block -> firstNode) // This is guaranteed to be entrance to block if we are here

        if (stmts.size == 1) {
          // Statements start and end here for this block
          return firstNode
        }

        var prevStmtNode: CfgStatementNode = firstNode

<<<<<<< HEAD
        /** If a block has statements, we add them to the CFG. Blocks in this case are basic blocks,
          *   so we know consecutive statements will be linked by an unconditional, regular edge.
          *
          * @param stmts
          *   Statements in this block
          * @param prevNode
          *   Preceding block's end node (jump)
          * @param cond
          *   Condition on the jump from `prevNode` to the first statement of this block
          * @return
          *   The last statement's CFG node
          */
        def visitStmts(stmts: List[Statement], prevNode: CfgNode, cond: Expr): CfgCommandNode = {

          val firstNode: CfgStatementNode = CfgStatementNode(data = stmts.head, block = block, parent = funcEntryNode)
          cfg.addEdge(prevNode, firstNode, cond)
          visitedBlocks += (block -> firstNode) // This is guaranteed to be entrance to block if we are here

          if (stmts.size == 1) {
            // Statements start and end here for this block
            return firstNode
          }
=======
        // `tail` takes everything after the first element of the iterable
        stmts.tail.foreach(stmt =>
          val stmtNode: CfgStatementNode = CfgStatementNode(data = stmt, block = block)
          cfg.addEdge(prevStmtNode, stmtNode)
          prevStmtNode = stmtNode
        )
>>>>>>> b101e834

        prevStmtNode
      }

<<<<<<< HEAD
          // `tail` takes everything after the first element of the iterable
          stmts.tail.foreach(
            stmt =>
              val stmtNode: CfgStatementNode = CfgStatementNode(data = stmt, block = block, parent = funcEntryNode)
              cfg.addEdge(prevStmtNode, stmtNode)
              prevStmtNode = stmtNode
          )
=======
      /** All blocks end with jump(s), whereas some also start with a jump (in the case of no statements). Add these to
        * the CFG and visit their target blocks for processing.
        *
        * @param jmps
        *   Jumps in the current block being processed
        * @param prevNode
        *   Either the previous statement in the block, or the previous block's end node (in the case that this block
        *   contains no statements)
        * @param cond
        *   Jump from `prevNode` to this. `TrueLiteral` if `prevNode` is a statement, and any `Expr` if `prevNode` is a
        *   jump.
        * @param solitary
        *   `True` if this block contains no statements, `False` otherwise
        */
      def visitJumps(jmps: List[Jump], prevNode: CfgNode, cond: Expr, solitary: Boolean): Unit = {
>>>>>>> b101e834

        val jmpNode: CfgJumpNode = CfgJumpNode(data = jmps.head, block = block)
        var precNode: CfgNode = prevNode

        if (solitary) {
          /* If the block contains only jumps (no statements), then the "start" of the block is a jump.
                If this is a direct call, then we simply use that call node as the start of the block.
                However, GoTos in the CFG are resolved as edges, and so there doesn't exist a node to use as
                the start. Thus we introduce a "ghost" node to act as that jump point - it has no functionality
                and will simply be skipped by analyses.

                Currently we display these nodes in the DOT view of the CFG, however these could be hidden if desired.
           */
          jmps.head match {
            case jmp: GoTo =>
              // `GoTo`s are just edges, so introduce a fake `start of block` that can be jmp'd to
              val ghostNode = CfgGhostNode(block = block)
              cfg.addEdge(prevNode, ghostNode, cond)
              precNode = ghostNode
              visitedBlocks += (block -> ghostNode)
            case _ =>
              // (In)direct call - use this as entrance to block
              visitedBlocks += (block -> jmpNode)
          }
        }

        /* Possible `jmp` combinations:
              1. DirectCall
              2. IndirectCall
              3. GoTo
              4. GoTo + GoTo
         */
        jmps.head match {
          case goto: GoTo =>
            // Process first jump
            var targetBlock: Block = goto.target
            var targetCond: Expr = goto.condition match {
              case Some(c) => c
              case None    => TrueLiteral
            }

            // Jump to target block
            if (visitedBlocks.contains(targetBlock)) {
              val targetBlockEntry: CfgCommandNode = visitedBlocks(targetBlock)
              cfg.addEdge(precNode, targetBlockEntry, targetCond)
            } else {
              visitBlock(targetBlock, precNode, targetCond)
            }

            /* If the first GoTo's condition is not `True`, then we know there must be a second conditional jump.
             *  We could equivalently check if `jmps` has 2 jumps, though this emphasises why we check for
             *  a second jump. We can assume we have a maximum of 2 jumps, as that's what the IR (as of writing)
             *  intends.
             */
            if (targetCond != TrueLiteral) {
              val secondGoto: GoTo = jmps.tail.head.asInstanceOf[GoTo]
              targetBlock = secondGoto.target
              // IR doesn't store negation of condition, so we must do it manually
              targetCond = negateConditional(targetCond)

              // Jump to target block
              if (visitedBlocks.contains(targetBlock)) {
                val targetBlockEntry: CfgCommandNode = visitedBlocks(targetBlock)
                cfg.addEdge(precNode, targetBlockEntry, targetCond)
              } else {
                visitBlock(targetBlock, precNode, targetCond)
              }
            }

          case dCall: DirectCall =>
            val targetProc: Procedure = dCall.target

            // Branch to this call
            val calls = jmps.filter(_.isInstanceOf[DirectCall]).map(x => CfgJumpNode(data = x, block = block))

            calls.foreach(node => {
              cfg.addEdge(precNode, node, node.data.asInstanceOf[DirectCall].condition.getOrElse(TrueLiteral))

              procToCalls(proc) += node
              procToCallers(targetProc) += node
              callToNodes(funcEntryNode) += node
            })

            // Record call association

            // Jump to return location
            dCall.returnTarget match {
              case Some(retBlock) =>
                // Add intermediary return node (split call into call and return)
                val callRet = CfgCallReturnNode()

                calls.foreach(node => {
                  cfg.addEdge(node, callRet)
                })
                if (visitedBlocks.contains(retBlock)) {
                  val retBlockEntry: CfgCommandNode = visitedBlocks(retBlock)
                  cfg.addEdge(callRet, retBlockEntry)
                } else {
                  visitBlock(retBlock, callRet, TrueLiteral)
                }
              case None =>
                val noReturn = CfgCallNoReturnNode()
                calls.foreach(node => {
                  cfg.addEdge(node, noReturn)
                })
                cfg.addEdge(noReturn, funcExitNode)
            }
          case iCall: IndirectCall => {
            Logger.info(s"Indirect call found: $iCall in ${proc.name}")

            // Branch to this call
            cfg.addEdge(precNode, jmpNode, cond)

            // Record call association
            procToCalls(proc) += jmpNode
            callToNodes(funcEntryNode) += jmpNode

            // R30 is the link register - this stores the address to return to.
            //  For now just add a node expressing that we are to return to the previous context.
            if (iCall.target.isRegister("R30")) {
              val returnNode = CfgProcedureReturnNode()
              cfg.addEdge(jmpNode, returnNode)
              cfg.addEdge(returnNode, funcExitNode)
              return;
            }

            // Jump to return location
            iCall.returnTarget match {
              case Some(retBlock) => // Add intermediary return node (split call into call and return)
                val callRet = CfgCallReturnNode()
                cfg.addEdge(jmpNode, callRet)

                if (visitedBlocks.contains(retBlock)) {
                  val retBlockEntry: CfgCommandNode = visitedBlocks(retBlock)
                  cfg.addEdge(callRet, retBlockEntry)
                } else {
                  visitBlock(retBlock, callRet, TrueLiteral)
                }
              case None =>
                val noReturn = CfgCallNoReturnNode()
                cfg.addEdge(jmpNode, noReturn)
                cfg.addEdge(noReturn, funcExitNode)
            }
          }
          case _ => assert(false, s"unexpected jump encountered, jumps: ${jmps}")
        } // `jmps.head` match
      } // `visitJumps` function
    } // `visitBlocks` function
  } // `cfgForProcedure` function

  /** This takes an expression used in a conditional (jump) and tries to negate it in a (hopefully) nice way. Most
    * conditional jumps are just bitvector comparisons.
    *
    * @param expr
    *   The expression to negate
    * @return
    *   The negated expression
    */
  private def negateConditional(expr: Expr): Expr = expr match {
    case binop: BinaryExpr =>
      binop.op match {
        case BVNEQ =>
          BinaryExpr(
            BVEQ,
            binop.arg1,
            binop.arg2
          )
        case BVEQ =>
          BinaryExpr(
            BVNEQ,
            binop.arg1,
            binop.arg2
          )
        case _ =>
          // Worst case scenario we just take the logical not of everything
          UnaryExpr(
            BoolNOT,
            binop
          )
      }
    case unop: UnaryExpr =>
      unop.op match {
        case BVNOT | BoolNOT =>
          unop.arg
        case _ =>
          UnaryExpr(
            BoolNOT,
            unop
          )
      }
    case _ =>
      UnaryExpr(
        BoolNOT,
        expr
      )
  }

  /** Recursively inline procedures. This has a dumb/flat approach - we simply continue inlining each all direct calls
    * until we either run out of direct calls, or we are at our max inline depth.
    *
    * For each direct call to be inlined we make a copy of the target's intraprocedural cfg, which is then linked to the
    * calling procedure's cfg. We keep track of newly found direct calls that come from inlined functions, which is what
    * we pass to the next recursive call. At the end of recursion this set stores the leaf nodes of the cfg - this is
    * then used later to link interprocedural calls.
    *
    * @param procNodes
    *   The call nodes to inline
    * @param inlineAmount
    *   Maximum amount of inlining from this depth allowed
    * @return
    *   Tthe next leaf call nodes
    */
  private def inlineProcedureCalls(procNodes: Set[CfgCommandNode], inlineAmount: Int): Set[CfgCommandNode] = {
    assert(inlineAmount >= 0)
    Logger.info(s"[+] Inlining ${procNodes.size} leaf call nodes with ${inlineAmount} level(s) left")

    if (inlineAmount == 0 || procNodes.isEmpty) {
      return procNodes;
    }

    // Set of procedure calls to be discovered by inlining the ones in `procNodes`
    val nextProcNodes: mutable.Set[CfgCommandNode] = mutable.Set[CfgCommandNode]()

    procNodes.foreach { procNode =>
      procNode.data match {
        case targetCall: DirectCall =>
          // Retrieve information about the call to the target procedure
          val targetProc: Procedure = targetCall.target
          val targetCond: Expr = targetCall.condition match {
            case Some(c) => c
            case None    => TrueLiteral
          }

          val (procEntry, procExit) = cloneProcedureCFG(targetProc)

          // Add link between call node and the procedure's `Entry`.
          cfg.addInlineEdge(procNode, procEntry, targetCond)

          // Link the procedure's `Exit` to the return point. There should only be one.
          assert(
            procNode.succ(intra = true).size == 1,
            s"More than 1 return node... ${procNode} has ${procNode.succ(intra = true)}"
          )
          val returnNode = procNode.succ(intra = true).head
          cfg.addInlineEdge(procExit, returnNode)

          // Add new (un-inlined) function calls to be inlined
          nextProcNodes ++= callToNodes(procEntry)
        case _ =>
      }
    }

    inlineProcedureCalls(nextProcNodes.toSet, inlineAmount - 1)
  }

  private def unifyProcedureCalls(procNodes: Set[CfgCommandNode]): Set[CfgCommandNode] = {
    Logger.info(s"[+] Unifyig ${procNodes.size} leaf call nodest")

    if (procNodes.isEmpty) {
      return procNodes;
    }

    // Set of procedure calls to be discovered by unifying the ones in `procNodes`
    val nextProcNodes: mutable.Set[CfgCommandNode] = mutable.Set[CfgCommandNode]()

    procNodes.foreach { procNode =>
      procNode.data match {
        case targetCall: DirectCall => // Retrieve information about the call to the target procedure
          val targetProc: Procedure = targetCall.target
          val targetCond: Expr = targetCall.condition match {
            case Some(c) => c
            case None    => TrueLiteral
          }

          val (procEntry, procExit) = procToCfg(targetProc)

          // Add link between call node and the procedure's `Entry`.
          cfg.addInlineEdge(procNode, procEntry, targetCond)

          // Link the procedure's `Exit` to the return point. There should only be one.
          assert(
            procNode.succ(intra = true).size == 1,
            s"More than 1 return node... ${procNode} has ${procNode.succ(intra = true)}"
          )
          val returnNode = procNode.succ(intra = true).head
          cfg.addInlineEdge(procExit, returnNode)

          // Add new (un-inlined) function calls to be inlined
          nextProcNodes ++= callToNodes(procEntry)
        case _ =>
      }
    }

    unifyProcedureCalls(nextProcNodes.toSet)
  }

  /** Clones the intraproc-cfg of the given procedure, with unique CfgNode ids. Adds the new nodes to the cfg, and
    * returns the start/end nodes of the new procedure cfg.
    *
    * @param proc
    *   The procedure to clone (used to index the pre-computed cfgs)
    * @return
    *   (CfgFunctionEntryNode, CfgFunctionExitNode) of the cloned cfg
    */
  private def cloneProcedureCFG(proc: Procedure): (CfgFunctionEntryNode, CfgFunctionExitNode) = {

    val (entryNode: CfgFunctionEntryNode, exitNode: CfgFunctionExitNode) = procToCfg(proc)
    val (newEntry: CfgFunctionEntryNode, newExit: CfgFunctionExitNode) = (entryNode.copyNode(), exitNode.copyNode())

    callToNodes += (newEntry -> mutable.Set[CfgCommandNode]())

    // Entry is guaranteed to only have one successor (by our cfg design)
    var currNode: CfgNode = entryNode.succ(intra = true).head
    visitNode(currNode, newEntry, TrueLiteral)

    /** Walk this proc's cfg until we reach the exit node on each branch. We do this recursively, tracking the previous
      * node, to account for branches and loops.
      *
      * We can't represent the parameters as an edge as one node comes from the old cfg, and the other from the new cfg.
      *
      * @param node
      *   Node in the original procedure's cfg we're up to cloning
      * @param prevNewNode
      *   The originating node in the new clone's cfg
      * @param cond
      *   The condition leading to `node` from `prevNewNode`
      */
    def visitNode(node: CfgNode, prevNewNode: CfgNode, cond: Expr): Unit = {

      if (node == exitNode) {
        cfg.addEdge(prevNewNode, newExit, cond)
        return;
      }

      // Link this node with predecessor in the new cfg
      val newNode = node.copyNode()
      cfg.addEdge(prevNewNode, newNode, cond)

      // Update cfg information
      node match {
        case n: CfgCommandNode =>
          n.data match {
            case d: DirectCall =>
              procToCalls(proc) += newNode
                .asInstanceOf[CfgCommandNode] // This procedure (general) is calling another procedure
              callToNodes(newEntry) += newNode
                .asInstanceOf[CfgCommandNode] // This procedure (specfic) is calling another procedure
              procToCallers(d.target) += newNode.asInstanceOf[CfgCommandNode] // Target of this call has a new caller
            case i: IndirectCall =>
              procToCalls(proc) += newNode.asInstanceOf[CfgCommandNode]
              callToNodes(newEntry) += newNode.asInstanceOf[CfgCommandNode]
            case _ =>
          }
        case _ =>
      }

      // Get intra-cfg succesors
      val outEdges: mutable.Set[CfgEdge] = node.succEdges(intra = true)
      outEdges.foreach(edge => visitNode(edge.getTo, newNode, edge.getCond))
    }

    (newEntry, newExit)
  }

  /** After inlining has been done, we link all residual direct calls (leaf nodes) to the start of the intraprocedural
    * that are the target of the call. These links are a special kind of inter-procedural edge, where we don't store a
    * return edge.
    *
    * @param leaves
    *   The call nodes at edge of intraprocedural cfgs to be linked to their targets
    */
  private def addInterprocEdges(leaves: Set[CfgCommandNode]): Unit = {

    leaves.foreach { callNode =>
      callNode.data match {
        case targetCall: DirectCall =>
          val targetProc: Procedure = targetCall.target
          val targetCond: Expr = targetCall.condition match {
            case Some(c) => c
            case None    => TrueLiteral
          }

          // We don't care about returns, as this is context dependent. It is up to the caller
          //  (in our case, the analyses) to keep track of context so that it knows where to return to
          //  at the exit of the target procedure
          val (targetEntry: CfgFunctionEntryNode, _) = procToCfg(targetProc)

          cfg.addInterprocCallEdge(callNode, targetEntry, targetCond)
        case _ =>
      }
    }
  }<|MERGE_RESOLUTION|>--- conflicted
+++ resolved
@@ -305,20 +305,6 @@
   */
 trait CfgCommandNode extends CfgNodeWithData[Command]
 
-<<<<<<< HEAD
-/** CFG's representation of a single statement. 
-  */ 
-case class CfgStatementNode (
-                              override val id: Int = CfgNode.nextId(),
-                              override val predIntra: mutable.Set[CfgEdge] = mutable.Set[CfgEdge](),
-                              override val predInter: mutable.Set[CfgEdge] = mutable.Set[CfgEdge](),
-                              override val succIntra: mutable.Set[CfgEdge] = mutable.Set[CfgEdge](),
-                              override val succInter: mutable.Set[CfgEdge] = mutable.Set[CfgEdge](),
-                              data: Statement,
-                              block: Block,
-                              parent: CfgFunctionEntryNode
-                            ) extends CfgCommandNode:
-=======
 /** CFG's representation of a single statement.
   */
 case class CfgStatementNode(
@@ -328,9 +314,9 @@
     override val succIntra: mutable.Set[CfgEdge] = mutable.Set[CfgEdge](),
     override val succInter: mutable.Set[CfgEdge] = mutable.Set[CfgEdge](),
     data: Statement,
-    block: Block
+    block: Block,
+    parent: CfgFunctionEntryNode
 ) extends CfgCommandNode:
->>>>>>> b101e834
   override def toString: String = s"[Stmt] $data"
 
   /** Copy this node, but give unique ID and reset edges */
@@ -710,7 +696,7 @@
         */
       def visitStmts(stmts: List[Statement], prevNode: CfgNode, cond: Expr): CfgCommandNode = {
 
-        val firstNode: CfgStatementNode = CfgStatementNode(data = stmts.head, block = block)
+        val firstNode: CfgStatementNode = CfgStatementNode(data = stmts.head, block = block, parent = funcEntryNode)
         cfg.addEdge(prevNode, firstNode, cond)
         visitedBlocks += (block -> firstNode) // This is guaranteed to be entrance to block if we are here
 
@@ -721,50 +707,16 @@
 
         var prevStmtNode: CfgStatementNode = firstNode
 
-<<<<<<< HEAD
-        /** If a block has statements, we add them to the CFG. Blocks in this case are basic blocks,
-          *   so we know consecutive statements will be linked by an unconditional, regular edge.
-          *
-          * @param stmts
-          *   Statements in this block
-          * @param prevNode
-          *   Preceding block's end node (jump)
-          * @param cond
-          *   Condition on the jump from `prevNode` to the first statement of this block
-          * @return
-          *   The last statement's CFG node
-          */
-        def visitStmts(stmts: List[Statement], prevNode: CfgNode, cond: Expr): CfgCommandNode = {
-
-          val firstNode: CfgStatementNode = CfgStatementNode(data = stmts.head, block = block, parent = funcEntryNode)
-          cfg.addEdge(prevNode, firstNode, cond)
-          visitedBlocks += (block -> firstNode) // This is guaranteed to be entrance to block if we are here
-
-          if (stmts.size == 1) {
-            // Statements start and end here for this block
-            return firstNode
-          }
-=======
         // `tail` takes everything after the first element of the iterable
         stmts.tail.foreach(stmt =>
-          val stmtNode: CfgStatementNode = CfgStatementNode(data = stmt, block = block)
+          val stmtNode: CfgStatementNode = CfgStatementNode(data = stmt, block = block, parent = funcEntryNode)
           cfg.addEdge(prevStmtNode, stmtNode)
           prevStmtNode = stmtNode
         )
->>>>>>> b101e834
 
         prevStmtNode
       }
 
-<<<<<<< HEAD
-          // `tail` takes everything after the first element of the iterable
-          stmts.tail.foreach(
-            stmt =>
-              val stmtNode: CfgStatementNode = CfgStatementNode(data = stmt, block = block, parent = funcEntryNode)
-              cfg.addEdge(prevStmtNode, stmtNode)
-              prevStmtNode = stmtNode
-          )
-=======
       /** All blocks end with jump(s), whereas some also start with a jump (in the case of no statements). Add these to
         * the CFG and visit their target blocks for processing.
         *
@@ -780,7 +732,6 @@
         *   `True` if this block contains no statements, `False` otherwise
         */
       def visitJumps(jmps: List[Jump], prevNode: CfgNode, cond: Expr, solitary: Boolean): Unit = {
->>>>>>> b101e834
 
         val jmpNode: CfgJumpNode = CfgJumpNode(data = jmps.head, block = block)
         var precNode: CfgNode = prevNode
