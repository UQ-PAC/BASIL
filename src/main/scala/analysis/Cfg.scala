package analysis

import scala.collection.mutable
import intrusiveList.IntrusiveList
import ir.*
import cfg_visualiser.{DotArrow, DotGraph, DotInlineArrow, DotInterArrow, DotIntraArrow, DotNode, DotRegularArrow}

import scala.collection.mutable.{ArrayBuffer, ListBuffer}
import scala.util.control.Breaks.break
import util.Logger

import scala.annotation.tailrec

/** Node in the control-flow graph.
  */
object CfgNode:

  var id: Int = 0

  def nextId(): Int =
    id += 1
    id

/** Node in the control-flow graph. Each node has a (simple incremental) unique identifier used to distinguish it from
  * other nodes in the cfg - this is mainly used for copying procedure cfgs when inlining them.
  *
  * Each node will store four separate sets: ingoing/outgoing of both inter-/intra-procedural CFG edges. Both intra and
  * inter will also store regular edges in the cfg. This is duplication of storage, however is done so knowingly.
  *
  * By separating sets into inter/intra we are able to return these directly without doing any processing. Alternative
  * means of achieving this same behaviour would involve some form of set operations, or a filter operation, both of
  * which can be expensive, especially as the successors/predecessors will be accessed frequently by analyses.
  * Additionally, inspecting the space complexity of these sets, we note that their sizes should be relatively limited:
  *   a. #(outgoing edges) <= 2 b. #(incoming edges) ~ N Thus in `succIntra` + `succInter` we have at most 4 elements.
  *      For `predIntra` + `predInter` we have a maximum of 2N, resulting from the case that this node is a block entry
  *      that is jumped to by N other nodes. It should be noted that in the majority of cases (statements which are
  *      neither the start of blocks nor jumps), both sets will be of size 1, making the storage complexity negligible.
  *      This is a point which can be optimised upon however.
  *
  * A node can have three main types of connected edges:
  *   a. A regular edge A regular edge connects two statements which only relate to the current procedure's context. b.
  *      Intra-procedural edge Intra-procedural edges connect a call node with the subsequent cfg node in a way that
  *      bypasses dealing with the semantics of the callee - it is up to analyses to determine how to treat such a call.
  *      c. Inter-procedural edge These are split into two cases:
  *      i. Inline edge These connect call nodes with an inlined copy of the target's procedure body. The exit of the
  *         target procedure's clone is also linked back to the caller via an inline edge. For an inline limit of `n`,
  *         these are the inter-procedural edges for depth 0 <= i < n ii. Call edge These connect leaf call nodes (calls
  *         which are not inlined) to the start of the independent cfg of the call's target. For an inline limit of `n`,
  *         these are the inter-procedural edges at depth i == n.
  */
trait CfgNode:

  /** Edges to this node from regular statements or ignored procedure calls.
    *
    */
  val predIntra: mutable.Set[CfgNode] = mutable.Set()

  /** Edges to this node from procedure calls. Likely empty unless this node is a [[CfgFunctionEntryNode]]
    *
    */
  val predInter: mutable.Set[CfgNode] = mutable.Set()

  /** Edges to successor nodes, either regular or ignored procedure calls
    *
    */
  val succIntra: mutable.Set[CfgNode] = mutable.Set()

  /** Edges to successor procedure calls. Used when walking inter-proc cfg.
    *
    */
  val succInter: mutable.Set[CfgNode] = mutable.Set()

  /** Unique identifier. */
  val id: Int = CfgNode.nextId()
  def copyNode(): CfgNode

  override def equals(obj: scala.Any): Boolean =
    obj match
      case o: CfgNode => o.id == this.id
      case _          => false

  override def hashCode(): Int = id.hashCode()

/** Control-flow graph node that additionally stores an AST node.
  */
trait CfgNodeWithData[T] extends CfgNode {
  val data: T
}

/** Control-flow graph node for the entry of a function.
  */
<<<<<<< HEAD
case class CfgFunctionEntryNode(
    override val id: Int = CfgNode.nextId(),
    override val predIntra: mutable.Set[CfgEdge] = mutable.Set[CfgEdge](),
    override val predInter: mutable.Set[CfgEdge] = mutable.Set[CfgEdge](),
    override val succIntra: mutable.Set[CfgEdge] = mutable.Set[CfgEdge](),
    override val succInter: mutable.Set[CfgEdge] = mutable.Set[CfgEdge](),
    data: Procedure
) extends CfgNodeWithData[Procedure]:
  override def block: Block = data.entryBlock.get
=======
class CfgFunctionEntryNode(val data: Procedure) extends CfgNodeWithData[Procedure]:
>>>>>>> 53a26477
  override def toString: String = s"[FunctionEntry] $data"

  /** Copy this node, but give unique ID and reset edges */
  override def copyNode(): CfgFunctionEntryNode = CfgFunctionEntryNode(data)

/** Control-flow graph node for the exit of a function.
  */
<<<<<<< HEAD
case class CfgFunctionExitNode(
    override val id: Int = CfgNode.nextId(),
    override val predIntra: mutable.Set[CfgEdge] = mutable.Set[CfgEdge](),
    override val predInter: mutable.Set[CfgEdge] = mutable.Set[CfgEdge](),
    override val succIntra: mutable.Set[CfgEdge] = mutable.Set[CfgEdge](),
    override val succInter: mutable.Set[CfgEdge] = mutable.Set[CfgEdge](),
    data: Procedure
) extends CfgNodeWithData[Procedure]:
  override def block: Block = data.entryBlock.get
=======
class CfgFunctionExitNode(val data: Procedure) extends CfgNodeWithData[Procedure]:
>>>>>>> 53a26477
  override def toString: String = s"[FunctionExit] $data"

  /** Copy this node, but give unique ID and reset edges */
  override def copyNode(): CfgFunctionExitNode = CfgFunctionExitNode(data)

/** CFG node immediately proceeding a indirect call. This signifies that the call is a return from the current context
  * (i.e., likely an indirect call to R30). Its purpose is to provide a way for analyses to identify whether they should
  * return to the previous function context, if it is a context dependent analyses, and otherwise can be ignored.
  *
  * In the cfg we treat this as a stepping stone to `CfgFunctionExitNode`, as a way to emphasise that the current
  * procedure has no functionality past this point.
  */
class CfgProcedureReturnNode() extends CfgNode:
  override def toString: String = s"[ProcedureReturn]"

  /** Copy this node, but give unique ID and reset edges */
  override def copyNode(): CfgProcedureReturnNode = CfgProcedureReturnNode()

/** CFG node immediately proceeding a direct/indirect call, if that call has no specified return block. There are a few
  * reasons this can occur:
  *   a. It is not expected that the program will return from the callee b. The lifter has erroneously labelled a call
  *      as a jump / mislabelled a function name, which was then not associated with a block in some later stage. This
  *      happened with a call to `__gmon_start_`, which was optimised from a call to a jump which was incorrectly
  *      interpreted by the lifter. c. The indirect call is some other form of return-to-caller (which does not use
  *      R30). These are currently unhandled, and could potentially be integrated - e.g., sometimes R17 and R16 can be
  *      used in a similar way to R30.
  *      https://blog.tomzhao.me/wp-content/uploads/2021/08/Procedure_Call_Standard_in_Armv8_54f88cbfe905409aaff956ac2d1ad059.pdf
  *
  * In the cfg this is similarly used as a stepping stone to `CfgFunctionExitNode`.
  */
class CfgCallNoReturnNode() extends CfgNode:
  override def toString: String = s"[Call NoReturn]"

  /** Copy this node, but give unique ID and reset edges */
  override def copyNode(): CfgCallNoReturnNode = CfgCallNoReturnNode()

/** CFG node immediately proceeding a direct/indirect call, if that call has a return location specified. This serves as
  * a point for analysis to stop and process update their states after handling a procedure call before continuing
  * within the current contex. For example, a context sensitive analysis will return to this node after reaching a
  * procedure return within the caller. It will then restore and update its context from before the call, before
  * continuing on within the original procedure.
  *
  * Effectively, this just splits a procedure call from a single `Jmp` node into two - the call, and the return point.
  * Incoming edges to the `Jmp` are then incoming edges to the respective `CfgJumpnode`, and outgoing edges from the
  * `Jmp` are then outgoing edges of the `CfgCallReturnNode`. It is functionally in the same spirit as
  * `CfgCallNoReturnNode`, though handles the case that this procedure still has functionality to be explored.
  */
class CfgCallReturnNode() extends CfgNode:
  override def toString: String = s"[Call Return]"

  /** Copy this node, but give unique ID and reset edges */
  override def copyNode(): CfgCallReturnNode = CfgCallReturnNode()

/** Control-flow graph node for a command (statement or jump).
  */
trait CfgCommandNode extends CfgNodeWithData[Command] {
  override def copyNode(): CfgCommandNode
  val block: Block
  val parent: CfgFunctionEntryNode
}

/** CFG's representation of a single statement.
  */
class CfgStatementNode(
    val data: Statement,
    val block: Block,
    val parent: CfgFunctionEntryNode
) extends CfgCommandNode:
  override def toString: String = s"[Stmt] $data"

  /** Copy this node, but give unique ID and reset edges */
  override def copyNode(): CfgStatementNode = CfgStatementNode(data, block, parent)

/** CFG's representation of a jump. This is used as a general jump node, for both indirect and direct calls.
  */
class CfgJumpNode(
    val data: Jump,
    val block: Block,
    val parent: CfgFunctionEntryNode
) extends CfgCommandNode:
  override def toString: String = s"[Jmp] $data"

  /** Copy this node, but give unique ID and reset edges */
  override def copyNode(): CfgJumpNode = CfgJumpNode(data, block, parent)

/** A general purpose node which in terms of the IR has no functionality, but can have purpose in the CFG. As example,
  * this is used as a "block" start node for the case that a block contains no statements, but has a `GoTo` as its jump.
  * In this case we introduce a ghost node as the start of the block for the case that some part of the program jumps
  * back to this conditional jump (e.g. in the case of loops).
  */
class CfgGhostNode(
    val block: Block,
    val parent: CfgFunctionEntryNode,
    val data: NOP
) extends CfgCommandNode:
  override def toString: String = s"[NOP] $data"

  /** Copy this node, but give unique ID and reset edges */
  override def copyNode(): CfgGhostNode = CfgGhostNode(block, parent, data)

/** A control-flow graph. Nodes provide the ability to walk it as both an intra and inter procedural CFG.
  */
class ProgramCfg:

  var startNode: CfgFunctionEntryNode = _
  var nodes: mutable.Set[CfgNode] = mutable.Set()

  /** Inline edges are for connecting an intraprocedural cfg with a copy of another procedure's intraprocedural cfg
    * which is placed inside this one. They are considered interprocedural edges, and will not be followed if the caller
    * requests an intraprocedural cfg.
    */
  def addInlineEdge(from: CfgNode, to: CfgNode): Unit = {
    from.succInter += to
    to.predInter += from
  }

  /** Interprocedural call edges connect an intraprocedural cfg with another procedure's intraprocedural cfg that it is
    * calling.
    */
  def addInterprocCallEdge(from: CfgNode, to: CfgNode): Unit = {
    from.succInter += to
    to.predInter += from
  }

  /** Intraprocedural edges are for connecting call nodes to the call's return node, without following the call itself
    * (stepping over the call).
    */
  def addIntraprocEdge(from: CfgNode, to: CfgNode): Unit = {
    from.succIntra += to
    to.predIntra += from
  }

  /** Regular edges are normal control flow - used in both inter-/intra-procedural cfgs.
    */
  def addRegularEdge(from: CfgNode, to: CfgNode): Unit = {
    from.succInter += to
    from.succIntra += to
    to.predInter += from
    to.predIntra += from
  }

  /** Add an outgoing edge from the current node, taking into account any conditionals on this jump. Note that we have
    * some duplication of storage here - this is a performance consideration. We don't expect too many edges for any
    * given node, and so the increased storage is relatively minimal. This saves having to filter / union sets when
    * trying to retrieve only an intra/inter cfg, hopefully improving computation time.
    *
    * NOTE: this function attempts to "smartly" identify how to connect two edges. Perhaps as the CFG changes however
    * different requirements will be made of nodes, and so the conditions on edges below may change. In that case,
    * either update the below, or explicitly specify the edge to be added between two nodes.
    *
    * @param from
    *   The originating node
    * @param to
    *   The destination node
    */
  def addEdge(from: CfgNode, to: CfgNode): Unit = {

    (from, to) match {
      // Ignored procedure (e.g. library calls such as @printf)
      case (from: CfgFunctionEntryNode, to: CfgFunctionExitNode) => addRegularEdge(from, to)
      // Calling procedure (follow as inline)
      //  This to be used if inlining skips the call node and links the most recent statement to the first statement of the target
      case (from: CfgCommandNode, to: CfgFunctionEntryNode) => addInlineEdge(from, to)
      // Returning from procedure (follow as inline - see above)
      case (from: CfgFunctionExitNode, to: CfgNode) => addInlineEdge(from, to)
      // First instruction of procedure
      case (from: CfgFunctionEntryNode, to: CfgNode) => addRegularEdge(from, to)
      // Function call which returns to the previous context
      case (from: CfgJumpNode, to: CfgProcedureReturnNode) => addRegularEdge(from, to)
      // Edge to intermediary return node (no semantic meaning, a cfg convenience edge)
      case (from: CfgJumpNode, to: (CfgCallReturnNode | CfgCallNoReturnNode)) => addIntraprocEdge(from, to)
      // Pre-exit nodes
      case (from: (CfgProcedureReturnNode | CfgCallNoReturnNode | CfgCallReturnNode), to: CfgFunctionExitNode) =>
        addRegularEdge(from, to)
      // Regular continuation of execution
      case (from: CfgCallReturnNode, to: CfgCommandNode) => addRegularEdge(from, to)
      // Regular flow of instructions
      case (from: CfgCommandNode, to: (CfgCommandNode | CfgFunctionExitNode)) => addRegularEdge(from, to)
      case _ => throw new Exception(s"[!] Unexpected edge combination when adding cfg edge between $from -> $to.")
    }

    nodes += from
    nodes += to
  }

  /** Returns a Graphviz dot representation of the CFG. Each node is labeled using the given function labeler.
    */
  def toDot(labeler: CfgNode => String, idGen: (CfgNode, Int) => String): String = {
    val dotNodes = mutable.Map[CfgNode, DotNode]()
    var dotArrows = mutable.ListBuffer[DotArrow]()
    var uniqueId = 0
    nodes.foreach { n =>
      dotNodes += (n -> DotNode(s"${idGen(n, uniqueId)}", labeler(n)))
      uniqueId += 1
    }
    nodes.foreach { n =>

      val successors = n.succIntra.toSet.union(n.succInter)

      successors.foreach { s =>
        (n, s) match {
          case (from: CfgFunctionEntryNode, to: CfgNode) =>
            dotArrows += DotRegularArrow(dotNodes(n), dotNodes(to))
          case (from: CfgJumpNode, to: CfgProcedureReturnNode) =>
            dotArrows += DotRegularArrow(dotNodes(n), dotNodes(to))
          case (from: (CfgProcedureReturnNode | CfgCallNoReturnNode | CfgCallReturnNode), to: CfgFunctionExitNode) =>
            dotArrows += DotRegularArrow(dotNodes(n), dotNodes(to))
          case (from: CfgCallReturnNode, to: CfgCommandNode) =>
            dotArrows += DotRegularArrow(dotNodes(n), dotNodes(to))
          case (from: CfgCommandNode, to: (CfgCommandNode | CfgFunctionExitNode)) =>
            dotArrows += DotRegularArrow(dotNodes(n), dotNodes(to))

          case (from: CfgCommandNode, to: CfgFunctionEntryNode) =>
            DotInlineArrow(dotNodes(n), dotNodes(to))

          case (from: CfgFunctionExitNode, to: CfgNode) =>
            DotInlineArrow(dotNodes(n), dotNodes(to))

          case (from: CfgJumpNode, to: (CfgCallReturnNode | CfgCallNoReturnNode)) =>
            dotArrows += DotIntraArrow(dotNodes(n), dotNodes(to))
          /*
          Displaying the below in the CFG is mostly for debugging purposes. With it included the CFG becomes a little unreadable, but
          will emphasise that the leaf-call nodes are linked to the start of the procedures they're calling (as green inter-procedural edges).
          To verify this is still happening, simply uncomment the below and it will add these edges.
          case (from: CfgCommandNode, to: CfgFunctionEntry) =>
            dotArrows += DotInterArrow(dotNodes(n), dotNodes(to))
            */
          case _ =>
        }
      }
    }
    dotArrows = dotArrows.sortBy(arr => arr.fromNode.id + "-" + arr.toNode.id)
    val allNodes = dotNodes.values.toList.sortBy(n => n.id)
    DotGraph("CFG", allNodes, dotArrows).toDotString
  }

  override def toString: String = {
    val sb = StringBuilder()
    sb.append("CFG {")
    sb.append(" nodes: ")
    sb.append(nodes)
    sb.append("}")
    sb.toString()
  }

/** Control-flow graph for an entire program. We have a more granular approach, storing commands as nodes instead of
  * basic blocks.
  */
class ProgramCfgFactory:
  val cfg: ProgramCfg = ProgramCfg()

  // Mapping from procedures to the start of their individual (intra) cfgs
  val procToCfg: mutable.Map[Procedure, (CfgFunctionEntryNode, CfgFunctionExitNode)] = mutable.Map()
  // Mapping from procedures to procedure call nodes (all the calls made within this procedure, including inlined functions)
  val procToCalls: mutable.Map[Procedure, mutable.Set[CfgJumpNode]] = mutable.Map()
  // Mapping from procedure entry instances to procedure call nodes within that procedure's instance (`CfgCommandNode.data <: DirectCall`)
  //    Updated on first creation of a new procedure (e.g. in initial creation, or in cloning of a procedure's cfg)
  val callToNodes: mutable.Map[CfgFunctionEntryNode, mutable.Set[CfgJumpNode]] = mutable.Map()
  // Mapping from procedures to nodes in any node in the cfg which has a call to that procedure
  val procToCallers: mutable.Map[Procedure, mutable.Set[CfgJumpNode]] = mutable.Map()

  /** Generate the cfg for each function of the program. NOTE: is this functionally different to a constructor? Do we
    * ever expect to generate a CFG from any other data structure? If not then the `class` could probably be absorbed
    * into this object.
    *
    * @param program
    *   Basil IR of the program
    * @param inlineLimit
    *   How many levels deep to inline function calls. Default is 3
    */
  def fromIR(program: Program, unify: Boolean = false, inlineLimit: Int = 3): ProgramCfg = {
    CfgNode.id = 0
    require(inlineLimit >= 0, "Can't inline procedures to negative depth...")
    Logger.info("[+] Generating CFG...")

    // Have to initialise the map entries manually. Scala maps have a `.withDefaulValue`, but this is buggy and doesn't
    //  behave as you would expect: https://github.com/scala/bug/issues/8099 - thus the manual approach.
    // We don't initialise `procToCfg` here, because it will never be accessed before `cfgForProcedure`,
    //  and because it relies on the entry/exit nodes be initialised. It is initialised in `cfgForProcedure`.
    program.procedures.foreach(proc =>
      procToCalls += (proc -> mutable.Set())
      procToCallers += (proc -> mutable.Set())
    )

    // Create CFG for individual procedures
    program.procedures.foreach(proc => cfgForProcedure(proc))

    // Inline functions up to `inlineLimit` level
    // EXTENSION; one way to improve this would be to specify inline depths for specific functions / situations.
    //    i.e. we may not want to inline self-recursive functions too much.
    // Of note is whether we want this at all or note. If not, then we can simply remove the below and pass `procCallNodes` to
    //    `addInterprocEdges`.
    val procCallNodes: Set[CfgJumpNode] = procToCalls.values.flatten.toSet
    val leafCallNodes: Set[CfgJumpNode] =
      if !unify then inlineProcedureCalls(procCallNodes, inlineLimit) else unifyProcedureCalls(procCallNodes)

    // Add inter-proc edges to leaf call nodes
    if (leafCallNodes.nonEmpty) {
      addInterprocEdges(leafCallNodes)
    }

    cfg.startNode = procToCfg(program.mainProcedure)._1

    cfg
  }

  /** Create an intraprocedural CFG for the given IR procedure. The start of the CFG for a procedure is identified by
    * its `CfgFunctionEntryNode`, and its closure is identified by the `CfgFunctionExitNode`.
    *
    * @param proc
    *   Procedure for which to generate the intraprocedural cfg
    */
  private def cfgForProcedure(proc: Procedure): Unit = {
    val funcEntryNode: CfgFunctionEntryNode = CfgFunctionEntryNode(proc)
    val funcExitNode: CfgFunctionExitNode = CfgFunctionExitNode(proc)
    cfg.nodes += funcEntryNode
    cfg.nodes += funcExitNode

    procToCfg += (proc -> (funcEntryNode, funcExitNode))
    callToNodes += (funcEntryNode -> mutable.Set())

    // Track blocks we've already processed so we don't double up
    val visitedBlocks: mutable.Map[Block, CfgCommandNode] = mutable.Map()

    // Procedure has no content (in our case this probably means it's an ignored procedure, e.g., an external function such as @printf)
    if (proc.blocks.isEmpty) {
      cfg.addEdge(funcEntryNode, funcExitNode)
    } else {
      // Recurse through blocks
      visitBlock(proc.blocks.head, funcEntryNode)
    }

<<<<<<< HEAD
    // Track blocks we've already processed so we don't double up
    val visitedBlocks: mutable.HashMap[Block, CfgCommandNode] = mutable.HashMap[Block, CfgCommandNode]()

    // Recurse through blocks
    proc.entryBlock.foreach(visitBlock(_, funcEntryNode, TrueLiteral))
    // If it has no entry-block we still visit the exit block because VSA analysis expects everything to have an Exit
    visitBlock(proc.returnBlock, funcEntryNode, TrueLiteral)

=======
>>>>>>> 53a26477
    /** Add a block to the CFG. A block in this case is a basic block, so it contains a list of consecutive statements
      * followed by a jump at the end to another block. We process statements in this block (if they exist), and then
      * follow the jump to recurse through all other blocks.
      *
      * This recursive approach is effectively a "reaches" approach, and will miss cases that we encounter a jump we
      * can't resolve, or cases where the lifter has not identified a section of code. In each case:
      *   a. The only jumps we can't resolve are indirect calls. It's the intent of the tool to attempt to resolve these
      *      through analysis however. The CFG can then be updated as these are resolved to incorporate their jumps. In
      *      construction we do a simple check for register R30 to identify if an indirect call is a return, but
      *      otherwise consider it as unresolved. b. If the lifter has failed to identify a region of code, then the
      *      problem exists at the lifter level. In that case we need a way to coerce the lifter into identifying it, or
      *      to use a new lifter.
      *
      * These visitations will also only produce the intra-procedural CFG - the burden of "creating" the
      * inter-procedural CFG is left to processes later during CFG construction. The benefit of doing this is that we
      * can completely resolve a procedure's CFG without jumping to other procedures mid-way through processing, which
      * assures we don't have any issues with referencing nodes before they exist. Essentially this is a depth-first
      * approach to CFG construction, as opposed to a breadth-first.
      *
      * @param block
      *   The block being added to the CFG.
      * @param prevBlockEnd
      *   Preceding block's end node (jump)
      */
    def visitBlock(block: Block, prevBlockEnd: CfgNode): Unit = {

      if (block.statements.nonEmpty) {
        val endStmt = visitStmts(block.statements, prevBlockEnd)
        visitJump(block.jump, endStmt, false)
      } else {
        // Only jumps in this block
        visitJump(block.jump, prevBlockEnd, true)
      }

      /** If a block has statements, we add them to the CFG. Blocks in this case are basic blocks, so we know
        * consecutive statements will be linked by an unconditional, regular edge.
        *
        * @param stmts
        *   Statements in this block
        * @param prevNode
        *   Preceding block's end node (jump)
        * @param cond
        *   Condition on the jump from `prevNode` to the first statement of this block
        * @return
        *   The last statement's CFG node
        */
<<<<<<< HEAD
      def visitStmts(stmts: IntrusiveList[Statement], prevNode: CfgNode, cond: Expr): CfgCommandNode = {
=======
      def visitStmts(stmts: ArrayBuffer[Statement], prevNode: CfgNode): CfgCommandNode = {
>>>>>>> 53a26477

        val firstNode = CfgStatementNode(stmts.head, block, funcEntryNode)
        cfg.addEdge(prevNode, firstNode)
        visitedBlocks += (block -> firstNode) // This is guaranteed to be entrance to block if we are here

        if (stmts.size == 1) {
          return firstNode
        }

        var prevStmtNode: CfgStatementNode = firstNode

        stmts.tail.foreach(stmt =>
          val stmtNode = CfgStatementNode(stmt, block, funcEntryNode)
          cfg.addEdge(prevStmtNode, stmtNode)
          prevStmtNode = stmtNode
        )

        prevStmtNode
      }

      /** All blocks end with jump(s), whereas some also start with a jump (in the case of no statements). Add these to
        * the CFG and visit their target blocks for processing.
        *
        * @param jmps
        *   Jumps in the current block being processed
        * @param prevNode
        *   Either the previous statement in the block, or the previous block's end node (in the case that this block
        *   contains no statements)
        * @param cond
        *   Jump from `prevNode` to this. `TrueLiteral` if `prevNode` is a statement, and any `Expr` if `prevNode` is a
        *   jump.
        * @param solitary
        *   `True` if this block contains no statements, `False` otherwise
        */
<<<<<<< HEAD
      def visitJump(jmp: Jump, prevNode: CfgNode, cond: Expr, solitary: Boolean): Unit = {
        val jmpNode: CfgJumpNode = CfgJumpNode(data = jmp, block = block, parent = funcEntryNode)
        var precNode: CfgNode = prevNode
=======
      def visitJump(jmp: Jump, prevNode: CfgNode, solitary: Boolean): Unit = {
        val jmpNode = CfgJumpNode(jmp, block, funcEntryNode)
        var precNode = prevNode
>>>>>>> 53a26477

        if (solitary) {
          /* If the block contains only jumps (no statements), then the "start" of the block is a jump.
                If this is a direct call, then we simply use that call node as the start of the block.
                However, GoTos in the CFG are resolved as edges, and so there doesn't exist a node to use as
                the start. Thus we introduce a "ghost" node to act as that jump point - it has no functionality
                and will simply be skipped by analyses.

                Currently we display these nodes in the DOT view of the CFG, however these could be hidden if desired.
           */
          jmp match {
            case jmp: GoTo =>
              // `GoTo`s are just edges, so introduce a fake `start of block` that can be jmp'd to
              val ghostNode = CfgGhostNode(block, funcEntryNode, NOP(jmp.label))
              cfg.addEdge(prevNode, ghostNode)
              precNode = ghostNode
              visitedBlocks += (block -> ghostNode)
            case _ =>
              // (In)direct call - use this as entrance to block
              visitedBlocks += (block -> jmpNode)
          }
        }

        jmp match {
          case n: GoTo =>
            for (targetBlock <- n.targets) {
              if (visitedBlocks.contains(targetBlock)) {
                val targetBlockEntry: CfgCommandNode = visitedBlocks(targetBlock)
                cfg.addEdge(precNode, targetBlockEntry)
              } else {
                visitBlock(targetBlock, precNode)
              }
            }
          case dCall: DirectCall =>
            val targetProc: Procedure = dCall.target

            val callNode = CfgJumpNode(dCall, block, funcEntryNode)

            // Branch to this call
            cfg.addEdge(precNode, callNode)

            procToCalls(proc) += callNode
            procToCallers(targetProc) += callNode
            callToNodes(funcEntryNode) += callNode

            // Record call association

            // Jump to return location
            dCall.returnTarget match {
              case Some(retBlock) =>
                // Add intermediary return node (split call into call and return)
                val callRet = CfgCallReturnNode()

                cfg.addEdge(callNode, callRet)
                if (visitedBlocks.contains(retBlock)) {
                  val retBlockEntry: CfgCommandNode = visitedBlocks(retBlock)
                  cfg.addEdge(callRet, retBlockEntry)
                } else {
                  visitBlock(retBlock, callRet)
                }
              case None =>
                val noReturn = CfgCallNoReturnNode()
                cfg.addEdge(callNode, noReturn)
                cfg.addEdge(noReturn, funcExitNode)
            }
          case iCall: IndirectCall =>
            Logger.info(s"Indirect call found: $iCall in ${proc.name}")

            // Branch to this call
            cfg.addEdge(precNode, jmpNode)

            // Record call association
            procToCalls(proc) += jmpNode
            callToNodes(funcEntryNode) += jmpNode

            // R30 is the link register - this stores the address to return to.
            //  For now just add a node expressing that we are to return to the previous context.
            if (iCall.target == Register("R30", BitVecType(64))) {
              val returnNode = CfgProcedureReturnNode()
              cfg.addEdge(jmpNode, returnNode)
              cfg.addEdge(returnNode, funcExitNode)
              return
            }

            // Jump to return location
            iCall.returnTarget match {
              case Some(retBlock) => // Add intermediary return node (split call into call and return)
                val callRet = CfgCallReturnNode()
                cfg.addEdge(jmpNode, callRet)

                if (visitedBlocks.contains(retBlock)) {
                  val retBlockEntry = visitedBlocks(retBlock)
                  cfg.addEdge(callRet, retBlockEntry)
                } else {
                  visitBlock(retBlock, callRet)
                }
              case None =>
                val noReturn = CfgCallNoReturnNode()
                cfg.addEdge(jmpNode, noReturn)
                cfg.addEdge(noReturn, funcExitNode)
            }
          case _ => assert(false, s"unexpected jump encountered, jump: $jmp")
        } // `jmps.head` match
      } // `visitJumps` function
    } // `visitBlocks` function
  } // `cfgForProcedure` function

  /** This takes an expression used in a conditional (jump) and tries to negate it in a (hopefully) nice way. Most
    * conditional jumps are just bitvector comparisons.
    *
    * @param expr
    *   The expression to negate
    * @return
    *   The negated expression
    */
  private def negateConditional(expr: Expr): Expr = expr match {
    case binop: BinaryExpr =>
      binop.op match {
        case BVNEQ =>
          BinaryExpr(
            BVEQ,
            binop.arg1,
            binop.arg2
          )
        case BVEQ =>
          BinaryExpr(
            BVNEQ,
            binop.arg1,
            binop.arg2
          )
        case _ =>
          // Worst case scenario we just take the logical not of everything
          UnaryExpr(
            BoolNOT,
            binop
          )
      }
    case unop: UnaryExpr =>
      unop.op match {
        case BVNOT | BoolNOT =>
          unop.arg
        case _ =>
          UnaryExpr(
            BoolNOT,
            unop
          )
      }
    case _ =>
      UnaryExpr(
        BoolNOT,
        expr
      )
  }

  /** Recursively inline procedures. This has a dumb/flat approach - we simply continue inlining each all direct calls
    * until we either run out of direct calls, or we are at our max inline depth.
    *
    * For each direct call to be inlined we make a copy of the target's intraprocedural cfg, which is then linked to the
    * calling procedure's cfg. We keep track of newly found direct calls that come from inlined functions, which is what
    * we pass to the next recursive call. At the end of recursion this set stores the leaf nodes of the cfg - this is
    * then used later to link interprocedural calls.
    *
    * @param procNodes
    *   The call nodes to inline
    * @param inlineAmount
    *   Maximum amount of inlining from this depth allowed
    * @return
    *   Tthe next leaf call nodes
    */
  @tailrec
  private def inlineProcedureCalls(procNodes: Set[CfgJumpNode], inlineAmount: Int): Set[CfgJumpNode] = {
    assert(inlineAmount >= 0)
    Logger.info(s"[+] Inlining ${procNodes.size} leaf call nodes with $inlineAmount level(s) left")

    if (inlineAmount == 0 || procNodes.isEmpty) {
      return procNodes
    }

    // Set of procedure calls to be discovered by inlining the ones in `procNodes`
    val nextProcNodes: mutable.Set[CfgJumpNode] = mutable.Set()

    procNodes.foreach { procNode =>
      procNode.data match {
        case targetCall: DirectCall =>
          // Retrieve information about the call to the target procedure
          val targetProc = targetCall.target
          val (procEntry, procExit) = cloneProcedureCFG(targetProc)

          // Add link between call node and the procedure's `Entry`.
          cfg.addInlineEdge(procNode, procEntry)

          // Link the procedure's `Exit` to the return point. There should only be one.
          assert(
            procNode.succIntra.size == 1,
            s"More than 1 return node... $procNode has ${procNode.succIntra}"
          )
          val returnNode = procNode.succIntra.head
          cfg.addInlineEdge(procExit, returnNode)

          // Add new (un-inlined) function calls to be inlined
          nextProcNodes ++= callToNodes(procEntry)
        case _ =>
      }
    }

    inlineProcedureCalls(nextProcNodes.toSet, inlineAmount - 1)
  }

  @tailrec
  private def unifyProcedureCalls(procNodes: Set[CfgJumpNode]): Set[CfgJumpNode] = {
    Logger.info(s"[+] Unifyig ${procNodes.size} leaf call nodest")

    if (procNodes.isEmpty) {
      return procNodes
    }

    // Set of procedure calls to be discovered by unifying the ones in `procNodes`
    val nextProcNodes: mutable.Set[CfgJumpNode] = mutable.Set()

    procNodes.foreach { procNode =>
      procNode.data match {
        case targetCall: DirectCall => // Retrieve information about the call to the target procedure
          val targetProc: Procedure = targetCall.target

          val (procEntry, procExit) = procToCfg(targetProc)

          // Add link between call node and the procedure's `Entry`.
          cfg.addInlineEdge(procNode, procEntry)

          // Link the procedure's `Exit` to the return point. There should only be one.
          assert(
            procNode.succIntra.size == 1,
            s"More than 1 return node... $procNode has ${procNode.succIntra}"
          )
          val returnNode = procNode.succIntra.head
          cfg.addInlineEdge(procExit, returnNode)

          // Add new (un-inlined) function calls to be inlined
          nextProcNodes ++= callToNodes(procEntry)
        case _ =>
      }
    }

    unifyProcedureCalls(nextProcNodes.toSet)
  }

  /** Clones the intraproc-cfg of the given procedure, with unique CfgNode ids. Adds the new nodes to the cfg, and
    * returns the start/end nodes of the new procedure cfg.
    *
    * @param proc
    *   The procedure to clone (used to index the pre-computed cfgs)
    * @return
    *   (CfgFunctionEntryNode, CfgFunctionExitNode) of the cloned cfg
    */
  private def cloneProcedureCFG(proc: Procedure): (CfgFunctionEntryNode, CfgFunctionExitNode) = {

    val (entryNode: CfgFunctionEntryNode, exitNode: CfgFunctionExitNode) = procToCfg(proc)
    val (newEntry: CfgFunctionEntryNode, newExit: CfgFunctionExitNode) = (entryNode.copyNode(), exitNode.copyNode())

    callToNodes += (newEntry -> mutable.Set())

    // Entry is guaranteed to only have one successor (by our cfg design)
    val currNode: CfgNode = entryNode.succIntra.head
    visitNode(currNode, newEntry)

    /** Walk this proc's cfg until we reach the exit node on each branch. We do this recursively, tracking the previous
      * node, to account for branches and loops.
      *
      * We can't represent the parameters as an edge as one node comes from the old cfg, and the other from the new cfg.
      *
      * @param node
      *   Node in the original procedure's cfg we're up to cloning
      * @param prevNewNode
      *   The originating node in the new clone's cfg
      */
    def visitNode(node: CfgNode, prevNewNode: CfgNode): Unit = {

      if (node == exitNode) {
        cfg.addEdge(prevNewNode, newExit)
        return
      }

      node match {
        case n: CfgJumpNode =>
          val newNode = n.copyNode()

          // Link this node with predecessor in the new cfg
          cfg.addEdge(prevNewNode, newNode)

          n.data match {
            case d: DirectCall =>
              procToCalls(proc) += newNode
              callToNodes(newEntry) += newNode
              procToCallers(d.target) += newNode
            case i: IndirectCall =>
              procToCalls(proc) += newNode
              callToNodes(newEntry) += newNode
            case _ =>
          }

          // Get intra-cfg successors
          val outNodes = node.succIntra
          outNodes.foreach(node => visitNode(node, newNode))

        // For other node types, link with predecessor and continue traversal
        case _ =>
          val newNode = node.copyNode()
          cfg.addEdge(prevNewNode, newNode)

          val outNodes = node.succIntra
          outNodes.foreach(node => visitNode(node, newNode))
      }
    }

    (newEntry, newExit)
  }

  /** After inlining has been done, we link all residual direct calls (leaf nodes) to the start of the intraprocedural
    * that are the target of the call.
    *
    * @param leaves
    *   The call nodes at edge of intraprocedural cfgs to be linked to their targets
    */
  private def addInterprocEdges(leaves: Set[CfgJumpNode]): Unit = {

    leaves.foreach { callNode =>
      callNode.data match {
        case targetCall: DirectCall =>
          val targetProc: Procedure = targetCall.target

          // this does not add returns for any of the calls, so the interprocedural analysis will not work if any
          // calls are not in-lined
          val (targetEntry: CfgFunctionEntryNode, _) = procToCfg(targetProc)

          cfg.addInterprocCallEdge(callNode, targetEntry)
        case _ =>
      }
    }
  }<|MERGE_RESOLUTION|>--- conflicted
+++ resolved
@@ -89,19 +89,7 @@
 
 /** Control-flow graph node for the entry of a function.
   */
-<<<<<<< HEAD
-case class CfgFunctionEntryNode(
-    override val id: Int = CfgNode.nextId(),
-    override val predIntra: mutable.Set[CfgEdge] = mutable.Set[CfgEdge](),
-    override val predInter: mutable.Set[CfgEdge] = mutable.Set[CfgEdge](),
-    override val succIntra: mutable.Set[CfgEdge] = mutable.Set[CfgEdge](),
-    override val succInter: mutable.Set[CfgEdge] = mutable.Set[CfgEdge](),
-    data: Procedure
-) extends CfgNodeWithData[Procedure]:
-  override def block: Block = data.entryBlock.get
-=======
 class CfgFunctionEntryNode(val data: Procedure) extends CfgNodeWithData[Procedure]:
->>>>>>> 53a26477
   override def toString: String = s"[FunctionEntry] $data"
 
   /** Copy this node, but give unique ID and reset edges */
@@ -109,19 +97,7 @@
 
 /** Control-flow graph node for the exit of a function.
   */
-<<<<<<< HEAD
-case class CfgFunctionExitNode(
-    override val id: Int = CfgNode.nextId(),
-    override val predIntra: mutable.Set[CfgEdge] = mutable.Set[CfgEdge](),
-    override val predInter: mutable.Set[CfgEdge] = mutable.Set[CfgEdge](),
-    override val succIntra: mutable.Set[CfgEdge] = mutable.Set[CfgEdge](),
-    override val succInter: mutable.Set[CfgEdge] = mutable.Set[CfgEdge](),
-    data: Procedure
-) extends CfgNodeWithData[Procedure]:
-  override def block: Block = data.entryBlock.get
-=======
 class CfgFunctionExitNode(val data: Procedure) extends CfgNodeWithData[Procedure]:
->>>>>>> 53a26477
   override def toString: String = s"[FunctionExit] $data"
 
   /** Copy this node, but give unique ID and reset edges */
@@ -451,20 +427,11 @@
       cfg.addEdge(funcEntryNode, funcExitNode)
     } else {
       // Recurse through blocks
-      visitBlock(proc.blocks.head, funcEntryNode)
-    }
-
-<<<<<<< HEAD
-    // Track blocks we've already processed so we don't double up
-    val visitedBlocks: mutable.HashMap[Block, CfgCommandNode] = mutable.HashMap[Block, CfgCommandNode]()
-
-    // Recurse through blocks
-    proc.entryBlock.foreach(visitBlock(_, funcEntryNode, TrueLiteral))
-    // If it has no entry-block we still visit the exit block because VSA analysis expects everything to have an Exit
-    visitBlock(proc.returnBlock, funcEntryNode, TrueLiteral)
-
-=======
->>>>>>> 53a26477
+      visitBlock(proc.entryBlock.get, funcEntryNode)
+      // If it has no entry-block we still visit the exit block because VSA analysis expects everything to have an Exit
+      visitBlock(proc.returnBlock, funcEntryNode)
+    }
+
     /** Add a block to the CFG. A block in this case is a basic block, so it contains a list of consecutive statements
       * followed by a jump at the end to another block. We process statements in this block (if they exist), and then
       * follow the jump to recurse through all other blocks.
@@ -506,16 +473,10 @@
         *   Statements in this block
         * @param prevNode
         *   Preceding block's end node (jump)
-        * @param cond
-        *   Condition on the jump from `prevNode` to the first statement of this block
         * @return
         *   The last statement's CFG node
         */
-<<<<<<< HEAD
-      def visitStmts(stmts: IntrusiveList[Statement], prevNode: CfgNode, cond: Expr): CfgCommandNode = {
-=======
-      def visitStmts(stmts: ArrayBuffer[Statement], prevNode: CfgNode): CfgCommandNode = {
->>>>>>> 53a26477
+      def visitStmts(stmts: Iterable[Statement], prevNode: CfgNode): CfgCommandNode = {
 
         val firstNode = CfgStatementNode(stmts.head, block, funcEntryNode)
         cfg.addEdge(prevNode, firstNode)
@@ -544,21 +505,12 @@
         * @param prevNode
         *   Either the previous statement in the block, or the previous block's end node (in the case that this block
         *   contains no statements)
-        * @param cond
-        *   Jump from `prevNode` to this. `TrueLiteral` if `prevNode` is a statement, and any `Expr` if `prevNode` is a
-        *   jump.
         * @param solitary
         *   `True` if this block contains no statements, `False` otherwise
         */
-<<<<<<< HEAD
-      def visitJump(jmp: Jump, prevNode: CfgNode, cond: Expr, solitary: Boolean): Unit = {
-        val jmpNode: CfgJumpNode = CfgJumpNode(data = jmp, block = block, parent = funcEntryNode)
-        var precNode: CfgNode = prevNode
-=======
       def visitJump(jmp: Jump, prevNode: CfgNode, solitary: Boolean): Unit = {
         val jmpNode = CfgJumpNode(jmp, block, funcEntryNode)
         var precNode = prevNode
->>>>>>> 53a26477
 
         if (solitary) {
           /* If the block contains only jumps (no statements), then the "start" of the block is a jump.
