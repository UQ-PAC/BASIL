--- conflicted
+++ resolved
@@ -12,11 +12,7 @@
   * TODO: investigate how to visit all reachable nodes at least once, then remove loopEscape. TODO: in longer term, add
   * a worklist to avoid processing nodes twice.
   */
-<<<<<<< HEAD
-trait SimpleMonotonicSolver[A, T, L <: Lattice[T]] extends MapLatticeSolver[A, T, L] with ListSetWorklist[A] with Dependencies[A] {
-=======
-trait SimpleMonotonicSolver[N] extends MapLatticeSolver[N] with LinkedHashSetWorklist[N] with Dependencies[N]:
->>>>>>> 5711c4d8
+trait SimpleMonotonicSolver[A, T, L <: Lattice[T]] extends MapLatticeSolver[A, T, L] with LinkedHashSetWorklist[A] with Dependencies[A] {
   /** The current lattice element.
     */
   var x: Map[A, T] = _
