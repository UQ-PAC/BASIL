package analysis.solvers

import analysis.*
import scala.collection.immutable.ListSet
import scala.collection.mutable.LinkedHashSet

/** Base trait for lattice solvers.
  */
trait LatticeSolver[T]:

  /** The lattice used by the solver.
    */
  val lattice: Lattice[T]

  /** The analyze function.
    */
<<<<<<< HEAD
  def analyze(): lattice.Element
=======
  def analyze(): T
>>>>>>> 53a26477

/** Base trait for map lattice solvers.
  * @tparam N
  *   type of the elements in the map domain.
  */
trait MapLatticeSolver[N, T, L <: Lattice[T]] extends LatticeSolver[Map[N, T]] with Dependencies[N]:

  /** Must be a map lattice.
    */
  val lattice: MapLattice[N, T, L]

  /** The transfer function.
    */
  def transfer(n: N, s: T): T

  /** The constraint function for individual elements in the map domain. First computes the join of the incoming
    * elements and then applies the transfer function.
    * @param n
    *   the current location in the map domain
    * @param x
    *   the current lattice element for all locations
    * @return
    *   the output sublattice element
    */
<<<<<<< HEAD
  def funsub(n: N, x: lattice.Element): lattice.sublattice.Element =
=======
  def funsub(n: N, x: Map[N, T]): T =
>>>>>>> 53a26477
    transfer(n, join(n, x))

  /** Computes the least upper bound of the incoming elements.
    */
<<<<<<< HEAD
  def join(n: N, o: lattice.Element): lattice.sublattice.Element =
=======
  def join(n: N, o: Map[N, T]): T =
>>>>>>> 53a26477
    val states = indep(n).map(o(_))
    states.foldLeft(lattice.sublattice.bottom)((acc, pred) => lattice.sublattice.lub(acc, pred))

/** An abstract worklist algorithm.
  *
  * @tparam N
  *   type of the elements in the worklist.
  */
trait Worklist[N]:

  /** Called by [[run]] to process an item from the worklist.
    */
  def process(n: N): Unit

  /** Adds an item to the worklist.
    */
  def add(n: N): Unit

  /** Adds a set of items to the worklist.
    */
  def add(ns: Set[N]): Unit

  /** Iterates until there is no more work to do.
    *
    * @param first
    *   the initial contents of the worklist
    */
  def run(first: Set[N]): Unit

/** A simple n^2 worklist algorithm based on `scala.collection.immutable.ListSet`.
  *
  * @tparam N
  *   type of the elements in the worklist.
  *
  * Note:
  *  add(m) is O(n * m)
  *  worklist.run() is O(|first|^2)
  *    - ListSet.tail() and ListSet.head() are both O(n)
  */
trait ListSetWorklist[N] extends Worklist[N]:

  private var worklist = ListSet[N]()

<<<<<<< HEAD
  override def add(n: N) =
    worklist += n

  override def add(ns: Set[N]) = worklist ++= ns

  override def run(first: Set[N]) =
=======
  def add(n: N): Unit =
    worklist += n

  def add(ns: Set[N]): Unit = worklist ++= ns

  def run(first: Set[N]): Unit =
>>>>>>> 53a26477
    worklist = new ListSet[N] ++ first
    while worklist.nonEmpty do
      val n = worklist.head
      worklist = worklist.tail
      process(n)


/** A more performant worklist algorithm.
  *
  * @tparam N
  *   type of the elements in the worklist.
  */
trait LinkedHashSetWorklist[N] extends Worklist[N]:
  private val worklist = LinkedHashSet[N]()

  def add(n: N): Unit =
    worklist += n

  def add(ns: Set[N]): Unit = worklist ++= ns

<<<<<<< HEAD
  def run(first: Set[N]) =
    worklist.addAll(first);
    while (worklist.nonEmpty) do
      val n = worklist.head;
=======
  def run(first: Set[N]): Unit =
    worklist.addAll(first)
    while worklist.nonEmpty do
      val n = worklist.head
>>>>>>> 53a26477
      worklist.remove(n)
      process(n)


/** Base trait for worklist-based fixpoint solvers.
  *
  * @tparam N
  *   type of the elements in the worklist.
  */
trait WorklistFixpointSolver[N, T, L <: Lattice[T]] extends MapLatticeSolver[N, T, L] with LinkedHashSetWorklist[N] with Dependencies[N]:
  /** The current lattice element.
    */
  var x: Map[N, T] = _

<<<<<<< HEAD
  def process(n: N) =
    val xn = x(n)
    val y = funsub(n, x)
    if y != xn then
      x += n -> y
=======
  def process(n: N): Unit =
    val xn = x(n)
    val y = funsub(n, x)
    if y != xn then
      x = x + (n -> y)
>>>>>>> 53a26477
      add(outdep(n))

/** Worklist-based fixpoint solver.
  *
  * @tparam N
  *   type of the elements in the worklist.
  */
trait SimpleWorklistFixpointSolver[N, T, L <: Lattice[T]] extends WorklistFixpointSolver[N, T, L]:

  /** The map domain.
    */
  val domain: Set[N]

  /** Push the results of the analysis one node down. This is used to have the results of the pre node in the current
    * node.
    * @param the
    *   current lattice
    * @return
    *   the new lattice element
    */

<<<<<<< HEAD
  override def analyze(): lattice.Element =
=======
  def analyze(): Map[N, T] =
>>>>>>> 53a26477
    x = lattice.bottom
    run(domain)
    x

/** A pushDown worklist-based fixpoint solvers. Pushes the results of the analysis one node down. This is used to have
  * the results of the pred node in the current node. ie. NODE 1: R0 = 69551bv64 RESULT LATTICE = {} NODE 2: R0 =
  * MemLoad[R0 + 54bv64] RESULT LATTICE = {R0 = 69551bv64} NODE 3: R1 = 0bv64 RESULT LATTICE = {R0 = TOP} ...
  *
  * @tparam N
  *   type of the elements in the worklist.
  *
  * Better implementation of the same thing
  * https://github.com/cs-au-dk/TIP/blob/master/src/tip/solvers/FixpointSolvers.scala#L311
  */
trait PushDownWorklistFixpointSolver[N, T, L <: Lattice[T]] extends MapLatticeSolver[N, T, L] with LinkedHashSetWorklist[N] with Dependencies[N]:
  /** The current lattice element.
    */
  var x: Map[N, T] = _

  /** Propagates lattice element y to node m.
    * https://github.com/cs-au-dk/TIP/blob/master/src/tip/solvers/FixpointSolvers.scala#L286
    */
  def propagate(y: T, m: N): Unit = {
    val xm = x(m)
    val t = lattice.sublattice.lub(xm, y)
    if (t != xm) {
      add(m)
      x += m -> t
    }
  }

<<<<<<< HEAD
  def process(n: N) =
    //val y = funsub(n, x)
=======
  def process(n: N): Unit =
    //val y = funsub(n, x, intra)
>>>>>>> 53a26477
    val xn = x(n)
    val y = transfer(n, xn)

    for succ <- outdep(n) do propagate(y, succ)

/** Worklist-based fixpoint solver.
  *
  * @tparam N
  *   type of the elements in the worklist.
  */
trait SimplePushDownWorklistFixpointSolver[N, T, L <: Lattice[T]] extends PushDownWorklistFixpointSolver[N, T, L]:

  /** The map domain.
    */
  val domain: Set[N]

  /** Push the results of the analysis one node down. This is used to have the results of the pre node in the current
    * node.
    * @param the
    *   current lattice
    * @return
    *   the new lattice element
    */

<<<<<<< HEAD
  override def analyze(): lattice.Element =
=======
  def analyze(): Map[N, T] =
>>>>>>> 53a26477
    x = lattice.bottom
    run(domain)
    x<|MERGE_RESOLUTION|>--- conflicted
+++ resolved
@@ -14,11 +14,7 @@
 
   /** The analyze function.
     */
-<<<<<<< HEAD
-  def analyze(): lattice.Element
-=======
   def analyze(): T
->>>>>>> 53a26477
 
 /** Base trait for map lattice solvers.
   * @tparam N
@@ -43,20 +39,12 @@
     * @return
     *   the output sublattice element
     */
-<<<<<<< HEAD
-  def funsub(n: N, x: lattice.Element): lattice.sublattice.Element =
-=======
   def funsub(n: N, x: Map[N, T]): T =
->>>>>>> 53a26477
     transfer(n, join(n, x))
 
   /** Computes the least upper bound of the incoming elements.
     */
-<<<<<<< HEAD
-  def join(n: N, o: lattice.Element): lattice.sublattice.Element =
-=======
   def join(n: N, o: Map[N, T]): T =
->>>>>>> 53a26477
     val states = indep(n).map(o(_))
     states.foldLeft(lattice.sublattice.bottom)((acc, pred) => lattice.sublattice.lub(acc, pred))
 
@@ -100,21 +88,12 @@
 
   private var worklist = ListSet[N]()
 
-<<<<<<< HEAD
-  override def add(n: N) =
-    worklist += n
-
-  override def add(ns: Set[N]) = worklist ++= ns
-
-  override def run(first: Set[N]) =
-=======
   def add(n: N): Unit =
     worklist += n
 
-  def add(ns: Set[N]): Unit = worklist ++= ns
+  def add(ns: Iterable[N]): Unit = worklist ++= ns
 
   def run(first: Set[N]): Unit =
->>>>>>> 53a26477
     worklist = new ListSet[N] ++ first
     while worklist.nonEmpty do
       val n = worklist.head
@@ -135,17 +114,10 @@
 
   def add(ns: Set[N]): Unit = worklist ++= ns
 
-<<<<<<< HEAD
-  def run(first: Set[N]) =
-    worklist.addAll(first);
-    while (worklist.nonEmpty) do
-      val n = worklist.head;
-=======
   def run(first: Set[N]): Unit =
     worklist.addAll(first)
     while worklist.nonEmpty do
       val n = worklist.head
->>>>>>> 53a26477
       worklist.remove(n)
       process(n)
 
@@ -160,19 +132,11 @@
     */
   var x: Map[N, T] = _
 
-<<<<<<< HEAD
-  def process(n: N) =
-    val xn = x(n)
-    val y = funsub(n, x)
-    if y != xn then
-      x += n -> y
-=======
   def process(n: N): Unit =
     val xn = x(n)
     val y = funsub(n, x)
     if y != xn then
       x = x + (n -> y)
->>>>>>> 53a26477
       add(outdep(n))
 
 /** Worklist-based fixpoint solver.
@@ -194,11 +158,7 @@
     *   the new lattice element
     */
 
-<<<<<<< HEAD
-  override def analyze(): lattice.Element =
-=======
   def analyze(): Map[N, T] =
->>>>>>> 53a26477
     x = lattice.bottom
     run(domain)
     x
@@ -230,13 +190,7 @@
     }
   }
 
-<<<<<<< HEAD
-  def process(n: N) =
-    //val y = funsub(n, x)
-=======
   def process(n: N): Unit =
-    //val y = funsub(n, x, intra)
->>>>>>> 53a26477
     val xn = x(n)
     val y = transfer(n, xn)
 
@@ -261,11 +215,7 @@
     *   the new lattice element
     */
 
-<<<<<<< HEAD
-  override def analyze(): lattice.Element =
-=======
   def analyze(): Map[N, T] =
->>>>>>> 53a26477
     x = lattice.bottom
     run(domain)
     x