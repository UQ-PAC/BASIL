package analysis.solvers

import analysis._
import scala.collection.immutable.ListSet
import scala.collection.mutable.LinkedHashSet

/** Base trait for lattice solvers.
  */
trait LatticeSolver[T]:

  /** The lattice used by the solver.
    */
  val lattice: Lattice[T]

  /** The analyze function.
    */
  def analyze(): T

/** Base trait for map lattice solvers.
  * @tparam N
  *   type of the elements in the map domain.
  */
trait MapLatticeSolver[N, T, L <: Lattice[T]] extends LatticeSolver[Map[N, T]] with Dependencies[N]:

  /** Must be a map lattice.
    */
  val lattice: MapLattice[N, T, L]

  /** The transfer function.
    */
  def transfer(n: N, s: T): T

  /** The constraint function for individual elements in the map domain. First computes the join of the incoming
    * elements and then applies the transfer function.
    * @param n
    *   the current location in the map domain
    * @param x
    *   the current lattice element for all locations
    * @return
    *   the output sublattice element
    */
  def funsub(n: N, x: Map[N, T]): T =
    transfer(n, join(n, x))

  /** Computes the least upper bound of the incoming elements.
    */
  def join(n: N, o: Map[N, T]): T =
    val states = indep(n).map(o(_))
    states.foldLeft(lattice.sublattice.bottom)((acc, pred) => lattice.sublattice.lub(acc, pred))

/** An abstract worklist algorithm.
  *
  * @tparam N
  *   type of the elements in the worklist.
  */
trait Worklist[N]:

  /** Called by [[run]] to process an item from the worklist.
    */
  def process(n: N): Unit

  /** Adds an item to the worklist.
    */
  def add(n: N): Unit

  /** Adds a set of items to the worklist.
    */
  def add(ns: Set[N]): Unit

  /** Iterates until there is no more work to do.
    *
    * @param first
    *   the initial contents of the worklist
    */
  def run(first: Set[N]): Unit

/** A simple n^2 worklist algorithm based on `scala.collection.immutable.ListSet`.
  *
  * @tparam N
  *   type of the elements in the worklist.
  *
  * Note: 
  *  add(m) is O(n * m)
  *  worklist.run() is O(|first|^2)
  *    - ListSet.tail() and ListSet.head() are both O(n)
  */
trait ListSetWorklist[N] extends Worklist[N]:

  private var worklist = new ListSet[N]

  def add(n: N): Unit =
    worklist += n

  def add(ns: Set[N]): Unit = worklist ++= ns

  def run(first: Set[N]): Unit =
    worklist = new ListSet[N] ++ first
    while worklist.nonEmpty do
      val n = worklist.head
      worklist = worklist.tail
      process(n)


/** A more performant worklist algorithm.
  *
  * @tparam N
  *   type of the elements in the worklist.
  */
trait LinkedHashSetWorklist[N] extends Worklist[N]:
  private val worklist = new LinkedHashSet[N]

  def add(n: N) =
    worklist += n

  def add(ns: Set[N]) = worklist ++= ns

  def run(first: Set[N], intra: Boolean) =
    worklist.addAll(first);
    while (worklist.nonEmpty) do
      val n = worklist.head;
      worklist.remove(n)
      process(n, intra)


/** Base trait for worklist-based fixpoint solvers.
  *
  * @tparam N
  *   type of the elements in the worklist.
  */
<<<<<<< HEAD
trait WorklistFixpointSolver[N, T, L <: Lattice[T]] extends MapLatticeSolver[N, T, L] with ListSetWorklist[N] with Dependencies[N]:
=======
trait WorklistFixpointSolver[N] extends MapLatticeSolver[N] with LinkedHashSetWorklist[N] with Dependencies[N]:
>>>>>>> 5711c4d8
  /** The current lattice element.
    */
  var x: Map[N, T] = _

  def process(n: N): Unit =
    val xn = x(n)
    val y = funsub(n, x)
    if y != xn then
      x = x + (n -> y)
      add(outdep(n))

/** Worklist-based fixpoint solver.
  *
  * @tparam N
  *   type of the elements in the worklist.
  */
trait SimpleWorklistFixpointSolver[N, T, L <: Lattice[T]] extends WorklistFixpointSolver[N, T, L]:

  /** The map domain.
    */
  val domain: Set[N]

  /** Push the results of the analysis one node down. This is used to have the results of the pre node in the current
    * node.
    * @param the
    *   current lattice
    * @return
    *   the new lattice element
    */

  def analyze(): Map[N, T] =
    x = lattice.bottom
    run(domain)
    x

/** A pushDown worklist-based fixpoint solvers. Pushes the results of the analysis one node down. This is used to have
  * the results of the pred node in the current node. ie. NODE 1: R0 = 69551bv64 RESULT LATTICE = {} NODE 2: R0 =
  * MemLoad[R0 + 54bv64] RESULT LATTICE = {R0 = 69551bv64} NODE 3: R1 = 0bv64 RESULT LATTICE = {R0 = TOP} ...
  *
  * @tparam N
  *   type of the elements in the worklist.
  *
  * Better implementation of the same thing
  * https://github.com/cs-au-dk/TIP/blob/master/src/tip/solvers/FixpointSolvers.scala#L311
  */
<<<<<<< HEAD
trait PushDownWorklistFixpointSolver[N, T, L <: Lattice[T]] extends MapLatticeSolver[N, T, L] with ListSetWorklist[N] with Dependencies[N]:
=======
trait PushDownWorklistFixpointSolver[N] extends MapLatticeSolver[N] with LinkedHashSetWorklist[N] with Dependencies[N]:
>>>>>>> 5711c4d8
  /** The current lattice element.
    */
  var x: Map[N, T] = _

  /** Propagates lattice element y to node m.
    * https://github.com/cs-au-dk/TIP/blob/master/src/tip/solvers/FixpointSolvers.scala#L286
    */
  def propagate(y: T, m: N): Unit = {
    val xm = x(m)
    val t = lattice.sublattice.lub(xm, y)
    if (t != xm) {
      add(m)
      x += m -> t
    }
  }

  def process(n: N): Unit =
    //val y = funsub(n, x, intra)
    val xn = x(n)
    val y = transfer(n, xn)

<<<<<<< HEAD
    val t = lattice.sublattice.lub(xn, y)

    for succ <- outdep(n) do propagate(y, succ)
=======
    for succ <- outdep(n, intra) do propagate(y, succ)
>>>>>>> 5711c4d8

/** Worklist-based fixpoint solver.
  *
  * @tparam N
  *   type of the elements in the worklist.
  */
trait SimplePushDownWorklistFixpointSolver[N, T, L <: Lattice[T]] extends PushDownWorklistFixpointSolver[N, T, L]:

  /** The map domain.
    */
  val domain: Set[N]

  /** Push the results of the analysis one node down. This is used to have the results of the pre node in the current
    * node.
    * @param the
    *   current lattice
    * @return
    *   the new lattice element
    */

  def analyze(): Map[N, T] =
    x = lattice.bottom
    run(domain)
    x<|MERGE_RESOLUTION|>--- conflicted
+++ resolved
@@ -79,7 +79,7 @@
   * @tparam N
   *   type of the elements in the worklist.
   *
-  * Note: 
+  * Note:
   *  add(m) is O(n * m)
   *  worklist.run() is O(|first|^2)
   *    - ListSet.tail() and ListSet.head() are both O(n)
@@ -127,11 +127,7 @@
   * @tparam N
   *   type of the elements in the worklist.
   */
-<<<<<<< HEAD
-trait WorklistFixpointSolver[N, T, L <: Lattice[T]] extends MapLatticeSolver[N, T, L] with ListSetWorklist[N] with Dependencies[N]:
-=======
-trait WorklistFixpointSolver[N] extends MapLatticeSolver[N] with LinkedHashSetWorklist[N] with Dependencies[N]:
->>>>>>> 5711c4d8
+trait WorklistFixpointSolver[N, T, L <: Lattice[T]] extends MapLatticeSolver[N, T, L] with LinkedHashSetWorklist[N] with Dependencies[N]:
   /** The current lattice element.
     */
   var x: Map[N, T] = _
@@ -177,11 +173,7 @@
   * Better implementation of the same thing
   * https://github.com/cs-au-dk/TIP/blob/master/src/tip/solvers/FixpointSolvers.scala#L311
   */
-<<<<<<< HEAD
-trait PushDownWorklistFixpointSolver[N, T, L <: Lattice[T]] extends MapLatticeSolver[N, T, L] with ListSetWorklist[N] with Dependencies[N]:
-=======
-trait PushDownWorklistFixpointSolver[N] extends MapLatticeSolver[N] with LinkedHashSetWorklist[N] with Dependencies[N]:
->>>>>>> 5711c4d8
+trait PushDownWorklistFixpointSolver[N, T, L <: Lattice[T]] extends MapLatticeSolver[N, T, L] with LinkedHashSetWorklist[N] with Dependencies[N]:
   /** The current lattice element.
     */
   var x: Map[N, T] = _
@@ -203,13 +195,7 @@
     val xn = x(n)
     val y = transfer(n, xn)
 
-<<<<<<< HEAD
-    val t = lattice.sublattice.lub(xn, y)
-
     for succ <- outdep(n) do propagate(y, succ)
-=======
-    for succ <- outdep(n, intra) do propagate(y, succ)
->>>>>>> 5711c4d8
 
 /** Worklist-based fixpoint solver.
   *
