--- conflicted
+++ resolved
@@ -96,13 +96,8 @@
       worklist = worklist.tail
       process(n, intra)
 
-<<<<<<< HEAD
-  def monotonic_run(first: Set[N]) =
+  def monotonic_run(first: Set[N], intra: Boolean) =
     worklist = new ListSet[N] ++ first.collect{ case n: CfgFunctionEntryNode if n.pred.isEmpty => n } // no inlined functions
-=======
-  def monotonic_run(first: Set[N], intra: Boolean) =
-    worklist = new ListSet[N] ++ first.filter(n => n.isInstanceOf[CfgFunctionEntryNode])
->>>>>>> db5e91b8
     while (worklist.nonEmpty) do
       val n = worklist.head;
       worklist = worklist.tail
