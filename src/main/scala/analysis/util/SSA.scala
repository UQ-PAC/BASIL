--- conflicted
+++ resolved
@@ -1,433 +1,3 @@
-<<<<<<< HEAD
-package analysis.util
-
-import analysis._
-import ir._
-import analysis.solvers._
-
-import scala.collection.mutable
-import scala.collection.mutable.HashMap
-import scala.collection.mutable.ListBuffer
-
-//Static Single Assignment (SSA) form
-//Takes a program and normalises it based on that from
-
-class SSA(cfg: Cfg) {
-    val variableTracker: mutable.Map[String, Int] = mutable.HashMap()
-    val visited: mutable.Set[CfgNode] = mutable.HashSet()
-
-    def analyze(): Unit =
-    // generate the constraints by traversing the AST and solve them on-the-fly
-
-        for (entry <- cfg.entries) {
-          entry match {
-            case _: CfgFunctionEntryNode =>
-              visit(entry, ())
-            case _ =>
-          }
-        }
-      post_SSA(cfg)
-
-    def checkAssignment(name: String): Int = {
-        if (variableTracker.contains(name)) {
-            variableTracker(name) += 1
-        } else {
-            variableTracker(name) = 1
-        }
-        variableTracker(name)
-    }
-
-    def checkUse(name: String): Int = {
-        if (!variableTracker.contains(name)) {
-            variableTracker(name) = 1
-        }
-        variableTracker(name)
-    }
-
-    def visit(node: CfgNode, arg: Unit): Unit = {
-        if (visited.contains(node)) {
-            return
-        }
-        visited.add(node)
-        node match {
-          case statementNode: CfgCommandNode =>
-            statementNode.data match {
-              case localAssign: LocalAssign =>
-                checkExpr(localAssign.rhs)
-                //localAssign.lhs = LocalVar(s"${localAssign.lhs.name}_${checkAssignment(localAssign.lhs.name)}", localAssign.lhs.size)
-                localAssign.lhs.ssa_id = checkAssignment(localAssign.lhs.toString)
-                //localAssign.rhs.ssa_id = checkUse(localAssign.rhs.toString)
-
-              case memAssign: MemoryAssign =>
-                checkExpr(memAssign.rhs.value)
-                //                memAssign.rhs = Store(memAssign.rhs.memory, s"${memAssign.rhs.index}_${checkAssignment(memAssign.rhs.index.toString)}", value, memAssign.rhs.endian, memAssign.rhs.size)
-                //memAssign.rhs.index.ssa_id = checkAssignment(memAssign.rhs.index.toString)
-                checkExpr(memAssign.rhs.index)
-                //memAssign.rhs.value.ssa_id = checkUse(memAssign.rhs.value.toString)
-
-              case _ =>
-            }
-          case _ =>
-        }
-        for (child <- node.succ) {
-          visit(child, ())
-        }
-    }
-
-    def checkExpr(expr: Expr): Unit = {
-      //print(s"Checking expression: ${expr}\n")
-      expr match {
-        case binExpr: BinaryExpr =>
-          checkExpr(binExpr.arg1)
-          checkExpr(binExpr.arg2)
-        case unExpr: UnaryExpr =>
-          checkExpr(unExpr.arg)
-        case zeroExtend: ZeroExtend =>
-          checkExpr(zeroExtend.body)
-        case memoryLoad: MemoryLoad =>
-          checkExpr(memoryLoad.index)
-          checkExpr(memoryLoad.mem)
-        case variable: Variable =>
-          variable.ssa_id = checkUse(variable.toString)
-        case extract: Extract =>
-          checkExpr(extract.body)
-        case signExtend: SignExtend =>
-          checkExpr(signExtend.body)
-        case memory: Memory =>
-        case bitVecLiteral: BitVecLiteral =>
-        case _ => println(s"WARNING: Unhandled expression type in SSA: ${expr.getClass}")
-      }
-    }
-
-//    def replacer(node: Object): Unit = {
-//        node match {
-//            case localAssign: LocalAssign =>
-//                val newVar = LocalVar(s"${localAssign.lhs.name}_${checkAssignment(localAssign.lhs.name)}", localAssign.lhs.size)
-//                val newExpr = localAssign.rhs match {
-//                    case expr: Expr =>
-//                        expr match {
-//                            case binExpr: BinOp =>
-//                                val newLeft = binExpr.lhs match {
-//                                    case local: LocalVar => LocalVar(s"${local.name}_${checkUse(local.name)}", local.size)
-//                                    case _ => binExpr.lhs
-//                                }
-//                                val newRight = binExpr.rhs match {
-//                                    case local: LocalVar => LocalVar(s"${local.name}_${checkUse(local.name)}", local.size)
-//                                    case _ => binExpr.rhs
-//                                }
-//                                BinOp(newLeft, binExpr.op, newRight)
-//                            case unExpr: UnOp =>
-//                              val newRight = unExpr.expr match {
-//                                case local: LocalVar => LocalVar(s"${local.name}_${checkUse(local.name)}", local.size)
-//                                case _ => unExpr.expr
-//                              }
-//                        }
-//                    case _ => localAssign.rhs
-//                }
-//                LocalAssign(newVar, newExpr, localAssign.line, localAssign.instruction)
-//            case memAssign: MemAssign =>
-//            case _ => node
-//        }
-//        visitChildren(node, ())
-//
-//      def exprChecker(node: Object): Expr = {
-//        node match {
-//            case binExpr: BinOp =>
-//                BinOp(binExpr.operator, exprChecker(binExpr.lhs), exprChecker(binExpr.rhs))
-//            case unExpr: UnOp =>
-//                UnOp(unExpr.operator, exprChecker(unExpr.exp))
-//            case store: Store =>
-//                Store(exprChecker(store.memory))
-//        }
-//      }
-//    }
-
-
-//    def visitChildren(node: Object, arg: Unit): Unit = {
-//        node match {
-//            case cfg: Cfg =>
-//              cfg.nodes.foreach(visit(_, ()))
-//
-//            case node: CfgNode =>
-//              node match {
-//                case stmtNode: CfgCommandNode =>
-//                  visit(stmtNode.data, ())
-//                case _ =>
-//              }
-//
-//            case program: Program =>
-//                program.procedures.foreach(visit(_, ()))
-//
-//            case function: Procedure =>
-//                function.blocks.foreach(visit(_, ()))
-//
-//            case block: Block =>
-//                block.statements.foreach(visit(_, ()))
-//                block.jumps.foreach(visit(_, ()))
-//
-//            case _ => // ignore other kinds of nodes
-//
-//        }
-//    }
-
-    def post_SSA(cfg: Cfg): Unit = {
-      cfg.nodes.foreach {
-        case statementNode: CfgCommandNode =>
-          resolve_phi(statementNode, cfg)
-        case _ =>
-      }
-    }
-
-    def get_incoming_edges(cfg: Cfg, node: CfgNode): ListBuffer[Edge] = {
-      val incomingEdges: ListBuffer[Edge] = ListBuffer()
-      for (e <- cfg.getEdges.toList) {
-        if (e.getTo.equals(node)) {
-          incomingEdges.addOne(e)
-        }
-      }
-      incomingEdges
-    }
-
-    def resolve_phi(node: CfgNode, cfg: Cfg): Unit = {
-
-      def add_map(map: mutable.Map[Expr, ListBuffer[Expr]], key: Expr, value: Expr): Unit = {
-        if (map.contains(key)) {
-          map(key) += value
-        } else {
-          map(key) = ListBuffer(value)
-        }
-      }
-
-      val incomingEdges = get_incoming_edges(cfg, node)
-      //val incomingMatches: ListBuffer[Statement] = ListBuffer()
-      var incomingMatches: mutable.Map[Expr, ListBuffer[Expr]] = mutable.Map[Expr, ListBuffer[Expr]]()
-      val incomingMatches2: mutable.Map[Expr, ListBuffer[Expr]] = mutable.Map[Expr, ListBuffer[Expr]]()
-      for (e <- incomingEdges) {
-        node match {
-          case stmtNode: CfgCommandNode =>
-            stmtNode.data match
-              case memAssign: MemoryAssign =>
-                memAssign.rhs.value.locals.foreach(l => {
-                  e.getFrom match {
-                    case fromStmtNode: CfgCommandNode =>
-                      fromStmtNode.data match
-                        case memAssign2: MemoryAssign =>
-                          if (memAssign2.rhs.index.locals.contains(l)) {
-                            memAssign2.rhs.index.locals.foreach(l2 => {
-                              if (l2.equals(l)) {
-                                add_map(incomingMatches, l, l2)
-                                add_map(incomingMatches2, memAssign.rhs.value, memAssign2.rhs.index)
-                              }
-                            })
-                          }
-                        case localAssign: LocalAssign =>
-                          if (localAssign.lhs.locals.contains(l)) {
-                            localAssign.lhs.locals.foreach(l2 => {
-                              if (l2.equals(l)) {
-                                add_map(incomingMatches, l, l2)
-                                add_map(incomingMatches2, memAssign.rhs.value, localAssign.lhs)
-                              }
-                            })
-                          }
-                        case _ =>
-                    case _ =>
-                  }
-                })
-              case localAssign: LocalAssign =>
-                localAssign.rhs.locals.foreach(l => {
-                  e.getFrom match {
-                    case fromStmtNode: CfgCommandNode =>
-                      fromStmtNode.data match
-                        case memAssign: MemoryAssign =>
-                          if (memAssign.rhs.index.locals.contains(l)) {
-                            memAssign.rhs.index.locals.foreach(l2 => {
-                              if (l2.equals(l)) {
-                                add_map(incomingMatches, l, l2)
-                                add_map(incomingMatches2, localAssign.rhs, memAssign.rhs.index)
-                              }
-                            })
-                          }
-                        case localAssign2: LocalAssign =>
-                          if (localAssign2.lhs.locals.contains(l)) {
-                            localAssign2.lhs.locals.foreach(l2 => {
-                              if (l2.equals(l)) {
-                                add_map(incomingMatches, l, l2)
-                                add_map(incomingMatches2, localAssign.rhs, localAssign2.lhs)
-                              }
-                            })
-                          }
-                        case _ =>
-                    case _ =>
-                  }
-                })
-              case _ =>
-          case _ =>
-        }
-      }
-
-
-//      // for whole expression
-//      for (e <- incomingEdges) {
-//        node match {
-//          case stmtNode: CfgCommandNode =>
-//            stmtNode.data match
-//              case memAssign: MemAssign =>
-//                val l = memAssign.rhs.value
-//                  e.getFrom() match {
-//                    case fromStmtNode: CfgCommandNode =>
-//                      fromStmtNode.data match
-//                        case memAssign2: MemAssign =>
-//                            val l2 = memAssign2.rhs.index
-//                            if (l2.equals(l)) {
-//                              add_map(incomingMatches, l, l2)
-//                            }
-//                        case localAssign: LocalAssign =>
-//                            val l2 = localAssign.lhs
-//                            if (l2.equals(l)) {
-//                              add_map(incomingMatches, l, l2)
-//                            }
-//                        case _ =>
-//                    case _ =>
-//                  }
-//              case localAssign: LocalAssign =>
-//                val l = localAssign.rhs
-//                  e.getFrom() match {
-//                    case fromStmtNode: CfgCommandNode =>
-//                      fromStmtNode.data match
-//                        case memAssign: MemAssign =>
-//                            val l2 = memAssign.rhs.index
-//                            if (l2.equals(l)) {
-//                              add_map(incomingMatches, l, l2)
-//                            }
-//                        case localAssign2: LocalAssign =>
-//                            val l2 = localAssign2.lhs
-//                            if (l2.equals(l)) {
-//                              add_map(incomingMatches, l, l2)
-//                            }
-//                        case _ =>
-//                    case _ =>
-//                  }
-//              case _ =>
-//          case _ =>
-//        }
-//      }
-
-      incomingMatches = incomingMatches.concat(incomingMatches2)
-
-      // Flow corrector: replace phi with incoming edges
-      // TODO: needs to be fixed cause it just selects the highest value of the incoming edges
-      incomingMatches.foreach((key, value) =>
-        if (value.length == 1) {
-            // replace key with value
-            key.ssa_id = value.head.ssa_id
-            } else if (value.length > 1) {
-            // replace key with phi
-            value.foreach(v =>
-              if (v.ssa_id > key.ssa_id) {
-                key.ssa_id = v.ssa_id
-              }
-            )
-            } else {
-            // no incoming edges
-        }
-      )
-
-//      incomingMatches2.foreach((key, value) =>
-//        print(s"key: ($key, ${key.ssa_id}), value: ")
-//        value.foreach(v => print(s"($v,${v.ssa_id})"))
-//        println()
-//      )
-
-
-        //TODO: print this if required
-//      incomingMatches.foreach((key, value) =>
-//        print(s"key: ($key, ${key.ssa_id}), value: ")
-//        value.foreach(v => print(s"($v,${v.ssa_id})"))
-//        println()
-//      )
-    }
-
-
-//    def resolve_phi_rec(node: CfgNode, cfg: Cfg): mutable.Map[Expr, ListBuffer[Expr]] = {
-//
-//      def add_map(map: mutable.Map[Expr, ListBuffer[Expr]], key: Expr, value: Expr): Unit = {
-//        if (map.contains(key)) {
-//          map(key) += value
-//        } else {
-//          map(key) = ListBuffer(value)
-//        }
-//      }
-//
-//      val incomingEdges = get_incoming_edges(cfg, node)
-//      val incomingMatches: mutable.Map[Expr, ListBuffer[Expr]] = mutable.Map[Expr, ListBuffer[Expr]]()
-//      val incomingMatches2: mutable.Map[Expr, ListBuffer[Expr]] = mutable.Map[Expr, ListBuffer[Expr]]()
-//
-//      for (e <- incomingEdges) {
-//        node match {
-//          case stmtNode: CfgCommandNode =>
-//            stmtNode.data match
-//              case memAssign: MemAssign =>
-//                memAssign.rhs.value.locals.foreach(l => {
-//                  e.getFrom() match {
-//                    case fromStmtNode: CfgCommandNode =>
-//                      fromStmtNode.data match
-//                        case memAssign2: MemAssign =>
-//                          if (memAssign2.rhs.index.locals.contains(l)) {
-//                            memAssign2.rhs.index.locals.foreach(l2 => {
-//                              if (l2.equals(l)) {
-//                                add_map(incomingMatches, l, l2)
-//                                add_map(incomingMatches2, memAssign.rhs.value, memAssign2.rhs.index)
-//                              }
-//                            })
-//                          }
-//                        case localAssign: LocalAssign =>
-//                          if (localAssign.lhs.locals.contains(l)) {
-//                            localAssign.lhs.locals.foreach(l2 => {
-//                              if (l2.equals(l)) {
-//                                add_map(incomingMatches, l, l2)
-//                                add_map(incomingMatches2, memAssign.rhs.value, localAssign.lhs)
-//                              }
-//                            })
-//                          }
-//                        case _ =>
-//                    case _ =>
-//                  }
-//                })
-//              case localAssign: LocalAssign =>
-//                localAssign.rhs.locals.foreach(l => {
-//                  e.getFrom() match {
-//                    case fromStmtNode: CfgCommandNode =>
-//                      fromStmtNode.data match
-//                        case memAssign: MemAssign =>
-//                          if (memAssign.rhs.index.locals.contains(l)) {
-//                            memAssign.rhs.index.locals.foreach(l2 => {
-//                              if (l2.equals(l)) {
-//                                add_map(incomingMatches, l, l2)
-//                                add_map(incomingMatches2, localAssign.rhs, memAssign.rhs.index)
-//                              }
-//                            })
-//                          }
-//                        case localAssign2: LocalAssign =>
-//                          if (localAssign2.lhs.locals.contains(l)) {
-//                            localAssign2.lhs.locals.foreach(l2 => {
-//                              if (l2.equals(l)) {
-//                                add_map(incomingMatches, l, l2)
-//                                add_map(incomingMatches2, localAssign.rhs, localAssign2.lhs)
-//                              }
-//                            })
-//                          }
-//                        case _ =>
-//                    case _ =>
-//                  }
-//                })
-//              case _ =>
-//          case _ =>
-//        }
-//      }
-//      incomingMatches
-//    }
-}
-=======
 // TODO: This doesn't seem to be used currently, should it be kept?
 
 
@@ -859,5 +429,4 @@
 // //      }
 // //      incomingMatches
 // //    }
-// }
->>>>>>> db5e91b8
+// }