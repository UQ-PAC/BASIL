package analysis

import analysis.solvers.{Cons, Term, UnionFindSolver, Var}
import ir.*
import util.Logger
import scala.collection.mutable

/** Wrapper for variables so we can have Steensgaard-specific equals method indirectly
 * Relies on the SSA sets intersection being non-empty
 * */
case class RegisterVariableWrapper(variable: Variable, assigns: Set[Assign]) {
  override def equals(obj: Any): Boolean = {
    obj match {
      case RegisterVariableWrapper(other, otherAssigns) =>
        variable == other && assigns.intersect(otherAssigns).nonEmpty
      case _ =>
        false
    }
  }
}

/** Wrapper for variables so we can have ConstantPropegation-specific equals method indirectly
 * Relies on SSA sets being exactly the same
 * */
case class RegisterWrapperEqualSets(variable: Variable, assigns: Set[Assign]) {
  override def equals(obj: Any): Boolean = {
    obj match {
      case RegisterWrapperEqualSets(other, otherAssigns) =>
        variable == other && assigns == otherAssigns
      case _ =>
        false
    }
  }
}

/** Steensgaard-style pointer analysis. The analysis associates an [[StTerm]] with each variable declaration and
 * expression node in the AST. It is implemented using [[analysis.solvers.UnionFindSolver]].
 */
class InterprocSteensgaardAnalysis(
      program: Program,
      constantProp: Map[CFGPosition, Map[Variable, FlatElement[BitVecLiteral]]],
      mmm: MemoryModelMap,
      reachingDefs: Map[CFGPosition, (Map[Variable, Set[Assign]], Map[Variable, Set[Assign]])],
      globalOffsets: Map[BigInt, BigInt]) extends Analysis[Any] {

  val solver: UnionFindSolver[StTerm] = UnionFindSolver()

  private val stackPointer = Register("R31", 64)
  private val linkRegister = Register("R30", 64)
  private val framePointer = Register("R29", 64)
  private val ignoreRegions: Set[Expr] = Set(linkRegister, framePointer)
  private val mallocVariable = Register("R0", 64)

  var mallocCount: Int = 0
  var stackCount: Int = 0
  val stackMap: mutable.Map[Expr, StackRegion] = mutable.Map()

  private val memoryRegionContents: mutable.Map[MemoryRegion, mutable.Set[BitVecLiteral | MemoryRegion]] = mutable.Map()
  private val visited: mutable.Set[CFGPosition] = mutable.Set()

  def getMemoryRegionContents: Map[MemoryRegion, Set[BitVecLiteral | MemoryRegion]] = memoryRegionContents.map((k, v) => k -> v.toSet).toMap

  /**
   * In expressions that have accesses within a region, we need to relocate
   * the base address to the actual address using the relocation table.
   * MUST RELOCATE because MMM iterate to find the lowest address
   * TODO: May need to iterate over the relocation table to find the actual address
   *
   * @param address
   * @return BitVecLiteral: the relocated address
   */
  def relocatedBase(address: BigInt): BitVecLiteral = {
    val tableAddress = globalOffsets.getOrElse(address, address)
    // this condition checks if the address is not layered and returns if it is not
    if (tableAddress != address && !globalOffsets.contains(tableAddress)) {
      return BitVecLiteral(address, 64)
    }
    BitVecLiteral(tableAddress, 64)
  }

  /**
   * Used to reduce an expression that may be a sub-region of a memory region.
   * Pointer reduction example:
   * R2 = R31 + 20
   * Mem[R2 + 8] <- R1
   *
   * Steps:
   * 1) R2 = R31 + 20         <- ie. stack access (assume R31 = stackPointer)
   *         ↓
   *    R2 = StackRegion("stack_1", 20)
   *
   * 2) Mem[R2 + 8] <- R1     <- ie. memStore
   *         ↓
   *    (StackRegion("stack_1", 20) + 8) <- R1
   *         ↓
   *    MMM.get(20 + 8) <- R1
   *
   * @param binExpr
   * @param n
   * @return Set[MemoryRegion]: a set of regions that the expression may be pointing to
   */
  def reducibleToRegion(binExpr: BinaryExpr, n: Command): Set[MemoryRegion] = {
    var reducedRegions = Set.empty[MemoryRegion]
    binExpr.arg1 match {
      case variable: Variable =>
        val b = evaluateExpression(binExpr, constantProp(n))
        if (b.isDefined) {
          val region = mmm.findDataObject(b.get.value)
          reducedRegions = reducedRegions ++ region
        }
        if (reducedRegions.nonEmpty) {
          return reducedRegions
        }
        val ctx = getUse(variable, n, reachingDefs)
        for (i <- ctx) {
          if (i != n) { // handles loops (ie. R19 = R19 + 1) %00000662 in jumptable2
            val regions = i.rhs match {
              case loadL: MemoryLoad =>
                val foundRegions = exprToRegion(loadL.index, i)
                val toReturn = mutable.Set[MemoryRegion]().addAll(foundRegions)
                for {
                  f <- foundRegions
                } {
                  if (memoryRegionContents.contains(f)) {
                    memoryRegionContents(f).foreach {
                      case b: BitVecLiteral =>
                      //                        val region = mmm.findDataObject(b.value)
                      //                        if (region.isDefined) {
                      //                          toReturn.addOne(region.get)
                      //                        }
                      case r: MemoryRegion =>
                        toReturn.addOne(r)
                        toReturn.remove(f)
                    }
                  }
                }
                toReturn.toSet
              case _: BitVecLiteral =>
                Set.empty[MemoryRegion]
              case _ =>
                Logger.debug(s"Unknown expression: $i")
                Logger.debug(ctx)
                exprToRegion(i.rhs, i)
            }
            val result = evaluateExpression(binExpr.arg2, constantProp(n))
            if (result.isDefined) {
              val b = result.get
              for {
                r <- regions
              } {
                r match {
                  case stackRegion: StackRegion =>
                    val nextOffset = bitVectorOpToBigIntOp(binExpr.op, stackRegion.start, b.value)
                    reducedRegions ++= exprToRegion(BinaryExpr(binExpr.op, stackPointer, BitVecLiteral(nextOffset, 64)), i)
                  case dataRegion: DataRegion =>
                    val nextOffset = BinaryExpr(binExpr.op, relocatedBase(dataRegion.start), b)
                    val b2 = evaluateExpression(nextOffset, constantProp(n))
                    if (b2.isDefined) {
                      reducedRegions ++= exprToRegion(b2.get, i)
                    }
                  case _ =>
                }
              }
            }
          }
        }
      case _ =>
    }
    reducedRegions
  }

  // TODO: You must redefine how shared regions are accessed by finding if the register we are evaluating is shared

  /**
   * Finds a region for a given expression using MMM results
   *
   * @param expr
   * @param n
   * @return Set[MemoryRegion]: a set of regions that the expression may be pointing to
   */
  def exprToRegion(expr: Expr, n: Command): Set[MemoryRegion] = {
    var res = Set[MemoryRegion]()
    mmm.popContext()
    mmm.pushContext(IRWalk.procedure(n).name)
    expr match { // TODO: Stack detection here should be done in a better way or just merged with data
      case binOp: BinaryExpr if binOp.arg1 == stackPointer =>
        val b = evaluateExpression(binOp.arg2, constantProp(n))
        if (b.isDefined) {
          val region = mmm.findStackObject(b.get.value)
          if (region.isDefined) {
            res = res + region.get
          }
        }
        res
      case binaryExpr: BinaryExpr =>
        res ++= reducibleToRegion(binaryExpr, n)
        res
      case v: Variable if v == stackPointer =>
        res ++= mmm.findStackObject(0)
        res
      case v: Variable =>
        val b = evaluateExpression(expr, constantProp(n))
        if (b.isDefined) {
          Logger.debug("BitVecLiteral: " + b)
          val region = mmm.findDataObject(b.get.value)
          if (region.isDefined) {
            res += region.get
          }
        }
        if (res.isEmpty) { // may be passed as param
          val ctx = getUse(v, n, reachingDefs)
          for (i <- ctx) {
            i.rhs match {
              case load: MemoryLoad => // treat as a region
                res ++= exprToRegion(load.index, i)
              case binaryExpr: BinaryExpr =>
                res ++= reducibleToRegion(binaryExpr, i)
                res ++= exprToRegion(i.rhs, i)
              case _ => // also treat as a region (for now) even if just Base + Offset without memLoad
                res ++= exprToRegion(i.rhs, i)
            }
          }
        }
        res
      case _ =>
        val b = evaluateExpression(expr, constantProp(n))
        if (b.isDefined) {
          Logger.debug("BitVecLiteral: " + b)
          val region = mmm.findDataObject(b.get.value)
          if (region.isDefined) {
            res += region.get
          }
        }
        res
    }
  }

  //  def exprToRegion(expr: Expr, cmd: Command): Option[MemoryRegion] = {
  //    val isGlobal = evaluateExpression(expr, constantProp(cmd))
  //    if (isGlobal.isDefined) {
  //      mmm.findDataObject(isGlobal.get.value)
  //    } else {
  //      mmm.getStack((cmd, expr))
  //    }
  //  }

  /** @inheritdoc
   */
  def analyze(): Unit =
    // generate the constraints by traversing the AST and solve them on-the-fly
    program.procedures.foreach(p => {
      visit(p, ())
    })

  /** Generates the constraints for the given sub-AST.
   * @param node
   *   the node for which it generates the constraints
   * @param arg
   *   unused for this visitor
   */
  def visit(node: CFGPosition, arg: Unit): Unit = {
    if (visited.contains(node)) {
      return
    }
    node match {
      case cmd: Command =>
        cmd match {
          case directCall: DirectCall =>
            // X = alloc P:  [[X]] = ↑[[alloc-i]]
            if (directCall.target.name == "malloc") {
              val alloc = mmm.getHeap(directCall)
              val defs = getDefinition(mallocVariable, cmd, reachingDefs, false)
              unify(IdentifierVariable(RegisterVariableWrapper(mallocVariable, defs)), PointerRef(AllocVariable(alloc)))
            }
          case assign: Assign =>
            assign.rhs match {
              case binOp: BinaryExpr =>
                // X1 = &X2: [[X1]] = ↑[[X2]]
                exprToRegion(binOp, cmd).foreach(
                  x => unify(IdentifierVariable(RegisterVariableWrapper(assign.lhs, getDefinition(assign.lhs, cmd, reachingDefs))), PointerRef(AllocVariable(x)))
                )
              case variable: Variable =>
                // X1 = X2: [[X1]] = [[X2]]
                val X1 = assign.lhs
                val X2 = variable
                unify(IdentifierVariable(RegisterVariableWrapper(X1, getDefinition(X1, cmd, reachingDefs))), IdentifierVariable(RegisterVariableWrapper(X2, getUse(X2, cmd, reachingDefs))))
              // TODO: should lookout for global base + offset case as well
              case _ =>
                unwrapExpr(assign.rhs).foreach {
                  case memoryLoad: MemoryLoad =>
                    // X1 = *X2: [[X2]] = ↑a ^ [[X1]] = a where a is a fresh term variable
                    val X1 = assign.lhs
                    val X2_star = exprToRegion(memoryLoad.index, cmd)
                    val alpha = FreshVariable()
                    X2_star.foreach(
                      x => unify(ExpressionVariable(x), PointerRef(alpha))
                    )
                    unify(alpha, IdentifierVariable(RegisterVariableWrapper(X1, getDefinition(X1, cmd, reachingDefs))))

                    Logger.debug("Memory load: " + memoryLoad)
                    Logger.debug("Index: " + memoryLoad.index)
                    Logger.debug("X2_star: " + X2_star)
                    Logger.debug("X1: " + X1)
                    Logger.debug("Assign: " + assign)

                    // TODO: This might not be correct for globals
                    // X1 = &X: [[X1]] = ↑[[X2]] (but for globals)
                    val $X2 = exprToRegion(memoryLoad.index, cmd)
                    $X2.foreach(
                      x => unify(IdentifierVariable(RegisterVariableWrapper(assign.lhs, getDefinition(assign.lhs, cmd, reachingDefs))), PointerRef(AllocVariable(x)))
                    )
                  case _ => // do nothing
                }
            }
          case memoryAssign: MemoryAssign =>
            // *X1 = X2: [[X1]] = ↑a ^ [[X2]] = a where a is a fresh term variable
            val X1_star1 = exprToRegion(memoryAssign.index, cmd)
            val X1_star = X1_star1.foldLeft(Set[MemoryRegion]()) {
              case (acc, x) =>
                if (!memoryRegionContents.contains(x)) {
                  memoryRegionContents.addOne(x -> mutable.Set())
                }
                val found = memoryRegionContents(x).filter(r => r.isInstanceOf[MemoryRegion]).map(r => r.asInstanceOf[MemoryRegion])
                if (found.nonEmpty) {
                  // get just the memory regions from the region contents
                  acc ++ found
                } else {
                  acc + x
                }
            }
            val X2 = evaluateExpression(memoryAssign.value, constantProp(cmd))
            // TODO: This is risky as it tries to coerce every value to a region (needed for functionpointer example)
            val possibleRegions = exprToRegion(memoryAssign.value, cmd)

            Logger.debug("I am at stmt: " + cmd.label)
            Logger.debug("Memory assign: " + memoryAssign)
            Logger.debug("X2 is: " + X2)
            Logger.debug("PossibleRegions instead of X2 " + possibleRegions)
            Logger.debug("Evaluated: " + memoryAssign.value)
            Logger.debug("Region " + X1_star)
            Logger.debug("Index " + memoryAssign.index)
            val alpha = FreshVariable()
            X1_star.foreach(x =>
              unify(ExpressionVariable(x), PointerRef(alpha))
              if (!memoryRegionContents.contains(x)) {
                memoryRegionContents.addOne(x -> mutable.Set())
              }
              if X2.isDefined then memoryRegionContents(x).add(X2.get)
              memoryRegionContents(x).addAll(possibleRegions.filter(r => r != x))
            )
            if X2.isDefined then unify(alpha, ExpressionVariable(X2.get))
            possibleRegions.foreach(x => unify(alpha, ExpressionVariable(x)))
          case _ => // do nothing TODO: Maybe LocalVar too?
        }
      case _ =>
    }
    visited.add(node)
    InterProcIRCursor.succ(node).foreach(n => visit(n, ()))
  }

  private def unify(t1: Term[StTerm], t2: Term[StTerm]): Unit = {
    //Logger.info(s"univfying constraint $t1 = $t2\n")
    solver.unify(t1, t2)
    // note that unification cannot fail, because there is only one kind of term constructor and no constants
  }

  /** @inheritdoc
   */
  def pointsTo(): Map[RegisterVariableWrapper, Set[RegisterVariableWrapper | MemoryRegion]] = {
    val solution = solver.solution()
    val unifications = solver.unifications()
    Logger.debug(s"Solution: \n${solution.mkString(",\n")}\n")
    Logger.debug(s"Sets: \n${unifications.values.map { s => s"{ ${s.mkString(",")} }"}.mkString(", ")}")

    val vars = solution.keys.collect { case id: IdentifierVariable => id }
    val emptyMap = Map[RegisterVariableWrapper, Set[RegisterVariableWrapper | MemoryRegion]]()
    val pointsto = vars.foldLeft(emptyMap) { (a, v: IdentifierVariable) =>
      val pt: Set[RegisterVariableWrapper | MemoryRegion] = unifications(solution(v)).collect {
        case PointerRef(IdentifierVariable(id)) => id
        case PointerRef(AllocVariable(alloc))   => alloc
      }.toSet
      a + (v.id -> pt)
    }
    Logger.debug(s"\nPoints-to:\n${pointsto.map(p => s"${p._1} -> { ${p._2.mkString(",")} }").mkString("\n")}\n")
    pointsto
  }

  /** @inheritdoc
   */
  def mayAlias(): (RegisterVariableWrapper, RegisterVariableWrapper) => Boolean = {
    val solution = solver.solution()
    (id1: RegisterVariableWrapper, id2: RegisterVariableWrapper) =>
      val sol1 = solution(IdentifierVariable(id1))
      val sol2 = solution(IdentifierVariable(id2))
      sol1 == sol2 && sol1.isInstanceOf[PointerRef] // same equivalence class, and it contains a reference
  }
}

/** Terms used in unification.
 */
sealed trait StTerm

/** A term variable that represents an alloc in the program.
 */
case class AllocVariable(alloc: MemoryRegion) extends StTerm with Var[StTerm] {

  override def toString: String = s"alloc{${alloc}}"
}

/** A term variable that represents an identifier in the program.
 */
case class IdentifierVariable(id: RegisterVariableWrapper) extends StTerm with Var[StTerm] {

  override def toString: String = s"$id"
}

/** A term variable that represents an expression in the program.
 */
case class ExpressionVariable(expr: MemoryRegion | Expr) extends StTerm with Var[StTerm] {

  override def toString: String = s"$expr"
}

/** A fresh term variable.
<<<<<<< HEAD
  */
case class FreshVariable(id: Int) extends StTerm with Var[StTerm] {
  override def toString: String = s"x$id"
}
=======
 */
case class FreshVariable(var id: Int = 0) extends StTerm with Var[StTerm] {
>>>>>>> 846b020c

object FreshVariable {
  var n = 0

  def next(): Int = {
    n += 1
    n
  }

  def apply(): FreshVariable = FreshVariable(next())
}


/** A constructor term that represents a pointer to another term.
 */
case class PointerRef(of: Term[StTerm]) extends StTerm with Cons[StTerm] {

  val args: List[Term[StTerm]] = List(of)

  def subst(v: Var[StTerm], t: Term[StTerm]): Term[StTerm] = PointerRef(of.subst(v, t))

  override def toString: String = s"$of"
<<<<<<< HEAD
=======
}

/** Counter for producing fresh IDs.
 */
object Fresh {

  var n = 0

  def next(): Int = {
    n += 1
    n
  }
>>>>>>> 846b020c
}<|MERGE_RESOLUTION|>--- conflicted
+++ resolved
@@ -73,9 +73,10 @@
     val tableAddress = globalOffsets.getOrElse(address, address)
     // this condition checks if the address is not layered and returns if it is not
     if (tableAddress != address && !globalOffsets.contains(tableAddress)) {
-      return BitVecLiteral(address, 64)
-    }
-    BitVecLiteral(tableAddress, 64)
+      BitVecLiteral(address, 64)
+    } else {
+      BitVecLiteral(tableAddress, 64)
+    }
   }
 
   /**
@@ -365,7 +366,7 @@
   }
 
   /** @inheritdoc
-   */
+    */
   def pointsTo(): Map[RegisterVariableWrapper, Set[RegisterVariableWrapper | MemoryRegion]] = {
     val solution = solver.solution()
     val unifications = solver.unifications()
@@ -386,7 +387,7 @@
   }
 
   /** @inheritdoc
-   */
+    */
   def mayAlias(): (RegisterVariableWrapper, RegisterVariableWrapper) => Boolean = {
     val solution = solver.solution()
     (id1: RegisterVariableWrapper, id2: RegisterVariableWrapper) =>
@@ -397,40 +398,35 @@
 }
 
 /** Terms used in unification.
- */
+  */
 sealed trait StTerm
 
 /** A term variable that represents an alloc in the program.
- */
+  */
 case class AllocVariable(alloc: MemoryRegion) extends StTerm with Var[StTerm] {
 
   override def toString: String = s"alloc{${alloc}}"
 }
 
 /** A term variable that represents an identifier in the program.
- */
+  */
 case class IdentifierVariable(id: RegisterVariableWrapper) extends StTerm with Var[StTerm] {
 
   override def toString: String = s"$id"
 }
 
 /** A term variable that represents an expression in the program.
- */
+  */
 case class ExpressionVariable(expr: MemoryRegion | Expr) extends StTerm with Var[StTerm] {
 
   override def toString: String = s"$expr"
 }
 
 /** A fresh term variable.
-<<<<<<< HEAD
   */
 case class FreshVariable(id: Int) extends StTerm with Var[StTerm] {
   override def toString: String = s"x$id"
 }
-=======
- */
-case class FreshVariable(var id: Int = 0) extends StTerm with Var[StTerm] {
->>>>>>> 846b020c
 
 object FreshVariable {
   var n = 0
@@ -445,7 +441,7 @@
 
 
 /** A constructor term that represents a pointer to another term.
- */
+  */
 case class PointerRef(of: Term[StTerm]) extends StTerm with Cons[StTerm] {
 
   val args: List[Term[StTerm]] = List(of)
@@ -453,19 +449,4 @@
   def subst(v: Var[StTerm], t: Term[StTerm]): Term[StTerm] = PointerRef(of.subst(v, t))
 
   override def toString: String = s"$of"
-<<<<<<< HEAD
-=======
-}
-
-/** Counter for producing fresh IDs.
- */
-object Fresh {
-
-  var n = 0
-
-  def next(): Int = {
-    n += 1
-    n
-  }
->>>>>>> 846b020c
 }