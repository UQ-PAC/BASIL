--- conflicted
+++ resolved
@@ -8,7 +8,7 @@
 /** Wrapper for variables so we can have Steensgaard-specific equals method indirectly
  * Relies on the SSA sets intersection being non-empty
  * */
-case class RegisterVariableWrapper(variable: Variable, assigns: Set[LocalAssign]) {
+case class RegisterVariableWrapper(variable: Variable, assigns: Set[Assign]) {
   override def equals(obj: Any): Boolean = {
     obj match {
       case RegisterVariableWrapper(other, otherAssigns) =>
@@ -22,7 +22,7 @@
 /** Wrapper for variables so we can have ConstantPropegation-specific equals method indirectly
  * Relies on SSA sets being exactly the same
  * */
-case class RegisterWrapperEqualSets(variable: Variable, assigns: Set[LocalAssign]) {
+case class RegisterWrapperEqualSets(variable: Variable, assigns: Set[Assign]) {
   override def equals(obj: Any): Boolean = {
     obj match {
       case RegisterWrapperEqualSets(other, otherAssigns) =>
@@ -41,7 +41,7 @@
       constantProp: Map[CFGPosition, Map[RegisterWrapperEqualSets, Set[BitVecLiteral]]],
       regionAccesses: Map[CfgNode, Map[RegisterVariableWrapper, FlatElement[Expr]]],
       mmm: MemoryModelMap,
-      reachingDefs: Map[CFGPosition, (Map[Variable, Set[LocalAssign]], Map[Variable, Set[LocalAssign]])],
+      reachingDefs: Map[CFGPosition, (Map[Variable, Set[Assign]], Map[Variable, Set[Assign]])],
       globalOffsets: Map[BigInt, BigInt]) extends Analysis[Any] {
 
   val solver: UnionFindSolver[StTerm] = UnionFindSolver()
@@ -269,79 +269,19 @@
             unify(IdentifierVariable(RegisterVariableWrapper(mallocVariable, getUse(mallocVariable, cmd, reachingDefs))), PointerRef(AllocVariable(alloc)))
           }
 
-<<<<<<< HEAD
-          case assign:Assign =>
-            assign.rhs match {
-              case binOp: BinaryExpr =>
-                // X1 = &X2: [[X1]] = ↑[[X2]]
-                exprToRegion(binOp, cmd).foreach(
-                  x => unify(IdentifierVariable(RegisterVariableWrapper(assign.lhs)), PointerRef(AllocVariable(x)))
-                )
-              // TODO: should lookout for global base + offset case as well
-              case _ =>
-                unwrapExpr(assign.rhs).foreach {
-                  case memoryLoad: MemoryLoad =>
-                    // X1 = *X2: [[X2]] = ↑a ^ [[X1]] = a where a is a fresh term variable
-                    val X1 = assign.lhs
-                    val X2_star = exprToRegion(memoryLoad.index, cmd)
-                    val alpha = FreshVariable()
-                    X2_star.foreach(
-                      x => unify(ExpressionVariable(x), PointerRef(alpha))
-                    )
-                    unify(alpha, IdentifierVariable(RegisterVariableWrapper(X1)))
-
-                    Logger.debug("Memory load: " + memoryLoad)
-                    Logger.debug("Index: " + memoryLoad.index)
-                    Logger.debug("X2_star: " + X2_star)
-                    Logger.debug("X1: " + X1)
-                    Logger.debug("LocalAssign: " + assign)
-
-                    // TODO: This might not be correct for globals
-                    // X1 = &X: [[X1]] = ↑[[X2]] (but for globals)
-                    val $X2 = exprToRegion(memoryLoad.index, cmd)
-                    $X2.foreach(
-                      x => unify(IdentifierVariable(RegisterVariableWrapper(assign.lhs)), PointerRef(AllocVariable(x)))
-                    )
-                  case variable: Variable =>
-                    // X1 = X2: [[X1]] = [[X2]]
-                    val X1 = assign.lhs
-                    val X2 = variable
-                    unify(IdentifierVariable(RegisterVariableWrapper(X1)), IdentifierVariable(RegisterVariableWrapper(X2)))
-                  case _ => // do nothing
-                }
-            }
-          case memoryAssign: MemoryAssign =>
-            // *X1 = X2: [[X1]] = ↑a ^ [[X2]] = a where a is a fresh term variable
-            val X1_star = exprToRegion(memoryAssign.index, cmd)
-            val X2 = evaluateExpressionWithSSA(memoryAssign.value, constantProp(n))
-            var possibleRegions = Set[MemoryRegion]()
-            if (X2.isEmpty) {
-              Logger.debug("Maybe a region: " + exprToRegion(memoryAssign.value, cmd))
-              possibleRegions = exprToRegion(memoryAssign.value, cmd)
-            }
-            Logger.debug("X2 is: " + X2)
-            Logger.debug("Evaluated: " + memoryAssign.value)
-            Logger.debug("Region " + X1_star)
-            Logger.debug("Index " + memoryAssign.index)
-            val alpha = FreshVariable()
-            X1_star.foreach(x =>
-              unify(ExpressionVariable(x), PointerRef(alpha))
-              if (!memoryRegionContents.contains(x)) {
-                memoryRegionContents.addOne(x -> mutable.Set())
-=======
-        case localAssign: LocalAssign =>
-          localAssign.rhs match {
+        case assign: Assign =>
+          assign.rhs match {
             case binOp: BinaryExpr =>
               // X1 = &X2: [[X1]] = ↑[[X2]]
               exprToRegion(binOp, cmd).foreach(
-                x => unify(IdentifierVariable(RegisterVariableWrapper(localAssign.lhs, getDefinition(localAssign.lhs, cmd, reachingDefs))), PointerRef(AllocVariable(x)))
+                x => unify(IdentifierVariable(RegisterVariableWrapper(assign.lhs, getDefinition(assign.lhs, cmd, reachingDefs))), PointerRef(AllocVariable(x)))
               )
             // TODO: should lookout for global base + offset case as well
             case _ =>
-              unwrapExpr(localAssign.rhs).foreach {
+              unwrapExpr(assign.rhs).foreach {
                 case memoryLoad: MemoryLoad =>
                   // X1 = *X2: [[X2]] = ↑a ^ [[X1]] = a where a is a fresh term variable
-                  val X1 = localAssign.lhs
+                  val X1 = assign.lhs
                   val X2_star = exprToRegion(memoryLoad.index, cmd)
                   val alpha = FreshVariable()
                   X2_star.foreach(
@@ -353,37 +293,36 @@
                   Logger.debug("Index: " + memoryLoad.index)
                   Logger.debug("X2_star: " + X2_star)
                   Logger.debug("X1: " + X1)
-                  Logger.debug("LocalAssign: " + localAssign)
+                  Logger.debug("Assign: " + assign)
 
                   // TODO: This might not be correct for globals
                   // X1 = &X: [[X1]] = ↑[[X2]] (but for globals)
                   val $X2 = exprToRegion(memoryLoad.index, cmd)
                   $X2.foreach(
-                    x => unify(IdentifierVariable(RegisterVariableWrapper(localAssign.lhs, getDefinition(localAssign.lhs, cmd, reachingDefs))), PointerRef(AllocVariable(x)))
+                    x => unify(IdentifierVariable(RegisterVariableWrapper(assign.lhs, getDefinition(assign.lhs, cmd, reachingDefs))), PointerRef(AllocVariable(x)))
                   )
                 case variable: Variable =>
                   // X1 = X2: [[X1]] = [[X2]]
-                  val X1 = localAssign.lhs
+                  val X1 = assign.lhs
                   val X2 = variable
                   unify(IdentifierVariable(RegisterVariableWrapper(X1, getDefinition(X1, cmd, reachingDefs))), IdentifierVariable(RegisterVariableWrapper(X2, getUse(X2, cmd, reachingDefs))))
                 case _ => // do nothing
->>>>>>> 762e65ee
               }
           }
         case memoryAssign: MemoryAssign =>
           // *X1 = X2: [[X1]] = ↑a ^ [[X2]] = a where a is a fresh term variable
-          val X1_star = exprToRegion(memoryAssign.rhs.index, cmd)
-          val X2 = evaluateExpressionWithSSA(memoryAssign.rhs.value, constantProp(cmd), cmd, reachingDefs)
+          val X1_star = exprToRegion(memoryAssign.index, cmd)
+          val X2 = evaluateExpressionWithSSA(memoryAssign.value, constantProp(cmd), cmd, reachingDefs)
           // TODO: This is risky as it tries to coerce every value to a region (needed for functionpointer example)
-          val possibleRegions = exprToRegion(memoryAssign.rhs.value, cmd)
+          val possibleRegions = exprToRegion(memoryAssign.value, cmd)
 
           Logger.debug("I am at stmt: " + cmd.label)
           Logger.debug("Memory assign: " + memoryAssign)
           Logger.debug("X2 is: " + X2)
           Logger.debug("PossibleRegions instead of X2 " + possibleRegions)
-          Logger.debug("Evaluated: " + memoryAssign.rhs.value)
+          Logger.debug("Evaluated: " + memoryAssign.value)
           Logger.debug("Region " + X1_star)
-          Logger.debug("Index " + memoryAssign.rhs.index)
+          Logger.debug("Index " + memoryAssign.index)
           val alpha = FreshVariable()
           X1_star.foreach(x =>
             unify(ExpressionVariable(x), PointerRef(alpha))
