--- conflicted
+++ resolved
@@ -36,11 +36,8 @@
   override def fromPred(p: Predicate): (L1, L2) = (d1.fromPred(p), d2.fromPred(p))
 }
 
-<<<<<<< HEAD
-=======
 import collection.mutable
 
->>>>>>> 500b01ed
 /**
  * This domain stores as abstract values, sets of abstract values in the provided abstract domain.
  * A set of values represents the disjunction of the values in the set. For example, if S = {a, b, c},
