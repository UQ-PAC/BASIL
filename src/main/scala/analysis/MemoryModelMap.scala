package analysis

import analysis.*
import ir.*
import util.Logger

import scala.collection.immutable.TreeMap
import scala.collection.mutable

enum MemoryType:
  case Data, Heap, Stack

// Define a case class to represent a range
case class RangeKey(start: BigInt, end: BigInt) extends Ordered[RangeKey]:
  val size: BigInt = end - start + 1
  override def compare(that: RangeKey): Int = {
    if (start < that.start) -1
    else if (start > that.start) 1
    else 0
  }
  override def toString: String = s"Range[$start, $end] (size: $size)"


// Custom data structure for storing range-to-object mappings
class MemoryModelMap {
  private val MAX_BIGINT: BigInt = BigInt(Long.MaxValue)
  private val contextStack = mutable.Stack.empty[String]
  private val sharedContextStack = mutable.Stack.empty[List[StackRegion]]
  private val localStacks = mutable.Map[String, List[StackRegion]]().withDefaultValue(List.empty)
  private val sharedStacks = mutable.Map[String, List[StackRegion]]()

  private val stackMap: mutable.Map[RangeKey, StackRegion] = mutable.TreeMap()
  private val bufferedStackMap: mutable.Map[String, mutable.Map[RangeKey, StackRegion]] = mutable.Map()
  private val sharedStackMap: mutable.Map[Procedure, mutable.TreeMap[RangeKey, StackRegion]] = mutable.Map[Procedure, mutable.TreeMap[RangeKey, StackRegion]]()
  private val bufferedSharedStackMap: mutable.Map[String, mutable.Map[Procedure, mutable.TreeMap[RangeKey, StackRegion]]] = mutable.Map()
  private val heapMap: mutable.Map[RangeKey, HeapRegion] = mutable.TreeMap()
  private val dataMap: mutable.Map[RangeKey, DataRegion] = mutable.TreeMap()
  private val cfgPositionToDataRegion: mutable.Map[CFGPosition, Set[DataRegion]] = mutable.Map()
  private val heapCalls: mutable.Map[DirectCall, HeapRegion] = mutable.Map()
  private val mergedRegions: mutable.Map[Set[MemoryRegion], String] = mutable.Map()

  private val stackAllocationSites: mutable.Map[CFGPosition, Set[StackRegion]] = mutable.Map()

  private val uf = new UnionFind()
  private var DataMemory, HeapMemory, StackMemory = TreeMap[BigInt, Array[Byte]]()



  // Store operation: store BigInt value at a BigInt address
  def store(address: BigInt, value: BigInt, memoryType: MemoryType): Unit = {
    val byteArray = value.toByteArray
    memoryType match
      case MemoryType.Data => DataMemory += (address -> byteArray)
      case MemoryType.Heap => HeapMemory += (address -> byteArray)
      case MemoryType.Stack => StackMemory += (address -> byteArray)
  }

  // Load operation: load from a BigInt address with a specific size
  def load(address: BigInt, size: Int, memoryType: MemoryType): BigInt = {
    val memory = memoryType match
      case MemoryType.Data => DataMemory
      case MemoryType.Heap => HeapMemory
      case MemoryType.Stack => StackMemory
    // Find the memory block that contains the starting address
    val floorEntry = memory.rangeTo(address).lastOption

    floorEntry match {
      case Some((startAddress, byteArray)) =>
        val offset = (address - startAddress).toInt // Offset within the byte array
        // If the load exceeds the stored data, we need to handle padding with zeros
        if (offset >= byteArray.length) {
          BigInt(0)
        } else {
          // Calculate how much data we can retrieve
          val availableSize = byteArray.length - offset
          // Slice the available data, and if requested size exceeds, append zeros
          val result = byteArray.slice(offset, offset + size)
          val paddedResult = if (size > availableSize) {
            result ++ Array.fill(size - availableSize)(0.toByte) // Padding with zeros
          } else {
            result
          }
          BigInt(1, paddedResult) // Convert the byte array back to BigInt
        }
      case None =>
        // If no memory is stored at the requested address, return zero
        BigInt(0) // TODO: may need to be sm else
    }
  }

  /** Add a range and object to the mapping
   *
   * @param offset the offset of the range, if a heap region is given, the offsets controls the shift of regions from the start
   * @param region the region to add
   * @param shared if the region is shared. When true, the region is added to the sharedStackMap
   *                otherwise to the stackMap
   */
  def add(offset: BigInt, region: MemoryRegion, shared: Boolean = false): Unit = {
    def maxSize(r: MemoryRegion): BigInt = {
      r match
        case DataRegion(regionIdentifier, start, size) => start + size
        case HeapRegion(regionIdentifier, start, size, parent) => ???
        case StackRegion(regionIdentifier, start, parent) =>
          if (r.subAccesses.nonEmpty) {
            val max = start + r.subAccesses.max
            max
          } else {
            ???
          }
        case _ => ???
    }

    def regionsOverlap(r1: RangeKey, r2: RangeKey): Boolean = {
      r1.start <= r2.end && r2.start <= r1.end
    }

    region match {
      case s: StackRegion =>
        var currentStackMap = stackMap
        if (shared) {
          currentStackMap = sharedStackMap.getOrElseUpdate(s.parent, mutable.TreeMap())
        }
        if (currentStackMap.isEmpty) {
          currentStackMap(RangeKey(offset, maxSize(region) - 1)) = s
        } else {
          val currentMaxRange = currentStackMap.keys.maxBy(_.end)
          val currentMaxRegion = currentStackMap(currentMaxRange)
          if (offset <= currentMaxRange.end) {
            currentStackMap.remove(currentMaxRange)
            val updatedRange = RangeKey(currentMaxRange.start, (maxSize(region) - 1).max(currentMaxRange.end))
            currentStackMap.addOne(updatedRange -> currentMaxRegion)
          } else {
            currentStackMap(RangeKey(offset, maxSize(region) - 1)) = s
          }
        }
      case d: DataRegion =>
        val currentDataMap = dataMap
        if (currentDataMap.isEmpty) {
          currentDataMap(RangeKey(offset, maxSize(d) - 1)) = d
        } else {
          val currentMaxRange = currentDataMap.keys.maxBy(_.end)
          if (regionsOverlap(currentMaxRange, RangeKey(offset, maxSize(d) - 1))) {
            currentDataMap.remove(currentMaxRange) // TODO: this removes previously overlapping parent region (jumptable2 example) which favours more fine grained regions
            currentDataMap(RangeKey(offset, maxSize(d) - 1)) = d
          } else {
            currentDataMap(RangeKey(offset, maxSize(d) - 1)) = d
          }
        }
      case h: HeapRegion =>
        val currentHeapMap = heapMap
        if (currentHeapMap.isEmpty) {
          currentHeapMap(RangeKey(offset, offset + h.size - 1)) = h
        } else {
          val currentMaxRange = currentHeapMap.keys.maxBy(_.end)
          val currentMaxRegion = currentHeapMap(currentMaxRange)
          currentHeapMap(RangeKey(currentMaxRange.start + 1, h.size - 1)) = h
        }
    }
  }

  /**
   * For DataRegions, the actual address used needs to be converted to the relocated address.
   * This is because when regions are found, the relocated address is used and as such match
   * the correct range.
   *
   * @param address
   * @param globalOffsets
   * @return BitVector: a BitVector representing the actual address
   */
  private def resolveInverseGlobalOffset(address: BigInt, globalOffsets: Map[BigInt, BigInt]): BigInt = {
    val inverseGlobalOffsets = globalOffsets.map(_.swap)
    var tableAddress = inverseGlobalOffsets.getOrElse(address, address)
    // addresses may be layered as in jumptable2 example for which recursive search is required
    var exitLoop = false
    while (inverseGlobalOffsets.contains(tableAddress) && !exitLoop) {
      val newAddress = inverseGlobalOffsets.getOrElse(tableAddress, tableAddress)
      if (newAddress == tableAddress) {
        exitLoop = true
      } else {
        tableAddress = newAddress
      }
    }
    tableAddress
  }

  def preLoadGlobals(externalFunctions: Map[BigInt, String], globalOffsets: Map[BigInt, BigInt], globalAddresses: Map[BigInt, String], globalSizes: Map[String, Int]): Unit = {
    // map externalFunctions name, value to DataRegion(name, value) and then sort by value
    val reversedExternalFunctionRgns = externalFunctions.map((offset, name) => resolveInverseGlobalOffset(offset, globalOffsets) -> name)
    val filteredGlobalOffsets = globalAddresses.filterNot((offset, name) => reversedExternalFunctionRgns.contains(offset))

    val externalFunctionRgns = (reversedExternalFunctionRgns ++ filteredGlobalOffsets).map((offset, name) => DataRegion(name, offset, (globalSizes.getOrElse(name, 1).toDouble / 8).ceil.toInt))

    // add externalFunctionRgn to dataRgns and sort by value
    val allDataRgns = externalFunctionRgns.toList.sortBy(_.start)
    for (dataRgn <- allDataRgns) {
      add(dataRgn.start, dataRgn)
    }
  }

  def convertMemoryRegions(stackRegionsPerProcedure: mutable.Map[Procedure, mutable.Set[StackRegion]], heapRegions: mutable.Map[DirectCall, HeapRegion], mergeRegions: mutable.Set[Set[MemoryRegion]], allocationSites: Map[CFGPosition, Set[StackRegion]], procedureToSharedRegions: mutable.Map[Procedure, mutable.Set[MemoryRegion]], graRegions: mutable.HashMap[BigInt, DataRegion], graResults: Map[CFGPosition, Set[DataRegion]]): Unit = {
    //val keepData = dataMap.filterNot((range, region) => graRegions.contains(region.start)).map((range, region) => region)
    val oldRegions = dataMap.values.toSet
    dataMap.clear()
    for (dr <- graRegions.map((_, dataRegion) => dataRegion)) {
      add(dr.start, dr)
    }
    for (dr <- oldRegions) {
      val obj = findDataObject(dr.start)
      if (obj.isEmpty) {
        Logger.debug(s"Data region $dr not found in the new data map")
      } else {
        val address = dr.start
        val size = dr.size
        obj.get.relfContent.add(dr.regionIdentifier)
      }
    }

    cfgPositionToDataRegion ++= graResults
    stackAllocationSites ++= allocationSites
    stackRegionsPerProcedure.keys.foreach(exitNode =>
      if (procedureToSharedRegions.contains(exitNode)) {
        val sharedRegions = procedureToSharedRegions(exitNode)
        sharedStacks(exitNode.name) = sharedRegions.collect { case r: StackRegion => r }.toList.sortBy(_.start)
      }
      // for each function exit node we get the memory region and add it to the mapping
      val stackRgns = stackRegionsPerProcedure(exitNode).toList.sortBy(_.start)
      localStacks(exitNode.name) = stackRgns
    )

    heapCalls ++= heapRegions
    // add heap regions
    val rangeStart = 0
    for (heapRegion <- heapRegions.values) {
      add(rangeStart, heapRegion)
    }

    // merge regions
    for (regions <- mergeRegions) {
      uf.bulkUnion(regions)
    }

    /* this is done because the stack regions will change after MMM transforms them
    and merges some of them based on size, thus we need to alter the results of
    the analysis to match MMM transformations
    TODO: Can this be done directly in MRA?
     */
    for ((n, stacks) <- stackAllocationSites) {
      pushContext(IRWalk.procedure(n).name)
      stackAllocationSites(n) = stacks.map(r => findStackObject(r.start).getOrElse(r))
      pushContext(IRWalk.procedure(n).name)
    }
  }

  def pushContext(funName: String): Unit = {
    contextStack.push(funName)
    stackMap.clear()
    if (bufferedStackMap.contains(funName)) {
      stackMap ++= bufferedStackMap(funName)
    } else {
      for (stackRgn <- localStacks(contextStack.top).sortBy(_.start)) {
        add(stackRgn.start, stackRgn)
      }
      bufferedStackMap(funName) = stackMap.clone()
    }

    if (!sharedStacks.contains(funName)) {
      sharedStacks(funName) = List.empty
    }
    sharedContextStack.push(sharedStacks(funName))
    sharedStackMap.clear()
    if (bufferedSharedStackMap.contains(funName)) {
      sharedStackMap ++= bufferedSharedStackMap(funName)
    } else {
      for (stackRgn <- sharedContextStack.top.sortBy(_.start)) {
        add(stackRgn.start, stackRgn, true)
      }
      bufferedSharedStackMap(funName) = sharedStackMap.clone()
    }
  }

  def popContext(): Unit = {
    if (contextStack.size > 1) {
      contextStack.pop()
      stackMap.clear()
      if (bufferedStackMap.contains(contextStack.top)) {
        stackMap ++= bufferedStackMap(contextStack.top)
      } else {
        for (stackRgn <- localStacks(contextStack.top)) {
          add(stackRgn.start, stackRgn)
        }
      }
    }

    if (sharedContextStack.size > 1) {
      sharedContextStack.pop()
      sharedStackMap.clear()
      if (bufferedSharedStackMap.contains(contextStack.top)) {
        sharedStackMap ++= bufferedSharedStackMap(contextStack.top)
      } else {
        for (stackRgn <- sharedContextStack.top) {
          add(stackRgn.start, stackRgn, true)
        }
      }
    }
  }

  /* All regions that either:
   * 1. starts at value but size less than region size
   * 2. starts at value but size more than region size (add both regions ie. next region)
   * 3. starts between regions (start, end) and (value + size) => end
   * 4. starts between regions (start, end) and (value + size) < end (add both regions ie. next region)
   */
  def findStackPartialAccessesOnly(value: BigInt, size: BigInt): Set[StackRegion] = {
    val matchingRegions = scala.collection.mutable.Set[StackRegion]()

    stackMap.foreach { case (range, region) =>
      // Condition 1: Starts at value but size less than region size
      if (range.start == value && range.size > size) {
        matchingRegions += region
      }
      // Condition 2: Starts at value but size more than region size (add subsequent regions)
      else if (range.start == value && range.size < size) {
        matchingRegions += region
        var remainingSize = size - range.size
        var nextStart = range.end
        stackMap.toSeq.sortBy(_._1.start).dropWhile(_._1.start <= range.start).foreach { case (nextRange, nextRegion) =>
          if (remainingSize > 0) {
            matchingRegions += nextRegion
            remainingSize -= nextRange.size
            nextStart = nextRange.end
          }
        }
      }
      // Condition 3: Starts between regions (start, end) and (value + size) => end
      else if (range.start < value && (value + size) <= range.end) {
        matchingRegions += region
      }
      // Condition 4: Starts between regions (start, end) and (value + size) < end (add subsequent regions)
      else if (range.start < value && (value + size) > range.end) {
        matchingRegions += region
        var remainingSize = (value + size) - range.end
        var nextStart = range.end
        stackMap.toSeq.sortBy(_._1.start).dropWhile(_._1.start <= range.start).foreach { case (nextRange, nextRegion) =>
          if (remainingSize > 0) {
            matchingRegions += nextRegion
            remainingSize -= nextRange.size
            nextStart = nextRange.end
          }
        }
      }
    }

    matchingRegions.toSet.map(returnRegion)
  }

  def getRegionsWithSize(size: BigInt, function: String, negateCondition: Boolean = false): Set[MemoryRegion] = {
    val matchingRegions = scala.collection.mutable.Set[MemoryRegion]()

    pushContext(function)
    stackMap.foreach {
      case (range, region) =>
        if (negateCondition) {
          if (range.size != size) {
            matchingRegions += region
          }
        } else if (range.size == size) {
          matchingRegions += region
        }
    }
    popContext()

    heapMap.foreach { case (range, region) =>
      if (negateCondition) {
        if (range.size != size) {
          matchingRegions += region
        }
      } else if (range.size == size) {
        matchingRegions += region
      }
    }

    dataMap.foreach { case (range, region) =>
      if (negateCondition) {
        if (range.size != size) {
          matchingRegions += region
        }
      } else if (range.size == size) {
        matchingRegions += region
      }
    }

    matchingRegions.toSet.map(returnRegion)
  }

  def getAllocsPerProcedure: Map[String, Set[StackRegion]] = {
    localStacks.map((name, stackRegions) => (name, stackRegions.toSet.map(returnRegion))).toMap
  }

  def getAllStackRegions: Set[StackRegion] = {
    localStacks.values.toSet.flatten.map(returnRegion)
  }

  def getAllDataRegions: Set[DataRegion] = {
    dataMap.values.toSet.map(returnRegion)
  }

  def getAllHeapRegions: Set[HeapRegion] = {
    heapMap.values.toSet.map(returnRegion)
  }

  def getAllRegions: Set[MemoryRegion] = {
    getAllStackRegions ++ getAllDataRegions ++ getAllHeapRegions
  }
  
  def getEnd(memoryRegion: MemoryRegion): BigInt = { // TODO: This would return a list of ends
    val range = memoryRegion match {
      case stackRegion: StackRegion =>
        stackMap.find((_, obj) => obj == stackRegion).map((range, _) => range).getOrElse(RangeKey(0, 0))
      case heapRegion: HeapRegion =>
        heapMap.find((_, obj) => obj == heapRegion).map((range, _) => range).getOrElse(RangeKey(0, 0))
      case dataRegion: DataRegion =>
        dataMap.find((_, obj) => obj == dataRegion).map((range, _) => range).getOrElse(RangeKey(0, 0))
    }
    range.end
  }

  /* All regions that start at value and are exactly of length size */
  def findStackFullAccessesOnly(value: BigInt, size: BigInt): Option[StackRegion] = {
    stackMap.find((range, _) => range.start == value && range.size == size).map((range, obj) => returnRegion(obj))
  }

  def findStackObject(value: BigInt): Option[StackRegion] = 
    stackMap.find((range, _) => range.start <= value && value <= range.end).map((range, obj) => returnRegion(obj))

  def isStackBase(value: BigInt): Option[StackRegion] = {
    val found = stackMap.find((range, _) => range.start == value)
    if (found.isDefined) then Some(returnRegion(found.get._2)) else None
  }

  def isDataBase(value: BigInt): Option[DataRegion] = {
    val found = dataMap.find((range, _) => range.start == value)
    if (found.isDefined) then Some(returnRegion(found.get._2)) else None
  }

  def findSharedStackObject(value: BigInt): Set[StackRegion] =
    sharedStackMap.values.flatMap(_.find((range, _) => range.start <= value && value <= range.end).map((range, obj) => returnRegion(obj))).toSet

  def findDataObject(value: BigInt): Option[DataRegion] =
    dataMap.find((range, _) => range.start <= value && value <= range.end).map((range, obj) => returnRegion(obj))

  def findDataObjectWithSize(value: BigInt, size: BigInt): (Set[DataRegion], Set[DataRegion]) =
    // get regions that are between value and value + size and put partial regions (if part of the regions is between value and value + size) in a separate set
    dataMap.foldLeft((Set.empty[DataRegion], Set.empty[DataRegion])) { case ((fullRegions, partialRegions), (range, region)) =>
      if (range.start >= value && range.end <= value + size - 1) {
        (fullRegions + returnRegion(region), partialRegions)
      } else if ((range.start < value && range.end >= value) || (range.start <= value + size - 1 && range.end > value + size - 1)) {
        (fullRegions, partialRegions + returnRegion(region))
      } else {
        (fullRegions, partialRegions)
      }
    }

  override def toString: String =
    s"Stack: $stackMap\n Heap: $heapMap\n Data: $dataMap\n"

  def logRegions(content: Map[MemoryRegion, Set[BitVecLiteral | MemoryRegion]] = Map.empty): Unit = {
    def logRegion(range: RangeKey, region: MemoryRegion, shared: Boolean = false): Unit = {
      // the spacing level is based on region type
      val spacing = region match {
          case _: StackRegion => if shared then "           " else "       "
          case _: HeapRegion => "  "
          case _: DataRegion => "  "
      }
      Logger.debug(s"$spacing$range -> $region")
      if content.contains(region) then
        if content.contains(region) then
          for value <- content(region) do
            Logger.debug(s"$spacing    $value")
    }
    Logger.debug("Stack:")
    for name <- localStacks.keys do
      popContext()
      pushContext(name)
      Logger.debug(s"  Function: $name")
      if stackMap.nonEmpty then Logger.debug(s"    Local:")
      // must sort by ranges
      for ((range, region) <- stackMap) {
        logRegion(range, region)
      }
      if sharedStackMap.nonEmpty then Logger.debug(s"    Shared:")
      for ((parent, treeMap) <- sharedStackMap) {
        Logger.debug(s"        Parent: ${parent.name}")
        for ((range, region) <- treeMap) {
          logRegion(range, region, true)
        }
      }
    Logger.debug("Stack Union-Find Roots:")
    for name <- localStacks.keys do
      popContext()
      pushContext(name)
      Logger.debug(s"  Function: $name")
      var parentCount = 0
      // get root regions
      for ((range, region) <- stackMap) {
        val root = uf.find(region)
        if root == region then
          logRegion(range, root)
          parentCount += 1
      }
      if parentCount == 0 then Logger.debug("    No root regions") else Logger.debug(s"    Parents: $parentCount/${stackMap.size}")
    Logger.debug("Shared Stacks:")
    for (name, sharedStacks) <- sharedStacks do
      Logger.debug(s"  Function: $name")
      for region <- sharedStacks do
        Logger.debug(s"    $region")
    Logger.debug("Heap:")
    for ((range, region) <- heapMap) {
      logRegion(range, region)
    }
    Logger.debug("Data:")
    for ((range, region) <- dataMap) {
      logRegion(range, region)
    }
  }

  def mergeRegions(regions: Set[MemoryRegion]): MemoryRegion = {
    // assert regions are of the same type
    regions.foreach(uf.makeSet)
    regions.foreach(uf.union(regions.head, _))
    uf.find(regions.head)
  }

  private def returnRegion(region: MemoryRegion): MemoryRegion = {
    uf.find(region)
  }

  private def returnRegion(region: StackRegion): StackRegion = {
    uf.find(region.asInstanceOf[MemoryRegion]).asInstanceOf[StackRegion]
  }

  private def returnRegion(region: DataRegion): DataRegion = {
    uf.find(region.asInstanceOf[MemoryRegion]).asInstanceOf[DataRegion]
  }

  private def returnRegion(region: HeapRegion): HeapRegion = {
    uf.find(region.asInstanceOf[MemoryRegion]).asInstanceOf[HeapRegion]
  }

  def getHeap(directCall: DirectCall): HeapRegion = {
    require(directCall.target.name == "malloc", "Should be a malloc call")
    heapCalls(directCall)
  }

  def getStack(allocationSite: CFGPosition): Set[StackRegion] = {
    stackAllocationSites.getOrElse(allocationSite, Set.empty).map(returnRegion)
  }

  def getData(cfgPosition: CFGPosition): Set[DataRegion] = {
    cfgPositionToDataRegion.getOrElse(cfgPosition, Set.empty).map(returnRegion)
  }

  def addMergeRegions(regions: Set[MemoryRegion], name: String): Unit = {
    mergedRegions(regions) = name
  }

  def getMergedName(regions: Set[MemoryRegion]): String = {
    mergedRegions(regions)
  }
}

trait MemoryRegion {
  val regionIdentifier: String
  val start: BigInt
  val subAccesses: mutable.Set[BigInt] = mutable.Set()
}

case class StackRegion(override val regionIdentifier: String, start: BigInt, parent: Procedure) extends MemoryRegion {
  override def toString: String = s"Stack($regionIdentifier, $start, ${parent.name}, $subAccesses)"
}

<<<<<<< HEAD
case class HeapRegion(override val regionIdentifier: String, size: Int, parent: Procedure) extends MemoryRegion {
  override def toString: String = s"Heap($regionIdentifier, $size)"
}

case class DataRegion(override val regionIdentifier: String, start: BigInt, size: Int) extends MemoryRegion {
  override def toString: String = s"Data($regionIdentifier, $start)"
=======
case class HeapRegion(override val regionIdentifier: String, start: BigInt, size: BigInt, parent: Procedure) extends MemoryRegion {
  override def toString: String = s"Heap($regionIdentifier, $size)"
}

case class DataRegion(override val regionIdentifier: String, start: BigInt, size: BigInt) extends MemoryRegion {
  override def toString: String = s"Data($regionIdentifier, $start, $size, ($relfContent))"
  def end: BigInt = start + size - 1
  val relfContent: mutable.Set[String] = mutable.Set[String]()
>>>>>>> 71f1cba8
}

class UnionFind {
  // Map to store the parent of each region
  private val parent: mutable.Map[MemoryRegion, MemoryRegion] = mutable.Map()

  // Map to store the size of each set, used for union by rank
  private val size: mutable.Map[MemoryRegion, Int] = mutable.Map()

  // Initialise each region to be its own parent and set size to 1
  def makeSet(region: MemoryRegion): Unit = {
    parent(region) = region
    size(region) = 1
  }

  // Find operation with path compression
  def find(region: MemoryRegion): MemoryRegion = {
    if (!parent.contains(region)) {
      makeSet(region)
    }

    if (parent(region) != region) {
      parent(region) = find(parent(region)) // Path compression
    }
    parent(region)
  }

  // Union operation with union by rank
  def union(region1: MemoryRegion, region2: MemoryRegion): Unit = {
    val root1 = find(region1)
    val root2 = find(region2)

    if (root1 != root2) {
      if (size(root1) < size(root2)) {
        parent(root1) = root2
        size(root2) += size(root1)
      } else {
        parent(root2) = root1
        size(root1) += size(root2)
      }
    }
  }

  def bulkUnion(regions: Set[MemoryRegion]): Unit = {
    val roots = regions.map(find)
    val root = roots.head
    for (region <- roots) {
      if (region != root) {
        union(root, region)
      }
    }
  }

  // Check if two regions are in the same set
  def connected(region1: MemoryRegion, region2: MemoryRegion): Boolean = {
    find(region1) == find(region2)
  }
}<|MERGE_RESOLUTION|>--- conflicted
+++ resolved
@@ -37,7 +37,6 @@
   private val dataMap: mutable.Map[RangeKey, DataRegion] = mutable.TreeMap()
   private val cfgPositionToDataRegion: mutable.Map[CFGPosition, Set[DataRegion]] = mutable.Map()
   private val heapCalls: mutable.Map[DirectCall, HeapRegion] = mutable.Map()
-  private val mergedRegions: mutable.Map[Set[MemoryRegion], String] = mutable.Map()
 
   private val stackAllocationSites: mutable.Map[CFGPosition, Set[StackRegion]] = mutable.Map()
 
@@ -535,15 +534,15 @@
   }
 
   private def returnRegion(region: StackRegion): StackRegion = {
-    uf.find(region.asInstanceOf[MemoryRegion]).asInstanceOf[StackRegion]
+    uf.find(region).asInstanceOf[StackRegion]
   }
 
   private def returnRegion(region: DataRegion): DataRegion = {
-    uf.find(region.asInstanceOf[MemoryRegion]).asInstanceOf[DataRegion]
+    uf.find(region).asInstanceOf[DataRegion]
   }
 
   private def returnRegion(region: HeapRegion): HeapRegion = {
-    uf.find(region.asInstanceOf[MemoryRegion]).asInstanceOf[HeapRegion]
+    uf.find(region).asInstanceOf[HeapRegion]
   }
 
   def getHeap(directCall: DirectCall): HeapRegion = {
@@ -557,14 +556,6 @@
 
   def getData(cfgPosition: CFGPosition): Set[DataRegion] = {
     cfgPositionToDataRegion.getOrElse(cfgPosition, Set.empty).map(returnRegion)
-  }
-
-  def addMergeRegions(regions: Set[MemoryRegion], name: String): Unit = {
-    mergedRegions(regions) = name
-  }
-
-  def getMergedName(regions: Set[MemoryRegion]): String = {
-    mergedRegions(regions)
   }
 }
 
@@ -578,14 +569,6 @@
   override def toString: String = s"Stack($regionIdentifier, $start, ${parent.name}, $subAccesses)"
 }
 
-<<<<<<< HEAD
-case class HeapRegion(override val regionIdentifier: String, size: Int, parent: Procedure) extends MemoryRegion {
-  override def toString: String = s"Heap($regionIdentifier, $size)"
-}
-
-case class DataRegion(override val regionIdentifier: String, start: BigInt, size: Int) extends MemoryRegion {
-  override def toString: String = s"Data($regionIdentifier, $start)"
-=======
 case class HeapRegion(override val regionIdentifier: String, start: BigInt, size: BigInt, parent: Procedure) extends MemoryRegion {
   override def toString: String = s"Heap($regionIdentifier, $size)"
 }
@@ -594,7 +577,6 @@
   override def toString: String = s"Data($regionIdentifier, $start, $size, ($relfContent))"
   def end: BigInt = start + size - 1
   val relfContent: mutable.Set[String] = mutable.Set[String]()
->>>>>>> 71f1cba8
 }
 
 class UnionFind {
