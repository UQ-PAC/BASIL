package analysis

import analysis.*
import ir.*
import util.MRALogger

import scala.collection.immutable.TreeMap
import scala.collection.mutable

// Define a case class to represent a range
case class RangeKey(start: BigInt, end: BigInt) extends Ordered[RangeKey] {
  val size: BigInt = end - start + 1

  override def compare(that: RangeKey): Int = {
    if (start < that.start) -1
    else if (start > that.start) 1
    else 0
  }

  override def toString: String = s"Range[$start, $end] (size: $size)"
}

/** Custom data structure for storing range-to-object mappings.
 *
 * Provides a structure for how the program is accessing different memory regions.
 */
class MemoryModelMap(
  val globalOffsets: Map[BigInt, BigInt],
  val externalFunctions: Map[BigInt, String],
  val globalAddresses: Map[BigInt, String],
  val globalSizes: Map[String, Int]
) {
  private val contextStack = mutable.Stack.empty[String]
  private val sharedContextStack = mutable.Stack.empty[List[StackRegion]]

  /** Maps function names to the set of objects in that stack frame. */
  private val localStacks = mutable.Map[String, List[StackRegion]]().withDefaultValue(List.empty)
  private val sharedStacks = mutable.Map[String, List[StackRegion]]()

  /** Maps an interval of stack addresses to the stack region, for the current function. */
  private val stackMap: mutable.Map[RangeKey, StackRegion] = mutable.TreeMap()

  /** Caches the results of `stackMap` for each function that has been visited. */
  private val bufferedStackMap: mutable.Map[String, mutable.Map[RangeKey, StackRegion]] = mutable.Map()
  private val sharedStackMap: mutable.Map[Procedure, mutable.TreeMap[RangeKey, StackRegion]] = mutable.Map()
  private val bufferedSharedStackMap: mutable.Map[String, mutable.Map[Procedure, mutable.TreeMap[RangeKey, StackRegion]]] = mutable.Map()

  /** Maps an interval of heap offsets to the heap region.
    *
    * Note that heap start offsets are allocated globally across the whole program.
    * For example, if main has malloc(8) and malloc(4), those regions will have start offsets of 0 and 8.
    * Then if another function has malloc(16) and malloc(4), those regions will have start offset of 12 and 28.
    */
  private val heapMap: mutable.Map[RangeKey, HeapRegion] = mutable.TreeMap()

  /** Maps intervals of global absolute addresses to the corresponding data region. */
  private val dataMap: mutable.Map[RangeKey, DataRegion] = mutable.TreeMap()

  /** Maps load and store instructions to the global data regions that it might be accessing. */
  private val cfgPositionToDataRegion: mutable.Map[CFGPosition, Set[DataRegion]] = mutable.Map()

  /** Maps malloc call locations to the corresponding heap region. */
  private val heapCalls: mutable.Map[DirectCall, HeapRegion] = mutable.Map()

  /** Handles the pointers-to-pointers in the global relocation tables.
    *
    * So this maps an address of a relocation table entry to the address of the resolved object after linking.
    * This saves having to look up the relation table every time a function (or global data) is called.
    */
  private var relocatedAddressesMap: Map[BigInt, DataRegion] = Map()
  val contextMapVSA: mutable.Map[Procedure, mutable.Map[DirectCall, Map[Variable | MemoryRegion, Set[Value]]]] = mutable.Map()
  val callSiteSummaries: mutable.Map[DirectCall, Map[RegisterWrapperEqualSets, Set[RegisterWrapperEqualSets | MemoryRegion]]] = mutable.Map()

  /** Maps load and store instructions to the stack data regions that it might be accessing. */
  private val stackAllocationSites: mutable.Map[CFGPosition, Set[StackRegion]] = mutable.Map()
  private val heapAllocationSites: mutable.Map[CFGPosition, Set[HeapRegion]] = mutable.Map()

  /** The union-find data structure used to merge multiple regions together. */
  private val uf = UnionFind()

  /** Debugging data from relf files, to determine source code names of global functions and variables. */
  val relfContent: mutable.Map[DataRegion, mutable.Set[String]] = mutable.Map()

  /** Records the sizes of accesses to stack regions. */
  val stackSubAccesses: mutable.Map[StackRegion, mutable.Set[BigInt]] = mutable.Map()

  /** Add a range and object to the mapping
   *
   * @param offset the offset of the range, if a heap region is given, the offsets controls the shift of regions from
   *                the start
   * @param region the region to add
   * @param shared if the region is shared. When true, the region is added to the sharedStackMap
   *                otherwise to the stackMap
   */
  def add(offset: BigInt, region: MemoryRegion, shared: Boolean = false): Unit = {
    def maxSize(r: MemoryRegion): BigInt = {
      r match {
        case DataRegion(_, start, size) => start + size
        case _: HeapRegion => ???
        case s: StackRegion =>
          if (stackSubAccesses.contains(s) && stackSubAccesses(s).nonEmpty) {
            s.start + stackSubAccesses(s).max
          } else {
            ???
          }
        case _ => ???
      }
    }

    def regionsOverlap(r1: RangeKey, r2: RangeKey): Boolean = {
      r1.start <= r2.end && r2.start <= r1.end
    }

    region match {
      case s: StackRegion =>
        var currentStackMap = stackMap
        if (shared) {
          currentStackMap = sharedStackMap.getOrElseUpdate(s.parent, mutable.TreeMap())
        }
        if (currentStackMap.isEmpty) {
          currentStackMap(RangeKey(offset, maxSize(region) - 1)) = s
        } else {
          val currentMaxRange = currentStackMap.keys.maxBy(_.end)
          val currentMaxRegion = currentStackMap(currentMaxRange)
          if (offset <= currentMaxRange.end) {
            currentStackMap.remove(currentMaxRange)
            val updatedRange = RangeKey(currentMaxRange.start, (maxSize(region) - 1).max(currentMaxRange.end))
            currentStackMap.addOne(updatedRange -> currentMaxRegion)
          } else {
            currentStackMap(RangeKey(offset, maxSize(region) - 1)) = s
          }
        }
      case d: DataRegion =>
        val currentDataMap = dataMap
        if (currentDataMap.isEmpty) {
          currentDataMap(RangeKey(offset, maxSize(d) - 1)) = d
        } else {
          val currentMaxRange = currentDataMap.keys.maxBy(_.end)
          if (regionsOverlap(currentMaxRange, RangeKey(offset, maxSize(d) - 1))) {
            currentDataMap.remove(currentMaxRange) // TODO: this removes previously overlapping parent region (jumptable2 example) which favours more fine grained regions
            currentDataMap(RangeKey(offset, maxSize(d) - 1)) = d
          } else {
            currentDataMap(RangeKey(offset, maxSize(d) - 1)) = d
          }
        }
      case h: HeapRegion =>
        val currentHeapMap = heapMap
        if (currentHeapMap.isEmpty) {
          currentHeapMap(RangeKey(offset, offset + h.size - 1)) = h
        } else {
          val currentMaxRange = currentHeapMap.keys.maxBy(_.end)
          currentHeapMap(RangeKey(currentMaxRange.start + 1, h.size - 1)) = h
        }
    }
  }

  private var relocCount: Int = 0
  private def nextRelocCount() = {
    relocCount += 1
    s"reloc_$relocCount"
  }

  // size of pointer is 8 bytes
  private val SIZE_OF_POINTER = 8

  def preLoadGlobals(): Unit = {
    val relocRegions = globalOffsets.keys.map(offset => DataRegion(nextRelocCount(), offset, SIZE_OF_POINTER))

    // map externalFunctions name, value to DataRegion(name, value) and then sort by value
    val filteredGlobalOffsets = globalAddresses.filterNot((offset, _) => externalFunctions.contains(offset))

    val externalFunctionRgns = (externalFunctions ++ filteredGlobalOffsets).map((offset, name) => DataRegion(name, offset, (globalSizes.getOrElse(name, 1).toDouble / 8).ceil.toInt))

    // add externalFunctionRgn to dataRgns and sort by value
    val allDataRgns = (externalFunctionRgns ++ relocRegions).toList.sortBy(_.start)
    for (dataRgn <- allDataRgns) {
      add(dataRgn.start, dataRgn)
    }

    // cannot fail to find any regions here
    relocatedAddressesMap = globalOffsets.map { (offset, offset2) =>
      (offset, findDataObject(offset2).get)
    }

    relocatedAddressesMap.foreach((offset, region) => {
      relfContent(region) = relfContent.getOrElse(region, mutable.Set()) += region.regionIdentifier
    })
  }

  /** Post load VSA relations
   * Creates context for every function and creates VSA contexts for every call site
   * Filters non parameter variables from the context
   * Does not take in account return values
   */
  def postLoadVSARelations(vsaResult: Map[CFGPosition, LiftedElement[Map[Variable | MemoryRegion, Set[Value]]]],
                           ANRResult: Map[CFGPosition, Set[Variable]],
                           RNAResult: Map[CFGPosition, Set[Variable]]): Unit = {
    // 1. Construct context for every function ie. Map[Procedure, Map[Variable | MemoryRegion, Set[Value]]]]
    // 2. For every directCall to that function, get VSA result and merge in context
    // 3. Filter non parameter variables from the context

    for (n <- vsaResult.keys) {
      n match
        case directCall: DirectCall =>
          val parameters = ANRResult(n).intersect(RNAResult(directCall.target))
          val proc = directCall.target
          val vsa = vsaResult.get(n) match {
            case Some(Lift(el)) =>
              // filter out non parameter variables, keep regions and parameters
              el.filter((k, _) => k.isInstanceOf[MemoryRegion] || parameters.contains(k.asInstanceOf[Variable]))
            case _ => Map()
          }
          contextMapVSA(proc) = contextMapVSA.getOrElse(proc, mutable.Map()) += (directCall -> vsa)
        case _ =>
    }
  }

  def setCallSiteSummaries(callSiteSummary: mutable.Map[DirectCall, Map[RegisterWrapperEqualSets, Set[RegisterWrapperEqualSets | MemoryRegion]]]) = {
    callSiteSummaries ++= callSiteSummary
  }

  def relocatedDataRegion(value: BigInt): Option[DataRegion] = {
    relocatedAddressesMap.get(value)
  }

  def convertMemoryRegions(stackRegionsPerProcedure: mutable.Map[Procedure, mutable.Set[StackRegion]],
                           heapRegions: mutable.Map[DirectCall, HeapRegion],
                           allocationSites: Map[CFGPosition, ((Set[StackRegion], Set[Variable]), Set[HeapRegion])],
                           procedureToSharedRegions: mutable.Map[Procedure, mutable.Set[MemoryRegion]],
                           graRegions: mutable.HashMap[BigInt, DataRegion],
                           graResults: Map[CFGPosition, Set[DataRegion]]): Unit = {
    //val keepData = dataMap.filterNot((range, region) => graRegions.contains(region.start)).map((range, region) => region)
    val oldRegions = dataMap.values.toSet
    dataMap.clear()
    for (dr <- graRegions.values) {
      add(dr.start, dr)
    }
    for (dr <- oldRegions) {
      val obj = findDataObject(dr.start)
      if (obj.isEmpty) {
<<<<<<< HEAD
        MRALogger.debug(s"Data region $dr not found in the new data map")
=======
        Logger.debug(s"Data region $dr not found in the new data map")
        add(dr.start, dr)
>>>>>>> fee4ee22
      } else {
        val isRelocated = relocatedDataRegion(dr.start)
        if (isRelocated.isDefined) {
          relfContent(obj.get) = relfContent.getOrElse(obj.get, mutable.Set()) += isRelocated.get.regionIdentifier
        } else {
          relfContent(obj.get) = relfContent.getOrElse(obj.get, mutable.Set()) += dr.regionIdentifier
        }
      }
    }

    val stackOnes = allocationSites.map((n, stacks) => (n, stacks._1._1))
    val heapOnes = allocationSites.map((n, heaps) => (n, heaps._2))

    cfgPositionToDataRegion ++= graResults
    stackAllocationSites ++= stackOnes
    heapAllocationSites ++= heapOnes
    stackRegionsPerProcedure.keys.foreach { proc =>
      if (procedureToSharedRegions.contains(proc)) {
        val sharedRegions = procedureToSharedRegions(proc)
        sharedStacks(proc.name) = sharedRegions.collect { case r: StackRegion => r }.toList.sortBy(_.start)
      }
      // for each function exit node we get the memory region and add it to the mapping
      val stackRgns = stackRegionsPerProcedure(proc).toList.sortBy(_.start)
      localStacks(proc.name) = stackRgns
    }

    heapCalls ++= heapRegions
    // add heap regions
    val rangeStart = 0
    for (heapRegion <- heapRegions.values) {
      add(rangeStart, heapRegion)
    }

    /* this is done because the stack regions will change after MMM transforms them
    and merges some of them based on size, thus we need to alter the results of
    the analysis to match MMM transformations
    TODO: Can this be done directly in MRA?
     */
    for ((n, stacks) <- stackAllocationSites) {
      pushContext(IRWalk.procedure(n).name)
      stackAllocationSites(n) = stacks.map(r => findStackObject(r.start).getOrElse(r))
      pushContext(IRWalk.procedure(n).name)
    }
  }

  def pushContext(funName: String): Unit = {
    contextStack.push(funName)
    stackMap.clear()
    if (bufferedStackMap.contains(funName)) {
      stackMap ++= bufferedStackMap(funName)
    } else {
      for (stackRgn <- localStacks(contextStack.top).sortBy(_.start)) {
        add(stackRgn.start, stackRgn)
      }
      bufferedStackMap(funName) = stackMap.clone()
    }

    if (!sharedStacks.contains(funName)) {
      sharedStacks(funName) = List.empty
    }
    sharedContextStack.push(sharedStacks(funName))
    sharedStackMap.clear()
    if (bufferedSharedStackMap.contains(funName)) {
      sharedStackMap ++= bufferedSharedStackMap(funName)
    } else {
      for (stackRgn <- sharedContextStack.top.sortBy(_.start)) {
        add(stackRgn.start, stackRgn, true)
      }
      bufferedSharedStackMap(funName) = sharedStackMap.clone()
    }
  }

  def popContext(): Unit = {
    if (contextStack.size > 1) {
      contextStack.pop()
      stackMap.clear()
      if (bufferedStackMap.contains(contextStack.top)) {
        stackMap ++= bufferedStackMap(contextStack.top)
      } else {
        for (stackRgn <- localStacks(contextStack.top)) {
          add(stackRgn.start, stackRgn)
        }
      }
    }

    if (sharedContextStack.size > 1) {
      sharedContextStack.pop()
      sharedStackMap.clear()
      if (bufferedSharedStackMap.contains(contextStack.top)) {
        sharedStackMap ++= bufferedSharedStackMap(contextStack.top)
      } else {
        for (stackRgn <- sharedContextStack.top) {
          add(stackRgn.start, stackRgn, true)
        }
      }
    }
  }

  def findStackObject(value: BigInt): Option[StackRegion] =
    stackMap.find((range, _) => range.start <= value && value <= range.end).map((_, obj) => returnRegion(obj))

  def findSharedStackObject(value: BigInt): Set[StackRegion] =
    sharedStackMap.values.flatMap(_.find((range, _) => range.start <= value && value <= range.end).map((_, obj) => returnRegion(obj))).toSet

  def findDataObject(value: BigInt): Option[DataRegion] =
    dataMap.find((range, _) => range.start <= value && value <= range.end).map((_, obj) => returnRegion(obj))

  def findDataObjectWithSize(value: BigInt, size: BigInt): (Set[DataRegion], Set[DataRegion]) = {
    // get regions that are between value and value + size and put partial regions (if part of the regions is between value and value + size) in a separate set
    dataMap.foldLeft((Set.empty[DataRegion], Set.empty[DataRegion])) { case ((fullRegions, partialRegions), (range, region)) =>
      if (range.start >= value && range.end <= value + size - 1) {
        (fullRegions + returnRegion(region), partialRegions)
      } else if ((range.start < value && range.end >= value) || (range.start <= value + size - 1 && range.end > value + size - 1)) {
        (fullRegions, partialRegions + returnRegion(region))
      } else {
        (fullRegions, partialRegions)
      }
    }
  }

  override def toString: String = s"Stack: $stackMap\n Heap: $heapMap\n Data: $dataMap\n"

  def logRegions(): Unit = {
    def logRegion(range: RangeKey, region: MemoryRegion, shared: Boolean = false): Unit = {
      // the spacing level is based on region type
      val spacing = region match {
          case _: StackRegion => if shared then "           " else "       "
          case _: HeapRegion => "  "
          case _: DataRegion => "  "
      }
<<<<<<< HEAD
      MRALogger.debug(s"$spacing$range -> $region")
      if content.contains(region) then
        if content.contains(region) then
          for value <- content(region) do
            MRALogger.debug(s"$spacing    $value")
=======
      Logger.debug(s"$spacing$range -> $region")
      region match
        case region1: DataRegion if relfContent.contains(region1) => for value <- relfContent(region1) do
          Logger.debug(s"$spacing    $value")
        case _ =>
>>>>>>> fee4ee22
    }
    MRALogger.debug("Stack:")
    for name <- localStacks.keys do
      popContext()
      pushContext(name)
      MRALogger.debug(s"  Function: $name")
      if stackMap.nonEmpty then MRALogger.debug(s"    Local:")
      // must sort by ranges
      for ((range, region) <- stackMap) {
        logRegion(range, region)
      }
      if sharedStackMap.nonEmpty then MRALogger.debug(s"    Shared:")
      for ((parent, treeMap) <- sharedStackMap) {
        MRALogger.debug(s"        Parent: ${parent.name}")
        for ((range, region) <- treeMap) {
          logRegion(range, region, true)
        }
      }
    MRALogger.debug("Stack Union-Find Roots:")
    for name <- localStacks.keys do
      popContext()
      pushContext(name)
      MRALogger.debug(s"  Function: $name")
      var parentCount = 0
      // get root regions
      for ((range, region) <- stackMap) {
        val root = uf.find(region)
        if root == region then
          logRegion(range, root)
          parentCount += 1
      }
      if parentCount == 0 then MRALogger.debug("    No root regions") else MRALogger.debug(s"    Parents: $parentCount/${stackMap.size}")
    MRALogger.debug("Shared Stacks:")
    for (name, sharedStacks) <- sharedStacks do
      MRALogger.debug(s"  Function: $name")
      for region <- sharedStacks do
        MRALogger.debug(s"    $region")
    MRALogger.debug("Heap:")
    for ((range, region) <- heapMap) {
      logRegion(range, region)
    }
    MRALogger.debug("Data:")
    for ((range, region) <- dataMap) {
      logRegion(range, region)
    }
  }

  def mergeRegions(regions: Set[MemoryRegion]): MemoryRegion = {
    // assert regions are of the same type
    regions.foreach(uf.makeSet)
    regions.foreach(uf.union(regions.head, _))
    uf.find(regions.head)
  }

  private def returnRegion(region: StackRegion): StackRegion = {
    uf.find(region).asInstanceOf[StackRegion]
  }

  private def returnRegion(region: DataRegion): DataRegion = {
    uf.find(region).asInstanceOf[DataRegion]
  }

  private def returnRegion(region: HeapRegion): HeapRegion = {
    uf.find(region).asInstanceOf[HeapRegion]
  }

  def getHeap(directCall: DirectCall): HeapRegion = {
    require(directCall.target.name == "malloc", "Should be a malloc call")
    heapCalls(directCall)
  }

  def getStack(allocationSite: CFGPosition): Set[StackRegion] = {
    stackAllocationSites.getOrElse(allocationSite, Set.empty).map(returnRegion)
  }

  def getHeap(allocationSite: CFGPosition): Set[HeapRegion] = {
    heapAllocationSites.getOrElse(allocationSite, Set.empty).map(returnRegion)
  }

  def getData(allocationSite: CFGPosition): Set[DataRegion] = {
    cfgPositionToDataRegion.getOrElse(allocationSite, Set.empty).map(returnRegion)
  }

  def nodeToRegion(n: CFGPosition): Set[MemoryRegion] = {
    n match {
      case directCall: DirectCall =>
        Set(getHeap(directCall))
      case _ =>
        getStack(n) ++ getData(n) ++ getHeap(n)
    }
  }
}

trait MemoryRegion {
  val regionIdentifier: String
  val start: BigInt
}

/** Stack regions track a contiguous portion inside a stack frame.
  *
  * @param regionIdentifier a unique stack name within each procedure.
  * @param start            an real offset from the frame pointer to the start of this memory.
  * @param parent           the procedure associated with this stack frame.
  */
case class StackRegion(
  override val regionIdentifier: String,
  override val start: BigInt,
  parent: Procedure
) extends MemoryRegion {
  override def toString: String = s"Stack($regionIdentifier, $start, ${parent.name}"
}

/** Heap regions track a contiguous portion inside a block of allocated heap memory.
  *
  * @param regionIdentifier identifies which malloc allocated the heap.
  * @param start a virtual offset for this memory, being the sum of sizes of previous mallocs in the same function.
  * @param size the size of the allocated heap memory.
  * @param parent the function that contained the malloc.
  */
case class HeapRegion(
  override val regionIdentifier: String,
  override val start: BigInt,
  size: BigInt,
  parent: Procedure
) extends MemoryRegion {
  override def toString: String = s"Heap($regionIdentifier, $size)"
}

/** Data regions track a contiguous portion of the global data section.
  *
  * @param regionIdentifier a real name from the global symbol table if available, else a unique generated id.
  * @param start            absolute address of the start of this region.
  * @param size             the size, either from the symbol table or estimated.
  */
case class DataRegion(
  override val regionIdentifier: String,
  override val start: BigInt,
  size: BigInt
) extends MemoryRegion {
  override def toString: String = s"Data($regionIdentifier, $start, $size)"
  val end: BigInt = start + size - 1
}

class UnionFind {
  // Map to store the parent of each region
  private val parent: mutable.Map[MemoryRegion, MemoryRegion] = mutable.Map()

  // Map to store the size of each set, used for union by rank
  private val size: mutable.Map[MemoryRegion, Int] = mutable.Map()

  // Initialise each region to be its own parent and set size to 1
  def makeSet(region: MemoryRegion): Unit = {
    parent(region) = region
    size(region) = 1
  }

  // Find operation with path compression
  def find(region: MemoryRegion): MemoryRegion = {
    if (!parent.contains(region)) {
      makeSet(region)
    }

    if (parent(region) != region) {
      parent(region) = find(parent(region)) // Path compression
    }
    parent(region)
  }

  // Union operation with union by rank
  def union(region1: MemoryRegion, region2: MemoryRegion): Unit = {
    val root1 = find(region1)
    val root2 = find(region2)

    if (root1 != root2) {
      if (size(root1) < size(root2)) {
        parent(root1) = root2
        size(root2) += size(root1)
      } else {
        parent(root2) = root1
        size(root1) += size(root2)
      }
    }
  }

}<|MERGE_RESOLUTION|>--- conflicted
+++ resolved
@@ -238,12 +238,9 @@
     for (dr <- oldRegions) {
       val obj = findDataObject(dr.start)
       if (obj.isEmpty) {
-<<<<<<< HEAD
         MRALogger.debug(s"Data region $dr not found in the new data map")
-=======
-        Logger.debug(s"Data region $dr not found in the new data map")
+        MRALogger.debug(s"Data region $dr not found in the new data map")
         add(dr.start, dr)
->>>>>>> fee4ee22
       } else {
         val isRelocated = relocatedDataRegion(dr.start)
         if (isRelocated.isDefined) {
@@ -374,19 +371,11 @@
           case _: HeapRegion => "  "
           case _: DataRegion => "  "
       }
-<<<<<<< HEAD
       MRALogger.debug(s"$spacing$range -> $region")
-      if content.contains(region) then
-        if content.contains(region) then
-          for value <- content(region) do
-            MRALogger.debug(s"$spacing    $value")
-=======
-      Logger.debug(s"$spacing$range -> $region")
       region match
         case region1: DataRegion if relfContent.contains(region1) => for value <- relfContent(region1) do
-          Logger.debug(s"$spacing    $value")
+          MRALogger.debug(s"$spacing    $value")
         case _ =>
->>>>>>> fee4ee22
     }
     MRALogger.debug("Stack:")
     for name <- localStacks.keys do
