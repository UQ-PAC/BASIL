package analysis

import analysis.*
import ir.*
import util.Logger

import scala.collection.immutable.TreeMap
import scala.collection.mutable

enum MemoryType:
  case Data, Heap, Stack

// Define a case class to represent a range
case class RangeKey(start: BigInt, end: BigInt) extends Ordered[RangeKey]:
  val size: BigInt = end - start + 1
  override def compare(that: RangeKey): Int = {
    if (start < that.start) -1
    else if (start > that.start) 1
    else 0
  }
  override def toString: String = s"Range[$start, $end] (size: $size)"


// Custom data structure for storing range-to-object mappings
class MemoryModelMap(val globalOffsets: Map[BigInt, BigInt]) {
  private val MAX_BIGINT: BigInt = BigInt(Long.MaxValue)
  private val contextStack = mutable.Stack.empty[String]
  private val sharedContextStack = mutable.Stack.empty[List[StackRegion]]
  private val localStacks = mutable.Map[String, List[StackRegion]]().withDefaultValue(List.empty)
  private val sharedStacks = mutable.Map[String, List[StackRegion]]()

  private val stackMap: mutable.Map[RangeKey, StackRegion] = mutable.TreeMap()
  private val bufferedStackMap: mutable.Map[String, mutable.Map[RangeKey, StackRegion]] = mutable.Map()
  private val sharedStackMap: mutable.Map[Procedure, mutable.TreeMap[RangeKey, StackRegion]] = mutable.Map[Procedure, mutable.TreeMap[RangeKey, StackRegion]]()
  private val bufferedSharedStackMap: mutable.Map[String, mutable.Map[Procedure, mutable.TreeMap[RangeKey, StackRegion]]] = mutable.Map()
  private val heapMap: mutable.Map[RangeKey, HeapRegion] = mutable.TreeMap()
  private val dataMap: mutable.Map[RangeKey, DataRegion] = mutable.TreeMap()
  private val cfgPositionToDataRegion: mutable.Map[CFGPosition, Set[DataRegion]] = mutable.Map()
  private val heapCalls: mutable.Map[DirectCall, HeapRegion] = mutable.Map()
<<<<<<< HEAD
=======
  private val mergedRegions: mutable.Map[Set[MemoryRegion], String] = mutable.Map()
  private var relocatedAddressesMap: Map[BigInt, DataRegion] = Map()
>>>>>>> 46b144ca

  private val stackAllocationSites: mutable.Map[CFGPosition, Set[StackRegion]] = mutable.Map()

  private val uf = new UnionFind()
  private var DataMemory, HeapMemory, StackMemory = TreeMap[BigInt, Array[Byte]]()



  // Store operation: store BigInt value at a BigInt address
  def store(address: BigInt, value: BigInt, memoryType: MemoryType): Unit = {
    val byteArray = value.toByteArray
    memoryType match
      case MemoryType.Data => DataMemory += (address -> byteArray)
      case MemoryType.Heap => HeapMemory += (address -> byteArray)
      case MemoryType.Stack => StackMemory += (address -> byteArray)
  }

  // Load operation: load from a BigInt address with a specific size
  def load(address: BigInt, size: Int, memoryType: MemoryType): BigInt = {
    val memory = memoryType match
      case MemoryType.Data => DataMemory
      case MemoryType.Heap => HeapMemory
      case MemoryType.Stack => StackMemory
    // Find the memory block that contains the starting address
    val floorEntry = memory.rangeTo(address).lastOption

    floorEntry match {
      case Some((startAddress, byteArray)) =>
        val offset = (address - startAddress).toInt // Offset within the byte array
        // If the load exceeds the stored data, we need to handle padding with zeros
        if (offset >= byteArray.length) {
          BigInt(0)
        } else {
          // Calculate how much data we can retrieve
          val availableSize = byteArray.length - offset
          // Slice the available data, and if requested size exceeds, append zeros
          val result = byteArray.slice(offset, offset + size)
          val paddedResult = if (size > availableSize) {
            result ++ Array.fill(size - availableSize)(0.toByte) // Padding with zeros
          } else {
            result
          }
          BigInt(1, paddedResult) // Convert the byte array back to BigInt
        }
      case None =>
        // If no memory is stored at the requested address, return zero
        BigInt(0) // TODO: may need to be sm else
    }
  }

  /** Add a range and object to the mapping
   *
   * @param offset the offset of the range, if a heap region is given, the offsets controls the shift of regions from the start
   * @param region the region to add
   * @param shared if the region is shared. When true, the region is added to the sharedStackMap
   *                otherwise to the stackMap
   */
  def add(offset: BigInt, region: MemoryRegion, shared: Boolean = false): Unit = {
    def maxSize(r: MemoryRegion): BigInt = {
      r match
        case DataRegion(regionIdentifier, start, size) => start + size
        case HeapRegion(regionIdentifier, start, size, parent) => ???
        case StackRegion(regionIdentifier, start, parent) =>
          if (r.subAccesses.nonEmpty) {
            val max = start + r.subAccesses.max
            max
          } else {
            ???
          }
        case _ => ???
    }

    def regionsOverlap(r1: RangeKey, r2: RangeKey): Boolean = {
      r1.start <= r2.end && r2.start <= r1.end
    }

    region match {
      case s: StackRegion =>
        var currentStackMap = stackMap
        if (shared) {
          currentStackMap = sharedStackMap.getOrElseUpdate(s.parent, mutable.TreeMap())
        }
        if (currentStackMap.isEmpty) {
          currentStackMap(RangeKey(offset, maxSize(region) - 1)) = s
        } else {
          val currentMaxRange = currentStackMap.keys.maxBy(_.end)
          val currentMaxRegion = currentStackMap(currentMaxRange)
          if (offset <= currentMaxRange.end) {
            currentStackMap.remove(currentMaxRange)
            val updatedRange = RangeKey(currentMaxRange.start, (maxSize(region) - 1).max(currentMaxRange.end))
            currentStackMap.addOne(updatedRange -> currentMaxRegion)
          } else {
            currentStackMap(RangeKey(offset, maxSize(region) - 1)) = s
          }
        }
      case d: DataRegion =>
        val currentDataMap = dataMap
        if (currentDataMap.isEmpty) {
          currentDataMap(RangeKey(offset, maxSize(d) - 1)) = d
        } else {
          val currentMaxRange = currentDataMap.keys.maxBy(_.end)
          if (regionsOverlap(currentMaxRange, RangeKey(offset, maxSize(d) - 1))) {
            currentDataMap.remove(currentMaxRange) // TODO: this removes previously overlapping parent region (jumptable2 example) which favours more fine grained regions
            currentDataMap(RangeKey(offset, maxSize(d) - 1)) = d
          } else {
            currentDataMap(RangeKey(offset, maxSize(d) - 1)) = d
          }
        }
      case h: HeapRegion =>
        val currentHeapMap = heapMap
        if (currentHeapMap.isEmpty) {
          currentHeapMap(RangeKey(offset, offset + h.size - 1)) = h
        } else {
          val currentMaxRange = currentHeapMap.keys.maxBy(_.end)
          val currentMaxRegion = currentHeapMap(currentMaxRange)
          currentHeapMap(RangeKey(currentMaxRange.start + 1, h.size - 1)) = h
        }
    }
  }

  private var relocCount: Int = 0
  private def nextRelocCount() = {
    relocCount += 1
    s"reloc_$relocCount"
  }

  // size of pointer is 8 bytes
  val SIZE_OF_POINTER = 8

  def preLoadGlobals(externalFunctions: Map[BigInt, String], globalAddresses: Map[BigInt, String], globalSizes: Map[String, Int]): Unit = {
    val relocRegions = globalOffsets.map((offset, _) => DataRegion(nextRelocCount(), offset, SIZE_OF_POINTER))

    // map externalFunctions name, value to DataRegion(name, value) and then sort by value
    val filteredGlobalOffsets = globalAddresses.filterNot((offset, name) => externalFunctions.contains(offset))

    val externalFunctionRgns = (externalFunctions ++ filteredGlobalOffsets).map((offset, name) => DataRegion(name, offset, (globalSizes.getOrElse(name, 1).toDouble / 8).ceil.toInt))

    // add externalFunctionRgn to dataRgns and sort by value
    val allDataRgns = (externalFunctionRgns ++ relocRegions).toList.sortBy(_.start)
    for (dataRgn <- allDataRgns) {
      add(dataRgn.start, dataRgn)
    }

    // cannot fail to find any regions here
    relocatedAddressesMap = globalOffsets.map((offset, offset2) => {
      val newRegion = findDataObject(offset2).get
      (offset, newRegion)
    })
  }

  def relocatedDataRegion(value: BigInt): Option[DataRegion] = {
    relocatedAddressesMap.get(value)
  }

  def convertMemoryRegions(stackRegionsPerProcedure: mutable.Map[Procedure, mutable.Set[StackRegion]], heapRegions: mutable.Map[DirectCall, HeapRegion], mergeRegions: mutable.Set[Set[MemoryRegion]], allocationSites: Map[CFGPosition, Set[StackRegion]], procedureToSharedRegions: mutable.Map[Procedure, mutable.Set[MemoryRegion]], graRegions: mutable.HashMap[BigInt, DataRegion], graResults: Map[CFGPosition, Set[DataRegion]]): Unit = {
    //val keepData = dataMap.filterNot((range, region) => graRegions.contains(region.start)).map((range, region) => region)
    val oldRegions = dataMap.values.toSet
    dataMap.clear()
    for (dr <- graRegions.map((_, dataRegion) => dataRegion)) {
      add(dr.start, dr)
    }
    for (dr <- oldRegions) {
      val obj = findDataObject(dr.start)
      if (obj.isEmpty) {
        Logger.debug(s"Data region $dr not found in the new data map")
      } else {
        val isRelocated = relocatedDataRegion(dr.start)
        if (isRelocated.isDefined) {
          obj.get.relfContent.add(isRelocated.get.regionIdentifier)
        } else {
          obj.get.relfContent.add(dr.regionIdentifier)
        }
      }
    }

    cfgPositionToDataRegion ++= graResults
    stackAllocationSites ++= allocationSites
    stackRegionsPerProcedure.keys.foreach(exitNode =>
      if (procedureToSharedRegions.contains(exitNode)) {
        val sharedRegions = procedureToSharedRegions(exitNode)
        sharedStacks(exitNode.name) = sharedRegions.collect { case r: StackRegion => r }.toList.sortBy(_.start)
      }
      // for each function exit node we get the memory region and add it to the mapping
      val stackRgns = stackRegionsPerProcedure(exitNode).toList.sortBy(_.start)
      localStacks(exitNode.name) = stackRgns
    )

    heapCalls ++= heapRegions
    // add heap regions
    val rangeStart = 0
    for (heapRegion <- heapRegions.values) {
      add(rangeStart, heapRegion)
    }

    // merge regions
    for (regions <- mergeRegions) {
      uf.bulkUnion(regions)
    }

    /* this is done because the stack regions will change after MMM transforms them
    and merges some of them based on size, thus we need to alter the results of
    the analysis to match MMM transformations
    TODO: Can this be done directly in MRA?
     */
    for ((n, stacks) <- stackAllocationSites) {
      pushContext(IRWalk.procedure(n).name)
      stackAllocationSites(n) = stacks.map(r => findStackObject(r.start).getOrElse(r))
      pushContext(IRWalk.procedure(n).name)
    }
  }

  def pushContext(funName: String): Unit = {
    contextStack.push(funName)
    stackMap.clear()
    if (bufferedStackMap.contains(funName)) {
      stackMap ++= bufferedStackMap(funName)
    } else {
      for (stackRgn <- localStacks(contextStack.top).sortBy(_.start)) {
        add(stackRgn.start, stackRgn)
      }
      bufferedStackMap(funName) = stackMap.clone()
    }

    if (!sharedStacks.contains(funName)) {
      sharedStacks(funName) = List.empty
    }
    sharedContextStack.push(sharedStacks(funName))
    sharedStackMap.clear()
    if (bufferedSharedStackMap.contains(funName)) {
      sharedStackMap ++= bufferedSharedStackMap(funName)
    } else {
      for (stackRgn <- sharedContextStack.top.sortBy(_.start)) {
        add(stackRgn.start, stackRgn, true)
      }
      bufferedSharedStackMap(funName) = sharedStackMap.clone()
    }
  }

  def popContext(): Unit = {
    if (contextStack.size > 1) {
      contextStack.pop()
      stackMap.clear()
      if (bufferedStackMap.contains(contextStack.top)) {
        stackMap ++= bufferedStackMap(contextStack.top)
      } else {
        for (stackRgn <- localStacks(contextStack.top)) {
          add(stackRgn.start, stackRgn)
        }
      }
    }

    if (sharedContextStack.size > 1) {
      sharedContextStack.pop()
      sharedStackMap.clear()
      if (bufferedSharedStackMap.contains(contextStack.top)) {
        sharedStackMap ++= bufferedSharedStackMap(contextStack.top)
      } else {
        for (stackRgn <- sharedContextStack.top) {
          add(stackRgn.start, stackRgn, true)
        }
      }
    }
  }

  /* All regions that either:
   * 1. starts at value but size less than region size
   * 2. starts at value but size more than region size (add both regions ie. next region)
   * 3. starts between regions (start, end) and (value + size) => end
   * 4. starts between regions (start, end) and (value + size) < end (add both regions ie. next region)
   */
  def findStackPartialAccessesOnly(value: BigInt, size: BigInt): Set[StackRegion] = {
    val matchingRegions = scala.collection.mutable.Set[StackRegion]()

    stackMap.foreach { case (range, region) =>
      // Condition 1: Starts at value but size less than region size
      if (range.start == value && range.size > size) {
        matchingRegions += region
      }
      // Condition 2: Starts at value but size more than region size (add subsequent regions)
      else if (range.start == value && range.size < size) {
        matchingRegions += region
        var remainingSize = size - range.size
        var nextStart = range.end
        stackMap.toSeq.sortBy(_._1.start).dropWhile(_._1.start <= range.start).foreach { case (nextRange, nextRegion) =>
          if (remainingSize > 0) {
            matchingRegions += nextRegion
            remainingSize -= nextRange.size
            nextStart = nextRange.end
          }
        }
      }
      // Condition 3: Starts between regions (start, end) and (value + size) => end
      else if (range.start < value && (value + size) <= range.end) {
        matchingRegions += region
      }
      // Condition 4: Starts between regions (start, end) and (value + size) < end (add subsequent regions)
      else if (range.start < value && (value + size) > range.end) {
        matchingRegions += region
        var remainingSize = (value + size) - range.end
        var nextStart = range.end
        stackMap.toSeq.sortBy(_._1.start).dropWhile(_._1.start <= range.start).foreach { case (nextRange, nextRegion) =>
          if (remainingSize > 0) {
            matchingRegions += nextRegion
            remainingSize -= nextRange.size
            nextStart = nextRange.end
          }
        }
      }
    }

    matchingRegions.toSet.map(returnRegion)
  }

  def getRegionsWithSize(size: BigInt, function: String, negateCondition: Boolean = false): Set[MemoryRegion] = {
    val matchingRegions = scala.collection.mutable.Set[MemoryRegion]()

    pushContext(function)
    stackMap.foreach {
      case (range, region) =>
        if (negateCondition) {
          if (range.size != size) {
            matchingRegions += region
          }
        } else if (range.size == size) {
          matchingRegions += region
        }
    }
    popContext()

    heapMap.foreach { case (range, region) =>
      if (negateCondition) {
        if (range.size != size) {
          matchingRegions += region
        }
      } else if (range.size == size) {
        matchingRegions += region
      }
    }

    dataMap.foreach { case (range, region) =>
      if (negateCondition) {
        if (range.size != size) {
          matchingRegions += region
        }
      } else if (range.size == size) {
        matchingRegions += region
      }
    }

    matchingRegions.toSet.map(returnRegion)
  }

  def getAllocsPerProcedure: Map[String, Set[StackRegion]] = {
    localStacks.map((name, stackRegions) => (name, stackRegions.toSet.map(returnRegion))).toMap
  }

  def getAllStackRegions: Set[StackRegion] = {
    localStacks.values.toSet.flatten.map(returnRegion)
  }

  def getAllDataRegions: Set[DataRegion] = {
    dataMap.values.toSet.map(returnRegion)
  }

  def getAllHeapRegions: Set[HeapRegion] = {
    heapMap.values.toSet.map(returnRegion)
  }

  def getAllRegions: Set[MemoryRegion] = {
    getAllStackRegions ++ getAllDataRegions ++ getAllHeapRegions
  }
  
  def getEnd(memoryRegion: MemoryRegion): BigInt = { // TODO: This would return a list of ends
    val range = memoryRegion match {
      case stackRegion: StackRegion =>
        stackMap.find((_, obj) => obj == stackRegion).map((range, _) => range).getOrElse(RangeKey(0, 0))
      case heapRegion: HeapRegion =>
        heapMap.find((_, obj) => obj == heapRegion).map((range, _) => range).getOrElse(RangeKey(0, 0))
      case dataRegion: DataRegion =>
        dataMap.find((_, obj) => obj == dataRegion).map((range, _) => range).getOrElse(RangeKey(0, 0))
    }
    range.end
  }

  /* All regions that start at value and are exactly of length size */
  def findStackFullAccessesOnly(value: BigInt, size: BigInt): Option[StackRegion] = {
    stackMap.find((range, _) => range.start == value && range.size == size).map((range, obj) => returnRegion(obj))
  }

  def findStackObject(value: BigInt): Option[StackRegion] = 
    stackMap.find((range, _) => range.start <= value && value <= range.end).map((range, obj) => returnRegion(obj))

  def isStackBase(value: BigInt): Option[StackRegion] = {
    val found = stackMap.find((range, _) => range.start == value)
    if (found.isDefined) then Some(returnRegion(found.get._2)) else None
  }

  def isDataBase(value: BigInt): Option[DataRegion] = {
    val found = dataMap.find((range, _) => range.start == value)
    if (found.isDefined) then Some(returnRegion(found.get._2)) else None
  }

  def findSharedStackObject(value: BigInt): Set[StackRegion] =
    sharedStackMap.values.flatMap(_.find((range, _) => range.start <= value && value <= range.end).map((range, obj) => returnRegion(obj))).toSet

  def findDataObject(value: BigInt): Option[DataRegion] =
    dataMap.find((range, _) => range.start <= value && value <= range.end).map((range, obj) => returnRegion(obj))

  def findDataObjectWithSize(value: BigInt, size: BigInt): (Set[DataRegion], Set[DataRegion]) =
    // get regions that are between value and value + size and put partial regions (if part of the regions is between value and value + size) in a separate set
    dataMap.foldLeft((Set.empty[DataRegion], Set.empty[DataRegion])) { case ((fullRegions, partialRegions), (range, region)) =>
      if (range.start >= value && range.end <= value + size - 1) {
        (fullRegions + returnRegion(region), partialRegions)
      } else if ((range.start < value && range.end >= value) || (range.start <= value + size - 1 && range.end > value + size - 1)) {
        (fullRegions, partialRegions + returnRegion(region))
      } else {
        (fullRegions, partialRegions)
      }
    }

  override def toString: String =
    s"Stack: $stackMap\n Heap: $heapMap\n Data: $dataMap\n"

  def logRegions(content: Map[MemoryRegion, Set[BitVecLiteral | MemoryRegion]] = Map.empty): Unit = {
    def logRegion(range: RangeKey, region: MemoryRegion, shared: Boolean = false): Unit = {
      // the spacing level is based on region type
      val spacing = region match {
          case _: StackRegion => if shared then "           " else "       "
          case _: HeapRegion => "  "
          case _: DataRegion => "  "
      }
      Logger.debug(s"$spacing$range -> $region")
      if content.contains(region) then
        if content.contains(region) then
          for value <- content(region) do
            Logger.debug(s"$spacing    $value")
    }
    Logger.debug("Stack:")
    for name <- localStacks.keys do
      popContext()
      pushContext(name)
      Logger.debug(s"  Function: $name")
      if stackMap.nonEmpty then Logger.debug(s"    Local:")
      // must sort by ranges
      for ((range, region) <- stackMap) {
        logRegion(range, region)
      }
      if sharedStackMap.nonEmpty then Logger.debug(s"    Shared:")
      for ((parent, treeMap) <- sharedStackMap) {
        Logger.debug(s"        Parent: ${parent.name}")
        for ((range, region) <- treeMap) {
          logRegion(range, region, true)
        }
      }
    Logger.debug("Stack Union-Find Roots:")
    for name <- localStacks.keys do
      popContext()
      pushContext(name)
      Logger.debug(s"  Function: $name")
      var parentCount = 0
      // get root regions
      for ((range, region) <- stackMap) {
        val root = uf.find(region)
        if root == region then
          logRegion(range, root)
          parentCount += 1
      }
      if parentCount == 0 then Logger.debug("    No root regions") else Logger.debug(s"    Parents: $parentCount/${stackMap.size}")
    Logger.debug("Shared Stacks:")
    for (name, sharedStacks) <- sharedStacks do
      Logger.debug(s"  Function: $name")
      for region <- sharedStacks do
        Logger.debug(s"    $region")
    Logger.debug("Heap:")
    for ((range, region) <- heapMap) {
      logRegion(range, region)
    }
    Logger.debug("Data:")
    for ((range, region) <- dataMap) {
      logRegion(range, region)
    }
  }

  def mergeRegions(regions: Set[MemoryRegion]): MemoryRegion = {
    // assert regions are of the same type
    regions.foreach(uf.makeSet)
    regions.foreach(uf.union(regions.head, _))
    uf.find(regions.head)
  }

  private def returnRegion(region: MemoryRegion): MemoryRegion = {
    uf.find(region)
  }

  private def returnRegion(region: StackRegion): StackRegion = {
    uf.find(region).asInstanceOf[StackRegion]
  }

  private def returnRegion(region: DataRegion): DataRegion = {
    uf.find(region).asInstanceOf[DataRegion]
  }

  private def returnRegion(region: HeapRegion): HeapRegion = {
    uf.find(region).asInstanceOf[HeapRegion]
  }

  def getHeap(directCall: DirectCall): HeapRegion = {
    require(directCall.target.name == "malloc", "Should be a malloc call")
    heapCalls(directCall)
  }

  def getStack(allocationSite: CFGPosition): Set[StackRegion] = {
    stackAllocationSites.getOrElse(allocationSite, Set.empty).map(returnRegion)
  }

  def getData(cfgPosition: CFGPosition): Set[DataRegion] = {
    cfgPositionToDataRegion.getOrElse(cfgPosition, Set.empty).map(returnRegion)
  }
}

trait MemoryRegion {
  val regionIdentifier: String
  val start: BigInt
  val subAccesses: mutable.Set[BigInt] = mutable.Set()
}

case class StackRegion(override val regionIdentifier: String, override val start: BigInt, parent: Procedure) extends MemoryRegion {
  override def toString: String = s"Stack($regionIdentifier, $start, ${parent.name}, $subAccesses)"
}

case class HeapRegion(override val regionIdentifier: String, override val start: BigInt, size: BigInt, parent: Procedure) extends MemoryRegion {
  override def toString: String = s"Heap($regionIdentifier, $size)"
}

case class DataRegion(override val regionIdentifier: String, override val start: BigInt, size: BigInt) extends MemoryRegion {
  override def toString: String = s"Data($regionIdentifier, $start, $size, ($relfContent))"
  def end: BigInt = start + size - 1
  val relfContent: mutable.Set[String] = mutable.Set[String]()
  val isPointerTo: Option[DataRegion] = None
}

class UnionFind {
  // Map to store the parent of each region
  private val parent: mutable.Map[MemoryRegion, MemoryRegion] = mutable.Map()

  // Map to store the size of each set, used for union by rank
  private val size: mutable.Map[MemoryRegion, Int] = mutable.Map()

  // Initialise each region to be its own parent and set size to 1
  def makeSet(region: MemoryRegion): Unit = {
    parent(region) = region
    size(region) = 1
  }

  // Find operation with path compression
  def find(region: MemoryRegion): MemoryRegion = {
    if (!parent.contains(region)) {
      makeSet(region)
    }

    if (parent(region) != region) {
      parent(region) = find(parent(region)) // Path compression
    }
    parent(region)
  }

  // Union operation with union by rank
  def union(region1: MemoryRegion, region2: MemoryRegion): Unit = {
    val root1 = find(region1)
    val root2 = find(region2)

    if (root1 != root2) {
      if (size(root1) < size(root2)) {
        parent(root1) = root2
        size(root2) += size(root1)
      } else {
        parent(root2) = root1
        size(root1) += size(root2)
      }
    }
  }

  def bulkUnion(regions: Set[MemoryRegion]): Unit = {
    val roots = regions.map(find)
    val root = roots.head
    for (region <- roots) {
      if (region != root) {
        union(root, region)
      }
    }
  }

  // Check if two regions are in the same set
  def connected(region1: MemoryRegion, region2: MemoryRegion): Boolean = {
    find(region1) == find(region2)
  }
}<|MERGE_RESOLUTION|>--- conflicted
+++ resolved
@@ -37,11 +37,7 @@
   private val dataMap: mutable.Map[RangeKey, DataRegion] = mutable.TreeMap()
   private val cfgPositionToDataRegion: mutable.Map[CFGPosition, Set[DataRegion]] = mutable.Map()
   private val heapCalls: mutable.Map[DirectCall, HeapRegion] = mutable.Map()
-<<<<<<< HEAD
-=======
-  private val mergedRegions: mutable.Map[Set[MemoryRegion], String] = mutable.Map()
   private var relocatedAddressesMap: Map[BigInt, DataRegion] = Map()
->>>>>>> 46b144ca
 
   private val stackAllocationSites: mutable.Map[CFGPosition, Set[StackRegion]] = mutable.Map()
 
