--- conflicted
+++ resolved
@@ -100,53 +100,16 @@
         var currentFunctionAnalysedInfo: Map[Stmt, AnalysisPoint] = Map();
         
         while(!currentWorkListQueue.isEmpty) {
-            println("wl still not empty")
             var nextBlockToAnalyse: Block = currentWorkListQueue.removeHead();
             
             // for blocks *with* parents (i.e. not function start blocks) we take the previous state to be the combine
             // of all parents' final states.
-<<<<<<< HEAD
-            if (!findBlockParents(nextBlockToAnalyse).isEmpty) {
-                println("has parents")
-                previousStmtAnalysisState = createAnalysisEmpty;
-
-                findBlockParents(nextBlockToAnalyse).foreach(nextBlockToAnalyseParent => {
-                    println("next parent")
-                    var nextBlockToAnalyseParentFinalState: Set[AnalysisPoint] = allBlockFinalAnalysisStates.getOrElse(nextBlockToAnalyseParent, Set());
-
-                    // for every parent final state
-                    nextBlockToAnalyseParentFinalState.foreach(nextBlockToAnalyseParentPoint => {
-                        println("next parent analysis point")
-                        var analysisFound: Boolean = false;
-
-                        // for every current final state
-                        previousStmtAnalysisState.foreach(previousStmtAnalysisPoint => {
-                            println("next prev stmt analysis point")
-                            if (previousStmtAnalysisPoint.getClass == nextBlockToAnalyseParentPoint.getClass) {
-                                println("found analysis point")
-
-                                previousStmtAnalysisState.remove(previousStmtAnalysisPoint);
-                                previousStmtAnalysisState.add(previousStmtAnalysisPoint.union(nextBlockToAnalyseParentPoint));
-                                analysisFound = true;
-
-                            }
-                        });
-                        
-                        // if there's no matches, then add it
-                        if (!analysisFound) {
-                            println("analysis was not found")
-                            previousStmtAnalysisState.add(nextBlockToAnalyseParentPoint);
-                        }
-
-                        println("finished analysing")
-=======
             if (directionForwards) {
                 if (!findBlockParents(nextBlockToAnalyse).isEmpty) {
                     previousStmtAnalysisState = analysis.createLowest;
 
                     findBlockParents(nextBlockToAnalyse).foreach(nextBlockToAnalyseParent => {
                         previousStmtAnalysisState = previousStmtAnalysisState.combine(allBlockFinalAnalysisStates.getOrElse(nextBlockToAnalyseParent, analysis.createLowest));
->>>>>>> a887730c
                     });
                 }
             } else {
@@ -232,21 +195,11 @@
      * 
      * Saves the new "prevState" and updates the analysedStmtInfo map.
      */
-<<<<<<< HEAD
-    def workOnStmt(singleStmt: Stmt, functionAnalysedInfo: Map[Stmt, Set[AnalysisPoint]]): Unit = {
-        println("analysing stmt: " + singleStmt.toString);
-//        println(previousStmtAnalysisState);
-        print("\n\n");
-
-        var newAnalysedPoint: Set[AnalysisPoint] = Set[AnalysisPoint]();
-
-=======
     def workOnStmt(singleStmt: Stmt, functionAnalysedInfo: Map[Stmt, AnalysisPoint]): Unit = {
         if (debug) {
             println("analysing stmt: " + singleStmt.toString);
         }
         
->>>>>>> a887730c
         singleStmt match {
             case functionCallStmt: CallStmt => {
                 // if we have a function call, pause the current analysis and analyse the given function
@@ -277,14 +230,7 @@
                 currentWorkListQueue = inProgressWorkListQueue;
             }
             case _ => {
-<<<<<<< HEAD
-                previousStmtAnalysisState.foreach(p => {
-                    newAnalysedPoint.add(p.transfer(singleStmt));
-                });
-                println("in workOnStmt")
-=======
                 previousStmtAnalysisState = previousStmtAnalysisState.transferAndCheck(singleStmt);
->>>>>>> a887730c
 
                 // if anything already exists for this stmt, replace it.
                 if (functionAnalysedInfo.getOrElse(singleStmt, null) != null) {
