--- conflicted
+++ resolved
@@ -51,7 +51,7 @@
     def printAllStates: Unit = {
         finalAnalysedStmtInfo.foreach(point => {
             println("Line:")
-            System.out.println(point._1)
+            System.out.println(point._1.getLabel.pc + " " + point._1)
             println("Dependencies:")
             point._2.asInstanceOf[ConstantPropagationAnalysis].state.foreach(varConstraint => {
                 System.out.println(varConstraint._1.toString + " : " + varConstraint._2)
@@ -69,9 +69,15 @@
     def analyseFromMain = {
         workOnFunction("main");
         if (analysis.isInstanceOf[ConstantPropagationAnalysis]) {
-            finalAnalysedStmtInfo.foreach(entry => {
-                entry._2.asInstanceOf[ConstantPropagationAnalysis].resolveVar(entry._1)
+            controlFlow.getLines.forEach(stmt => {
+                val point = finalAnalysedStmtInfo.getOrElse(stmt, null)
+                if (point != null) {
+                    point.asInstanceOf[ConstantPropagationAnalysis].resolveVar(stmt)
+                }
             })
+            // finalAnalysedStmtInfo.foreach(entry => {
+            //     entry._2.asInstanceOf[ConstantPropagationAnalysis].resolveVar(entry._1)
+            // })
         }
         finish;
     }
@@ -266,13 +272,8 @@
         // recursive DFS from main node
         var output = dfsHelper(
             controlFlow.getFunctions.asScala.toList.find((func: Function) => {
-<<<<<<< HEAD
                 func.getHeader.getFuncName == functionName;
             }).get.getBlocks.asScala.head, rmChildren, dfsPath, sorted
-=======
-                func.getHeader.funcName == "main";
-            }).get.getBlocks.asScala.head
->>>>>>> 7c6e89dc
         );
 
         // add back all the cycles we removed
