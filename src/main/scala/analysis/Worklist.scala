--- conflicted
+++ resolved
@@ -209,29 +209,8 @@
      * "Commits" the info from the current function to the output map.
      */
     def saveNewAnalysisInfo(newInfo: Map[Stmt, analysis.type]) = {
-<<<<<<< HEAD
-
-        // newInfo.foreach(point => {
-        //     println(point._1)
-        //     point._2.asInstanceOf[ConstantPropagationAnalysis].debugPrint()
-        // })
-
-        // println("whole thing")
-        // stmtAnalysisInfo.foreach(point => {
-        //     println(point._1)
-        //     point._2.asInstanceOf[ConstantPropagationAnalysis].debugPrint()
-        // })
-
-        println("SAVING INFO")
-        newInfo.foreach(newAnalysisPoint => {
-            println(newAnalysisPoint._1)
-            newAnalysisPoint._2.asInstanceOf[ConstantPropagationAnalysis].debugPrint()
-            stmtAnalysisInfo = stmtAnalysisInfo + (newAnalysisPoint._1 -> stmtAnalysisInfo.getOrElse(newAnalysisPoint._1, analysis.createLowest).asInstanceOf[analysis.type].join(newAnalysisPoint._2.asInstanceOf[analysis.type]))
-        })
-=======
         for ((key, value) <- newInfo) {
             stmtAnalysisInfo = stmtAnalysisInfo + (key -> value.asInstanceOf[analysis.type]);
         }
->>>>>>> a19bbdc7
     }
 }