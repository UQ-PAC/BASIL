package analysis

import ir.{MemoryLoad, *}
import analysis.solvers.*
import util.Logger

import scala.collection.immutable

/**
 * Collects all the memory loads and the expressions that are assigned to a register but cannot be evaluated.
 *
 * Tracks:
 * R_x = MemoryLoad[Base + Offset]
 * R_x = Base + Offset
 *
 * Both in which constant propagation mark as TOP which is not useful.
 */
trait RegionAccessesAnalysis(cfg: ProgramCfg, constantProp: Map[CFGPosition, Map[Variable, FlatElement[BitVecLiteral]]], reachingDefs: Map[CFGPosition, (Map[Variable, Set[LocalAssign]], Map[Variable, Set[LocalAssign]])]) {

  val mapLattice: MapLattice[RegisterVariableWrapper, FlatElement[Expr], FlatLattice[Expr]] = MapLattice(FlatLattice[_root_.ir.Expr]())

  val lattice: MapLattice[CfgNode, Map[RegisterVariableWrapper, FlatElement[Expr]], MapLattice[RegisterVariableWrapper, FlatElement[Expr], FlatLattice[Expr]]] = MapLattice(mapLattice)

  val domain: Set[CfgNode] = cfg.nodes.toSet

  val first: Set[CfgNode] = Set(cfg.startNode)

  /** Default implementation of eval.
   */
<<<<<<< HEAD
  def eval(cmd: Command, constants: Map[Variable, FlatElement[BitVecLiteral]], s: Map[RegisterVariableWrapper, FlatElement[Expr]]): Map[RegisterVariableWrapper, FlatElement[Expr]] = {
    cmd match {
      case assign: Assign =>
        assign.rhs match {
          case memoryLoad: MemoryLoad =>
            s + (RegisterVariableWrapper(assign.lhs) -> FlatEl(memoryLoad))
          case binaryExpr: BinaryExpr =>
            if (evaluateExpression(binaryExpr.arg1, constants).isEmpty) { // approximates Base + Offset
              s + (RegisterVariableWrapper(assign.lhs) -> FlatEl(binaryExpr))
=======
  def eval(cmd: CfgCommandNode, constants: Map[Variable, FlatElement[BitVecLiteral]], s: Map[RegisterVariableWrapper, FlatElement[Expr]]): Map[RegisterVariableWrapper, FlatElement[Expr]] = {
    cmd.data match {
      case localAssign: LocalAssign =>
        localAssign.rhs match {
          case memoryLoad: MemoryLoad =>
            s + (RegisterVariableWrapper(localAssign.lhs, getDefinition(localAssign.lhs, cmd.data, reachingDefs)) -> FlatEl(memoryLoad))
          case binaryExpr: BinaryExpr =>
            if (evaluateExpression(binaryExpr.arg1, constants).isEmpty) { // approximates Base + Offset
              Logger.debug(s"Approximating $localAssign in $binaryExpr")
              Logger.debug(s"Reaching defs: ${reachingDefs(cmd.data)}")
              s + (RegisterVariableWrapper(localAssign.lhs, getDefinition(localAssign.lhs, cmd.data, reachingDefs)) -> FlatEl(binaryExpr))
>>>>>>> 762e65ee
            } else {
              s
            }
          case _ => s
        }
      case _ =>
        s
    }
  }

  /** Transfer function for state lattice elements.
   */
  def localTransfer(n: CfgNode, s: Map[RegisterVariableWrapper, FlatElement[Expr]]): Map[RegisterVariableWrapper, FlatElement[Expr]] = n match {
    case cmd: CfgCommandNode =>
      eval(cmd, constantProp(cmd.data), s)
    case _ => s // ignore other kinds of nodes
  }

  /** Transfer function for state lattice elements.
   */
  def transfer(n: CfgNode, s: Map[RegisterVariableWrapper, FlatElement[Expr]]): Map[RegisterVariableWrapper, FlatElement[Expr]] = localTransfer(n, s)
}

class RegionAccessesAnalysisSolver(
                         cfg: ProgramCfg,
                         constantProp: Map[CFGPosition, Map[Variable, FlatElement[BitVecLiteral]]],
                         reachingDefs: Map[CFGPosition, (Map[Variable, Set[LocalAssign]], Map[Variable, Set[LocalAssign]])],
                       ) extends RegionAccessesAnalysis(cfg, constantProp, reachingDefs)
  with InterproceduralForwardDependencies
  with Analysis[Map[CfgNode, Map[RegisterVariableWrapper, FlatElement[Expr]]]]
  with SimpleWorklistFixpointSolver[CfgNode, Map[RegisterVariableWrapper, FlatElement[Expr]], MapLattice[RegisterVariableWrapper, FlatElement[Expr], FlatLattice[Expr]]] {
}<|MERGE_RESOLUTION|>--- conflicted
+++ resolved
@@ -15,7 +15,7 @@
  *
  * Both in which constant propagation mark as TOP which is not useful.
  */
-trait RegionAccessesAnalysis(cfg: ProgramCfg, constantProp: Map[CFGPosition, Map[Variable, FlatElement[BitVecLiteral]]], reachingDefs: Map[CFGPosition, (Map[Variable, Set[LocalAssign]], Map[Variable, Set[LocalAssign]])]) {
+trait RegionAccessesAnalysis(cfg: ProgramCfg, constantProp: Map[CFGPosition, Map[Variable, FlatElement[BitVecLiteral]]], reachingDefs: Map[CFGPosition, (Map[Variable, Set[Assign]], Map[Variable, Set[Assign]])]) {
 
   val mapLattice: MapLattice[RegisterVariableWrapper, FlatElement[Expr], FlatLattice[Expr]] = MapLattice(FlatLattice[_root_.ir.Expr]())
 
@@ -27,29 +27,17 @@
 
   /** Default implementation of eval.
    */
-<<<<<<< HEAD
-  def eval(cmd: Command, constants: Map[Variable, FlatElement[BitVecLiteral]], s: Map[RegisterVariableWrapper, FlatElement[Expr]]): Map[RegisterVariableWrapper, FlatElement[Expr]] = {
-    cmd match {
+  def eval(cmd: CfgCommandNode, constants: Map[Variable, FlatElement[BitVecLiteral]], s: Map[RegisterVariableWrapper, FlatElement[Expr]]): Map[RegisterVariableWrapper, FlatElement[Expr]] = {
+    cmd.data match {
       case assign: Assign =>
         assign.rhs match {
           case memoryLoad: MemoryLoad =>
-            s + (RegisterVariableWrapper(assign.lhs) -> FlatEl(memoryLoad))
+            s + (RegisterVariableWrapper(assign.lhs, getDefinition(assign.lhs, cmd.data, reachingDefs)) -> FlatEl(memoryLoad))
           case binaryExpr: BinaryExpr =>
             if (evaluateExpression(binaryExpr.arg1, constants).isEmpty) { // approximates Base + Offset
-              s + (RegisterVariableWrapper(assign.lhs) -> FlatEl(binaryExpr))
-=======
-  def eval(cmd: CfgCommandNode, constants: Map[Variable, FlatElement[BitVecLiteral]], s: Map[RegisterVariableWrapper, FlatElement[Expr]]): Map[RegisterVariableWrapper, FlatElement[Expr]] = {
-    cmd.data match {
-      case localAssign: LocalAssign =>
-        localAssign.rhs match {
-          case memoryLoad: MemoryLoad =>
-            s + (RegisterVariableWrapper(localAssign.lhs, getDefinition(localAssign.lhs, cmd.data, reachingDefs)) -> FlatEl(memoryLoad))
-          case binaryExpr: BinaryExpr =>
-            if (evaluateExpression(binaryExpr.arg1, constants).isEmpty) { // approximates Base + Offset
-              Logger.debug(s"Approximating $localAssign in $binaryExpr")
+              Logger.debug(s"Approximating $assign in $binaryExpr")
               Logger.debug(s"Reaching defs: ${reachingDefs(cmd.data)}")
-              s + (RegisterVariableWrapper(localAssign.lhs, getDefinition(localAssign.lhs, cmd.data, reachingDefs)) -> FlatEl(binaryExpr))
->>>>>>> 762e65ee
+              s + (RegisterVariableWrapper(assign.lhs, getDefinition(assign.lhs, cmd.data, reachingDefs)) -> FlatEl(binaryExpr))
             } else {
               s
             }
@@ -76,7 +64,7 @@
 class RegionAccessesAnalysisSolver(
                          cfg: ProgramCfg,
                          constantProp: Map[CFGPosition, Map[Variable, FlatElement[BitVecLiteral]]],
-                         reachingDefs: Map[CFGPosition, (Map[Variable, Set[LocalAssign]], Map[Variable, Set[LocalAssign]])],
+                         reachingDefs: Map[CFGPosition, (Map[Variable, Set[Assign]], Map[Variable, Set[Assign]])],
                        ) extends RegionAccessesAnalysis(cfg, constantProp, reachingDefs)
   with InterproceduralForwardDependencies
   with Analysis[Map[CfgNode, Map[RegisterVariableWrapper, FlatElement[Expr]]]]
