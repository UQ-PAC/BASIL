package analysis

import analysis.solvers.*
import ir.*

import scala.collection.immutable

/**
 * Calculates the set of variables that are read but not written in a given program.
 * This helps to identify the set of variables that are read from memory before they have been initialised.
 * This could be used on callee side to identify what parameters where passed to the function.
 */
trait RNAAnalysis(program: Program) {

  val powersetLattice: PowersetLattice[Variable] = PowersetLattice()

  val lattice: MapLattice[CFGPosition, Set[Variable], PowersetLattice[Variable]] = MapLattice(powersetLattice)

  val domain: Set[CFGPosition] = Set.empty ++ program

  private val stackPointer = Register("R31", 64)
  private val linkRegister = Register("R30", 64)
  private val framePointer = Register("R29", 64)

  private val ignoreRegions: Set[Variable] = Set(linkRegister, framePointer, stackPointer)

  def eval(cmd: Command, s: Set[Variable]): Set[Variable] = {
    cmd match {
      case assume: Assume =>
        s ++ (assume.body.variables -- ignoreRegions)
      case assert: Assert =>
<<<<<<< HEAD
        m.union(assert.body.variables.filter(!ignoreRegions.contains(_)))
      case memoryAssign: MemoryAssign =>
        m.union((memoryAssign.index.variables ++ memoryAssign.value.variables).filter(!ignoreRegions.contains(_)))
=======
        s ++ (assert.body.variables -- ignoreRegions)
      case memoryStore: MemoryStore =>
        s ++ (memoryStore.index.variables -- ignoreRegions)
>>>>>>> 686ee8ee
      case indirectCall: IndirectCall =>
        if (ignoreRegions.contains(indirectCall.target)) {
          s
        } else {
          s + indirectCall.target
        }
      case assign: LocalAssign =>
        val m = s - assign.lhs
        m ++ (assign.rhs.variables -- ignoreRegions)
      case memoryLoad: MemoryLoad =>
        val m = s - memoryLoad.lhs
        m ++ (memoryLoad.index.variables -- ignoreRegions)
      case _ =>
        s
    }
  }

  /** Transfer function for state lattice elements.
    */
  def transfer(n: CFGPosition, s: Set[Variable]): Set[Variable] = n match {
    case cmd: Command =>
      eval(cmd, s)
    case _ => s // ignore other kinds of nodes
  }

}

<<<<<<< HEAD
class RNAAnalysisSolver(
    program: Program
) extends RNAAnalysis(program)
=======
class RNAAnalysisSolver(program: Program) extends RNAAnalysis(program)
>>>>>>> 686ee8ee
    with IRIntraproceduralBackwardDependencies
    with Analysis[Map[CFGPosition, Set[Variable]]]
    with SimpleWorklistFixpointSolver[CFGPosition, Set[Variable], PowersetLattice[Variable]]<|MERGE_RESOLUTION|>--- conflicted
+++ resolved
@@ -29,15 +29,9 @@
       case assume: Assume =>
         s ++ (assume.body.variables -- ignoreRegions)
       case assert: Assert =>
-<<<<<<< HEAD
-        m.union(assert.body.variables.filter(!ignoreRegions.contains(_)))
-      case memoryAssign: MemoryAssign =>
-        m.union((memoryAssign.index.variables ++ memoryAssign.value.variables).filter(!ignoreRegions.contains(_)))
-=======
         s ++ (assert.body.variables -- ignoreRegions)
       case memoryStore: MemoryStore =>
-        s ++ (memoryStore.index.variables -- ignoreRegions)
->>>>>>> 686ee8ee
+        s ++ ((memoryStore.index.variables ++ memoryStore.value.variables) -- ignoreRegions)
       case indirectCall: IndirectCall =>
         if (ignoreRegions.contains(indirectCall.target)) {
           s
@@ -65,13 +59,7 @@
 
 }
 
-<<<<<<< HEAD
-class RNAAnalysisSolver(
-    program: Program
-) extends RNAAnalysis(program)
-=======
 class RNAAnalysisSolver(program: Program) extends RNAAnalysis(program)
->>>>>>> 686ee8ee
     with IRIntraproceduralBackwardDependencies
     with Analysis[Map[CFGPosition, Set[Variable]]]
     with SimpleWorklistFixpointSolver[CFGPosition, Set[Variable], PowersetLattice[Variable]]