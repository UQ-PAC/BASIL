package analysis

import analysis.solvers.*
import ir.*

import scala.collection.immutable

/**
 * Calculates the set of variables that are read but not written in a given program.
 * This helps to identify the set of variables that are read from memory before they have been initialised.
 * This could be used on callee side to identify what parameters where passed to the function.
 */
trait RNAAnalysis(program: Program, ignoreStackPtrs: Boolean = true) {

  val powersetLattice: PowersetLattice[Variable] = PowersetLattice()

  val lattice: MapLattice[CFGPosition, Set[Variable], PowersetLattice[Variable]] = MapLattice(powersetLattice)

  val domain: Set[CFGPosition] = Set.empty ++ program

  private val stackPointer = Register("R31", 64)
  private val linkRegister = Register("R30", 64)
  private val framePointer = Register("R29", 64)

<<<<<<< HEAD
  private val ignoreRegions: Set[Expr] = if (ignoreStackPtrs) then Set(linkRegister, framePointer, stackPointer) else Set()
=======
  private val ignoreRegions: Set[Variable] = Set(linkRegister, framePointer, stackPointer)
>>>>>>> 4586ce26

  def eval(cmd: Command, s: Set[Variable]): Set[Variable] = {
    cmd match {
      case assume: Assume =>
        s ++ (assume.body.variables -- ignoreRegions)
      case assert: Assert =>
<<<<<<< HEAD
        m.union(assert.body.variables.filter(!ignoreRegions.contains(_)))
      case memoryAssign: MemoryAssign =>
        m.union((memoryAssign.index.variables ++ memoryAssign.value.variables).filter(!ignoreRegions.contains(_)))
      case indirectCall: IndirectCall =>
        if (ignoreRegions.contains(indirectCall.target)) return m
        m + indirectCall.target
      case call: DirectCall=>
        (m ++ call.actualParams.flatMap(_._2.variables).toSet.filterNot(ignoreRegions.contains(_)))
          .diff(call.outParams.map(_._2).toSet)
      case assign: Assign =>
        m = m - assign.lhs
        m.union(assign.rhs.variables.filter(!ignoreRegions.contains(_)))
=======
        s ++ (assert.body.variables -- ignoreRegions)
      case memoryStore: MemoryStore =>
        s ++ (memoryStore.index.variables -- ignoreRegions)
      case indirectCall: IndirectCall =>
        if (ignoreRegions.contains(indirectCall.target)) {
          s
        } else {
          s + indirectCall.target
        }
      case assign: LocalAssign =>
        val m = s - assign.lhs
        m ++ (assign.rhs.variables -- ignoreRegions)
      case memoryLoad: MemoryLoad =>
        val m = s - memoryLoad.lhs
        m ++ (memoryLoad.index.variables -- ignoreRegions)
>>>>>>> 4586ce26
      case _ =>
        s
    }
  }

  /** Transfer function for state lattice elements.
    */
  def transfer(n: CFGPosition, s: Set[Variable]): Set[Variable] = n match {
    case cmd: Command =>
      eval(cmd, s)
    case _ => s // ignore other kinds of nodes
  }

}

<<<<<<< HEAD
class RNAAnalysisSolver(
    program: Program,
    ignoreStackPtrs: Boolean = true,
) extends RNAAnalysis(program, ignoreStackPtrs)
=======
class RNAAnalysisSolver(program: Program) extends RNAAnalysis(program)
>>>>>>> 4586ce26
    with IRIntraproceduralBackwardDependencies
    with Analysis[Map[CFGPosition, Set[Variable]]]
    with SimpleWorklistFixpointSolver[CFGPosition, Set[Variable], PowersetLattice[Variable]]<|MERGE_RESOLUTION|>--- conflicted
+++ resolved
@@ -22,34 +22,19 @@
   private val linkRegister = Register("R30", 64)
   private val framePointer = Register("R29", 64)
 
-<<<<<<< HEAD
-  private val ignoreRegions: Set[Expr] = if (ignoreStackPtrs) then Set(linkRegister, framePointer, stackPointer) else Set()
-=======
   private val ignoreRegions: Set[Variable] = Set(linkRegister, framePointer, stackPointer)
->>>>>>> 4586ce26
 
   def eval(cmd: Command, s: Set[Variable]): Set[Variable] = {
     cmd match {
       case assume: Assume =>
         s ++ (assume.body.variables -- ignoreRegions)
       case assert: Assert =>
-<<<<<<< HEAD
-        m.union(assert.body.variables.filter(!ignoreRegions.contains(_)))
-      case memoryAssign: MemoryAssign =>
-        m.union((memoryAssign.index.variables ++ memoryAssign.value.variables).filter(!ignoreRegions.contains(_)))
-      case indirectCall: IndirectCall =>
-        if (ignoreRegions.contains(indirectCall.target)) return m
-        m + indirectCall.target
-      case call: DirectCall=>
-        (m ++ call.actualParams.flatMap(_._2.variables).toSet.filterNot(ignoreRegions.contains(_)))
-          .diff(call.outParams.map(_._2).toSet)
-      case assign: Assign =>
-        m = m - assign.lhs
-        m.union(assign.rhs.variables.filter(!ignoreRegions.contains(_)))
-=======
         s ++ (assert.body.variables -- ignoreRegions)
       case memoryStore: MemoryStore =>
         s ++ (memoryStore.index.variables -- ignoreRegions)
+      case call: DirectCall=>
+        (s ++ call.actualParams.flatMap(_._2.variables).toSet.filterNot(ignoreRegions.contains(_)))
+          .diff(call.outParams.map(_._2).toSet)
       case indirectCall: IndirectCall =>
         if (ignoreRegions.contains(indirectCall.target)) {
           s
@@ -62,7 +47,6 @@
       case memoryLoad: MemoryLoad =>
         val m = s - memoryLoad.lhs
         m ++ (memoryLoad.index.variables -- ignoreRegions)
->>>>>>> 4586ce26
       case _ =>
         s
     }
@@ -78,14 +62,7 @@
 
 }
 
-<<<<<<< HEAD
-class RNAAnalysisSolver(
-    program: Program,
-    ignoreStackPtrs: Boolean = true,
-) extends RNAAnalysis(program, ignoreStackPtrs)
-=======
 class RNAAnalysisSolver(program: Program) extends RNAAnalysis(program)
->>>>>>> 4586ce26
     with IRIntraproceduralBackwardDependencies
     with Analysis[Map[CFGPosition, Set[Variable]]]
     with SimpleWorklistFixpointSolver[CFGPosition, Set[Variable], PowersetLattice[Variable]]