package analysis

import analysis.solvers.*
import ir.*

import scala.collection.immutable

/**
 * Calculates the set of variables that are read but not written in a given program.
 * This helps to identify the set of variables that are read from memory before they have been initialised.
 * This could be used on callee side to identify what parameters where passed to the function.
 */
trait RNAAnalysis(program: Program, ignoreStackPtrs: Boolean = true) {

  val powersetLattice: PowersetLattice[Variable] = PowersetLattice()

  val lattice: MapLattice[CFGPosition, Set[Variable], PowersetLattice[Variable]] = MapLattice(powersetLattice)

  val domain: Set[CFGPosition] = Set.empty ++ program

  private val stackPointer = Register("R31", 64)
  private val linkRegister = Register("R30", 64)
  private val framePointer = Register("R29", 64)

  private val ignoreRegions: Set[Variable] = Set(linkRegister, framePointer, stackPointer)

  def eval(cmd: Command, s: Set[Variable]): Set[Variable] = {
    cmd match {
      case assume: Assume =>
        s ++ (assume.body.variables -- ignoreRegions)
      case assert: Assert =>
        s ++ (assert.body.variables -- ignoreRegions)
      case memoryStore: MemoryStore =>
<<<<<<< HEAD
        s ++ (memoryStore.index.variables -- ignoreRegions)
      case call: DirectCall=>
        (s ++ call.actualParams.flatMap(_._2.variables).toSet.filterNot(ignoreRegions.contains(_)))
          .diff(call.outParams.map(_._2).toSet)
=======
        s ++ ((memoryStore.index.variables ++ memoryStore.value.variables) -- ignoreRegions)
>>>>>>> fee4ee22
      case indirectCall: IndirectCall =>
        if (ignoreRegions.contains(indirectCall.target)) {
          s
        } else {
          s + indirectCall.target
        }
      case assign: LocalAssign =>
        val m = s - assign.lhs
        m ++ (assign.rhs.variables -- ignoreRegions)
      case memoryLoad: MemoryLoad =>
        val m = s - memoryLoad.lhs
        m ++ (memoryLoad.index.variables -- ignoreRegions)
      case _ =>
        s
    }
  }

  /** Transfer function for state lattice elements.
    */
  def transfer(n: CFGPosition, s: Set[Variable]): Set[Variable] = n match {
    case cmd: Command =>
      eval(cmd, s)
    case _ => s // ignore other kinds of nodes
  }

}

class RNAAnalysisSolver(program: Program) extends RNAAnalysis(program)
    with IRIntraproceduralBackwardDependencies
    with Analysis[Map[CFGPosition, Set[Variable]]]
    with SimpleWorklistFixpointSolver[CFGPosition, Set[Variable], PowersetLattice[Variable]]<|MERGE_RESOLUTION|>--- conflicted
+++ resolved
@@ -31,14 +31,10 @@
       case assert: Assert =>
         s ++ (assert.body.variables -- ignoreRegions)
       case memoryStore: MemoryStore =>
-<<<<<<< HEAD
-        s ++ (memoryStore.index.variables -- ignoreRegions)
+        s ++ ((memoryStore.index.variables ++ memoryStore.value.variables) -- ignoreRegions)
       case call: DirectCall=>
         (s ++ call.actualParams.flatMap(_._2.variables).toSet.filterNot(ignoreRegions.contains(_)))
           .diff(call.outParams.map(_._2).toSet)
-=======
-        s ++ ((memoryStore.index.variables ++ memoryStore.value.variables) -- ignoreRegions)
->>>>>>> fee4ee22
       case indirectCall: IndirectCall =>
         if (ignoreRegions.contains(indirectCall.target)) {
           s
