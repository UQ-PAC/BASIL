--- conflicted
+++ resolved
@@ -7,12 +7,8 @@
 import java.io.{File, PrintWriter}
 import scala.collection.mutable
 import scala.collection.immutable
-<<<<<<< HEAD
-// import bitVector
-import analysis.util.*
-=======
+import analysis.eval.*
 import util.Logger
->>>>>>> e1b435ac
 
 /** Trait for program analyses.
   *
@@ -507,7 +503,7 @@
   private val mallocVariable = Variable("R0", BitVecType(64))
 
 
-    /** Default implementation of eval.
+  /** Default implementation of eval.
    */
   def eval(exp: Expr, env: lattice.sublattice.Element, n: CfgNode): lattice.sublattice.Element = {
     println(s"evaluating $exp")
@@ -515,7 +511,6 @@
     println(s"n: $n")
       exp match {
         case binOp: BinaryExpr =>
-<<<<<<< HEAD
             if (binOp.arg1 == stackPointer) {
               val rhs: Expr = evaluateExpression(binOp.arg2, n, constantProp)
               Set(StackRegion(getNextStackCount(), binOp.arg2))
@@ -525,27 +520,8 @@
                 return env
               }
               eval(evaluation, env, n)
-=======
-          binOp.arg1 match {
-            case variable: Variable =>
-              loopEscapeSet.clear()
-              for (pred <- findDecl(variable, n)) {
-                assigmentsMap.get(variable, pred) match
-                  case Some(value) =>
-                    value match
-                      case bitVecLiteral: BitVecLiteral =>
-                        if (!binOp.arg2.isInstanceOf[BitVecLiteral]) {
-                          return exp
-                        }
-                        val calculated: BigInt = bitVecLiteral.value.+(binOp.arg2.asInstanceOf[BitVecLiteral].value)
-                        return BitVecLiteral(calculated, bitVecLiteral.size)
-                      case _ => evaluateExpression(value, pred)
-                  case _ =>
-                    Logger.error("CASE NOT HANDLED: " + assigmentsMap.get(variable, pred) + " FOR " + binOp + "\n")
->>>>>>> e1b435ac
             }
         case bitVecLiteral: BitVecLiteral =>
-<<<<<<< HEAD
           if (globals.contains(bitVecLiteral.value)) {
             val globalName = globals(bitVecLiteral.value)
             Set(DataRegion(globalName, bitVecLiteral))
@@ -559,54 +535,6 @@
               Set(DataRegion(globalName, bitVecLiteral))
             } else {
               Set(DataRegion(s"Unknown_${bitVecLiteral}", bitVecLiteral))
-=======
-          bitVecLiteral
-        case extend: ZeroExtend =>
-          evaluateExpression(extend.body, n)
-        case variable: Variable =>
-          loopEscapeSet.clear()
-          for (pred <- findDecl(variable, n)) {
-            assigmentsMap(variable, pred) match
-              case bitVecLiteral: BitVecLiteral =>
-                return bitVecLiteral
-              case any:Expr => return evaluateExpression(any, n)
-          }
-          exp
-        case _ =>
-          //throw new RuntimeException("ERROR: CASE NOT HANDLED: " + exp + "\n")
-          exp
-      }
-  }
-
-
-  /** Default implementation of eval.
-   */
-  def eval(exp: Expr, env: lattice.sublattice.Element, n: CfgNode): lattice.sublattice.Element = {
-      exp match {
-        case binOp: BinaryExpr =>
-            val lhs: Expr = if binOp.arg1.equals(stackPointer) then binOp.arg1 else evaluateExpression(binOp.arg1, n)
-            val rhs: Expr = evaluateExpression(binOp.arg2, n)
-            lhs match {
-              case bitVecLiteral: BitVecLiteral =>
-                if (globals.contains(bitVecLiteral.value)) {
-                  var tempLattice: lattice.sublattice.Element = env
-                  val globalName = globals(bitVecLiteral.value)
-                  tempLattice = lattice.sublattice.lub(tempLattice, Set(DataRegion(globalName, bitVecLiteral)))
-                  return lattice.sublattice.lub(tempLattice, Set(RegionAccess(globalName, binOp.arg2)))
-                } else if (subroutines.contains(bitVecLiteral.value)) {
-                  var tempLattice: lattice.sublattice.Element = env
-                  val subroutineName = subroutines(bitVecLiteral.value)
-                  tempLattice = lattice.sublattice.lub(tempLattice, Set(DataRegion(subroutineName, bitVecLiteral)))
-                  return lattice.sublattice.lub(tempLattice, Set(RegionAccess(subroutineName, binOp.arg2)))
-                }
-              case binOp2: BinaryExpr =>
-                  // special case: we do not want to get a unique stack name so we try to find it in the pool
-                  Logger.warn("fragile code! Assumes array by default due to double binary operation\n")
-                  var tempLattice: lattice.sublattice.Element = env
-                  tempLattice = lattice.sublattice.lub(tempLattice, Set(poolMaster(binOp2.arg2)))
-                  return lattice.sublattice.lub(tempLattice, Set(RegionAccess(poolMaster(binOp2.arg2).regionIdentifier, rhs)))
-              case _ =>
->>>>>>> e1b435ac
             }
           } else {
             //throw new Exception(s"Unknown type for $bitVecLiteral")
@@ -617,23 +545,11 @@
           if (variable.name.contains("#") || variable.equals(stackPointer)) {
             return env
           }
-<<<<<<< HEAD
             val evaluation: Expr = evaluateExpression(variable, n, constantProp)
             evaluation match
               case bitVecLiteral: BitVecLiteral =>
                 eval(bitVecLiteral, env, n)
               case _ => env // we cannot evaluate this to a concrete value, we need VSA for this
-=======
-        case extract: Extract =>
-          eval(extract.body, env, n)
-        case unaryExpr: UnaryExpr =>
-          lattice.sublattice.bottom
-        case signExtend: SignExtend =>
-          eval(signExtend.body, env, n)
-        case bitVecLiteral: BitVecLiteral =>
-          Logger.debug(s"Saw a bit vector literal ${bitVecLiteral}\n")
-          lattice.sublattice.bottom
->>>>>>> e1b435ac
         case _ =>
           Logger.debug(s"type: ${exp.getClass} $exp\n")
           throw new Exception("Unknown type")
