package analysis

import ir.*
import analysis.solvers.*

import scala.collection.mutable.{ArrayBuffer, HashMap, ListBuffer}
import java.io.{File, PrintWriter}
import scala.collection.mutable
import scala.collection.immutable
import analysis.eval.*
import util.Logger

/** Trait for program analyses.
  *
  * @tparam R
  *   the type of the analysis result
  */
trait Analysis[+R]:

  /** Performs the analysis and returns the result.
    */
  def analyze(intra: Boolean): R

/** A flow-sensitive analysis.
  * @param stateAfterNode
  *   true if the abstract state of a CFG node represents the program point <em>after</em> the node, false if represents
  *   the program point <em>before</em> the node (used when outputting analysis results)
  */
abstract class FlowSensitiveAnalysis(val stateAfterNode: Boolean) extends Analysis[Any]

trait ValueAnalysisMisc:

  val cfg: ProgramCfg

  /** The lattice of abstract values.
    */
  val valuelattice: LatticeWithOps

  /** The lattice of abstract states.
    */
  val statelattice: MapLattice[Variable, valuelattice.type] = new MapLattice(valuelattice)

  /** Default implementation of eval.
    */
  def eval(exp: Expr, env: statelattice.Element): valuelattice.Element =
    import valuelattice._
    exp match
      case id: Variable        => env(id)
      case n: Literal          => literal(n)
      case ze: ZeroExtend => zero_extend(ze.extension, eval(ze.body, env))
      case se: SignExtend => sign_extend(se.extension, eval(se.body, env))
      case e: Extract          => extract(e.end, e.start, eval(e.body, env))
      case bin: BinaryExpr =>
        val left = eval(bin.arg1, env)
        val right = eval(bin.arg2, env)
        bin.op match 
          case BVADD => bvadd(left, right)
          case BVSUB => bvsub(left, right)
          case BVMUL => bvmul(left, right)
          case BVUDIV => bvudiv(left, right)
          case BVSDIV => bvsdiv(left, right)
          case BVSREM => bvsrem(left, right)
          case BVUREM => bvurem(left, right)
          case BVSMOD => ??? // Signed modulus. NOTE: this is used.
          case BVAND => bvand(left, right)
          case BVOR => bvor(left, right)
          case BVXOR => bvxor(left, right)
          case BVNAND => bvnand(left, right)
          case BVNOR => bvnor(left, right)
          case BVXNOR => bvxnor(left, right)
          case BVSHL => bvshl(left, right)
          case BVLSHR => bvlshr(left, right)
          case BVASHR => bvashr(left, right)
          case BVCOMP => bvcomp(left, right)

          case BVULE => bvule(left, right)
          case BVUGE => bvuge(left, right)
          case BVULT => bvult(left, right)
          case BVUGT => bvugt(left, right)

          case BVSLE => bvsle(left, right)
          case BVSGE => bvsge(left, right)
          case BVSLT => bvslt(left, right)
          case BVSGT => bvsgt(left, right)
          
          case BVCONCAT => concat(left, right)
          case BVNEQ => bvneq(left, right)
          case BVEQ => bveq(left, right)

          
      case un: UnaryExpr =>
        val arg = eval(un.arg, env)

        un.op match
          case BVNOT => bvnot(arg)
          case BVNEG => bvneg(arg)

      case _ => valuelattice.top

  /** Transfer function for state lattice elements.
    */
  def localTransfer(n: CfgNode, s: statelattice.Element): statelattice.Element =
    n match
      case r: CfgCommandNode =>
        r.data match
          // assignments
          case la: LocalAssign => 
            s + (la.lhs -> eval(la.rhs, s))
          // all others: like no-ops
          case _ => s
      case _ => s

/** Base class for value analysis with simple (non-lifted) lattice.
  */
abstract class SimpleValueAnalysis(val cfg: ProgramCfg) extends FlowSensitiveAnalysis(true) with ValueAnalysisMisc:

  /** The analysis lattice.
    */
  val lattice: MapLattice[CfgNode, statelattice.type] = MapLattice(statelattice)

  val domain: Set[CfgNode] = cfg.nodes.toSet

  /** Transfer function for state lattice elements. (Same as `localTransfer` for simple value analysis.)
    */
  def transfer(n: CfgNode, s: statelattice.Element): statelattice.Element = localTransfer(n, s)

/** Intraprocedural value analysis that uses [[SimpleWorklistFixpointSolver]].
  */
abstract class ValueAnalysisWorklistSolver[L <: LatticeWithOps](
    cfg: ProgramCfg,
    val valuelattice: L
) extends SimpleValueAnalysis(cfg)
    with SimplePushDownWorklistFixpointSolver[CfgNode]
    with ForwardDependencies

object ConstantPropagationAnalysis:

  /** Intraprocedural analysis that uses the worklist solver.
    */
  class WorklistSolver(cfg: ProgramCfg)
      extends ValueAnalysisWorklistSolver(cfg, ConstantPropagationLattice)


///** Base class for value analysis with simple (non-lifted) lattice.
// */
//abstract class ValueSetAnalysis(val cfg: ProgramCfg) extends FlowSensitiveAnalysis(true) with ValueAnalysisMisc:
//
//  /** The analysis lattice.
//   */
//  val lattice: MapLattice[CfgNode, statelattice.type] = new MapLattice(statelattice)
//
//  val domain: Set[CfgNode] = cfg.nodes
//
//  /** Transfer function for state lattice elements. (Same as `localTransfer` for simple value analysis.)
//   */
//  def transfer(n: CfgNode, s: statelattice.Element): statelattice.Element =
//    n match
//      case r: CfgStatementNode =>
//        r.data match
//          // assignments
//          case la: LocalAssign =>
//            s + (la.lhs -> eval(la.rhs, s))
//
//          case ma: MemAssign =>
//            s + (ma.rhs.value -> eval(ma.rhs.value, s))
//
//          // all others: like no-ops
//          case _ => s
//      case _ => s
//
///** Intraprocedural value analysis that uses [[SimpleWorklistFixpointSolver]].
// */
//abstract class IntraprocValueSetAnalysisWorklistSolver[L <: LatticeWithOps](cfg: IntraproceduralProgramCfg, val valuelattice: L)
//  extends ValueSetAnalysis(cfg)
//  with SimpleWorklistFixpointSolver[CfgNode]
//  with ForwardDependencies
//
//object ValueSetAnalysis:
//
//  /** Intraprocedural analysis that uses the worklist solver.
//   */
//  class WorklistSolver(cfg: IntraproceduralProgramCfg)
//    extends IntraprocValueAnalysisWorklistSolver(cfg, ValueSetLattice)

/**
 * Steensgaard-style pointer analysis.
 * The analysis associates an [[StTerm]] with each variable declaration and expression node in the AST.
 * It is implemented using [[tip.solvers.UnionFindSolver]].
 */
class SteensgaardAnalysis(program: Program, constantPropResult: Map[CfgNode, _]) extends Analysis[Any] {

  val solver: UnionFindSolver[StTerm] = UnionFindSolver()

  val stringArr: ArrayBuffer[String] = ArrayBuffer()

  var mallocCallTarget: Option[Block] = None

  val constantPropResult2: Map[CfgNode, _] = constantPropResult

  constantPropResult2.values.foreach(v =>
    Logger.info(s"${v}")
  )

  /**
   * @inheritdoc
   */
  def analyze(intra: Boolean): Unit =
  // generate the constraints by traversing the AST and solve them on-the-fly
    visit(program, ())

  def dump_file(content: ArrayBuffer[String], name: String): Unit = {
    val outFile = File(s"${name}")
    val pw = PrintWriter(outFile, "UTF-8")
    for (s <- content) { pw.append(s + "\n") }
    pw.close()
  }

  /**
   * Generates the constraints for the given sub-AST.
   * @param node the node for which it generates the constraints
   * @param arg unused for this visitor
   */
  def visit(node: Object, arg: Unit): Unit = {

    def varToStTerm(vari: Variable): Term[StTerm] = IdentifierVariable(vari)
    def exprToStTerm(expr: Expr): Term[StTerm] = ExpressionVariable(expr)
    def allocToTerm(alloc: AAlloc): Term[StTerm] = AllocVariable(alloc)


    //print(s"Visiting ${node.getClass.getSimpleName}\n")
    node match {
//      case AAssignStmt(id1: AIdentifier, alloc: AAlloc, _) => ??? //<--- Complete here
//      case AAssignStmt(id1: AIdentifier, AVarRef(id2: AIdentifier, _), _) => ??? //<--- Complete here
//      case AAssignStmt(id1: AIdentifier, id2: AIdentifier, _) => ??? //<--- Complete here
//      case AAssignStmt(id1: AIdentifier, AUnaryOp(DerefOp, id2: AIdentifier, _), _) => ??? //<--- Complete here
//      case AAssignStmt(ADerefWrite(id1: AIdentifier, _), id2: AIdentifier, _) => ??? //<--- Complete here


      case localAssign: LocalAssign =>
        localAssign.rhs match {
          case variable: Variable =>
            localAssign.lhs match
              case variable2: Variable =>
                // X1 = X2
                unify(varToStTerm(variable2), varToStTerm(variable))
                // *X1 = X2: [[X1]] = α ∧ [[X2]] = α where α is a fresh term variable
                /*
              case _ =>
                val alpha = FreshVariable()
                unify(varToStTerm(localAssign.lhs), PointerRef(alpha))
                unify(varToStTerm(variable), alpha)
                */
          case _ =>
            // X1 = *X2: [[X2]] = α ∧ [[X1]] = α where α is a fresh term variable
            val alpha = FreshVariable()
            unify(exprToStTerm(localAssign.rhs), PointerRef(alpha))
            unify(varToStTerm(localAssign.lhs), alpha)
        }
      case memAssign: MemoryAssign =>

        ???
        /*
        // X = alloc P
        // TODO not a good way to do this, cannot rely on the line number of a statement like this
        if (memAssign.line.matches(mallocCallTarget)) {
          val pointer = memAssign.rhs.value
          val alloc = AAlloc(pointer)
            unify(varToStTerm(memAssign.lhs), PointerRef(allocToTerm(alloc)))
        }
        // X = &Y
        else {
          // TODO this is not what a memory assign is
          unify(varToStTerm((memAssign.lhs), PointerRef(exprToStTerm(memAssign.rhs.value)))
        }
        */

      case call: DirectCall =>
        if (call.target.name.contains("malloc")) {
          call.returnTarget match {
            case Some(ret) =>
              mallocCallTarget = Some(ret)
            case None =>
              throw new Exception("malloc call without return target")
          }
        }

      case _ => // ignore other kinds of nodes
    }
    visitChildren(node, ())
    dump_file(stringArr, "any")
  }

  // Static Single Assignment (SSA) form
  // Takes a program and normalises it based on that from


  def visitChildren(node: Object, arg: Unit): Unit = {
    node match {
      case program: Program =>
        program.procedures.foreach(visit(_, ()))

      case function: Procedure =>
        function.blocks.foreach(visit(_, ()))

      case block: Block =>
        block.statements.foreach(visit(_, ()))
        block.jumps.foreach(visit(_, ()))

      case _ => // ignore other kinds of nodes

    }
  }

  private def unify(t1: Term[StTerm], t2: Term[StTerm]): Unit = {
    //Logger.info(s"univfying constraint $t1 = $t2\n")
    solver.unify(t1, t2) // note that unification cannot fail, because there is only one kind of term constructor and no constants
  }

  /**
   * @inheritdoc
   */
  def pointsTo(): Map[Object, Set[Object]] = {
    val solution = solver.solution()
    val unifications = solver.unifications()
    Logger.debug(s"Solution: \n${solution.mkString(",\n")}\n")
    Logger.debug(s"Sets: \n${unifications.values.map { s =>
      s"{ ${s.mkString(",")} }"
    }.mkString(", ")}")

    val vars = solution.keys.collect { case id: IdentifierVariable => id }
    val pointsto = vars.foldLeft(Map[Object, Set[Object]]()) {
      case (a, v: IdentifierVariable) =>
        val pt = unifications(solution(v))
          .collect({
            case PointerRef(IdentifierVariable(id)) => id
            case PointerRef(AllocVariable(alloc)) => alloc })
          .toSet
        a + (v.id -> pt)
    }
    Logger.debug(s"\nPoints-to:\n${pointsto.map(p => s"${p._1} -> { ${p._2.mkString(",")} }").mkString("\n")}\n")
    pointsto
  }

  /**
   * @inheritdoc
   */
  def mayAlias(): (Variable, Variable) => Boolean = {
    val solution = solver.solution()
    (id1: Variable, id2: Variable) =>
      val sol1 = solution(IdentifierVariable(id1))
      val sol2 = solution(IdentifierVariable(id2))
      sol1 == sol2 && sol1.isInstanceOf[PointerRef] // same equivalence class, and it contains a reference
  }
}

/**
 * Counter for producing fresh IDs.
 */
object Fresh {

  var n = 0

  def next(): Int = {
    n += 1
    n
  }
}

case class AAlloc(exp: Expr)

/**
 * Terms used in unification.
 */
sealed trait StTerm

/**
 * A term variable that represents an alloc in the program.
 */
case class AllocVariable(alloc: AAlloc) extends StTerm with Var[StTerm] {

  override def toString: String = s"alloc{${alloc.exp}}"
}

/**
 * A term variable that represents an identifier in the program.
 */
case class IdentifierVariable(id: Variable) extends StTerm with Var[StTerm] {

  override def toString: String = s"$id"
}

/**
 * A term variable that represents an expression in the program.
 */
case class ExpressionVariable(expr: Expr) extends StTerm with Var[StTerm] {

  override def toString: String = s"$expr"
}

/**
 * A fresh term variable.
 */
case class FreshVariable(var id: Int = 0) extends StTerm with Var[StTerm] {

  id = Fresh.next()

  override def toString: String = s"x$id"
}

/**
 * A constructor term that represents a pointer to another term.
 */
case class PointerRef(of: Term[StTerm]) extends StTerm with Cons[StTerm] {

  val args: List[Term[StTerm]] = List(of)

  def subst(v: Var[StTerm], t: Term[StTerm]): Term[StTerm] = PointerRef(of.subst(v, t))

  override def toString: String = s"$of"
}

abstract class MemoryRegion

/**
 * Represents a stack region. The region is defined by a region Identifier identifying the assignment 
 * location.
 * There can exist two regions with the same size (offset) but have a different base pointer. As such the base pointer
 * is tracked but not printed in the toString method.
 * @param start 0x1234 in case of mem[R1 + 0x1234] <- ...
 * @param regionType The type of the region. This is used to distinguish between stack, heap, data and code regions.
 * @param extent the start and end of the region 
 */
case class StackRegion(regionIdentifier: String, start: Expr, var extent: Option[RangeKey]) extends MemoryRegion:
  override def toString: String = s"Stack(${regionIdentifier}, ${start})"
  override def hashCode(): Int = regionIdentifier.hashCode()
  override def equals(obj: Any): Boolean = obj match {
<<<<<<< HEAD
    case StackRegion(ri, _, _) => regionIdentifier == ri  
=======
    case StackRegion(ri, st, _) => st == start
>>>>>>> 7ec51d4b
    case _ => false
  }

/**
 * Represents a Heap region. The region is defined by its identifier which is defined by the allocation site.  
 * @param regionIdentifier region id identifying the call-site
 * @param start the start address 
 * @param extent the start and end of the region 
 */
case class HeapRegion(regionIdentifier: String, start: Expr, var extent: Option[RangeKey]) extends MemoryRegion:
  override def toString: String = s"Heap(${regionIdentifier}, ${start})"
  override def hashCode(): Int = regionIdentifier.hashCode()
  override def equals(obj: Any): Boolean = obj match {
<<<<<<< HEAD
    case r : HeapRegion => regionIdentifier == r.regionIdentifier
=======
    case r : HeapRegion => regionIdentifier.equals(r.regionIdentifier)
>>>>>>> 7ec51d4b
    case _ => false
  }

case class DataRegion(regionIdentifier: String, start: Expr, var extent: Option[RangeKey]) extends MemoryRegion:
  override def toString: String = s"Data(${regionIdentifier}, ${start})"

case class RegionAccess(regionBase: String, start: Expr) extends MemoryRegion:
  override def toString: String = s"RegionAccess(${regionBase}, ${start})"


trait MemoryRegionAnalysisMisc:

  var mallocCount: Int = 0
  var stackCount: Int = 0
  var stackPool: mutable.Map[Expr, StackRegion] = mutable.HashMap()
  private def getNextMallocCount(): String = {
    mallocCount += 1
    s"malloc_$mallocCount"
  }

  private def getNextStackCount(): String = {
    stackCount += 1
    s"stack_$stackCount"
  }

  def poolMaster(expr: Expr): StackRegion = {
    if (stackPool.contains(expr)) {
      stackPool(expr)
    } else {
      val newRegion = StackRegion(getNextStackCount(), expr, None)
      stackPool += (expr -> newRegion)
      newRegion
    }
  }

  val cfg: ProgramCfg
  val globals: Map[BigInt, String]
  val globalOffsets: Map[BigInt, BigInt]
  val subroutines: Map[BigInt, String]
  val constantProp: Map[CfgNode, Map[Variable, Any]]

  /** The lattice of abstract values.
   */
  val powersetLattice: PowersetLattice[MemoryRegion]

  /** The lattice of abstract states.
   */
  val lattice: MapLattice[CfgNode, PowersetLattice[MemoryRegion]] = MapLattice(powersetLattice)

  val domain: Set[CfgNode] = cfg.nodes.toSet

  private val stackPointer = Variable("R31", BitVecType(64))
  private val linkRegister = Variable("R30", BitVecType(64))
  private val framePointer = Variable("R29", BitVecType(64))

  private val ignoreRegions: Set[Expr] = Set(linkRegister, framePointer)

  private val mallocVariable = Variable("R0", BitVecType(64))


  /** Default implementation of eval.
   */
  def eval(exp: Expr, env: lattice.sublattice.Element, n: CfgNode): lattice.sublattice.Element = {
    Logger.debug(s"evaluating $exp")
    Logger.debug(s"env: $env")
    Logger.debug(s"n: $n")
      exp match {
        case binOp: BinaryExpr =>
            if (binOp.arg1 == stackPointer) {
              val rhs: Expr = evaluateExpression(binOp.arg2, n, constantProp)
              Set(StackRegion(getNextStackCount(), binOp.arg2, None))
            } else {
              val evaluation: Expr = evaluateExpression(binOp, n, constantProp)
              if (evaluation.equals(binOp)) {
                return env
              }
              eval(evaluation, env, n)
            }
        case bitVecLiteral: BitVecLiteral =>
          if (globals.contains(bitVecLiteral.value)) {
            val globalName = globals(bitVecLiteral.value)
            Set(DataRegion(globalName, bitVecLiteral, None))
          } else if (subroutines.contains(bitVecLiteral.value)) {
            val subroutineName = subroutines(bitVecLiteral.value)
            Set(DataRegion(subroutineName, bitVecLiteral, None))
          } else if (globalOffsets.contains(bitVecLiteral.value)) {
            val val1 = globalOffsets(bitVecLiteral.value)
            if (subroutines.contains(val1)) {
              val globalName = subroutines(val1)
              Set(DataRegion(globalName, bitVecLiteral, None))
            } else {
              Set(DataRegion(s"Unknown_${bitVecLiteral}", bitVecLiteral, None))
            }
          } else {
            //throw new Exception(s"Unknown type for $bitVecLiteral")
            // unknown region here
            Set(DataRegion(s"Unknown_${bitVecLiteral}", bitVecLiteral, None))
          }
        case variable: Variable =>
          if (variable.name.contains("#") || variable.equals(stackPointer)) {
            return env
          }
            val evaluation: Expr = evaluateExpression(variable, n, constantProp)
            evaluation match
              case bitVecLiteral: BitVecLiteral =>
                eval(bitVecLiteral, env, n)
              case _ => env // we cannot evaluate this to a concrete value, we need VSA for this
        case _ =>
          Logger.debug(s"type: ${exp.getClass} $exp\n")
          throw new Exception("Unknown type")
      }
  }


  /** Transfer function for state lattice elements.
   */
  def localTransfer(n: CfgNode, s: lattice.sublattice.Element): lattice.sublattice.Element =
    n match {
      case cmd: CfgCommandNode =>
        cmd.data match {
          case directCall: DirectCall =>
            if (directCall.target.name == "malloc") {
              return lattice.sublattice.lub(s, Set(HeapRegion(getNextMallocCount(), evaluateExpression(mallocVariable, n, constantProp), None)))
            }
            s
          case memAssign: MemoryAssign =>
            if (ignoreRegions.contains(memAssign.rhs.value)) {
              return s
            }
            val result = eval(memAssign.rhs.index, s, n)
            result.collectFirst({
              case StackRegion(_, _, _) =>
                memAssign.rhs = MemoryStore(Memory("stack", memAssign.rhs.mem.addressSize, memAssign.rhs.mem.valueSize), memAssign.rhs.index, memAssign.rhs.value, memAssign.rhs.endian, memAssign.rhs.size)
              case _ =>
            })
            lattice.sublattice.lub(s, result)
          case localAssign: LocalAssign =>
            localAssign.rhs match
              case memoryLoad: MemoryLoad =>
                val result = eval(memoryLoad.index, s, n)
                result.collectFirst({
                  case StackRegion(_, _, _) =>
                    memoryLoad.mem = Memory("stack", memoryLoad.mem.addressSize, memoryLoad.mem.valueSize)
                  case _ =>
                })
                lattice.sublattice.lub(s, result)
              case _ => s
          case _ => s
        }
      case _ => s // ignore other kinds of nodes
    }


/** Base class for memory region analysis (non-lifted) lattice.
 */
abstract class MemoryRegionAnalysis(val cfg: ProgramCfg, val globals: Map[BigInt, String], val globalOffsets: Map[BigInt, BigInt], val subroutines: Map[BigInt, String], val constantProp: Map[CfgNode, Map[Variable, Any]]) extends FlowSensitiveAnalysis(true) with MemoryRegionAnalysisMisc:

  /** Transfer function for state lattice elements. (Same as `localTransfer` for simple value analysis.)
   */
  def transfer(n: CfgNode, s: lattice.sublattice.Element): lattice.sublattice.Element = localTransfer(n, s)

/** Intraprocedural value analysis that uses [[SimpleWorklistFixpointSolver]].
 */
abstract class IntraprocMemoryRegionAnalysisWorklistSolver[L <: PowersetLattice[MemoryRegion]](cfg: ProgramCfg, globals: Map[BigInt, String], globalOffsets: Map[BigInt, BigInt], subroutines: Map[BigInt, String], constantProp: Map[CfgNode, Map[Variable, Any]], val powersetLattice: L)
  extends MemoryRegionAnalysis(cfg, globals, globalOffsets, subroutines, constantProp)
  with SimpleMonotonicSolver[CfgNode]
  with ForwardDependencies

object MemoryRegionAnalysis:

  /** Intraprocedural analysis that uses the worklist solver.
   */
  class WorklistSolver(cfg: ProgramCfg, globals: Map[BigInt, String], globalOffsets: Map[BigInt, BigInt], subroutines: Map[BigInt, String], constantProp: Map[CfgNode, Map[Variable, Any]])
    extends IntraprocMemoryRegionAnalysisWorklistSolver(cfg, globals, globalOffsets, subroutines, constantProp, PowersetLattice[MemoryRegion])<|MERGE_RESOLUTION|>--- conflicted
+++ resolved
@@ -434,11 +434,7 @@
   override def toString: String = s"Stack(${regionIdentifier}, ${start})"
   override def hashCode(): Int = regionIdentifier.hashCode()
   override def equals(obj: Any): Boolean = obj match {
-<<<<<<< HEAD
-    case StackRegion(ri, _, _) => regionIdentifier == ri  
-=======
     case StackRegion(ri, st, _) => st == start
->>>>>>> 7ec51d4b
     case _ => false
   }
 
@@ -452,11 +448,7 @@
   override def toString: String = s"Heap(${regionIdentifier}, ${start})"
   override def hashCode(): Int = regionIdentifier.hashCode()
   override def equals(obj: Any): Boolean = obj match {
-<<<<<<< HEAD
-    case r : HeapRegion => regionIdentifier == r.regionIdentifier
-=======
     case r : HeapRegion => regionIdentifier.equals(r.regionIdentifier)
->>>>>>> 7ec51d4b
     case _ => false
   }
 
