--- conflicted
+++ resolved
@@ -6,12 +6,8 @@
 
 import scala.collection.mutable.{HashMap, ListBuffer, ArrayBuffer}
 import java.io.{File, PrintWriter}
-<<<<<<< HEAD
-=======
-import java.util
+import scala.collection.mutable
 import scala.collection.immutable
->>>>>>> cfc4e2ac
-import scala.collection.mutable
 
 /** Trait for program analyses.
   *
@@ -426,18 +422,12 @@
  */
 class MemoryRegionAnalysis(cfg: Cfg) extends Analysis[Any] {
 
-<<<<<<< HEAD
   private val stackPointer = Variable("R31", BitVecType(64))
 
-  val stackTracker = HashMap[Expr, Set[Expr]]()
-  val heapTracker = HashMap[Expr, Set[Expr]]()
-  val variableTracker = HashMap[Expr, Set[Expr]]()
-=======
 //  val stackTracker = new immutable.HashMap[Expr, Set[Expr]]()
 //  val heapTracker = new immutable.HashMap[Expr, Set[Expr]]()
 //  val variableTracker = new immutable.HashMap[Expr, Set[Expr]]()
-  val mapping = new mutable.HashMap[CfgNode,  mutable.Map[Expr, Set[Expr]]]()
->>>>>>> cfc4e2ac
+  val mapping = mutable.HashMap[CfgNode,  mutable.Map[Expr, Set[Expr]]]()
 
   /**
    * @inheritdoc
@@ -464,92 +454,71 @@
    * @param node the head node for which it generates the constraints
    * @param arg the stack, heap, and variable trackers
    */
-<<<<<<< HEAD
-  def visit(node: Object, arg: Unit): Unit = {
-    node match {
-      case memAssign: MemoryAssign =>
-        // if the memory is acting on a stack operation, then we need to track the stack
-        if (memAssign.rhs.mem.name == "stack") {
-          if (stackTracker.contains(memAssign.rhs.index))
-            stackTracker(memAssign.rhs.index) += memAssign.rhs.value
-          else
-            stackTracker(memAssign.rhs.index) = Set(memAssign.rhs.value)
-        // the memory is not stack so it must be heap
-        } else {
-          if (heapTracker.contains(memAssign.rhs.index))
-            heapTracker(memAssign.rhs.index) += memAssign.rhs.value
-          else
-            heapTracker(memAssign.rhs.index) = Set(memAssign.rhs.value)
-=======
   def visit(node: CfgNode, arg: List[immutable.HashMap[Expr, Set[Expr]]]): Unit = {
     var stackTracker: immutable.HashMap[Expr, Set[Expr]] = arg.head
     var heapTracker: immutable.HashMap[Expr, Set[Expr]] = arg(1)
     var variableTracker: immutable.HashMap[Expr, Set[Expr]] = arg.last
 
-    if (node.isInstanceOf[CfgStatementNode]) {
-      node.asInstanceOf[CfgStatementNode].data match {
-        case memAssign: MemAssign =>
-          // if the memory is acting on a stack operation, then we need to track the stack
-          if (memAssign.rhs.memory.name == "stack") {
-            if (stackTracker.contains(memAssign.rhs.index))
-              stackTracker = stackTracker + (memAssign.rhs.index -> (stackTracker(memAssign.rhs.index) + memAssign.rhs.value))
+    node match {
+      case cmd: CfgCommandNode =>
+        cmd.data match {
+          case memAssign: MemoryAssign =>
+            // if the memory is acting on a stack operation, then we need to track the stack
+            if (memAssign.rhs.memory.name == "stack") {
+              if (stackTracker.contains(memAssign.rhs.index))
+                stackTracker = stackTracker + (memAssign.rhs.index -> (stackTracker(memAssign.rhs.index) + memAssign.rhs.value))
+              else
+                stackTracker = stackTracker + (memAssign.rhs.index -> Set(memAssign.rhs.value))
+              // the memory is not stack so it must be heap
+            } else {
+              if (heapTracker.contains(memAssign.rhs.index))
+                heapTracker = heapTracker + (memAssign.rhs.index -> (heapTracker(memAssign.rhs.index) + memAssign.rhs.value))
+              else
+                heapTracker = heapTracker + (memAssign.rhs.index -> Set(memAssign.rhs.value))
+            }
+          // local assign is just lhs assigned to rhs
+          case localAssign: LocalAssign =>
+            if (variableTracker.contains(localAssign.lhs))
+              variableTracker = variableTracker + (localAssign.lhs -> (variableTracker(localAssign.lhs) + localAssign.rhs))
             else
-              stackTracker = stackTracker + (memAssign.rhs.index -> Set(memAssign.rhs.value))
-            // the memory is not stack so it must be heap
-          } else {
-            if (heapTracker.contains(memAssign.rhs.index))
-              heapTracker = heapTracker + (memAssign.rhs.index -> (heapTracker(memAssign.rhs.index) + memAssign.rhs.value))
-            else
-              heapTracker = heapTracker + (memAssign.rhs.index -> Set(memAssign.rhs.value))
+              variableTracker = variableTracker + (localAssign.lhs -> Set(localAssign.rhs))case _ =>
+        }
+        // this is a phi node (we merge incoming edges)
+        if (mapping.contains(node)) {
+          val currentMemorySolution = solveMemory(stackTracker, heapTracker, variableTracker)
+          val previousMemorySolution = mapping(node)
+          // we need to merge the two solutions
+          for (key <- currentMemorySolution.keySet) {
+            if (previousMemorySolution.contains(key)) {
+              // newSet contains the union of the two sets, however, do to pointer values not being included in the equals
+              // method of Pointer class, we need to loop over and replace the pointer in the newSet with pointers that contain
+              // the shared set of values
+              var newSet: Set[Expr] = currentMemorySolution(key) ++ previousMemorySolution(key)
+              for (ex: Expr <- currentMemorySolution(key)) {
+                ex match {
+                  case ptr: Pointer =>
+                    if (previousMemorySolution(key).contains(ptr)) {
+                      newSet = newSet - ptr
+                      newSet = newSet + ptr.concat(previousMemorySolution(key).toSeq(previousMemorySolution(key).toSeq.indexOf(ptr)).asInstanceOf[Pointer])
+                    }
+                  case _ =>
+                }
+              }
+              mapping(node) = mapping(node) + (key -> newSet)
+            } else {
+              mapping(node) = mapping(node) + (key -> currentMemorySolution(key))
+            }
           }
-        // local assign is just lhs assigned to rhs
-        case localAssign: LocalAssign =>
-          if (variableTracker.contains(localAssign.lhs))
-            variableTracker = variableTracker + (localAssign.lhs -> (variableTracker(localAssign.lhs) + localAssign.rhs))
-          else
-            variableTracker = variableTracker + (localAssign.lhs -> Set(localAssign.rhs))
-
-        case _ => // ignore other kinds of nodes
-      }
-
-      // this is a phi node (we merge incoming edges)
-      if (mapping.contains(node)) {
-        val currentMemorySolution = solveMemory(stackTracker, heapTracker, variableTracker)
-        val previousMemorySolution = mapping(node)
-        // we need to merge the two solutions
-        for (key <- currentMemorySolution.keySet) {
-          if (previousMemorySolution.contains(key)) {
-            // newSet contains the union of the two sets, however, do to pointer values not being included in the equals
-            // method of Pointer class, we need to loop over and replace the pointer in the newSet with pointers that contain
-            // the shared set of values
-            var newSet: Set[Expr] = currentMemorySolution(key) ++ previousMemorySolution(key)
-            for (ex: Expr <- currentMemorySolution(key)) {
-              ex match {
-                case ptr: Pointer =>
-                  if (previousMemorySolution(key).contains(ptr)) {
-                    newSet = newSet - ptr
-                    newSet = newSet + ptr.concat(previousMemorySolution(key).toSeq(previousMemorySolution(key).toSeq.indexOf(ptr)).asInstanceOf[Pointer])
-                  }
-                case _ =>
-              }
-            }
-            mapping(node) = mapping(node) + (key -> newSet)
-          } else {
-            mapping(node) = mapping(node) + (key -> currentMemorySolution(key))
-          }
->>>>>>> cfc4e2ac
-        }
-      } else {
-        mapping(node) = solveMemory(stackTracker, heapTracker, variableTracker)
-      }
-    }
-
+        } else {
+          mapping(node) = solveMemory(stackTracker, heapTracker, variableTracker)
+        }
+    }
     for (child <- node.succ) {
-        visit(child, List(stackTracker, heapTracker, variableTracker))
-    }
-  }
-
-<<<<<<< HEAD
+      visit(child, List(stackTracker, heapTracker, variableTracker))
+    }
+  }
+
+/*
   def visitChildren(node: Object, arg: Unit): Unit = {
     node match {
       case program: Program =>
@@ -564,33 +533,14 @@
 
       case _ => // ignore other kinds of nodes
     }
-=======
+  }
+*/
+
   def getMapping(): mutable.HashMap[CfgNode, mutable.Map[Expr, Set[Expr]]] = {
     mapping
->>>>>>> cfc4e2ac
-  }
-
-//  def visitChildren(node: Object, arg: Unit): Unit = {
-//    node match {
-//      case program: Program =>
-//        program.functions.foreach(visit(_, ()))
-//
-//      case function: Subroutine =>
-//        function.blocks.foreach(visit(_, ()))
-//
-//      case block: Block =>
-//        block.statements.foreach(visit(_, ()))
-//
-//      case _ => // ignore other kinds of nodes
-//    }
-//  }
-
-  def solveMemory(stackTracker: immutable.HashMap[Expr, Set[Expr]], heapTracker: immutable.HashMap[Expr, Set[Expr]], variableTracker: immutable.HashMap[Expr, Set[Expr]]): mutable.Map[Expr, Set[Expr]] = {
-    val pointerTracker: mutable.Map[Expr, Set[Expr]] = mutable.Map[Expr, Set[Expr]]()
-    val pointerPool: PointerPool = new PointerPool()
-    print(s"Stack Tracker: \n${stackTracker.mkString(",\n")}\n")
-    print(s"Variable Tracker: \n${variableTracker.mkString(",\n")}\n")
-    print(s"Heap Tracker: \n${heapTracker.mkString(",\n")}\n")
+  }
+
+  def solveMemory(): mutable.Map[Expr, Set[Expr]] = {
 
     /**
      * Captures an Expr to Pointer relationship in the map. Ensures set is created if it does not exist.
@@ -606,15 +556,12 @@
         map(register) = Set(ptr)
     }
 
-<<<<<<< HEAD
     val pointerTracker: mutable.Map[Expr, Set[Expr]] = mutable.Map[Expr, Set[Expr]]()
     val pointerPool: PointerPool = PointerPool()
     print(s"Stack Tracker: \n${stackTracker.mkString(",\n")}\n")
     print(s"Variable Tracker: \n${variableTracker.mkString(",\n")}\n")
     print(s"Heap Tracker: \n${heapTracker.mkString(",\n")}\n")
 
-=======
->>>>>>> cfc4e2ac
     heapTracker.foreach { case (k, v) =>
       v.foreach(e =>
         val heapPointer = pointerPool.extractPointer(k, PointerType.Heap)
@@ -624,11 +571,7 @@
         }
         // ptr -> exp
         else {
-<<<<<<< HEAD
-          heapPointer.value = Some(e)
-=======
           heapPointer.value.add(e)
->>>>>>> cfc4e2ac
         }
       )
     }
@@ -641,7 +584,7 @@
 //          print(s"e: $e\n")
 //          print(s"e type: ${e.getClass}\n")
 
-          // this is a really bad way to do this
+          // TODO using toString to determine this is a really bad way to do it
           if (e.toString.contains("mem")) {
             add_map(pointerTracker, k, pointerPool.extractPointer(e, PointerType.Heap))
           }
@@ -654,21 +597,12 @@
           val lhsPointer = pointerPool.extractPointer(k)
           v.foreach(e =>
             // ptr -> ptr
-<<<<<<< HEAD
             if (e.locals.contains(stackPointer)) {
-              lhsPointer.value = Some(pointerPool.extractPointer(e))
-            }
-            // ptr -> exp
-            else {
-              lhsPointer.value = Some(e)
-=======
-            if (e.locals.contains(LocalVar("R31", 64))) {
               lhsPointer.value.add(pointerPool.extractPointer(e))
             }
             // ptr -> exp
             else {
               lhsPointer.value.add(e)
->>>>>>> cfc4e2ac
             }
           )
         } else {
@@ -695,40 +629,26 @@
   }
 }
 
-<<<<<<< HEAD
-class Pointer(allocation: (Expr, Option[Expr]), ptrType: PointerType = PointerType.Stack, inVal: Option[Expr] = None) extends Expr {
-  var value: Option[Expr] = inVal
-=======
-class Pointer(allocation: (Expr, Expr), ptrType: String = "Stack") extends Expr {
+class Pointer(allocation: (Expr, Option[Expr]), ptrType: PointerType = PointerType.Stack) extends Expr {
   var value: mutable.Set[Expr] = mutable.Set()
->>>>>>> cfc4e2ac
   var alloc: Expr = allocation._1
   var offset: Option[Expr] = allocation._2
   val pointerType: PointerType = ptrType
 
-<<<<<<< HEAD
   override def toString: String = {
-    val valueStr: String = value match {
-      case Some(v) => v.toString
-      case None => "None"
-    }
     val offsetStr: String = offset match {
       case Some(o) => o.toString
       case None => "None"
     }
-    s"${pointerType} Pointer(Value: $valueStr, [ptr: $alloc, Offset: $offsetStr])"
-=======
+    s"${pointerType} Pointer(Value: $value, [ptr: $alloc, Offset: $offsetStr])"
+  }
+
   def concat(other: Pointer): Pointer = {
     if (other.pointerType == pointerType && other.alloc == alloc && other.offset == offset) {
         value = value ++ other.value
         return this
     }
     throw new Exception("Cannot concat pointers of different types")
-  }
-
-  override def toString(): String = {
-    s"${pointerType} Pointer(Value: $value, [ptr: $alloc, Offset: $offset])"
->>>>>>> cfc4e2ac
   }
 
   override def getType: IRType = ???
@@ -742,14 +662,11 @@
           ptr.alloc == alloc && ptr.offset == offset && ptr.pointerType == pointerType
       case _ => false
       }
-
-  }
-
-  /*
+  }
+
   override def hashCode(): Int = {
       alloc.hashCode() + offset.hashCode() + pointerType.hashCode()
   }
-  */
 }
 
 class PointerPool {
