package analysis

import ir.*
import analysis.solvers.*

import scala.collection.mutable.{ArrayBuffer, HashMap, ListBuffer}
import java.io.{File, PrintWriter}
import scala.collection.mutable
import scala.collection.immutable
import util.Logger

/** Trait for program analyses.
  *
  * @tparam R
  *   the type of the analysis result
  */
trait Analysis[+R]:

  /** Performs the analysis and returns the result.
    */
  def analyze(): R

/** Base class for value analysis with simple (non-lifted) lattice.
  */
trait ConstantPropagation(val program: Program) {
  /** The lattice of abstract states.
    */

  val valuelattice: ConstantPropagationLattice = ConstantPropagationLattice()

  val statelattice: MapLattice[Variable, FlatElement[BitVecLiteral], ConstantPropagationLattice] = MapLattice(valuelattice)

  /** Default implementation of eval.
    */
  def eval(exp: Expr, env: Map[Variable, FlatElement[BitVecLiteral]]): FlatElement[BitVecLiteral] =
    import valuelattice._
    exp match
      case id: Variable => env(id)
      case n: BitVecLiteral => bv(n)
      case ze: ZeroExtend => zero_extend(ze.extension, eval(ze.body, env))
      case se: SignExtend => sign_extend(se.extension, eval(se.body, env))
      case e: Extract => extract(e.end, e.start, eval(e.body, env))
      case bin: BinaryExpr =>
        val left = eval(bin.arg1, env)
        val right = eval(bin.arg2, env)
        bin.op match
          case BVADD => bvadd(left, right)
          case BVSUB => bvsub(left, right)
          case BVMUL => bvmul(left, right)
          case BVUDIV => bvudiv(left, right)
          case BVSDIV => bvsdiv(left, right)
          case BVSREM => bvsrem(left, right)
          case BVUREM => bvurem(left, right)
          case BVSMOD => bvsmod(left, right)
          case BVAND => bvand(left, right)
          case BVOR => bvor(left, right)
          case BVXOR => bvxor(left, right)
          case BVNAND => bvnand(left, right)
          case BVNOR => bvnor(left, right)
          case BVXNOR => bvxnor(left, right)
          case BVSHL => bvshl(left, right)
          case BVLSHR => bvlshr(left, right)
          case BVASHR => bvashr(left, right)
          case BVCOMP => bvcomp(left, right)
          case BVCONCAT => concat(left, right)

      case un: UnaryExpr =>
        val arg = eval(un.arg, env)

        un.op match
          case BVNOT => bvnot(arg)
          case BVNEG => bvneg(arg)

      case _ => valuelattice.top

  /** Transfer function for state lattice elements.
    */
  def localTransfer(n: CFGPosition, s: Map[Variable, FlatElement[BitVecLiteral]]): Map[Variable, FlatElement[BitVecLiteral]] =
    n match
      case r: Command =>
        r match
          // assignments
          case la: Assign =>
            s + (la.lhs -> eval(la.rhs, s))
          // all others: like no-ops
          case _ => s
      case _ => s

  /** The analysis lattice.
    */
  val lattice: MapLattice[CFGPosition, Map[Variable, FlatElement[BitVecLiteral]], MapLattice[Variable, FlatElement[BitVecLiteral], ConstantPropagationLattice]] = MapLattice(statelattice)

  val domain: Set[CFGPosition] = Set.empty ++ program

  /** Transfer function for state lattice elements. (Same as `localTransfer` for simple value analysis.)
    */
  def transfer(n: CFGPosition, s: Map[Variable, FlatElement[BitVecLiteral]]): Map[Variable, FlatElement[BitVecLiteral]] = localTransfer(n, s)
}

class ConstantPropagationSolver(program: Program) extends ConstantPropagation(program)
    with SimplePushDownWorklistFixpointSolver[CFGPosition, Map[Variable, FlatElement[BitVecLiteral]], MapLattice[Variable, FlatElement[BitVecLiteral], ConstantPropagationLattice]]
    with IRIntraproceduralForwardDependencies
    with Analysis[Map[CFGPosition, Map[Variable, FlatElement[BitVecLiteral]]]]

/** Base class for value analysis with simple (non-lifted) lattice.
 */
trait ConstantPropagationWithSSA(val program: Program, val reachingDefs: Map[CFGPosition, (Map[Variable, Set[LocalAssign]], Map[Variable, Set[LocalAssign]])]) {
  /** The lattice of abstract states.
   */

  val valuelattice: ConstantPropagationLatticeWithSSA = ConstantPropagationLatticeWithSSA()

  val statelattice: MapLattice[RegisterWrapperEqualSets, Set[BitVecLiteral], ConstantPropagationLatticeWithSSA] = MapLattice(valuelattice)

  /** Default implementation of eval.
   */
  def eval(exp: Expr, env: Map[RegisterWrapperEqualSets, Set[BitVecLiteral]], n: CFGPosition): Set[BitVecLiteral] =
    import valuelattice._
    exp match
      case id: Variable => env(RegisterWrapperEqualSets(id, getUse(id, n, reachingDefs)))
      case n: BitVecLiteral => bv(n)
      case ze: ZeroExtend => zero_extend(ze.extension, eval(ze.body, env, n))
      case se: SignExtend => sign_extend(se.extension, eval(se.body, env, n))
      case e: Extract => extract(e.end, e.start, eval(e.body, env, n))
      case bin: BinaryExpr =>
        val left = eval(bin.arg1, env, n)
        val right = eval(bin.arg2, env, n)
        bin.op match
          case BVADD => bvadd(left, right)
          case BVSUB => bvsub(left, right)
          case BVMUL => bvmul(left, right)
          case BVUDIV => bvudiv(left, right)
          case BVSDIV => bvsdiv(left, right)
          case BVSREM => bvsrem(left, right)
          case BVUREM => bvurem(left, right)
          case BVSMOD => bvsmod(left, right)
          case BVAND => bvand(left, right)
          case BVOR => bvor(left, right)
          case BVXOR => bvxor(left, right)
          case BVNAND => bvnand(left, right)
          case BVNOR => bvnor(left, right)
          case BVXNOR => bvxnor(left, right)
          case BVSHL => bvshl(left, right)
          case BVLSHR => bvlshr(left, right)
          case BVASHR => bvashr(left, right)
          case BVCOMP => bvcomp(left, right)
          case BVCONCAT => concat(left, right)

      case un: UnaryExpr =>
        val arg = eval(un.arg, env, n)

        un.op match
          case BVNOT => bvnot(arg)
          case BVNEG => bvneg(arg)

      case _ => Set.empty

  /** Transfer function for state lattice elements.
   */
  def localTransfer(n: CFGPosition, s: Map[RegisterWrapperEqualSets, Set[BitVecLiteral]]): Map[RegisterWrapperEqualSets, Set[BitVecLiteral]] =
    n match {
      case r: Command =>
        r match {
          // assignments
          case a: Assign =>
            val lhsWrappers = s.collect {
<<<<<<< HEAD
              case (k, v) if RegisterVariableWrapper(k.variable) == RegisterWrapperEqualSets(a.lhs) => (k, v)
            }
            if (lhsWrappers.nonEmpty) {
              s ++ lhsWrappers.map((k, v) => (k, v.union(eval(a.rhs, s))))
            } else {
              s + (RegisterWrapperEqualSets(a.lhs) -> eval(a.rhs, s))
=======
              case (k, v) if RegisterVariableWrapper(k.variable, k.assigns) == RegisterVariableWrapper(la.lhs, getDefinition(la.lhs, r, reachingDefs)) => (k, v)
            }
            if (lhsWrappers.nonEmpty) {
              s ++ lhsWrappers.map((k, v) => (k, v.union(eval(la.rhs, s, r))))
            } else {
              s + (RegisterWrapperEqualSets(la.lhs, getDefinition(la.lhs, r, reachingDefs)) -> eval(la.rhs, s, n))
>>>>>>> 762e65ee
            }
          // all others: like no-ops
          case _ => s
        }
      case _ => s
    }

  /** The analysis lattice.
   */
  val lattice: MapLattice[CFGPosition, Map[RegisterWrapperEqualSets, Set[BitVecLiteral]], MapLattice[RegisterWrapperEqualSets, Set[BitVecLiteral], ConstantPropagationLatticeWithSSA]] = MapLattice(statelattice)

  val domain: Set[CFGPosition] = Set.empty ++ program

  /** Transfer function for state lattice elements. (Same as `localTransfer` for simple value analysis.)
   */
  def transfer(n: CFGPosition, s: Map[RegisterWrapperEqualSets, Set[BitVecLiteral]]): Map[RegisterWrapperEqualSets, Set[BitVecLiteral]] = localTransfer(n, s)
}

class ConstantPropagationSolverWithSSA(program: Program, reachingDefs: Map[CFGPosition, (Map[Variable, Set[LocalAssign]], Map[Variable, Set[LocalAssign]])]) extends ConstantPropagationWithSSA(program, reachingDefs)
  with SimplePushDownWorklistFixpointSolver[CFGPosition, Map[RegisterWrapperEqualSets, Set[BitVecLiteral]], MapLattice[RegisterWrapperEqualSets, Set[BitVecLiteral], ConstantPropagationLatticeWithSSA]]
  with IRIntraproceduralForwardDependencies
  with Analysis[Map[CFGPosition, Map[RegisterWrapperEqualSets, Set[BitVecLiteral]]]]<|MERGE_RESOLUTION|>--- conflicted
+++ resolved
@@ -104,7 +104,7 @@
 
 /** Base class for value analysis with simple (non-lifted) lattice.
  */
-trait ConstantPropagationWithSSA(val program: Program, val reachingDefs: Map[CFGPosition, (Map[Variable, Set[LocalAssign]], Map[Variable, Set[LocalAssign]])]) {
+trait ConstantPropagationWithSSA(val program: Program, val reachingDefs: Map[CFGPosition, (Map[Variable, Set[Assign]], Map[Variable, Set[Assign]])]) {
   /** The lattice of abstract states.
    */
 
@@ -164,21 +164,12 @@
           // assignments
           case a: Assign =>
             val lhsWrappers = s.collect {
-<<<<<<< HEAD
-              case (k, v) if RegisterVariableWrapper(k.variable) == RegisterWrapperEqualSets(a.lhs) => (k, v)
+              case (k, v) if RegisterVariableWrapper(k.variable, k.assigns) == RegisterVariableWrapper(a.lhs, getDefinition(a.lhs, r, reachingDefs)) => (k, v)
             }
             if (lhsWrappers.nonEmpty) {
-              s ++ lhsWrappers.map((k, v) => (k, v.union(eval(a.rhs, s))))
+              s ++ lhsWrappers.map((k, v) => (k, v.union(eval(a.rhs, s, r))))
             } else {
-              s + (RegisterWrapperEqualSets(a.lhs) -> eval(a.rhs, s))
-=======
-              case (k, v) if RegisterVariableWrapper(k.variable, k.assigns) == RegisterVariableWrapper(la.lhs, getDefinition(la.lhs, r, reachingDefs)) => (k, v)
-            }
-            if (lhsWrappers.nonEmpty) {
-              s ++ lhsWrappers.map((k, v) => (k, v.union(eval(la.rhs, s, r))))
-            } else {
-              s + (RegisterWrapperEqualSets(la.lhs, getDefinition(la.lhs, r, reachingDefs)) -> eval(la.rhs, s, n))
->>>>>>> 762e65ee
+              s + (RegisterWrapperEqualSets(a.lhs, getDefinition(a.lhs, r, reachingDefs)) -> eval(a.rhs, s, n))
             }
           // all others: like no-ops
           case _ => s
@@ -197,7 +188,7 @@
   def transfer(n: CFGPosition, s: Map[RegisterWrapperEqualSets, Set[BitVecLiteral]]): Map[RegisterWrapperEqualSets, Set[BitVecLiteral]] = localTransfer(n, s)
 }
 
-class ConstantPropagationSolverWithSSA(program: Program, reachingDefs: Map[CFGPosition, (Map[Variable, Set[LocalAssign]], Map[Variable, Set[LocalAssign]])]) extends ConstantPropagationWithSSA(program, reachingDefs)
+class ConstantPropagationSolverWithSSA(program: Program, reachingDefs: Map[CFGPosition, (Map[Variable, Set[Assign]], Map[Variable, Set[Assign]])]) extends ConstantPropagationWithSSA(program, reachingDefs)
   with SimplePushDownWorklistFixpointSolver[CFGPosition, Map[RegisterWrapperEqualSets, Set[BitVecLiteral]], MapLattice[RegisterWrapperEqualSets, Set[BitVecLiteral], ConstantPropagationLatticeWithSSA]]
   with IRIntraproceduralForwardDependencies
   with Analysis[Map[CFGPosition, Map[RegisterWrapperEqualSets, Set[BitVecLiteral]]]]