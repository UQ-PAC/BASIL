--- conflicted
+++ resolved
@@ -9,91 +9,4 @@
 
   /** Performs the analysis and returns the result.
     */
-<<<<<<< HEAD
-  def analyze(): R
-
-/** Base class for value analysis with simple (non-lifted) lattice.
-  */
-trait ConstantPropagation(val program: Program) {
-  /** The lattice of abstract states.
-    */
-
-  val valuelattice: ConstantPropagationLattice = ConstantPropagationLattice()
-
-  val statelattice: MapLattice[Variable, FlatElement[BitVecLiteral], ConstantPropagationLattice] = MapLattice(valuelattice)
-
-  /** Default implementation of eval.
-    */
-  def eval(exp: Expr, env: Map[Variable, FlatElement[BitVecLiteral]]): FlatElement[BitVecLiteral] = {
-    import valuelattice._
-    exp match {
-      case id: Variable => env(id)
-      case n: BitVecLiteral => bv(n)
-      case ze: ZeroExtend => zero_extend(ze.extension, eval(ze.body, env))
-      case se: SignExtend => sign_extend(se.extension, eval(se.body, env))
-      case e: Extract => extract(e.end, e.start, eval(e.body, env))
-      case bin: BinaryExpr =>
-        val left = eval(bin.arg1, env)
-        val right = eval(bin.arg2, env)
-        bin.op match {
-          case BVADD => bvadd(left, right)
-          case BVSUB => bvsub(left, right)
-          case BVMUL => bvmul(left, right)
-          case BVUDIV => bvudiv(left, right)
-          case BVSDIV => bvsdiv(left, right)
-          case BVSREM => bvsrem(left, right)
-          case BVUREM => bvurem(left, right)
-          case BVSMOD => bvsmod(left, right)
-          case BVAND => bvand(left, right)
-          case BVOR => bvor(left, right)
-          case BVXOR => bvxor(left, right)
-          case BVNAND => bvnand(left, right)
-          case BVNOR => bvnor(left, right)
-          case BVXNOR => bvxnor(left, right)
-          case BVSHL => bvshl(left, right)
-          case BVLSHR => bvlshr(left, right)
-          case BVASHR => bvashr(left, right)
-          case BVCOMP => bvcomp(left, right)
-          case BVCONCAT => concat(left, right)
-        }
-      case un: UnaryExpr =>
-        val arg = eval(un.arg, env)
-        un.op match {
-          case BVNOT => bvnot(arg)
-          case BVNEG => bvneg(arg)
-        }
-      case _ => valuelattice.top
-    }
-  }
-
-
-  /** Transfer function for state lattice elements.
-    */
-  def localTransfer(n: CFGPosition, s: Map[Variable, FlatElement[BitVecLiteral]]): Map[Variable, FlatElement[BitVecLiteral]] = {
-    n match {
-      // assignments
-      case la: Assign =>
-        s + (la.lhs -> eval(la.rhs, s))
-      // all others: like no-ops
-      case _ => s
-    }
-  }
-
-  /** The analysis lattice.
-    */
-  val lattice: MapLattice[CFGPosition, Map[Variable, FlatElement[BitVecLiteral]], MapLattice[Variable, FlatElement[BitVecLiteral], ConstantPropagationLattice]] = MapLattice(statelattice)
-
-  val domain: Set[CFGPosition] = Set.empty ++ program
-
-  /** Transfer function for state lattice elements. (Same as `localTransfer` for simple value analysis.)
-    */
-  def transfer(n: CFGPosition, s: Map[Variable, FlatElement[BitVecLiteral]]): Map[Variable, FlatElement[BitVecLiteral]] = localTransfer(n, s)
-}
-
-class ConstantPropagationSolver(program: Program) extends ConstantPropagation(program)
-    with SimplePushDownWorklistFixpointSolver[CFGPosition, Map[Variable, FlatElement[BitVecLiteral]], MapLattice[Variable, FlatElement[BitVecLiteral], ConstantPropagationLattice]]
-    with IRInterproceduralForwardDependencies
-    with Analysis[Map[CFGPosition, Map[Variable, FlatElement[BitVecLiteral]]]]
-=======
-  def analyze(): R
->>>>>>> 686ee8ee
+  def analyze(): R