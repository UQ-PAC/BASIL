package analysis

import ir.*
import analysis.solvers.*

import scala.collection.mutable.{ArrayBuffer, HashMap, ListBuffer}
import java.io.{File, PrintWriter}
import scala.collection.mutable
import scala.collection.immutable
import analysis.eval.*
import util.Logger

/** Trait for program analyses.
  *
  * @tparam R
  *   the type of the analysis result
  */
trait Analysis[+R]:

  /** Performs the analysis and returns the result.
    */
  def analyze(intra: Boolean): R

/** A flow-sensitive analysis.
  * @param stateAfterNode
  *   true if the abstract state of a CFG node represents the program point <em>after</em> the node, false if represents
  *   the program point <em>before</em> the node (used when outputting analysis results)
  */
abstract class FlowSensitiveAnalysis(val stateAfterNode: Boolean) extends Analysis[Any]

trait ValueAnalysisMisc:

  val cfg: ProgramCfg

  /** The lattice of abstract values.
    */
  val valuelattice: LatticeWithOps

  /** The lattice of abstract states.
    */
  val statelattice: MapLattice[Variable, valuelattice.type] = new MapLattice(valuelattice)

  /** Default implementation of eval.
    */
  def eval(exp: Expr, env: statelattice.Element): valuelattice.Element =
    import valuelattice._
    exp match
      case id: Variable        => env(id)
      case n: Literal          => literal(n)
      case ze: ZeroExtend => zero_extend(ze.extension, eval(ze.body, env))
      case se: SignExtend => sign_extend(se.extension, eval(se.body, env))
      case e: Extract          => extract(e.end, e.start, eval(e.body, env))
      case bin: BinaryExpr =>
        val left = eval(bin.arg1, env)
        val right = eval(bin.arg2, env)
        bin.op match 
          case BVADD => bvadd(left, right)
          case BVSUB => bvsub(left, right)
          case BVMUL => bvmul(left, right)
          case BVUDIV => bvudiv(left, right)
          case BVSDIV => bvsdiv(left, right)
          case BVSREM => bvsrem(left, right)
          case BVUREM => bvurem(left, right)
          case BVSMOD => ??? // Signed modulus. NOTE: this is used.
          case BVAND => bvand(left, right)
          case BVOR => bvor(left, right)
          case BVXOR => bvxor(left, right)
          case BVNAND => bvnand(left, right)
          case BVNOR => bvnor(left, right)
          case BVXNOR => bvxnor(left, right)
          case BVSHL => bvshl(left, right)
          case BVLSHR => bvlshr(left, right)
          case BVASHR => bvashr(left, right)
          case BVCOMP => bvcomp(left, right)

          case BVULE => bvule(left, right)
          case BVUGE => bvuge(left, right)
          case BVULT => bvult(left, right)
          case BVUGT => bvugt(left, right)

          case BVSLE => bvsle(left, right)
          case BVSGE => bvsge(left, right)
          case BVSLT => bvslt(left, right)
          case BVSGT => bvsgt(left, right)
          
          case BVCONCAT => concat(left, right)
          case BVNEQ => bvneq(left, right)
          case BVEQ => bveq(left, right)

          
      case un: UnaryExpr =>
        val arg = eval(un.arg, env)

        un.op match
          case BVNOT => bvnot(arg)
          case BVNEG => bvneg(arg)

      case _ => valuelattice.top

  /** Transfer function for state lattice elements.
    */
  def localTransfer(n: CfgNode, s: statelattice.Element): statelattice.Element =
    n match
      case r: CfgCommandNode =>
        r.data match
          // assignments
          case la: LocalAssign => 
            s + (la.lhs -> eval(la.rhs, s))
          // all others: like no-ops
          case _ => s
      case _ => s

/** Base class for value analysis with simple (non-lifted) lattice.
  */
abstract class SimpleValueAnalysis(val cfg: ProgramCfg) extends FlowSensitiveAnalysis(true) with ValueAnalysisMisc:

  /** The analysis lattice.
    */
  val lattice: MapLattice[CfgNode, statelattice.type] = MapLattice(statelattice)

  val domain: Set[CfgNode] = cfg.nodes.toSet

  /** Transfer function for state lattice elements. (Same as `localTransfer` for simple value analysis.)
    */
  def transfer(n: CfgNode, s: statelattice.Element): statelattice.Element = localTransfer(n, s)

/** Intraprocedural value analysis that uses [[SimpleWorklistFixpointSolver]].
  */
abstract class ValueAnalysisWorklistSolver[L <: LatticeWithOps](
    cfg: ProgramCfg,
    val valuelattice: L
) extends SimpleValueAnalysis(cfg)
    with SimplePushDownWorklistFixpointSolver[CfgNode]
    with ForwardDependencies

object ConstantPropagationAnalysis:

  /** Intraprocedural analysis that uses the worklist solver.
    */
  class WorklistSolver(cfg: ProgramCfg)
      extends ValueAnalysisWorklistSolver(cfg, ConstantPropagationLattice)


///** Base class for value analysis with simple (non-lifted) lattice.
// */
//abstract class ValueSetAnalysis(val cfg: ProgramCfg) extends FlowSensitiveAnalysis(true) with ValueAnalysisMisc:
//
//  /** The analysis lattice.
//   */
//  val lattice: MapLattice[CfgNode, statelattice.type] = new MapLattice(statelattice)
//
//  val domain: Set[CfgNode] = cfg.nodes
//
//  /** Transfer function for state lattice elements. (Same as `localTransfer` for simple value analysis.)
//   */
//  def transfer(n: CfgNode, s: statelattice.Element): statelattice.Element =
//    n match
//      case r: CfgStatementNode =>
//        r.data match
//          // assignments
//          case la: LocalAssign =>
//            s + (la.lhs -> eval(la.rhs, s))
//
//          case ma: MemAssign =>
//            s + (ma.rhs.value -> eval(ma.rhs.value, s))
//
//          // all others: like no-ops
//          case _ => s
//      case _ => s
//
///** Intraprocedural value analysis that uses [[SimpleWorklistFixpointSolver]].
// */
//abstract class IntraprocValueSetAnalysisWorklistSolver[L <: LatticeWithOps](cfg: IntraproceduralProgramCfg, val valuelattice: L)
//  extends ValueSetAnalysis(cfg)
//  with SimpleWorklistFixpointSolver[CfgNode]
//  with ForwardDependencies
//
//object ValueSetAnalysis:
//
//  /** Intraprocedural analysis that uses the worklist solver.
//   */
//  class WorklistSolver(cfg: IntraproceduralProgramCfg)
//    extends IntraprocValueAnalysisWorklistSolver(cfg, ValueSetLattice)

/**
 * Steensgaard-style pointer analysis.
 * The analysis associates an [[StTerm]] with each variable declaration and expression node in the AST.
 * It is implemented using [[tip.solvers.UnionFindSolver]].
 */
class SteensgaardAnalysis(program: Program, constantPropResult: Map[CfgNode, _]) extends Analysis[Any] {

  val solver: UnionFindSolver[StTerm] = UnionFindSolver()

  val stringArr: ArrayBuffer[String] = ArrayBuffer()

  var mallocCallTarget: Option[Block] = None

  val constantPropResult2: Map[CfgNode, _] = constantPropResult

  constantPropResult2.values.foreach(v =>
    Logger.info(s"${v}")
  )

  /**
   * @inheritdoc
   */
  def analyze(intra: Boolean): Unit =
  // generate the constraints by traversing the AST and solve them on-the-fly
    visit(program, ())

  def dump_file(content: ArrayBuffer[String], name: String): Unit = {
    val outFile = File(s"${name}")
    val pw = PrintWriter(outFile, "UTF-8")
    for (s <- content) { pw.append(s + "\n") }
    pw.close()
  }

  /**
   * Generates the constraints for the given sub-AST.
   * @param node the node for which it generates the constraints
   * @param arg unused for this visitor
   */
  def visit(node: Object, arg: Unit): Unit = {

    def varToStTerm(vari: Variable): Term[StTerm] = IdentifierVariable(vari)
    def exprToStTerm(expr: Expr): Term[StTerm] = ExpressionVariable(expr)
    def allocToTerm(alloc: AAlloc): Term[StTerm] = AllocVariable(alloc)


    //print(s"Visiting ${node.getClass.getSimpleName}\n")
    node match {
//      case AAssignStmt(id1: AIdentifier, alloc: AAlloc, _) => ??? //<--- Complete here
//      case AAssignStmt(id1: AIdentifier, AVarRef(id2: AIdentifier, _), _) => ??? //<--- Complete here
//      case AAssignStmt(id1: AIdentifier, id2: AIdentifier, _) => ??? //<--- Complete here
//      case AAssignStmt(id1: AIdentifier, AUnaryOp(DerefOp, id2: AIdentifier, _), _) => ??? //<--- Complete here
//      case AAssignStmt(ADerefWrite(id1: AIdentifier, _), id2: AIdentifier, _) => ??? //<--- Complete here


      case localAssign: LocalAssign =>
        localAssign.rhs match {
          case variable: Variable =>
            localAssign.lhs match
              case variable2: Variable =>
                // X1 = X2
                unify(varToStTerm(variable2), varToStTerm(variable))
                // *X1 = X2: [[X1]] = α ∧ [[X2]] = α where α is a fresh term variable
                /*
              case _ =>
                val alpha = FreshVariable()
                unify(varToStTerm(localAssign.lhs), PointerRef(alpha))
                unify(varToStTerm(variable), alpha)
                */
          case _ =>
            // X1 = *X2: [[X2]] = α ∧ [[X1]] = α where α is a fresh term variable
            val alpha = FreshVariable()
            unify(exprToStTerm(localAssign.rhs), PointerRef(alpha))
            unify(varToStTerm(localAssign.lhs), alpha)
        }
      case memAssign: MemoryAssign =>

        ???
        /*
        // X = alloc P
        // TODO not a good way to do this, cannot rely on the line number of a statement like this
        if (memAssign.line.matches(mallocCallTarget)) {
          val pointer = memAssign.rhs.value
          val alloc = AAlloc(pointer)
            unify(varToStTerm(memAssign.lhs), PointerRef(allocToTerm(alloc)))
        }
        // X = &Y
        else {
          // TODO this is not what a memory assign is
          unify(varToStTerm((memAssign.lhs), PointerRef(exprToStTerm(memAssign.rhs.value)))
        }
        */

      case call: DirectCall =>
        if (call.target.name.contains("malloc")) {
          call.returnTarget match {
            case Some(ret) =>
              mallocCallTarget = Some(ret)
            case None =>
              throw new Exception("malloc call without return target")
          }
        }

      case _ => // ignore other kinds of nodes
    }
    visitChildren(node, ())
    dump_file(stringArr, "any")
  }

  // Static Single Assignment (SSA) form
  // Takes a program and normalises it based on that from


  def visitChildren(node: Object, arg: Unit): Unit = {
    node match {
      case program: Program =>
        program.procedures.foreach(visit(_, ()))

      case function: Procedure =>
        function.blocks.foreach(visit(_, ()))

      case block: Block =>
        block.statements.foreach(visit(_, ()))
        block.jumps.foreach(visit(_, ()))

      case _ => // ignore other kinds of nodes

    }
  }

  private def unify(t1: Term[StTerm], t2: Term[StTerm]): Unit = {
    //Logger.info(s"univfying constraint $t1 = $t2\n")
    solver.unify(t1, t2) // note that unification cannot fail, because there is only one kind of term constructor and no constants
  }

  /**
   * @inheritdoc
   */
  def pointsTo(): Map[Object, Set[Object]] = {
    val solution = solver.solution()
    val unifications = solver.unifications()
    Logger.debug(s"Solution: \n${solution.mkString(",\n")}\n")
    Logger.debug(s"Sets: \n${unifications.values.map { s =>
      s"{ ${s.mkString(",")} }"
    }.mkString(", ")}")

    val vars = solution.keys.collect { case id: IdentifierVariable => id }
    val pointsto = vars.foldLeft(Map[Object, Set[Object]]()) {
      case (a, v: IdentifierVariable) =>
        val pt = unifications(solution(v))
          .collect({
            case PointerRef(IdentifierVariable(id)) => id
            case PointerRef(AllocVariable(alloc)) => alloc })
          .toSet
        a + (v.id -> pt)
    }
    Logger.debug(s"\nPoints-to:\n${pointsto.map(p => s"${p._1} -> { ${p._2.mkString(",")} }").mkString("\n")}\n")
    pointsto
  }

  /**
   * @inheritdoc
   */
  def mayAlias(): (Variable, Variable) => Boolean = {
    val solution = solver.solution()
    (id1: Variable, id2: Variable) =>
      val sol1 = solution(IdentifierVariable(id1))
      val sol2 = solution(IdentifierVariable(id2))
      sol1 == sol2 && sol1.isInstanceOf[PointerRef] // same equivalence class, and it contains a reference
  }
}

/**
 * Counter for producing fresh IDs.
 */
object Fresh {

  var n = 0

  def next(): Int = {
    n += 1
    n
  }
}

case class AAlloc(exp: Expr)

/**
 * Terms used in unification.
 */
sealed trait StTerm

/**
 * A term variable that represents an alloc in the program.
 */
case class AllocVariable(alloc: AAlloc) extends StTerm with Var[StTerm] {

  override def toString: String = s"alloc{${alloc.exp}}"
}

/**
 * A term variable that represents an identifier in the program.
 */
case class IdentifierVariable(id: Variable) extends StTerm with Var[StTerm] {

  override def toString: String = s"$id"
}

/**
 * A term variable that represents an expression in the program.
 */
case class ExpressionVariable(expr: Expr) extends StTerm with Var[StTerm] {

  override def toString: String = s"$expr"
}

/**
 * A fresh term variable.
 */
case class FreshVariable(var id: Int = 0) extends StTerm with Var[StTerm] {

  id = Fresh.next()

  override def toString: String = s"x$id"
}

/**
 * A constructor term that represents a pointer to another term.
 */
case class PointerRef(of: Term[StTerm]) extends StTerm with Cons[StTerm] {

  val args: List[Term[StTerm]] = List(of)

  def subst(v: Var[StTerm], t: Term[StTerm]): Term[StTerm] = PointerRef(of.subst(v, t))

  override def toString: String = s"$of"
}

abstract class MemoryRegion

/**
 * Represents a stack region. The region is defined by a region Identifier identifying the assignment 
 * location.
 * There can exist two regions with the same size (offset) but have a different base pointer. As such the base pointer
 * is tracked but not printed in the toString method.
 * @param start 0x1234 in case of mem[R1 + 0x1234] <- ...
 * @param regionType The type of the region. This is used to distinguish between stack, heap, data and code regions.
 * @param extent the start and end of the region 
 */
case class StackRegion(regionIdentifier: String, start: Expr, var extent: Option[RangeKey]) extends MemoryRegion:
  override def toString: String = s"Stack(${regionIdentifier}, ${start})"
  override def hashCode(): Int = regionIdentifier.hashCode()
  override def equals(obj: Any): Boolean = obj match {
    case StackRegion(ri, st, _) => st == start
    case _ => false
  }

/**
 * Represents a Heap region. The region is defined by its identifier which is defined by the allocation site.  
 * @param regionIdentifier region id identifying the call-site
 * @param start the start address 
 * @param extent the start and end of the region 
 */
case class HeapRegion(regionIdentifier: String, start: Expr, var extent: Option[RangeKey]) extends MemoryRegion:
  override def toString: String = s"Heap(${regionIdentifier}, ${start})"
  override def hashCode(): Int = regionIdentifier.hashCode()
  override def equals(obj: Any): Boolean = obj match {
    case r : HeapRegion => regionIdentifier.equals(r.regionIdentifier)
    case _ => false
  }

case class DataRegion(regionIdentifier: String, start: Expr, var extent: Option[RangeKey]) extends MemoryRegion:
  override def toString: String = s"Data(${regionIdentifier}, ${start})"

case class RegionAccess(regionBase: String, start: Expr) extends MemoryRegion:
  override def toString: String = s"RegionAccess(${regionBase}, ${start})"


trait MemoryRegionAnalysisMisc:

  var mallocCount: Int = 0
  var stackCount: Int = 0
  var stackPool: mutable.Map[Expr, StackRegion] = mutable.HashMap()
  private def getNextMallocCount(): String = {
    mallocCount += 1
    s"malloc_$mallocCount"
  }

  private def getNextStackCount(): String = {
    stackCount += 1
    s"stack_$stackCount"
  }

  def poolMaster(expr: Expr): StackRegion = {
    if (stackPool.contains(expr)) {
      stackPool(expr)
    } else {
      val newRegion = StackRegion(getNextStackCount(), expr, None)
      stackPool += (expr -> newRegion)
      newRegion
    }
  }

  val cfg: ProgramCfg
  val globals: Map[BigInt, String]
  val globalOffsets: Map[BigInt, BigInt]
  val subroutines: Map[BigInt, String]
  val constantProp: Map[CfgNode, Map[Variable, Any]]

  /** The lattice of abstract values.
   */
  val powersetLattice: PowersetLattice[MemoryRegion]

  /** The lattice of abstract states.
   */
  val lattice: MapLattice[CfgNode, PowersetLattice[MemoryRegion]] = MapLattice(powersetLattice)

  val domain: Set[CfgNode] = cfg.nodes.toSet

  private val stackPointer = Register("R31", BitVecType(64))
  private val linkRegister = Register("R30", BitVecType(64))
  private val framePointer = Register("R29", BitVecType(64))

  private val ignoreRegions: Set[Expr] = Set(linkRegister, framePointer)

  private val mallocVariable = Register("R0", BitVecType(64))

<<<<<<< HEAD
=======
  private val loopEscapeSet: mutable.Set[CfgNode] = mutable.Set.empty

  def loopEscape(n: CfgNode): Boolean = {
    if (loopEscapeSet.contains(n)) {
      return true
    }
    loopEscapeSet.add(n)
    false
  }

  /** Find decl of variables from node predecessors */
  def findDecl(variable: Variable, n: CfgNode): mutable.ListBuffer[CfgNode] = {
    val decls: mutable.ListBuffer[CfgNode] = mutable.ListBuffer.empty
    // if we have a temporary variable then ignore it
    variable match {
      case r: Register =>
        for (pred <- n.pred) {
          if (loopEscape(pred)) {
            return mutable.ListBuffer.empty
          }
          pred match {
            case cmd: CfgCommandNode =>
              cmd.data match {
                case localAssign: LocalAssign =>
                  if (localAssign.lhs == variable) {
                    decls.addOne(pred)
                  } else {
                    decls.addAll(findDecl(variable, pred))
                  }
                case _ =>
              }
            case _ =>
          }
        }
        decls
      case _: LocalVar => decls
    }
  }

  /**
   * Evaluate an expression in a hope of finding a global variable.
   * @param exp: The expression to evaluate (e.g. R1 + 0x1234)
   * @param n: The node where the expression is evaluated (e.g. mem[R1 + 0x1234] <- ...)
   * @return: The evaluated expression (e.g. 0x69632)
   */
  def evaluateExpression(exp: Expr, n: CfgNode): Expr = {
      exp match {
        case binOp: BinaryExpr =>
          binOp.arg1 match {
            case variable: Variable =>
              loopEscapeSet.clear()
              for (pred <- findDecl(variable, n)) {
                assigmentsMap.get(variable, pred) match
                  case Some(value) =>
                    value match
                      case bitVecLiteral: BitVecLiteral =>
                        if (!binOp.arg2.isInstanceOf[BitVecLiteral]) {
                          return exp
                        }
                        val calculated: BigInt = bitVecLiteral.value.+(binOp.arg2.asInstanceOf[BitVecLiteral].value)
                        return BitVecLiteral(calculated, bitVecLiteral.size)
                      case _ => evaluateExpression(value, pred)
                  case _ =>
                    Logger.error("CASE NOT HANDLED: " + assigmentsMap.get(variable, pred) + " FOR " + binOp + "\n")
            }
            case _ => return exp
          }
          exp
        case memLoad: MemoryLoad =>
          evaluateExpression(memLoad.index, n)
        case bitVecLiteral: BitVecLiteral =>
          bitVecLiteral
        case extend: ZeroExtend =>
          evaluateExpression(extend.body, n)
        case variable: Variable =>
          loopEscapeSet.clear()
          for (pred <- findDecl(variable, n)) {
            assigmentsMap(variable, pred) match
              case bitVecLiteral: BitVecLiteral =>
                return bitVecLiteral
              case any:Expr => return evaluateExpression(any, n)
          }
          exp
        case _ =>
          //throw new RuntimeException("ERROR: CASE NOT HANDLED: " + exp + "\n")
          exp
      }
  }

>>>>>>> 50c80a66

  /** Default implementation of eval.
   */
  def eval(exp: Expr, env: lattice.sublattice.Element, n: CfgNode): lattice.sublattice.Element = {
    Logger.debug(s"evaluating $exp")
    Logger.debug(s"env: $env")
    Logger.debug(s"n: $n")
      exp match {
        case binOp: BinaryExpr =>
            if (binOp.arg1 == stackPointer) {
              val rhs: Expr = evaluateExpression(binOp.arg2, n, constantProp)
              Set(StackRegion(getNextStackCount(), binOp.arg2, None))
            } else {
              val evaluation: Expr = evaluateExpression(binOp, n, constantProp)
              if (evaluation.equals(binOp)) {
                return env
              }
              eval(evaluation, env, n)
            }
        case bitVecLiteral: BitVecLiteral =>
          if (globals.contains(bitVecLiteral.value)) {
            val globalName = globals(bitVecLiteral.value)
            Set(DataRegion(globalName, bitVecLiteral, None))
          } else if (subroutines.contains(bitVecLiteral.value)) {
            val subroutineName = subroutines(bitVecLiteral.value)
            Set(DataRegion(subroutineName, bitVecLiteral, None))
          } else if (globalOffsets.contains(bitVecLiteral.value)) {
            val val1 = globalOffsets(bitVecLiteral.value)
            if (subroutines.contains(val1)) {
              val globalName = subroutines(val1)
              Set(DataRegion(globalName, bitVecLiteral, None))
            } else {
              Set(DataRegion(s"Unknown_${bitVecLiteral}", bitVecLiteral, None))
            }
          } else {
            //throw new Exception(s"Unknown type for $bitVecLiteral")
            // unknown region here
            Set(DataRegion(s"Unknown_${bitVecLiteral}", bitVecLiteral, None))
          }
        case variable: Variable =>
          if (variable.name.contains("#") || variable.equals(stackPointer)) {
            return env
          }
            val evaluation: Expr = evaluateExpression(variable, n, constantProp)
            evaluation match
              case bitVecLiteral: BitVecLiteral =>
                eval(bitVecLiteral, env, n)
              case _ => env // we cannot evaluate this to a concrete value, we need VSA for this
        case _ =>
          Logger.debug(s"type: ${exp.getClass} $exp\n")
          throw new Exception("Unknown type")
      }
  }


  /** Transfer function for state lattice elements.
   */
  def localTransfer(n: CfgNode, s: lattice.sublattice.Element): lattice.sublattice.Element =
    n match {
      case cmd: CfgCommandNode =>
        cmd.data match {
          case directCall: DirectCall =>
            if (directCall.target.name == "malloc") {
              return lattice.sublattice.lub(s, Set(HeapRegion(getNextMallocCount(), evaluateExpression(mallocVariable, n, constantProp), None)))
            }
            s
          case memAssign: MemoryAssign =>
            if (ignoreRegions.contains(memAssign.rhs.value)) {
              return s
            }
            val result = eval(memAssign.rhs.index, s, n)
            result.collectFirst({
              case StackRegion(_, _, _) =>
                memAssign.rhs = MemoryStore(Memory("stack", memAssign.rhs.mem.addressSize, memAssign.rhs.mem.valueSize), memAssign.rhs.index, memAssign.rhs.value, memAssign.rhs.endian, memAssign.rhs.size)
              case _ =>
            })
            lattice.sublattice.lub(s, result)
          case localAssign: LocalAssign =>
            localAssign.rhs match
              case memoryLoad: MemoryLoad =>
                val result = eval(memoryLoad.index, s, n)
                result.collectFirst({
                  case StackRegion(_, _, _) =>
                    memoryLoad.mem = Memory("stack", memoryLoad.mem.addressSize, memoryLoad.mem.valueSize)
                  case _ =>
                })
                lattice.sublattice.lub(s, result)
              case _ => s
          case _ => s
        }
      case _ => s // ignore other kinds of nodes
    }


/** Base class for memory region analysis (non-lifted) lattice.
 */
abstract class MemoryRegionAnalysis(val cfg: ProgramCfg, val globals: Map[BigInt, String], val globalOffsets: Map[BigInt, BigInt], val subroutines: Map[BigInt, String], val constantProp: Map[CfgNode, Map[Variable, Any]]) extends FlowSensitiveAnalysis(true) with MemoryRegionAnalysisMisc:

  /** Transfer function for state lattice elements. (Same as `localTransfer` for simple value analysis.)
   */
  def transfer(n: CfgNode, s: lattice.sublattice.Element): lattice.sublattice.Element = localTransfer(n, s)

/** Intraprocedural value analysis that uses [[SimpleWorklistFixpointSolver]].
 */
abstract class IntraprocMemoryRegionAnalysisWorklistSolver[L <: PowersetLattice[MemoryRegion]](cfg: ProgramCfg, globals: Map[BigInt, String], globalOffsets: Map[BigInt, BigInt], subroutines: Map[BigInt, String], constantProp: Map[CfgNode, Map[Variable, Any]], val powersetLattice: L)
  extends MemoryRegionAnalysis(cfg, globals, globalOffsets, subroutines, constantProp)
  with SimpleMonotonicSolver[CfgNode]
  with ForwardDependencies

object MemoryRegionAnalysis:

  /** Intraprocedural analysis that uses the worklist solver.
   */
  class WorklistSolver(cfg: ProgramCfg, globals: Map[BigInt, String], globalOffsets: Map[BigInt, BigInt], subroutines: Map[BigInt, String], constantProp: Map[CfgNode, Map[Variable, Any]])
    extends IntraprocMemoryRegionAnalysisWorklistSolver(cfg, globals, globalOffsets, subroutines, constantProp, PowersetLattice[MemoryRegion])<|MERGE_RESOLUTION|>--- conflicted
+++ resolved
@@ -508,98 +508,6 @@
 
   private val mallocVariable = Register("R0", BitVecType(64))
 
-<<<<<<< HEAD
-=======
-  private val loopEscapeSet: mutable.Set[CfgNode] = mutable.Set.empty
-
-  def loopEscape(n: CfgNode): Boolean = {
-    if (loopEscapeSet.contains(n)) {
-      return true
-    }
-    loopEscapeSet.add(n)
-    false
-  }
-
-  /** Find decl of variables from node predecessors */
-  def findDecl(variable: Variable, n: CfgNode): mutable.ListBuffer[CfgNode] = {
-    val decls: mutable.ListBuffer[CfgNode] = mutable.ListBuffer.empty
-    // if we have a temporary variable then ignore it
-    variable match {
-      case r: Register =>
-        for (pred <- n.pred) {
-          if (loopEscape(pred)) {
-            return mutable.ListBuffer.empty
-          }
-          pred match {
-            case cmd: CfgCommandNode =>
-              cmd.data match {
-                case localAssign: LocalAssign =>
-                  if (localAssign.lhs == variable) {
-                    decls.addOne(pred)
-                  } else {
-                    decls.addAll(findDecl(variable, pred))
-                  }
-                case _ =>
-              }
-            case _ =>
-          }
-        }
-        decls
-      case _: LocalVar => decls
-    }
-  }
-
-  /**
-   * Evaluate an expression in a hope of finding a global variable.
-   * @param exp: The expression to evaluate (e.g. R1 + 0x1234)
-   * @param n: The node where the expression is evaluated (e.g. mem[R1 + 0x1234] <- ...)
-   * @return: The evaluated expression (e.g. 0x69632)
-   */
-  def evaluateExpression(exp: Expr, n: CfgNode): Expr = {
-      exp match {
-        case binOp: BinaryExpr =>
-          binOp.arg1 match {
-            case variable: Variable =>
-              loopEscapeSet.clear()
-              for (pred <- findDecl(variable, n)) {
-                assigmentsMap.get(variable, pred) match
-                  case Some(value) =>
-                    value match
-                      case bitVecLiteral: BitVecLiteral =>
-                        if (!binOp.arg2.isInstanceOf[BitVecLiteral]) {
-                          return exp
-                        }
-                        val calculated: BigInt = bitVecLiteral.value.+(binOp.arg2.asInstanceOf[BitVecLiteral].value)
-                        return BitVecLiteral(calculated, bitVecLiteral.size)
-                      case _ => evaluateExpression(value, pred)
-                  case _ =>
-                    Logger.error("CASE NOT HANDLED: " + assigmentsMap.get(variable, pred) + " FOR " + binOp + "\n")
-            }
-            case _ => return exp
-          }
-          exp
-        case memLoad: MemoryLoad =>
-          evaluateExpression(memLoad.index, n)
-        case bitVecLiteral: BitVecLiteral =>
-          bitVecLiteral
-        case extend: ZeroExtend =>
-          evaluateExpression(extend.body, n)
-        case variable: Variable =>
-          loopEscapeSet.clear()
-          for (pred <- findDecl(variable, n)) {
-            assigmentsMap(variable, pred) match
-              case bitVecLiteral: BitVecLiteral =>
-                return bitVecLiteral
-              case any:Expr => return evaluateExpression(any, n)
-          }
-          exp
-        case _ =>
-          //throw new RuntimeException("ERROR: CASE NOT HANDLED: " + exp + "\n")
-          exp
-      }
-  }
-
->>>>>>> 50c80a66
 
   /** Default implementation of eval.
    */
