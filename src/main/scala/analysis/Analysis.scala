--- conflicted
+++ resolved
@@ -94,35 +94,7 @@
 
   /** Transfer function for state lattice elements. (Same as `localTransfer` for simple value analysis.)
     */
-<<<<<<< HEAD
-  def transfer(n: CfgNode, s: statelattice.Element): statelattice.Element = localTransfer(n, s)
-
-abstract class ValueAnalysisWorklistSolver[L <: LatticeWithOps](
-    cfg: ProgramCfg,
-    val valuelattice: L
-) extends SimpleValueAnalysis(cfg)
-    with SimplePushDownWorklistFixpointSolver[CfgNode]
-    with ForwardDependencies
-    with Dependencies[CfgNode](true)
-
-object ConstantPropagationAnalysis:
-  class WorklistSolver(cfg: ProgramCfg) extends ValueAnalysisWorklistSolver(cfg, ConstantPropagationLattice)
-
-
-
-/** Counter for producing fresh IDs.
-  */
-object Fresh {
-
-  var n = 0
-
-  def next(): Int = {
-    n += 1
-    n
-  }
-=======
   def transfer(n: CfgNode, s: Map[Variable, FlatElement[BitVecLiteral]]): Map[Variable, FlatElement[BitVecLiteral]] = localTransfer(n, s)
->>>>>>> 53a26477
 }
 
 class ConstantPropagationSolver(cfg: ProgramCfg) extends ConstantPropagation(cfg)
@@ -347,27 +319,5 @@
     subroutines: Map[BigInt, String],
     constantProp: Map[CfgNode, Map[Variable, FlatElement[BitVecLiteral]]]
 ) extends MemoryRegionAnalysis(cfg, globals, globalOffsets, subroutines, constantProp)
-<<<<<<< HEAD
-    with SimpleMonotonicSolver[CfgNode]
-    with ForwardDependencies
-    with Dependencies[CfgNode](true)
-
-object MemoryRegionAnalysis:
-  class WorklistSolver(
-      cfg: ProgramCfg,
-      globals: Map[BigInt, String],
-      globalOffsets: Map[BigInt, BigInt],
-      subroutines: Map[BigInt, String],
-      constantProp: Map[CfgNode, Map[Variable, ConstantPropagationLattice.Element]]
-  ) extends IntraprocMemoryRegionAnalysisWorklistSolver(
-        cfg,
-        globals,
-        globalOffsets,
-        subroutines,
-        constantProp,
-        PowersetLattice[MemoryRegion]
-      )
-=======
     with IntraproceduralForwardDependencies
-    with SimpleMonotonicSolver[CfgNode, Set[MemoryRegion], PowersetLattice[MemoryRegion]]
->>>>>>> 53a26477
+    with SimpleMonotonicSolver[CfgNode, Set[MemoryRegion], PowersetLattice[MemoryRegion]]