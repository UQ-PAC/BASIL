--- conflicted
+++ resolved
@@ -146,24 +146,14 @@
           case BVCOMP => bvcomp(left, right)
           case BVCONCAT => concat(left, right)
 
-<<<<<<< HEAD
-  private val stackPointer = Register("R31", 64)
-  private val linkRegister = Register("R30", 64)
-  private val framePointer = Register("R29", 64)
-=======
       case un: UnaryExpr =>
         val arg = eval(un.arg, env)
->>>>>>> 104f4aaf
 
         un.op match
           case BVNOT => bvnot(arg)
           case BVNEG => bvneg(arg)
 
-<<<<<<< HEAD
-  private val mallocVariable = Register("R0", 64)
-=======
       case _ => Set.empty
->>>>>>> 104f4aaf
 
   /** Transfer function for state lattice elements.
    */
@@ -189,42 +179,7 @@
 
   /** The analysis lattice.
    */
-<<<<<<< HEAD
-  def localTransfer(n: CfgNode, s: Set[MemoryRegion]): Set[MemoryRegion] = n match {
-    case cmd: CfgCommandNode =>
-      cmd.data match {
-        case directCall: DirectCall =>
-          if (directCall.target.name == "malloc") {
-            evaluateExpression(mallocVariable, constantProp(n)) match {
-              case Some(b: BitVecLiteral) =>
-                regionLattice.lub(s, Set(HeapRegion(nextMallocCount(), b)))
-              case None => s
-            }
-          } else {
-            s
-          }
-        case memAssign: MemoryAssign =>
-          if (ignoreRegions.contains(memAssign.value)) {
-            return s
-          }
-          val result = eval(memAssign.index, s, cmd)
-          regionLattice.lub(s, result)
-        case localAssign: Assign =>
-          var m = s
-          unwrapExpr(localAssign.rhs).foreach {
-            case memoryLoad: MemoryLoad =>
-              val result = eval(memoryLoad.index, s, cmd)
-              m = regionLattice.lub(m, result)
-            case _ => m
-          }
-          m
-        case _ => s
-      }
-    case _ => s // ignore other kinds of nodes
-  }
-=======
   val lattice: MapLattice[CfgNode, Map[RegisterWrapperEqualSets, Set[BitVecLiteral]], MapLattice[RegisterWrapperEqualSets, Set[BitVecLiteral], ConstantPropagationLatticeWithSSA]] = MapLattice(statelattice)
->>>>>>> 104f4aaf
 
   val domain: Set[CfgNode] = cfg.nodes.toSet
 
