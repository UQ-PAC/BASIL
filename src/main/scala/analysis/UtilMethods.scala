--- conflicted
+++ resolved
@@ -25,16 +25,11 @@
             case BVSUB => Some(BitVectorEval.smt_bvsub(l, r))
             case BVASHR => Some(BitVectorEval.smt_bvashr(l, r))
             case BVCOMP => Some(BitVectorEval.smt_bvcomp(l, r))
-<<<<<<< HEAD
+            case BVCONCAT => Some(BitVectorEval.smt_concat(l, r))
             case x => {
               Logger.error("Binary operation support not implemented: " + binOp.op)
               None
             }
-
-=======
-            case BVCONCAT => Some(BitVectorEval.smt_concat(l, r))
-            case _ => throw new RuntimeException("Binary operation support not implemented: " + binOp.op)
->>>>>>> 41e07885
           }
         case _ => None
       }
