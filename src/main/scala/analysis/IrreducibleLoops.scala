--- conflicted
+++ resolved
@@ -391,59 +391,6 @@
     newLoop.edges ++= body
 
     P_e.foreach { originalEdge =>
-<<<<<<< HEAD
-      val origNode = originalEdge.from
-      val origDest = originalEdge.to
-
-      origNode match {
-        case origBlock: Block =>
-          origBlock.replaceJump(GoTo(List(N)))
-          newLoop.addEdge(LoopEdge(origBlock, N))
-          newLoop.addEdge(LoopEdge(N, origDest))
-
-        case goto: GoTo =>
-          origDest match {
-            case origDest: Block =>
-              goto.removeTarget(origDest)
-              goto.addTarget(N)
-
-              newLoop.addEdge(LoopEdge(goto, N))
-              newLoop.addEdge(LoopEdge(N, origDest))
-            case _ =>
-          }
-        case _ =>
-          StaticAnalysisLogger.error("Unexpected loop originating node - 1")
-          StaticAnalysisLogger.error(origNode)
-      }
-    }
-
-    P_b.foreach { originalEdge =>
-      val origNode = originalEdge.from
-      val origDest = originalEdge.to
-
-      origNode match {
-        case origBlock: Block =>
-          origBlock.replaceJump(GoTo(List(N)))
-          val toEdge = LoopEdge(origBlock, N)
-
-          newLoop.addEdge(toEdge)
-          newLoop.addEdge(LoopEdge(N, origDest))
-          newLoop.backEdges += toEdge
-        case goto: GoTo =>
-          origDest match {
-            case origDest: Block =>
-              goto.removeTarget(origDest)
-              goto.addTarget(N)
-
-              newLoop.addEdge(LoopEdge(goto, N))
-              newLoop.addEdge(LoopEdge(N, origDest))
-            case _ =>
-          }
-        case _ =>
-          StaticAnalysisLogger.error("Unexpected loop originating node - 1")
-          StaticAnalysisLogger.error(origNode)
-      }
-=======
       originalEdge.from.replaceJump(GoTo(List(N)))
       newLoop.addEdge(LoopEdge(originalEdge.from, N))
       newLoop.addEdge(LoopEdge(N, originalEdge.to))
@@ -456,7 +403,6 @@
       newLoop.addEdge(toEdge)
       newLoop.addEdge(LoopEdge(N, originalEdge.to))
       newLoop.backEdges += toEdge
->>>>>>> 8ffe6c96
     }
 
     newLoop
