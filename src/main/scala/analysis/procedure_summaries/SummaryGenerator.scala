--- conflicted
+++ resolved
@@ -2,22 +2,8 @@
 
 import boogie.{BExpr, TrueBLiteral}
 import ir.*
-<<<<<<< HEAD
-import boogie.*
-import boogie.SpecGlobal
-import ir.transforms.{
-  AbstractDomain,
-  BottomUpCallgraphWorklistSolver,
-  ProcAbstractDomain,
-  SCCCallgraphWorklistSolver,
-  reversePostOrder,
-  worklistSolver,
-  Transform
-}
-=======
-import ir.transforms.{SCCCallgraphWorklistSolver, reversePostOrder, worklistSolver}
+import ir.transforms.{SCCCallgraphWorklistSolver, Transform, reversePostOrder, worklistSolver}
 import util.ProcedureSummariesLogger as Logger
->>>>>>> bd87dfa4
 
 case class Condition(pred: Predicate, label: Option[String] = None)
 
