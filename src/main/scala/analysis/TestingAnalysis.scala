package analysis;

import analysis.AnalysisPoint;
import astnodes.stmt.*;
import astnodes.stmt.assign.*;

/**
 * Dummy "testing analysis" - keeps track of all the statements that it's seen so far, as a list.
 * Prints a line if it sees a call statement.
 */
class TestingAnalysis(state: Set[Stmt]) extends AnalysisPoint {
    private var currentState: Set[Stmt] = state;

    def this() = {
        this(Set());
    }

    override def equals(other: AnalysisPoint): Boolean = {
        var otherAsThis: TestingAnalysis = typeCheck(other);
        currentState.equals(otherAsThis.currentState);
    }

    override def compare(other: AnalysisPoint): Int = {
        var otherAsThis: TestingAnalysis = typeCheck(other);

        (this.currentState.size - otherAsThis.currentState.size).sign;
    }

    override def union(other: AnalysisPoint): AnalysisPoint = {
        var otherAsThis: TestingAnalysis = typeCheck(other);

        TestingAnalysis(currentState.union(otherAsThis.currentState));
    }

    override def intersection(other: AnalysisPoint): AnalysisPoint = {
        var otherAsThis: TestingAnalysis = typeCheck(other);

        TestingAnalysis(currentState.intersect(otherAsThis.currentState));
    }

    override def transfer(stmt: Stmt): AnalysisPoint = {
        var newState: Set[Stmt] = Set();
        stmt match {
<<<<<<< HEAD
=======
            case callStmt: CallStmt => {
                if (!currentState.contains(stmt)) {
                    newState = currentState ++ Set(stmt);
                } else {
                    newState = currentState;
                }
            }
>>>>>>> 85611618
            case _ => {
                if (!currentState.contains(stmt)) {
                    newState = currentState ++ Set(stmt);
                } else {
                    newState = currentState;
                }
            };
        }

        TestingAnalysis(newState);
    }

    override def createLowest: AnalysisPoint = {
        TestingAnalysis(Set());
    }

    override def toString: String = {
        "TestingAnalysis: " + this.currentState;
    }
}<|MERGE_RESOLUTION|>--- conflicted
+++ resolved
@@ -2,7 +2,6 @@
 
 import analysis.AnalysisPoint;
 import astnodes.stmt.*;
-import astnodes.stmt.assign.*;
 
 /**
  * Dummy "testing analysis" - keeps track of all the statements that it's seen so far, as a list.
@@ -17,7 +16,7 @@
 
     override def equals(other: AnalysisPoint): Boolean = {
         var otherAsThis: TestingAnalysis = typeCheck(other);
-        currentState.equals(otherAsThis.currentState);
+        this.toString == otherAsThis.toString;
     }
 
     override def compare(other: AnalysisPoint): Int = {
@@ -29,20 +28,18 @@
     override def union(other: AnalysisPoint): AnalysisPoint = {
         var otherAsThis: TestingAnalysis = typeCheck(other);
 
-        TestingAnalysis(currentState.union(otherAsThis.currentState));
+        new TestingAnalysis(currentState.union(otherAsThis.currentState));
     }
 
     override def intersection(other: AnalysisPoint): AnalysisPoint = {
         var otherAsThis: TestingAnalysis = typeCheck(other);
 
-        TestingAnalysis(currentState.intersect(otherAsThis.currentState));
+        new TestingAnalysis(currentState.intersect(otherAsThis.currentState));
     }
 
     override def transfer(stmt: Stmt): AnalysisPoint = {
         var newState: Set[Stmt] = Set();
         stmt match {
-<<<<<<< HEAD
-=======
             case callStmt: CallStmt => {
                 if (!currentState.contains(stmt)) {
                     newState = currentState ++ Set(stmt);
@@ -50,7 +47,6 @@
                     newState = currentState;
                 }
             }
->>>>>>> 85611618
             case _ => {
                 if (!currentState.contains(stmt)) {
                     newState = currentState ++ Set(stmt);
@@ -60,11 +56,11 @@
             };
         }
 
-        TestingAnalysis(newState);
+        new TestingAnalysis(newState);
     }
 
     override def createLowest: AnalysisPoint = {
-        TestingAnalysis(Set());
+        new TestingAnalysis(Set());
     }
 
     override def toString: String = {
