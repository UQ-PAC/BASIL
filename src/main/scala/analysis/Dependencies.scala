--- conflicted
+++ resolved
@@ -1,5 +1,4 @@
 package analysis
-import ir.{IRWalk, IntraProcIRCursor, InterProcIRCursor, CFGPosition}
 
 /** Dependency methods for worklist-based analyses.
   */
@@ -27,37 +26,32 @@
 }
 
 trait IntraproceduralForwardDependencies extends Dependencies[CfgNode] {
-<<<<<<< HEAD
   override def outdep(n: CfgNode): Set[CfgNode] = n.succIntra.toSet
   override def indep(n: CfgNode): Set[CfgNode] = n.predIntra.toSet
-}
-
-
-trait IRInterproceduralForwardDependencies extends Dependencies[CFGPosition] {
-  override def outdep(n: CFGPosition): Set[CFGPosition] = InterProcIRCursor.succ(n) 
-  override def indep(n: CFGPosition): Set[CFGPosition] = InterProcIRCursor.pred(n) 
-}
-
-trait IRIntraproceduralForwardDependencies extends Dependencies[CFGPosition] {
-  override def outdep(n: CFGPosition): Set[CFGPosition] = IntraProcIRCursor.succ(n) 
-  override def indep(n: CFGPosition): Set[CFGPosition] = IntraProcIRCursor.pred(n) 
-}
-
-trait IRInterproceduralBackwardDependencies extends  IRInterproceduralForwardDependencies {
-  override def outdep(n: CFGPosition): Set[CFGPosition] =  super.indep(n) 
-  override def indep(n: CFGPosition): Set[CFGPosition] =  super.outdep(n) 
-}
-
-trait IRIntraproceduralBackwardDependencies extends IRIntraproceduralForwardDependencies {
-  override def outdep(n: CFGPosition): Set[CFGPosition] = super.indep(n)
-  override def indep(n: CFGPosition): Set[CFGPosition] = super.outdep(n) 
-=======
-  def outdep(n: CfgNode): Set[CfgNode] = n.succIntra.toSet
-  def indep(n: CfgNode): Set[CfgNode] = n.predIntra.toSet
 }
 
 trait IntraproceduralBackwardDependencies extends Dependencies[CfgNode] {
   def outdep(n: CfgNode): Set[CfgNode] = n.predIntra.toSet
   def indep(n: CfgNode): Set[CfgNode] = n.succIntra.toSet
->>>>>>> 61dfc66d
+}
+
+
+trait IRInterproceduralForwardDependencies extends Dependencies[CFGPosition] {
+  override def outdep(n: CFGPosition): Set[CFGPosition] = InterProcIRCursor.succ(n)
+  override def indep(n: CFGPosition): Set[CFGPosition] = InterProcIRCursor.pred(n)
+}
+
+trait IRIntraproceduralForwardDependencies extends Dependencies[CFGPosition] {
+  override def outdep(n: CFGPosition): Set[CFGPosition] = IntraProcIRCursor.succ(n)
+  override def indep(n: CFGPosition): Set[CFGPosition] = IntraProcIRCursor.pred(n)
+}
+
+trait IRInterproceduralBackwardDependencies extends  IRInterproceduralForwardDependencies {
+  override def outdep(n: CFGPosition): Set[CFGPosition] =  super.indep(n)
+  override def indep(n: CFGPosition): Set[CFGPosition] =  super.outdep(n)
+}
+
+trait IRIntraproceduralBackwardDependencies extends IRIntraproceduralForwardDependencies {
+  override def outdep(n: CFGPosition): Set[CFGPosition] = super.indep(n)
+  override def indep(n: CFGPosition): Set[CFGPosition] = super.outdep(n)
 }