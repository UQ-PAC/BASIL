package analysis

import ir._
import analysis.solvers._

import scala.collection.mutable.{ArrayBuffer, HashMap, ListBuffer}
import java.io.{File, PrintWriter}
import scala.collection.mutable
import scala.collection.immutable
import analysis.eval.*
import util.Logger

/** ValueSets are PowerSet of possible values */
trait Value
trait AddressValue(val expr: Expr, val name: String) extends Value

case class GlobalAddress(override val expr: Expr, override val name: String) extends AddressValue(expr, name) {
  override def toString: String = "GlobalAddress(" + expr + ", " + name + ")"
}

case class LocalAddress(override val expr: Expr, override val name: String) extends AddressValue(expr, name) {
  override def toString: String = "LocalAddress(" + expr + ", " + name + ")"
}

case class LiteralValue(expr: BitVecLiteral) extends Value {
  override def toString: String = "Literal(" + expr + ")"
}

type VSALatticeElem = MapLattice[Variable | MemoryRegion, PowersetLattice[Value]]


trait MemoryRegionValueSetAnalysis:

  val cfg: ProgramCfg
  val globals: Map[BigInt, String]
  val externalFunctions: Map[BigInt, String]
  val globalOffsets: Map[BigInt, BigInt]
  val subroutines: Map[BigInt, String]
  val mmm: MemoryModelMap
  val constantProp: Map[CfgNode, Map[Variable, Any]]

  /** The lattice of abstract values.
   */
  val powersetLattice: VSALatticeElem 

  /** The lattice of abstract states.
   */
  val lattice: MapLattice[CfgNode, VSALatticeElem] = MapLattice(powersetLattice)

  val domain: Set[CfgNode] = cfg.nodes.toSet

  private val stackPointer = Register("R31", BitVecType(64))
  private val linkRegister = Register("R30", BitVecType(64))
  private val framePointer = Register("R29", BitVecType(64))

  private val ignoreRegions: Set[Expr] = Set(linkRegister, framePointer)

  private val mallocVariable = Register("R0", BitVecType(64))

<<<<<<< HEAD
=======
  private val loopEscapeSet: mutable.Set[CfgNode] = mutable.Set.empty

  def loopEscape(n: CfgNode): Boolean = {
    if (loopEscapeSet.contains(n)) {
      return true
    }
    loopEscapeSet.add(n)
    false
  }

  /** Find decl of variables from node predecessors */
  def findDecl(variable: Variable, n: CfgNode): mutable.ListBuffer[CfgNode] = {
    val decls: mutable.ListBuffer[CfgNode] = mutable.ListBuffer.empty
    variable match {
      case r: Register =>
        for (pred <- n.pred) {
          if (loopEscape(pred)) {
            return mutable.ListBuffer.empty
          }
          pred match {
            case cmd: CfgCommandNode =>
              cmd.data match {
                case localAssign: LocalAssign =>
                  if (localAssign.lhs == variable) {
                    decls.addOne(pred)
                  } else {
                    decls.addAll(findDecl(variable, pred))
                  }
                case _ => decls.addAll(findDecl(variable, pred))
              }
            case _ => decls.addAll(findDecl(variable, pred))
          }
        }
        decls
      case _: LocalVar => decls
    }
  }

>>>>>>> 50c80a66
  def resolveGlobalOffset(address: BigInt): String = {
    val tableAddress = globalOffsets(address)
    if (globals.contains(tableAddress)) {
      globals(tableAddress )
    } else if (subroutines.contains(tableAddress)) {
      subroutines(tableAddress)
    } else {
      //throw Exception("Error: cannot resolve global offset " + address + " -> " + tableAddress)
      "@ERROR"
    }
  }

  def exprToRegion(expr: Expr, n: CfgNode): Option[MemoryRegion] = {
    expr match
      case binOp: BinaryExpr =>
        if (binOp.arg1 == stackPointer) {
          val rhs: Expr = evaluateExpression(binOp.arg2, n, constantProp)
          mmm.findStackObject(rhs.asInstanceOf[BitVecLiteral].value) match
            case Some(obj: MemoryRegion) => Some(obj)
            case _ => None
        } else {
          val evaluation: Expr = evaluateExpression(binOp, n, constantProp)
          if (!evaluation.isInstanceOf[BitVecLiteral]) {
            return None
          }
          mmm.findDataObject(evaluation.asInstanceOf[BitVecLiteral].value) match
            case Some(obj: MemoryRegion) => Some(obj)
            case _ => None
        }
      case _ =>
        None
  }

  def getValueType(bitVecLiteral: BitVecLiteral): Value = {
    if (externalFunctions.contains(bitVecLiteral.value)) {
      LocalAddress(bitVecLiteral, externalFunctions(bitVecLiteral.value))
    } else if (globals.contains(bitVecLiteral.value)) {
      GlobalAddress(bitVecLiteral, globals(bitVecLiteral.value))
    } else if (globalOffsets.contains(bitVecLiteral.value)) {
      GlobalAddress(bitVecLiteral, resolveGlobalOffset(bitVecLiteral.value))
    } else if (subroutines.contains(bitVecLiteral.value)) {
      GlobalAddress(bitVecLiteral, subroutines(bitVecLiteral.value))
    } else {
      LiteralValue(bitVecLiteral)
    }
  }

  /** Default implementation of eval.
   */
  def eval(cmd: Command, s: lattice.sublattice.Element, n: CfgNode): lattice.sublattice.Element = {
    Logger.debug(s"eval: $cmd")
    Logger.debug(s"state: $s")
    Logger.debug(s"node: $n")
    cmd match
      case localAssign: LocalAssign =>
        localAssign.rhs match
          case memoryLoad: MemoryLoad =>
            val region: Option[MemoryRegion] = exprToRegion(memoryLoad.index, n)
            region match
              case Some(r: MemoryRegion) =>
                // this is an exception to the rule and only applies to data regions
                evaluateExpression(memoryLoad.index, n, constantProp) match
                  case bitVecLiteral: BitVecLiteral =>
                    val m = s + (r -> Set(getValueType(bitVecLiteral)))
                    m + (localAssign.lhs -> m(r))
                  case _ =>
                    s + (localAssign.lhs -> s(r))
              case None =>
                Logger.warn("could not find region for " + localAssign)
                s
          case e: Expr => {
            val evaled = evaluateExpression(e, n, constantProp)
            evaled match 
              case bv: BitVecLiteral => s + (localAssign.lhs -> Set(getValueType(evaled.asInstanceOf[BitVecLiteral])))
              case _ => 
                println("Warning: could not evaluate expression" + e)
                s
          }
      case memAssign: MemoryAssign =>
        memAssign.rhs.index match
          case binOp: BinaryExpr =>
            val region: Option[MemoryRegion] = exprToRegion(binOp, n)
            region match
              case Some(r: MemoryRegion) =>
                evaluateExpression(memAssign.rhs.value, n, constantProp) match
                  case bitVecLiteral: BitVecLiteral =>
                    return s + (r -> Set(getValueType(bitVecLiteral)))
                  case variable: Variable => // constant prop returned BOT OR TOP. Merge regions because RHS could be a memory loaded address
                    return s + (r -> s(variable))

                  case _ => Logger.warn("Too Complex or Wrapped i.e. Extract(Variable)") // do nothing
                s
<<<<<<< HEAD
              case None =>
                Logger.warn("could not find region for " + memAssign)
                s
          case _ =>
            s
=======
            }
          case _ => s
      case localAssign: LocalAssign =>
        localAssign.rhs match
          case memLoad: MemoryLoad =>
            memLoad.index match
              case binOp: BinaryExpr =>
                binOp.arg1 match {
                  case v: Register if v.name.equals("R21") => Logger.info("")
                  case _ =>
                }
                evaluateExpression(binOp.arg2, n) match {
                  case rhs: BitVecLiteral =>
                    val lhs = if binOp.arg1.equals(stackPointer) then binOp.arg1 else evaluateExpression(binOp.arg1, n)
                    lhs match {
                      case lhs: Register if lhs.equals(stackPointer) =>
                        mmm.findObject(rhs.value, "stack") match
                          case Some(obj: MemoryRegion) =>
                            s + (localAssign.lhs -> regionContentMap.getOrElseUpdate(obj, mutable.Set.empty[Value]).toSet)
                          case _ => s
                      case lhs: BitVecLiteral =>
                        binOp.op match {
                          case BVADD =>
                            val summation = lhs.value + rhs.value
                            mmm.findObject(summation, "data") match {
                              case Some(obj: MemoryRegion) =>
                                val setToAdd = mutable.Set.empty[Value]
                                if (globals.contains(summation)) {
                                  setToAdd.add(GlobalAddress(BitVecLiteral(summation, lhs.size), globals(summation)))
                                } else if (globalOffsets.contains(summation)) {
                                  setToAdd.add(GlobalAddress(BitVecLiteral(summation, lhs.size), resolveGlobalOffset(summation)))
                                } else if (subroutines.contains(summation)) {
                                  setToAdd.add(GlobalAddress(BitVecLiteral(summation, lhs.size), subroutines(summation)))
                                } else if (externalFunctions.contains(summation)) {
                                  setToAdd.add(LocalAddress(BitVecLiteral(summation, lhs.size), externalFunctions(summation)))
                                } else {
                                  setToAdd.add(LiteralValue(BitVecLiteral(summation, lhs.size)))
                                }
                                s + (localAssign.lhs -> regionContentMap.getOrElseUpdate(obj, setToAdd).toSet)
                              case _ => s
                            }
                          case _ =>
                            Logger.error("tried to eval operator: " + binOp.op + " in " + binOp)
                            s
                        }
                      case _ => s
                    }
                  case rhs: _ =>
                    Logger.warn("RHS is not BitVecLiteral and is skipped " + rhs)
                    s
                }
              case _ => s
          case variable: Variable =>
            s + (localAssign.lhs -> s.getOrElse(variable, Set.empty))
          case _ => s
>>>>>>> 50c80a66
      case _ =>
        s
  }

  /** Transfer function for state lattice elements.
   */
  def localTransfer(n: CfgNode, s: lattice.sublattice.Element): lattice.sublattice.Element =
    n match {
      case entry: CfgFunctionEntryNode =>
        mmm.pushContext(entry.data.name)
        s
      case _: CfgFunctionExitNode =>
        mmm.popContext()
        s
      case cmd: CfgCommandNode =>
        eval(cmd.data, s, n)
      case _ => s // ignore other kinds of nodes
    }


/** Base class for memory region analysis (non-lifted) lattice.
 */
abstract class ValueSetAnalysis(val cfg: ProgramCfg,
                                val globals: Map[BigInt, String],
                                val externalFunctions: Map[BigInt, String],
                                val globalOffsets: Map[BigInt, BigInt],
                                val subroutines: Map[BigInt, String],
                                val mmm: MemoryModelMap,
                                val constantProp: Map[CfgNode, Map[Variable, Any]])
  extends FlowSensitiveAnalysis(true) with MemoryRegionValueSetAnalysis {

  /** Transfer function for state lattice elements. (Same as `localTransfer` for simple value analysis.)
    */
  def transfer(n: CfgNode, s: lattice.sublattice.Element): lattice.sublattice.Element = localTransfer(n, s)

}


/** Intraprocedural value analysis that uses [[SimpleWorklistFixpointSolver]].
 */
abstract class IntraprocValueSetAnalysisWorklistSolver[L <: VSALatticeElem]
(
  cfg: ProgramCfg,
  globals: Map[BigInt, String],
  externalFunctions: Map[BigInt, String],
  globalOffsets: Map[BigInt, BigInt],
  subroutines: Map[BigInt, String],
  mmm: MemoryModelMap,
  constantProp: Map[CfgNode, Map[Variable, Any]],
  val powersetLattice: L
)
  extends ValueSetAnalysis(cfg, globals, externalFunctions, globalOffsets, subroutines, mmm, constantProp)
    with SimpleMonotonicSolver[CfgNode]
    with ForwardDependencies

object ValueSetAnalysis:

  /** Intraprocedural analysis that uses the worklist solver.
   */
  class WorklistSolver(cfg: ProgramCfg,
                       globals: Map[BigInt, String],
                       externalFunctions: Map[BigInt, String],
                       globalOffsets: Map[BigInt, BigInt],
                       subroutines: Map[BigInt, String],
                       mmm: MemoryModelMap,
                       constantProp: Map[CfgNode, Map[Variable, Any]])
    extends IntraprocValueSetAnalysisWorklistSolver(
      cfg,
      globals,
      externalFunctions,
      globalOffsets,
      subroutines,
      mmm,
      constantProp,
      MapLattice[Variable | MemoryRegion, PowersetLattice[Value]](PowersetLattice[Value])
    )<|MERGE_RESOLUTION|>--- conflicted
+++ resolved
@@ -57,47 +57,7 @@
 
   private val mallocVariable = Register("R0", BitVecType(64))
 
-<<<<<<< HEAD
-=======
-  private val loopEscapeSet: mutable.Set[CfgNode] = mutable.Set.empty
-
-  def loopEscape(n: CfgNode): Boolean = {
-    if (loopEscapeSet.contains(n)) {
-      return true
-    }
-    loopEscapeSet.add(n)
-    false
-  }
-
-  /** Find decl of variables from node predecessors */
-  def findDecl(variable: Variable, n: CfgNode): mutable.ListBuffer[CfgNode] = {
-    val decls: mutable.ListBuffer[CfgNode] = mutable.ListBuffer.empty
-    variable match {
-      case r: Register =>
-        for (pred <- n.pred) {
-          if (loopEscape(pred)) {
-            return mutable.ListBuffer.empty
-          }
-          pred match {
-            case cmd: CfgCommandNode =>
-              cmd.data match {
-                case localAssign: LocalAssign =>
-                  if (localAssign.lhs == variable) {
-                    decls.addOne(pred)
-                  } else {
-                    decls.addAll(findDecl(variable, pred))
-                  }
-                case _ => decls.addAll(findDecl(variable, pred))
-              }
-            case _ => decls.addAll(findDecl(variable, pred))
-          }
-        }
-        decls
-      case _: LocalVar => decls
-    }
-  }
-
->>>>>>> 50c80a66
+
   def resolveGlobalOffset(address: BigInt): String = {
     val tableAddress = globalOffsets(address)
     if (globals.contains(tableAddress)) {
@@ -190,69 +150,11 @@
 
                   case _ => Logger.warn("Too Complex or Wrapped i.e. Extract(Variable)") // do nothing
                 s
-<<<<<<< HEAD
               case None =>
                 Logger.warn("could not find region for " + memAssign)
                 s
           case _ =>
             s
-=======
-            }
-          case _ => s
-      case localAssign: LocalAssign =>
-        localAssign.rhs match
-          case memLoad: MemoryLoad =>
-            memLoad.index match
-              case binOp: BinaryExpr =>
-                binOp.arg1 match {
-                  case v: Register if v.name.equals("R21") => Logger.info("")
-                  case _ =>
-                }
-                evaluateExpression(binOp.arg2, n) match {
-                  case rhs: BitVecLiteral =>
-                    val lhs = if binOp.arg1.equals(stackPointer) then binOp.arg1 else evaluateExpression(binOp.arg1, n)
-                    lhs match {
-                      case lhs: Register if lhs.equals(stackPointer) =>
-                        mmm.findObject(rhs.value, "stack") match
-                          case Some(obj: MemoryRegion) =>
-                            s + (localAssign.lhs -> regionContentMap.getOrElseUpdate(obj, mutable.Set.empty[Value]).toSet)
-                          case _ => s
-                      case lhs: BitVecLiteral =>
-                        binOp.op match {
-                          case BVADD =>
-                            val summation = lhs.value + rhs.value
-                            mmm.findObject(summation, "data") match {
-                              case Some(obj: MemoryRegion) =>
-                                val setToAdd = mutable.Set.empty[Value]
-                                if (globals.contains(summation)) {
-                                  setToAdd.add(GlobalAddress(BitVecLiteral(summation, lhs.size), globals(summation)))
-                                } else if (globalOffsets.contains(summation)) {
-                                  setToAdd.add(GlobalAddress(BitVecLiteral(summation, lhs.size), resolveGlobalOffset(summation)))
-                                } else if (subroutines.contains(summation)) {
-                                  setToAdd.add(GlobalAddress(BitVecLiteral(summation, lhs.size), subroutines(summation)))
-                                } else if (externalFunctions.contains(summation)) {
-                                  setToAdd.add(LocalAddress(BitVecLiteral(summation, lhs.size), externalFunctions(summation)))
-                                } else {
-                                  setToAdd.add(LiteralValue(BitVecLiteral(summation, lhs.size)))
-                                }
-                                s + (localAssign.lhs -> regionContentMap.getOrElseUpdate(obj, setToAdd).toSet)
-                              case _ => s
-                            }
-                          case _ =>
-                            Logger.error("tried to eval operator: " + binOp.op + " in " + binOp)
-                            s
-                        }
-                      case _ => s
-                    }
-                  case rhs: _ =>
-                    Logger.warn("RHS is not BitVecLiteral and is skipped " + rhs)
-                    s
-                }
-              case _ => s
-          case variable: Variable =>
-            s + (localAssign.lhs -> s.getOrElse(variable, Set.empty))
-          case _ => s
->>>>>>> 50c80a66
       case _ =>
         s
   }
