--- conflicted
+++ resolved
@@ -185,34 +185,5 @@
     mmm: MemoryModelMap,
     constantProp: Map[CfgNode, Map[Variable, FlatElement[BitVecLiteral]]],
 ) extends ValueSetAnalysis(cfg, globals, externalFunctions, globalOffsets, subroutines, mmm, constantProp)
-<<<<<<< HEAD
-    with SimpleMonotonicSolver[CfgNode]
-    with ForwardDependencies
-    with Dependencies[CfgNode](true) 
-
-object ValueSetAnalysis:
-
-  /** Intraprocedural analysis that uses the worklist solver.
-    */
-  class WorklistSolver(
-      cfg: ProgramCfg,
-      globals: Map[BigInt, String],
-      externalFunctions: Map[BigInt, String],
-      globalOffsets: Map[BigInt, BigInt],
-      subroutines: Map[BigInt, String],
-      mmm: MemoryModelMap,
-      constantProp: Map[CfgNode, Map[Variable, ConstantPropagationLattice.Element]]
-  ) extends IntraprocValueSetAnalysisWorklistSolver(
-        cfg,
-        globals,
-        externalFunctions,
-        globalOffsets,
-        subroutines,
-        mmm,
-        constantProp,
-        MapLattice[Variable | MemoryRegion, PowersetLattice[Value]](PowersetLattice[Value])
-      )
-=======
     with InterproceduralForwardDependencies
-    with SimpleMonotonicSolver[CfgNode, Map[Variable | MemoryRegion, Set[Value]], MapLattice[Variable | MemoryRegion, Set[Value], PowersetLattice[Value]]]
->>>>>>> 53a26477
+    with SimpleMonotonicSolver[CfgNode, Map[Variable | MemoryRegion, Set[Value]], MapLattice[Variable | MemoryRegion, Set[Value], PowersetLattice[Value]]]