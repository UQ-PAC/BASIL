package analysis

import ir._
import analysis.solvers._

import scala.collection.mutable.{ArrayBuffer, HashMap, ListBuffer}
import java.io.{File, PrintWriter}
import scala.collection.mutable
import scala.collection.immutable
<<<<<<< HEAD
// import bitVector
import analysis.util.*
=======
import util.Logger
>>>>>>> e1b435ac

/** ValueSets are PowerSet of possible values */
trait Value
trait AddressValue(val expr: Expr, val name: String) extends Value

case class GlobalAddress(override val expr: Expr, override val name: String) extends AddressValue(expr, name) {
  override def toString: String = "GlobalAddress(" + expr + ", " + name + ")"
}

case class LocalAddress(override val expr: Expr, override val name: String) extends AddressValue(expr, name) {
  override def toString: String = "LocalAddress(" + expr + ", " + name + ")"
}

case class LiteralValue(expr: BitVecLiteral) extends Value {
  override def toString: String = "Literal(" + expr + ")"
}

trait MemoryRegionValueSetAnalysis:

  val cfg: ProgramCfg
  val globals: Map[BigInt, String]
  val externalFunctions: Map[BigInt, String]
  val globalOffsets: Map[BigInt, BigInt]
  val subroutines: Map[BigInt, String]
  val mmm: MemoryModelMap
  val constantProp: Map[CfgNode, Map[Variable, Any]]

  /** The lattice of abstract values.
   */
  val powersetLattice: MapLattice[Any, PowersetLattice[Value]]

  /** The lattice of abstract states.
   */
  val lattice: MapLattice[CfgNode, MapLattice[Any, PowersetLattice[Value]]] = MapLattice(powersetLattice)

  val domain: Set[CfgNode] = cfg.nodes.toSet

  private val stackPointer = Variable("R31", BitVecType(64))
  private val linkRegister = Variable("R30", BitVecType(64))
  private val framePointer = Variable("R29", BitVecType(64))

  private val ignoreRegions: Set[Expr] = Set(linkRegister, framePointer)

  private val mallocVariable = Variable("R0", BitVecType(64))

  def resolveGlobalOffset(address: BigInt): String = {
    val tableAddress = globalOffsets(address)
    if (globals.contains(tableAddress)) {
      globals(tableAddress )
    } else if (subroutines.contains(tableAddress)) {
      subroutines(tableAddress)
    } else {
      //throw Exception("Error: cannot resolve global offset " + address + " -> " + tableAddress)
      "@ERROR"
    }
  }

<<<<<<< HEAD
=======
  /**
   * Evaluate an expression in a hope of finding a global variable.
   *
   * @param exp : The expression to evaluate (e.g. R1 + 0x1234)
   * @param n   : The node where the expression is evaluated (e.g. mem[R1 + 0x1234] <- ...)
   * @return: The evaluated expression (e.g. 0x69632)
   */
  def evaluateExpression(exp: Expr, n: CfgNode): Expr = {
    exp match {
      case binOp: BinaryExpr =>
        binOp.arg1 match {
          case variable: Variable =>
            loopEscapeSet.clear()
            for (pred <- findDecl(variable, n)) {
              assigmentsMap.get(variable, pred) match {
                case Some(value) =>
                  value match {
                    case bitVecLiteral: BitVecLiteral =>
                      binOp.op match {
                        case BVADD =>
                          binOp.arg2 match {
                            case arg2: BitVecLiteral =>
                              return BitVecLiteral(bitVecLiteral.value + arg2.value, bitVecLiteral.size)
                            case _ => return exp
                          }
                        case _ =>
                          Logger.error("OPERATOR " + binOp.op + " NOT HANDLED: " + binOp)
                          return exp
                      }
                    case _ => return exp
                  }
                case _ =>
                  Logger.error("CASE NOT HANDLED: " + assigmentsMap.get(variable, pred) + " FOR " + binOp)
                  return exp
              }
            }
          case _ => return evaluateExpression(binOp.arg1, n)
        }
        exp
      case memLoad: MemoryLoad =>
        evaluateExpression(memLoad.index, n)
      case bitVecLiteral: BitVecLiteral =>
        bitVecLiteral
      case extend: ZeroExtend =>
        evaluateExpression(extend.body, n)
      case variable: Variable =>
        loopEscapeSet.clear()
        val ssss = findDecl(variable, n)
        loopEscapeSet.clear()
        for (pred <- findDecl(variable, n)) {
          if (!assigmentsMap.contains((variable, pred))) {
            pred match
              case cmd: CfgCommandNode =>
                cmd.data match
                  case localAssign: LocalAssign =>
                    assigmentsMap.addOne((localAssign.lhs, pred) -> evaluateExpression(localAssign.rhs, pred))
                    return evaluateExpression(localAssign.rhs, pred)
          } else {
            assigmentsMap(variable, pred) match
              case bitVecLiteral: BitVecLiteral =>
                return bitVecLiteral
              case any: Expr => return exp
          }
        }
        exp
      case extract: Extract =>
        evaluateExpression(extract.body, n)
      case _ =>
        //throw new RuntimeException("ERROR: CASE NOT HANDLED: " + exp + "\n")
        exp
    }
  }

>>>>>>> e1b435ac

  def exprToRegion(expr: Expr, n: CfgNode): Option[MemoryRegion] = {
    expr match
      case binOp: BinaryExpr =>
        if (binOp.arg1 == stackPointer) {
          val rhs: Expr = evaluateExpression(binOp.arg2, n, constantProp)
          mmm.findObject(rhs.asInstanceOf[BitVecLiteral].value, "stack") match
            case Some(obj: MemoryRegion) => Some(obj)
            case _ => None
        } else {
          val evaluation: Expr = evaluateExpression(binOp, n, constantProp)
          if (!evaluation.isInstanceOf[BitVecLiteral]) {
            return None
          }
          mmm.findObject(evaluation.asInstanceOf[BitVecLiteral].value, "data") match
            case Some(obj: MemoryRegion) => Some(obj)
            case _ => None
        }
      case _ =>
        None
  }

  def getValueType(bitVecLiteral: BitVecLiteral): Value = {
    if (externalFunctions.contains(bitVecLiteral.value)) {
      LocalAddress(bitVecLiteral, externalFunctions(bitVecLiteral.value))
    } else if (globals.contains(bitVecLiteral.value)) {
      GlobalAddress(bitVecLiteral, globals(bitVecLiteral.value))
    } else if (globalOffsets.contains(bitVecLiteral.value)) {
      GlobalAddress(bitVecLiteral, resolveGlobalOffset(bitVecLiteral.value))
    } else if (subroutines.contains(bitVecLiteral.value)) {
      GlobalAddress(bitVecLiteral, subroutines(bitVecLiteral.value))
    } else {
      LiteralValue(bitVecLiteral)
    }
  }

  /** Default implementation of eval.
   */
<<<<<<< HEAD
  def eval(cmd: Command, s: lattice.sublattice.Element, n: CfgNode): lattice.sublattice.Element = {
    println(s"eval: $cmd")
    println(s"state: $s")
    println(s"node: $n")
    cmd match
      case localAssign: LocalAssign =>
        localAssign.rhs match
          case memoryLoad: MemoryLoad =>
            val region: Option[MemoryRegion] = exprToRegion(memoryLoad.index, n)
            region match
              case Some(r: MemoryRegion) =>
                // this is an exception to the rule and only applies to data regions
                evaluateExpression(memoryLoad.index, n, constantProp) match
                  case bitVecLiteral: BitVecLiteral =>
                    val m = s + (r -> Set(getValueType(bitVecLiteral)))
                    m + (localAssign.lhs -> m(r))
                  case _ =>
                    s + (localAssign.lhs -> s(r))
              case None =>
                println("Warning: could not find region for " + localAssign)
                s
=======
  def eval(stmt: Statement, s: lattice.sublattice.Element, n: CfgNode): lattice.sublattice.Element = {
    stmt match {
      case memAssign: MemoryAssign =>
        if (ignoreRegions.contains(memAssign.rhs.value)) {
          return s
        }
        memAssign.rhs.index match
          case binOp: BinaryExpr =>
            val lhs: Expr = if binOp.arg1.equals(stackPointer) then binOp.arg1 else evaluateExpression(binOp.arg1, n)
            val rhs: Expr = evaluateExpression(binOp.arg2, n)
            rhs match {
              case rhs: BitVecLiteral =>
                lhs match {
                  case lhs: Variable if lhs.equals(stackPointer) =>
                    mmm.findObject(rhs.value, "stack") match {
                      case Some(obj: MemoryRegion) =>
                        evaluateExpression(memAssign.rhs.value, n) match {
                          case bitVecLiteral: BitVecLiteral =>
                            val map = regionContentMap.getOrElseUpdate(obj, mutable.Set.empty[Value])
                            if (externalFunctions.contains(bitVecLiteral.value)) {
                              map.add(LocalAddress(bitVecLiteral, externalFunctions(bitVecLiteral.value)))
                            } else if (globals.contains(bitVecLiteral.value)) {
                              map.add(GlobalAddress(bitVecLiteral, globals(bitVecLiteral.value)))
                            } else if (globalOffsets.contains(bitVecLiteral.value)) {
                              map.add(GlobalAddress(bitVecLiteral, resolveGlobalOffset(bitVecLiteral.value)))
                            } else if (subroutines.contains(bitVecLiteral.value)) {
                              map.add(GlobalAddress(bitVecLiteral, subroutines(bitVecLiteral.value)))
                            } else {
                              map.add(LiteralValue(bitVecLiteral))
                            }
                            s
                          case _ => s
                        }
                      case _ => s
                    }
                  case lhs: BitVecLiteral =>
                    binOp.op match {
                      case BVADD =>
                        // should do something here
                        val summation = lhs.value + rhs.value
                        mmm.findObject(summation, "data") match {
                          case Some(obj: MemoryRegion) =>
                            evaluateExpression(memAssign.rhs.value, n) match {
                              case bitVecLiteral: BitVecLiteral =>
                                val map = regionContentMap.getOrElseUpdate(obj, mutable.Set.empty[Value])
                                if (externalFunctions.contains(bitVecLiteral.value)) {
                                  map.add(LocalAddress(bitVecLiteral, externalFunctions(bitVecLiteral.value)))
                                } else if (globals.contains(bitVecLiteral.value)) {
                                  map.add(GlobalAddress(bitVecLiteral, globals(bitVecLiteral.value)))
                                } else if (globalOffsets.contains(bitVecLiteral.value)) {
                                  map.add(GlobalAddress(bitVecLiteral, resolveGlobalOffset(bitVecLiteral.value)))
                                } else if (subroutines.contains(bitVecLiteral.value)) {
                                  map.add(GlobalAddress(bitVecLiteral, subroutines(bitVecLiteral.value)))
                                } else {
                                  map.add(LiteralValue(bitVecLiteral))
                                }
                                s
                              case _ => s
                            }
                          case _ => s
                        }
                      case _ =>
                        Logger.error("tried to eval operator: " + binOp.op + " in " + binOp)
                        s
                    }
                  case _ => s
                }
              case _ =>
                Logger.warn("RHS is not BitVecLiteral and is skipped " + rhs)
                s
            }
          case _ => s
      case localAssign: LocalAssign =>
        localAssign.rhs match
          case memLoad: MemoryLoad =>
            memLoad.index match
              case binOp: BinaryExpr =>
                binOp.arg1 match {
                  case v: Variable if v.name.equals("R21") => Logger.info("")
                  case _ =>
                }
                evaluateExpression(binOp.arg2, n) match {
                  case rhs: BitVecLiteral =>
                    val lhs = if binOp.arg1.equals(stackPointer) then binOp.arg1 else evaluateExpression(binOp.arg1, n)
                    lhs match {
                      case lhs: Variable if lhs.equals(stackPointer) =>
                        mmm.findObject(rhs.value, "stack") match
                          case Some(obj: MemoryRegion) =>
                            s + (localAssign.lhs -> regionContentMap.getOrElseUpdate(obj, mutable.Set.empty[Value]).toSet)
                          case _ => s
                      case lhs: BitVecLiteral =>
                        binOp.op match {
                          case BVADD =>
                            val summation = lhs.value + rhs.value
                            mmm.findObject(summation, "data") match {
                              case Some(obj: MemoryRegion) =>
                                val setToAdd = mutable.Set.empty[Value]
                                if (globals.contains(summation)) {
                                  setToAdd.add(GlobalAddress(BitVecLiteral(summation, lhs.size), globals(summation)))
                                } else if (globalOffsets.contains(summation)) {
                                  setToAdd.add(GlobalAddress(BitVecLiteral(summation, lhs.size), resolveGlobalOffset(summation)))
                                } else if (subroutines.contains(summation)) {
                                  setToAdd.add(GlobalAddress(BitVecLiteral(summation, lhs.size), subroutines(summation)))
                                } else if (externalFunctions.contains(summation)) {
                                  setToAdd.add(LocalAddress(BitVecLiteral(summation, lhs.size), externalFunctions(summation)))
                                } else {
                                  setToAdd.add(LiteralValue(BitVecLiteral(summation, lhs.size)))
                                }
                                s + (localAssign.lhs -> regionContentMap.getOrElseUpdate(obj, setToAdd).toSet)
                              case _ => s
                            }
                          case _ =>
                            Logger.error("tried to eval operator: " + binOp.op + " in " + binOp)
                            s
                        }
                      case _ => s
                    }
                  case rhs: _ =>
                    Logger.warn("RHS is not BitVecLiteral and is skipped " + rhs)
                    s
                }
              case _ => s
          case variable: Variable =>
            s + (localAssign.lhs -> s.getOrElse(variable, Set.empty))
>>>>>>> e1b435ac
          case _ => s
      case memAssign: MemoryAssign =>
        memAssign.rhs.index match
          case binOp: BinaryExpr =>
            val region: Option[MemoryRegion] = exprToRegion(binOp, n)
            region match
              case Some(r: MemoryRegion) =>
                evaluateExpression(memAssign.rhs.value, n, constantProp) match
                  case bitVecLiteral: BitVecLiteral =>
                    return s + (r -> Set(getValueType(bitVecLiteral)))
                  case variable: Variable => // constant prop returned BOT OR TOP. Merge regions because RHS could be a memory loaded address
                    return s + (r -> s(variable))

                  case _ => println("Too Complex or Wrapped i.e. Extract(Variable)") // do nothing
                s
              case None =>
                println("Warning: could not find region for " + memAssign)
                s
          case _ =>
            s
      case _ =>
<<<<<<< HEAD
        s
=======
        Logger.error(s"type: ${stmt.getClass} $stmt")
        throw new Exception("Unknown type " + s"type: ${stmt.getClass} $stmt")
    }
>>>>>>> e1b435ac
  }

  /** Transfer function for state lattice elements.
   */
  def localTransfer(n: CfgNode, s: lattice.sublattice.Element): lattice.sublattice.Element =
    n match {
      case entry: CfgFunctionEntryNode =>
        mmm.pushContext(entry.data.name)
        s
      case _: CfgFunctionExitNode =>
        mmm.popContext()
        s
      case cmd: CfgCommandNode =>
        eval(cmd.data, s, n)
      case _ => s // ignore other kinds of nodes
    }


/** Base class for memory region analysis (non-lifted) lattice.
 */
abstract class ValueSetAnalysis(val cfg: ProgramCfg,
                                val globals: Map[BigInt, String],
                                val externalFunctions: Map[BigInt, String],
                                val globalOffsets: Map[BigInt, BigInt],
                                val subroutines: Map[BigInt, String],
                                val mmm: MemoryModelMap,
                                val constantProp: Map[CfgNode, Map[Variable, Any]])
  extends FlowSensitiveAnalysis(true) with MemoryRegionValueSetAnalysis {

  /** Transfer function for state lattice elements. (Same as `localTransfer` for simple value analysis.)
    */
  def transfer(n: CfgNode, s: lattice.sublattice.Element): lattice.sublattice.Element = localTransfer(n, s)

}


/** Intraprocedural value analysis that uses [[SimpleWorklistFixpointSolver]].
 */
abstract class IntraprocValueSetAnalysisWorklistSolver[L <: MapLattice[Any, PowersetLattice[Value]]]
(
  cfg: ProgramCfg,
  globals: Map[BigInt, String],
  externalFunctions: Map[BigInt, String],
  globalOffsets: Map[BigInt, BigInt],
  subroutines: Map[BigInt, String],
  mmm: MemoryModelMap,
  constantProp: Map[CfgNode, Map[Variable, Any]],
  val powersetLattice: L
)
  extends ValueSetAnalysis(cfg, globals, externalFunctions, globalOffsets, subroutines, mmm, constantProp)
    with SimpleMonotonicSolver[CfgNode]
    with ForwardDependencies

object ValueSetAnalysis:

  /** Intraprocedural analysis that uses the worklist solver.
   */
  class WorklistSolver(cfg: ProgramCfg,
                       globals: Map[BigInt, String],
                       externalFunctions: Map[BigInt, String],
                       globalOffsets: Map[BigInt, BigInt],
                       subroutines: Map[BigInt, String],
                       mmm: MemoryModelMap,
                       constantProp: Map[CfgNode, Map[Variable, Any]])
    extends IntraprocValueSetAnalysisWorklistSolver(
      cfg,
      globals,
      externalFunctions,
      globalOffsets,
      subroutines,
      mmm,
      constantProp,
      MapLattice[Any, PowersetLattice[Value]](PowersetLattice[Value])
    )<|MERGE_RESOLUTION|>--- conflicted
+++ resolved
@@ -7,12 +7,8 @@
 import java.io.{File, PrintWriter}
 import scala.collection.mutable
 import scala.collection.immutable
-<<<<<<< HEAD
-// import bitVector
-import analysis.util.*
-=======
-import util.Logger
->>>>>>> e1b435ac
+import analysis.eval.*
+import util.Logger as Logger
 
 /** ValueSets are PowerSet of possible values */
 trait Value
@@ -69,83 +65,6 @@
       "@ERROR"
     }
   }
-
-<<<<<<< HEAD
-=======
-  /**
-   * Evaluate an expression in a hope of finding a global variable.
-   *
-   * @param exp : The expression to evaluate (e.g. R1 + 0x1234)
-   * @param n   : The node where the expression is evaluated (e.g. mem[R1 + 0x1234] <- ...)
-   * @return: The evaluated expression (e.g. 0x69632)
-   */
-  def evaluateExpression(exp: Expr, n: CfgNode): Expr = {
-    exp match {
-      case binOp: BinaryExpr =>
-        binOp.arg1 match {
-          case variable: Variable =>
-            loopEscapeSet.clear()
-            for (pred <- findDecl(variable, n)) {
-              assigmentsMap.get(variable, pred) match {
-                case Some(value) =>
-                  value match {
-                    case bitVecLiteral: BitVecLiteral =>
-                      binOp.op match {
-                        case BVADD =>
-                          binOp.arg2 match {
-                            case arg2: BitVecLiteral =>
-                              return BitVecLiteral(bitVecLiteral.value + arg2.value, bitVecLiteral.size)
-                            case _ => return exp
-                          }
-                        case _ =>
-                          Logger.error("OPERATOR " + binOp.op + " NOT HANDLED: " + binOp)
-                          return exp
-                      }
-                    case _ => return exp
-                  }
-                case _ =>
-                  Logger.error("CASE NOT HANDLED: " + assigmentsMap.get(variable, pred) + " FOR " + binOp)
-                  return exp
-              }
-            }
-          case _ => return evaluateExpression(binOp.arg1, n)
-        }
-        exp
-      case memLoad: MemoryLoad =>
-        evaluateExpression(memLoad.index, n)
-      case bitVecLiteral: BitVecLiteral =>
-        bitVecLiteral
-      case extend: ZeroExtend =>
-        evaluateExpression(extend.body, n)
-      case variable: Variable =>
-        loopEscapeSet.clear()
-        val ssss = findDecl(variable, n)
-        loopEscapeSet.clear()
-        for (pred <- findDecl(variable, n)) {
-          if (!assigmentsMap.contains((variable, pred))) {
-            pred match
-              case cmd: CfgCommandNode =>
-                cmd.data match
-                  case localAssign: LocalAssign =>
-                    assigmentsMap.addOne((localAssign.lhs, pred) -> evaluateExpression(localAssign.rhs, pred))
-                    return evaluateExpression(localAssign.rhs, pred)
-          } else {
-            assigmentsMap(variable, pred) match
-              case bitVecLiteral: BitVecLiteral =>
-                return bitVecLiteral
-              case any: Expr => return exp
-          }
-        }
-        exp
-      case extract: Extract =>
-        evaluateExpression(extract.body, n)
-      case _ =>
-        //throw new RuntimeException("ERROR: CASE NOT HANDLED: " + exp + "\n")
-        exp
-    }
-  }
-
->>>>>>> e1b435ac
 
   def exprToRegion(expr: Expr, n: CfgNode): Option[MemoryRegion] = {
     expr match
@@ -184,7 +103,6 @@
 
   /** Default implementation of eval.
    */
-<<<<<<< HEAD
   def eval(cmd: Command, s: lattice.sublattice.Element, n: CfgNode): lattice.sublattice.Element = {
     println(s"eval: $cmd")
     println(s"state: $s")
@@ -206,132 +124,6 @@
               case None =>
                 println("Warning: could not find region for " + localAssign)
                 s
-=======
-  def eval(stmt: Statement, s: lattice.sublattice.Element, n: CfgNode): lattice.sublattice.Element = {
-    stmt match {
-      case memAssign: MemoryAssign =>
-        if (ignoreRegions.contains(memAssign.rhs.value)) {
-          return s
-        }
-        memAssign.rhs.index match
-          case binOp: BinaryExpr =>
-            val lhs: Expr = if binOp.arg1.equals(stackPointer) then binOp.arg1 else evaluateExpression(binOp.arg1, n)
-            val rhs: Expr = evaluateExpression(binOp.arg2, n)
-            rhs match {
-              case rhs: BitVecLiteral =>
-                lhs match {
-                  case lhs: Variable if lhs.equals(stackPointer) =>
-                    mmm.findObject(rhs.value, "stack") match {
-                      case Some(obj: MemoryRegion) =>
-                        evaluateExpression(memAssign.rhs.value, n) match {
-                          case bitVecLiteral: BitVecLiteral =>
-                            val map = regionContentMap.getOrElseUpdate(obj, mutable.Set.empty[Value])
-                            if (externalFunctions.contains(bitVecLiteral.value)) {
-                              map.add(LocalAddress(bitVecLiteral, externalFunctions(bitVecLiteral.value)))
-                            } else if (globals.contains(bitVecLiteral.value)) {
-                              map.add(GlobalAddress(bitVecLiteral, globals(bitVecLiteral.value)))
-                            } else if (globalOffsets.contains(bitVecLiteral.value)) {
-                              map.add(GlobalAddress(bitVecLiteral, resolveGlobalOffset(bitVecLiteral.value)))
-                            } else if (subroutines.contains(bitVecLiteral.value)) {
-                              map.add(GlobalAddress(bitVecLiteral, subroutines(bitVecLiteral.value)))
-                            } else {
-                              map.add(LiteralValue(bitVecLiteral))
-                            }
-                            s
-                          case _ => s
-                        }
-                      case _ => s
-                    }
-                  case lhs: BitVecLiteral =>
-                    binOp.op match {
-                      case BVADD =>
-                        // should do something here
-                        val summation = lhs.value + rhs.value
-                        mmm.findObject(summation, "data") match {
-                          case Some(obj: MemoryRegion) =>
-                            evaluateExpression(memAssign.rhs.value, n) match {
-                              case bitVecLiteral: BitVecLiteral =>
-                                val map = regionContentMap.getOrElseUpdate(obj, mutable.Set.empty[Value])
-                                if (externalFunctions.contains(bitVecLiteral.value)) {
-                                  map.add(LocalAddress(bitVecLiteral, externalFunctions(bitVecLiteral.value)))
-                                } else if (globals.contains(bitVecLiteral.value)) {
-                                  map.add(GlobalAddress(bitVecLiteral, globals(bitVecLiteral.value)))
-                                } else if (globalOffsets.contains(bitVecLiteral.value)) {
-                                  map.add(GlobalAddress(bitVecLiteral, resolveGlobalOffset(bitVecLiteral.value)))
-                                } else if (subroutines.contains(bitVecLiteral.value)) {
-                                  map.add(GlobalAddress(bitVecLiteral, subroutines(bitVecLiteral.value)))
-                                } else {
-                                  map.add(LiteralValue(bitVecLiteral))
-                                }
-                                s
-                              case _ => s
-                            }
-                          case _ => s
-                        }
-                      case _ =>
-                        Logger.error("tried to eval operator: " + binOp.op + " in " + binOp)
-                        s
-                    }
-                  case _ => s
-                }
-              case _ =>
-                Logger.warn("RHS is not BitVecLiteral and is skipped " + rhs)
-                s
-            }
-          case _ => s
-      case localAssign: LocalAssign =>
-        localAssign.rhs match
-          case memLoad: MemoryLoad =>
-            memLoad.index match
-              case binOp: BinaryExpr =>
-                binOp.arg1 match {
-                  case v: Variable if v.name.equals("R21") => Logger.info("")
-                  case _ =>
-                }
-                evaluateExpression(binOp.arg2, n) match {
-                  case rhs: BitVecLiteral =>
-                    val lhs = if binOp.arg1.equals(stackPointer) then binOp.arg1 else evaluateExpression(binOp.arg1, n)
-                    lhs match {
-                      case lhs: Variable if lhs.equals(stackPointer) =>
-                        mmm.findObject(rhs.value, "stack") match
-                          case Some(obj: MemoryRegion) =>
-                            s + (localAssign.lhs -> regionContentMap.getOrElseUpdate(obj, mutable.Set.empty[Value]).toSet)
-                          case _ => s
-                      case lhs: BitVecLiteral =>
-                        binOp.op match {
-                          case BVADD =>
-                            val summation = lhs.value + rhs.value
-                            mmm.findObject(summation, "data") match {
-                              case Some(obj: MemoryRegion) =>
-                                val setToAdd = mutable.Set.empty[Value]
-                                if (globals.contains(summation)) {
-                                  setToAdd.add(GlobalAddress(BitVecLiteral(summation, lhs.size), globals(summation)))
-                                } else if (globalOffsets.contains(summation)) {
-                                  setToAdd.add(GlobalAddress(BitVecLiteral(summation, lhs.size), resolveGlobalOffset(summation)))
-                                } else if (subroutines.contains(summation)) {
-                                  setToAdd.add(GlobalAddress(BitVecLiteral(summation, lhs.size), subroutines(summation)))
-                                } else if (externalFunctions.contains(summation)) {
-                                  setToAdd.add(LocalAddress(BitVecLiteral(summation, lhs.size), externalFunctions(summation)))
-                                } else {
-                                  setToAdd.add(LiteralValue(BitVecLiteral(summation, lhs.size)))
-                                }
-                                s + (localAssign.lhs -> regionContentMap.getOrElseUpdate(obj, setToAdd).toSet)
-                              case _ => s
-                            }
-                          case _ =>
-                            Logger.error("tried to eval operator: " + binOp.op + " in " + binOp)
-                            s
-                        }
-                      case _ => s
-                    }
-                  case rhs: _ =>
-                    Logger.warn("RHS is not BitVecLiteral and is skipped " + rhs)
-                    s
-                }
-              case _ => s
-          case variable: Variable =>
-            s + (localAssign.lhs -> s.getOrElse(variable, Set.empty))
->>>>>>> e1b435ac
           case _ => s
       case memAssign: MemoryAssign =>
         memAssign.rhs.index match
@@ -353,13 +145,7 @@
           case _ =>
             s
       case _ =>
-<<<<<<< HEAD
         s
-=======
-        Logger.error(s"type: ${stmt.getClass} $stmt")
-        throw new Exception("Unknown type " + s"type: ${stmt.getClass} $stmt")
-    }
->>>>>>> e1b435ac
   }
 
   /** Transfer function for state lattice elements.
