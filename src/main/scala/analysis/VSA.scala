package analysis

import ir._
import analysis.solvers._

import scala.collection.mutable.{ArrayBuffer, HashMap, ListBuffer}
import java.io.{File, PrintWriter}
import scala.collection.mutable
import scala.collection.immutable
import util.Logger

/** ValueSets are PowerSet of possible values */
trait Value {
  val expr: BitVecLiteral
}
trait AddressValue extends Value {
  val name: String
}

case class GlobalAddress(override val expr: BitVecLiteral, override val name: String) extends AddressValue {
  override def toString: String = "GlobalAddress(" + expr + ", " + name + ")"
}

case class LocalAddress(override val expr: BitVecLiteral, override val name: String) extends AddressValue {
  override def toString: String = "LocalAddress(" + expr + ", " + name + ")"
}

case class LiteralValue(expr: BitVecLiteral) extends Value {
  override def toString: String = "Literal(" + expr + ")"
}

type VSALatticeElem = MapLattice[Variable | MemoryRegion, PowersetLattice[Value]]

trait ValueSetAnalysisMisc:

  val cfg: ProgramCfg
  val globals: Map[BigInt, String]
  val externalFunctions: Map[BigInt, String]
  val globalOffsets: Map[BigInt, BigInt]
  val subroutines: Map[BigInt, String]
  val mmm: MemoryModelMap
  val constantProp: Map[CfgNode, Map[Variable, ConstantPropagationLattice.Element]]

  /** The lattice of abstract values.
    */
  val powersetLattice: VSALatticeElem

  /** The lattice of abstract states.
    */
  val stateLattice: MapLattice[CfgNode, VSALatticeElem] = MapLattice(powersetLattice)

  val domain: Set[CfgNode] = cfg.nodes.toSet

  private val stackPointer = Register("R31", BitVecType(64))
  private val linkRegister = Register("R30", BitVecType(64))
  private val framePointer = Register("R29", BitVecType(64))

  private val ignoreRegions: Set[Expr] = Set(linkRegister, framePointer)

  private val mallocVariable = Register("R0", BitVecType(64))

  def resolveGlobalOffset(address: BigInt): String = {
    val tableAddress = globalOffsets(address)
    if (globals.contains(tableAddress)) {
      globals(tableAddress)
    } else if (subroutines.contains(tableAddress)) {
      subroutines(tableAddress)
    } else {
      //throw Exception("Error: cannot resolve global offset " + address + " -> " + tableAddress)
      "@ERROR"
    }
  }

  def exprToRegion(expr: Expr, n: CfgNode): Option[MemoryRegion] = {
    expr match {
      case binOp: BinaryExpr if binOp.arg1 == stackPointer =>
        evaluateExpression(binOp.arg2, constantProp(n)) match {
          case Some(b: BitVecLiteral) => mmm.findStackObject(b.value)
          case None => None
        }
      case _ =>
        evaluateExpression(expr, constantProp(n)) match {
          case Some(b: BitVecLiteral) => mmm.findDataObject(b.value)
          case None => None
        }
    }
  }

  def getValueType(bitVecLiteral: BitVecLiteral): Value = {
    if (externalFunctions.contains(bitVecLiteral.value)) {
      LocalAddress(bitVecLiteral, externalFunctions(bitVecLiteral.value))
    } else if (globals.contains(bitVecLiteral.value)) {
      GlobalAddress(bitVecLiteral, globals(bitVecLiteral.value))
    } else if (globalOffsets.contains(bitVecLiteral.value)) {
      GlobalAddress(bitVecLiteral, resolveGlobalOffset(bitVecLiteral.value))
    } else if (subroutines.contains(bitVecLiteral.value)) {
      GlobalAddress(bitVecLiteral, subroutines(bitVecLiteral.value))
    } else {
      LiteralValue(bitVecLiteral)
    }
  }

  /** Default implementation of eval.
    */
  def eval(cmd: Command, s: stateLattice.Element, n: CfgNode): stateLattice.Element = {
    Logger.debug(s"eval: $cmd")
    Logger.debug(s"state: $s")
    Logger.debug(s"node: $n")
    cmd match
      case localAssign: LocalAssign =>
        localAssign.rhs match
          case memoryLoad: MemoryLoad =>
            exprToRegion(memoryLoad.index, n) match
              case Some(r: MemoryRegion) =>
                // this is an exception to the rule and only applies to data regions
<<<<<<< HEAD
                evaluateExpression(memoryLoad.index, n, constantProp(n)) match
                  case bitVecLiteral: BitVecLiteral =>
                    s//TODO: val m = s + Set((n, Map(r -> Set(getValueType(bitVecLiteral)))))
                    //m + (n, localAssign.lhs -> m(r))
                  case _ =>
                    s//TODO: s + (localAssign.lhs -> s(r))
              case None =>
                Logger.warn("could not find region for " + localAssign)
                s
          case e: Expr => {
            val evaled = evaluateExpression(e, n, constantProp(n))
            evaled match
              case bv: BitVecLiteral => s//TODO: s + (localAssign.lhs -> Set(getValueType(bv)))
              case _ =>
=======
                evaluateExpression(memoryLoad.index, constantProp(n)) match
                  case Some(bitVecLiteral: BitVecLiteral) =>
                    val m = s + (r -> Set(getValueType(bitVecLiteral)))
                    m + (localAssign.lhs -> m(r))
                  case None =>
                    s + (localAssign.lhs -> s(r))
              case None =>
                Logger.warn("could not find region for " + localAssign)
                s
          case e: Expr =>
            evaluateExpression(e, constantProp(n)) match {
              case Some(bv: BitVecLiteral) => s + (localAssign.lhs -> Set(getValueType(bv)))
              case None =>
>>>>>>> ccb76690
                Logger.warn("could not evaluate expression" + e)
                s
            }
      case memAssign: MemoryAssign =>
        memAssign.rhs.index match
          case binOp: BinaryExpr =>
            val region: Option[MemoryRegion] = exprToRegion(binOp, n)
            region match
              case Some(r: MemoryRegion) =>
<<<<<<< HEAD
                evaluateExpression(memAssign.rhs.value, n, constantProp(n)) match
                  case bitVecLiteral: BitVecLiteral =>
                    return s//TODO: return s + (r -> Set(getValueType(bitVecLiteral)))
                  case variable: Variable => // constant prop returned BOT OR TOP. Merge regions because RHS could be a memory loaded address
                    return s//TODO: return s + (r -> s(variable))

                  case _ => Logger.warn("Too Complex or Wrapped i.e. Extract(Variable)") // do nothing
                s
=======
                val storeValue = memAssign.rhs.value
                evaluateExpression(storeValue, constantProp(n)) match
                  case Some(bitVecLiteral: BitVecLiteral) =>
                    s + (r -> Set(getValueType(bitVecLiteral)))
                    /*
                  // TODO constant prop returned BOT OR TOP. Merge regions because RHS could be a memory loaded address
                  case variable: Variable =>
                    s + (r -> s(variable))
                    */
                  case None =>
                    storeValue.match {
                      case v: Variable =>
                        s + (r -> s(v))
                      case _ =>
                        Logger.warn(s"Too Complex: $storeValue") // do nothing
                        s
                    }
>>>>>>> ccb76690
              case None =>
                Logger.warn("could not find region for " + memAssign)
                s
          case _ =>
            s
      case _ =>
        s
  }

  /** Transfer function for state lattice elements.
    */
  def localTransfer(n: CfgNode, s: stateLattice.Element): stateLattice.Element =
    n match {
      case entry: CfgFunctionEntryNode =>
        mmm.pushContext(entry.data.name)
        s
      case _: CfgFunctionExitNode =>
        mmm.popContext()
        s
      case cmd: CfgCommandNode =>
        eval(cmd.data, s, n)
      case _ => s // ignore other kinds of nodes
    }

///** Base class for memory region analysis (non-lifted) lattice.
//  */
//abstract class ValueSetAnalysis(
//    val cfg: ProgramCfg,
//    val globals: Map[BigInt, String],
//    val externalFunctions: Map[BigInt, String],
//    val globalOffsets: Map[BigInt, BigInt],
//    val subroutines: Map[BigInt, String],
//    val mmm: MemoryModelMap,
//    val constantProp: Map[CfgNode, Map[Variable, ConstantPropagationLattice.Element]]
//) extends FlowSensitiveAnalysis(true)
//    with MemoryRegionValueSetAnalysis {
//
//  /** Transfer function for state lattice elements. (Same as `localTransfer` for simple value analysis.)
//    */
//  def transfer(n: CfgNode, s: lattice.sublattice.Element): lattice.sublattice.Element = localTransfer(n, s)
//
//}

/**
 * Base class for value analysis with lifted lattice, where the extra bottom element represents "unreachable".
 */
abstract class LiftedValueSetAnalysis[P <: ProgramCfg] (
    val cfg: P,
    val globals: Map[BigInt, String],
    val externalFunctions: Map[BigInt, String],
    val globalOffsets: Map[BigInt, BigInt],
    val subroutines: Map[BigInt, String],
    val mmm: MemoryModelMap,
    val constantProp: Map[CfgNode, Map[Variable, ConstantPropagationLattice.Element]],
    stateAfterNode: Boolean)
  extends FlowSensitiveAnalysis(stateAfterNode)
    with MapLatticeSolver[CfgNode]
    with ValueSetAnalysisMisc {

  /**
   * Lifted state lattice, with new bottom element representing "unreachable".
   */
  val liftedstatelattice: LiftLattice[stateLattice.type] = new LiftLattice(stateLattice)

  /**
   * The analysis lattice.
   */
  val lattice: MapLattice[CfgNode, liftedstatelattice.type] = new MapLattice(liftedstatelattice)

  override val domain: Set[CfgNode] = cfg.nodes.toSet

  /**
   * The worklist is initialized with all function entry nodes.
   */
  val first: Set[CfgNode] = cfg.funEntries.toSet[CfgNode]

  /**
   * Overrides `funsub` from [[tip.solvers.MapLatticeSolver]], treating function entry nodes as reachable.
   */
  override def funsub(n: CfgNode, x: lattice.Element, intra: Boolean): liftedstatelattice.Element = {
    import liftedstatelattice._
    n match {
      // function entry nodes are always reachable (if intra-procedural analysis)
      case _: CfgFunctionEntryNode => lift(stateLattice.bottom)
      // all other nodes are processed with join+transfer
      case _ => super.funsub(n, x, intra = true)
    }
  }
}

/**
 * Functionality for basic analyses with lifted state lattice.
 */
trait LiftedValueSetAnalysisMisc extends ValueSetAnalysisMisc {

  /**
   * Transfer function for state lattice elements.
   * (Same as `localTransfer` for basic analyses with lifted state lattice.)
   */
  def transferUnlifted(n: CfgNode, s: stateLattice.Element): stateLattice.Element = localTransfer(n, s)
}


abstract class IntraprocValueSetAnalysisWorklistSolver[L <: VSALatticeElem](
    cfg: ProgramCfg,
    globals: Map[BigInt, String],
    externalFunctions: Map[BigInt, String],
    globalOffsets: Map[BigInt, BigInt],
    subroutines: Map[BigInt, String],
    mmm: MemoryModelMap,
    constantProp: Map[CfgNode, Map[Variable, ConstantPropagationLattice.Element]],
    val powersetLattice: L
) extends LiftedValueSetAnalysis(
    cfg,
    globals,
    externalFunctions,
    globalOffsets, subroutines,
    mmm,
    constantProp,
    true)
    with LiftedValueSetAnalysisMisc
    with WorklistFixpointSolverWithReachability[CfgNode]
    with ForwardDependencies

object ValueSetAnalysis:

  /** Intraprocedural analysis that uses the worklist solver.
    */
  class WorklistSolver(
      cfg: ProgramCfg,
      globals: Map[BigInt, String],
      externalFunctions: Map[BigInt, String],
      globalOffsets: Map[BigInt, BigInt],
      subroutines: Map[BigInt, String],
      mmm: MemoryModelMap,
      constantProp: Map[CfgNode, Map[Variable, ConstantPropagationLattice.Element]]
  ) extends IntraprocValueSetAnalysisWorklistSolver(
        cfg,
        globals,
        externalFunctions,
        globalOffsets,
        subroutines,
        mmm,
        constantProp,
        MapLattice[Variable | MemoryRegion, PowersetLattice[Value]](PowersetLattice[Value])
      )<|MERGE_RESOLUTION|>--- conflicted
+++ resolved
@@ -113,22 +113,6 @@
             exprToRegion(memoryLoad.index, n) match
               case Some(r: MemoryRegion) =>
                 // this is an exception to the rule and only applies to data regions
-<<<<<<< HEAD
-                evaluateExpression(memoryLoad.index, n, constantProp(n)) match
-                  case bitVecLiteral: BitVecLiteral =>
-                    s//TODO: val m = s + Set((n, Map(r -> Set(getValueType(bitVecLiteral)))))
-                    //m + (n, localAssign.lhs -> m(r))
-                  case _ =>
-                    s//TODO: s + (localAssign.lhs -> s(r))
-              case None =>
-                Logger.warn("could not find region for " + localAssign)
-                s
-          case e: Expr => {
-            val evaled = evaluateExpression(e, n, constantProp(n))
-            evaled match
-              case bv: BitVecLiteral => s//TODO: s + (localAssign.lhs -> Set(getValueType(bv)))
-              case _ =>
-=======
                 evaluateExpression(memoryLoad.index, constantProp(n)) match
                   case Some(bitVecLiteral: BitVecLiteral) =>
                     val m = s + (r -> Set(getValueType(bitVecLiteral)))
@@ -142,7 +126,6 @@
             evaluateExpression(e, constantProp(n)) match {
               case Some(bv: BitVecLiteral) => s + (localAssign.lhs -> Set(getValueType(bv)))
               case None =>
->>>>>>> ccb76690
                 Logger.warn("could not evaluate expression" + e)
                 s
             }
@@ -152,16 +135,6 @@
             val region: Option[MemoryRegion] = exprToRegion(binOp, n)
             region match
               case Some(r: MemoryRegion) =>
-<<<<<<< HEAD
-                evaluateExpression(memAssign.rhs.value, n, constantProp(n)) match
-                  case bitVecLiteral: BitVecLiteral =>
-                    return s//TODO: return s + (r -> Set(getValueType(bitVecLiteral)))
-                  case variable: Variable => // constant prop returned BOT OR TOP. Merge regions because RHS could be a memory loaded address
-                    return s//TODO: return s + (r -> s(variable))
-
-                  case _ => Logger.warn("Too Complex or Wrapped i.e. Extract(Variable)") // do nothing
-                s
-=======
                 val storeValue = memAssign.rhs.value
                 evaluateExpression(storeValue, constantProp(n)) match
                   case Some(bitVecLiteral: BitVecLiteral) =>
@@ -179,7 +152,6 @@
                         Logger.warn(s"Too Complex: $storeValue") // do nothing
                         s
                     }
->>>>>>> ccb76690
               case None =>
                 Logger.warn("could not find region for " + memAssign)
                 s
@@ -203,25 +175,6 @@
         eval(cmd.data, s, n)
       case _ => s // ignore other kinds of nodes
     }
-
-///** Base class for memory region analysis (non-lifted) lattice.
-//  */
-//abstract class ValueSetAnalysis(
-//    val cfg: ProgramCfg,
-//    val globals: Map[BigInt, String],
-//    val externalFunctions: Map[BigInt, String],
-//    val globalOffsets: Map[BigInt, BigInt],
-//    val subroutines: Map[BigInt, String],
-//    val mmm: MemoryModelMap,
-//    val constantProp: Map[CfgNode, Map[Variable, ConstantPropagationLattice.Element]]
-//) extends FlowSensitiveAnalysis(true)
-//    with MemoryRegionValueSetAnalysis {
-//
-//  /** Transfer function for state lattice elements. (Same as `localTransfer` for simple value analysis.)
-//    */
-//  def transfer(n: CfgNode, s: lattice.sublattice.Element): lattice.sublattice.Element = localTransfer(n, s)
-//
-//}
 
 /**
  * Base class for value analysis with lifted lattice, where the extra bottom element represents "unreachable".
@@ -281,7 +234,6 @@
    */
   def transferUnlifted(n: CfgNode, s: stateLattice.Element): stateLattice.Element = localTransfer(n, s)
 }
-
 
 abstract class IntraprocValueSetAnalysisWorklistSolver[L <: VSALatticeElem](
     cfg: ProgramCfg,
