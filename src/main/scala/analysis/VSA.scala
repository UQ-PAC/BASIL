--- conflicted
+++ resolved
@@ -34,11 +34,7 @@
 
   private val mallocVariable = Register("R0", 64)
 
-  def canCoerceIntoDataRegion(bitVecLiteral: BitVecLiteral, size: Int): Option[DataRegion] = {
-    mmm.findDataObject(bitVecLiteral.value)
-  }
-
-  def findLoadedWithPreDefined(s: Map[Variable | MemoryRegion, Set[Value]], region: MemoryRegion, n: CFGPosition): Set[MemoryRegion] = {
+  def findLoadedWithPreDefined(s: Map[Variable | MemoryRegion, Set[Value]], region: MemoryRegion): Set[MemoryRegion] = {
     // check if relocated
     region match {
       case dataRegion: DataRegion =>
@@ -49,15 +45,10 @@
         if (mmm.externalFunctions.contains(dataRegion.start)) {
           return Set(dataRegion) // TODO: works for syscall:clang_O2 load of external function but it is a memLoad so it should be getting what is loaded?
         }
-      case _ => // do nothing
+      case _ =>
     }
     // get only the address values
-    val vsaDetermined = s(region).collect { case a: AddressValue => a.region }
-    if (vsaDetermined.nonEmpty) {
-      return vsaDetermined
-    } else {
-      return Set()
-    }
+    s(region).collect { case a: AddressValue => a.region }
   }
 
   /** Default implementation of eval.
@@ -68,95 +59,44 @@
         val regions = mmm.nodeToRegion(cmd)
         // malloc variable
         s + (mallocVariable -> regions.map(r => AddressValue(r)))
-<<<<<<< HEAD
-      case localAssign: Assign =>
-        var regions = mmm.nodeToRegion(n)
-=======
       case localAssign: LocalAssign =>
-        val regions = mmm.nodeToRegion(cmd)
->>>>>>> 686ee8ee
+        val regions = mmm.nodeToRegion(localAssign)
         if (regions.nonEmpty) {
-          if (unwrapExpr(localAssign.rhs).isDefined) { // checks if it is a memory load
-            regions = regions.flatMap(r => findLoadedWithPreDefined(s, r, n))
-          }
           s + (localAssign.lhs -> regions.map(r => AddressValue(r)))
         } else {
-<<<<<<< HEAD
           val unwrapValue = unwrapExprToVar(localAssign.rhs)
           unwrapValue match {
             case Some(v: Variable) =>
               s + (localAssign.lhs -> s(v))
             case None =>
-              Logger.debug(s"Too Complex: ${localAssign}") // do nothing
+              Logger.debug(s"Too Complex: $localAssign") // do nothing
               s
           }
         }
-      case memAssign: MemoryAssign =>
-        val regions = mmm.nodeToRegion(n)
-        val unwrapValue = unwrapExprToVar(memAssign.value)
-        unwrapValue match {
-          case Some(v: Variable) =>
-            s ++ regions.map(r => r -> s(v))
-          case None =>
-            Logger.debug(s"Too Complex: $memAssign") // do nothing
-            s
-=======
-          evaluateExpression(localAssign.rhs, constantProp(cmd)) match {
-            case Some(bitVecLiteral: BitVecLiteral) =>
-              val possibleData = canCoerceIntoDataRegion(bitVecLiteral, 1)
-              if (possibleData.isDefined) {
-                s + (localAssign.lhs -> Set(AddressValue(possibleData.get)))
-              } else {
-                s + (localAssign.lhs -> Set(LiteralValue(bitVecLiteral)))
-              }
-            case None =>
-              // TODO this is not at all sound
-              val unwrapValue = unwrapExprToVar(localAssign.rhs)
-              unwrapValue match {
-                case Some(v: Variable) =>
-                  s + (localAssign.lhs -> s(v))
-                case None =>
-                  Logger.debug(s"Too Complex: ${localAssign.rhs}") // do nothing
-                  s
-              }
-          }
-        }
       case load: MemoryLoad =>
-        val regions = mmm.nodeToRegion(cmd)
+        val regions = mmm.nodeToRegion(load)
         if (regions.nonEmpty) {
-          s + (load.lhs -> regions.map(r => AddressValue(r)))
+          s + (load.lhs -> regions.flatMap(r => findLoadedWithPreDefined(s, r)).map(r => AddressValue(r)))
         } else {
-          // TODO this is blatantly incorrect but maintaining current functionality to start
+          // TODO: obviously unsound
           val unwrapValue = unwrapExprToVar(load.index)
           unwrapValue match {
             case Some(v: Variable) =>
               s + (load.lhs -> s(v))
             case None =>
-              Logger.debug(s"Too Complex: ${load.index}") // do nothing
+              Logger.debug(s"Too Complex: $load") // do nothing
               s
           }
         }
       case store: MemoryStore =>
-        val regions = mmm.nodeToRegion(cmd)
-        evaluateExpression(store.value, constantProp(cmd)) match {
-          case Some(bitVecLiteral: BitVecLiteral) =>
-            val possibleData = canCoerceIntoDataRegion(bitVecLiteral, store.size)
-            if (possibleData.isDefined) {
-              s ++ regions.map(r => r -> Set(AddressValue(possibleData.get)))
-            } else {
-              s ++ regions.map(r => r -> Set(LiteralValue(bitVecLiteral)))
-            }
+        val regions = mmm.nodeToRegion(store)
+        val unwrapValue = unwrapExprToVar(store.value)
+        unwrapValue match {
+          case Some(v: Variable) =>
+            s ++ regions.map(r => r -> s(v))
           case None =>
-            // TODO: unsound
-            val unwrapValue = unwrapExprToVar(store.value)
-            unwrapValue match {
-              case Some(v: Variable) =>
-                s ++ regions.map(r => r -> s(v))
-              case None =>
-                Logger.debug(s"Too Complex: $store.value") // do nothing
-                s
-            }
->>>>>>> 686ee8ee
+            Logger.debug(s"Too Complex: $store") // do nothing
+            s
         }
       case _ =>
         s
