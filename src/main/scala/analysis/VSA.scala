--- conflicted
+++ resolved
@@ -70,20 +70,8 @@
             case Some(v: Variable) =>
               s + (localAssign.lhs -> s(v))
             case None =>
-<<<<<<< HEAD
-              // TODO this is not at all sound
-              val unwrapValue = unwrapExprToVar(localAssign.rhs)
-              unwrapValue match {
-                case Some(v: Variable) =>
-                  s + (localAssign.lhs -> s(v))
-                case None =>
-                  VSALogger.debug(s"Too Complex: ${localAssign.rhs}") // do nothing
-                  s
-              }
-=======
-              Logger.debug(s"Too Complex: $localAssign") // do nothing
+              VSALogger.debug(s"Too Complex: $localAssign") // do nothing
               s
->>>>>>> fee4ee22
           }
         }
       case load: MemoryLoad =>
@@ -97,11 +85,7 @@
             case Some(v: Variable) =>
               s + (load.lhs -> s(v).flatMap(r => findLoadedWithPreDefined(s, r.asInstanceOf[AddressValue].region)).map(r => AddressValue(r)))
             case None =>
-<<<<<<< HEAD
-              VSALogger.debug(s"Too Complex: ${load.index}") // do nothing
-=======
-              Logger.debug(s"Too Complex: $load") // do nothing
->>>>>>> fee4ee22
+              VSALogger.debug(s"Too Complex: $load") // do nothing
               s
           }
         }
@@ -112,20 +96,8 @@
           case Some(v: Variable) =>
             s ++ regions.map(r => r -> s(v))
           case None =>
-<<<<<<< HEAD
-            // TODO: unsound
-            val unwrapValue = unwrapExprToVar(store.value)
-            unwrapValue match {
-              case Some(v: Variable) =>
-                s ++ regions.map(r => r -> s(v))
-              case None =>
-                VSALogger.debug(s"Too Complex: $store.value") // do nothing
-                s
-            }
-=======
-            Logger.debug(s"Too Complex: $store") // do nothing
+            VSALogger.debug(s"Too Complex: $store") // do nothing
             s
->>>>>>> fee4ee22
         }
       case _ =>
         s
