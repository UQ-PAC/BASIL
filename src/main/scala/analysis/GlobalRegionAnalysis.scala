--- conflicted
+++ resolved
@@ -82,46 +82,11 @@
           }
         case _: UninterpretedFunction => Set.empty
         case variable: Variable =>
-<<<<<<< HEAD
-          val ctx = getUse(variable, n, reachingDefs)
-          val collage = ctx.flatMap { i =>
-            if (i != n) {
-              val regions: Set[DataRegion] = vsaResult.get(i) match {
-                case Some(Lift(el)) =>
-                  // FIXME: not correct for directall
-                  assert(i.assignees.toSet.contains(variable))
-                  el.getOrElse(variable, Set()).flatMap {
-                    case AddressValue(region) =>
-                      el.getOrElse(region, Set()).flatMap {
-                        case AddressValue(dataRegion: DataRegion) => Some(dataRegion)
-                        case _ => None
-                      }
-                    case _ => Set()
-                  }
-                case _ => Set()
-              }
-              if (regions.isEmpty) {
-                localTransfer(i, Set())
-              } else {
-                regions
-              }
-            } else {
-              Set()
-            }
-          }
-          collage.map { i =>
-            if (!loadOp) {
-              mmm.relocatedDataRegion(i.start).getOrElse(i)
-            } else {
-              resolveGlobalOffsetSecondLast(i)
-            }
-=======
           if (noLoad) {
             Set()
           } else {
             val uses = getUse(variable, n, reachingDefs)
             uses.flatMap(i => getVSAHints(variable, subAccess, i))
->>>>>>> fee4ee22
           }
         case _ => Set()
       }
