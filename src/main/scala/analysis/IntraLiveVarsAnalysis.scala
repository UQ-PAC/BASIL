package analysis

import analysis.solvers.SimpleWorklistFixpointSolver
import ir.{Assert, Assume, Block, CFGPosition, Call, DirectCall, GoTo, IndirectCall, Jump, LocalAssign, MemoryLoad, MemoryStore, Procedure, Program, Statement, Variable, Return, Unreachable}

abstract class LivenessAnalysis(program: Program) extends Analysis[Any] {
  val lattice: MapLattice[CFGPosition, Set[Variable], PowersetLattice[Variable]] = MapLattice(PowersetLattice())
  val domain: Set[CFGPosition] = Set.empty ++ program

  def transfer(n: CFGPosition, s: Set[Variable]): Set[Variable] = {
    n match {
<<<<<<< HEAD
      case p: Procedure => s
      case b: Block => s
      case a : Assign => (s - a.lhs) ++ a.rhs.variables
      case m: MemoryAssign => s ++ m.index.variables ++ m.value.variables
      case a : Assume => s ++ a.body.variables
      case a : Assert => s ++ a.body.variables
      case i : IndirectCall => s + i.target
      case c: DirectCall => (s -- c.outParams.map(_._2)) ++ c.actualParams.flatMap(_._2.variables)
      case g: GoTo => s
      case r: Return => s ++ r.outParams.flatMap(_._2.variables)
      case r: Unreachable => s
=======
      case _: Procedure => s
      case _: Block => s
      case LocalAssign(variable, expr, _) => (s - variable) ++ expr.variables
      case MemoryStore(_, index, value, _, _, _) => s ++ index.variables ++ value.variables
      case MemoryLoad(lhs, _, index, _, _, _) => (s - lhs) ++ index.variables
      case Assume(expr, _, _, _) => s ++ expr.variables
      case Assert(expr, _, _) => s ++ expr.variables
      case IndirectCall(variable, _) => s + variable
      case _: DirectCall => s
      case _: GoTo => s
      case _: Return => s
      case _: Unreachable => s
      case _ => ???
>>>>>>> 4586ce26
    }
  }
}


class IntraLiveVarsAnalysis(program: Program)
  extends LivenessAnalysis(program)
    with SimpleWorklistFixpointSolver[CFGPosition, Set[Variable], PowersetLattice[Variable]]
    with IRIntraproceduralBackwardDependencies<|MERGE_RESOLUTION|>--- conflicted
+++ resolved
@@ -1,7 +1,7 @@
 package analysis
 
 import analysis.solvers.SimpleWorklistFixpointSolver
-import ir.{Assert, Assume, Block, CFGPosition, Call, DirectCall, GoTo, IndirectCall, Jump, LocalAssign, MemoryLoad, MemoryStore, Procedure, Program, Statement, Variable, Return, Unreachable}
+import ir.*
 
 abstract class LivenessAnalysis(program: Program) extends Analysis[Any] {
   val lattice: MapLattice[CFGPosition, Set[Variable], PowersetLattice[Variable]] = MapLattice(PowersetLattice())
@@ -9,39 +9,24 @@
 
   def transfer(n: CFGPosition, s: Set[Variable]): Set[Variable] = {
     n match {
-<<<<<<< HEAD
-      case p: Procedure => s
-      case b: Block => s
-      case a : Assign => (s - a.lhs) ++ a.rhs.variables
-      case m: MemoryAssign => s ++ m.index.variables ++ m.value.variables
-      case a : Assume => s ++ a.body.variables
-      case a : Assert => s ++ a.body.variables
-      case i : IndirectCall => s + i.target
-      case c: DirectCall => (s -- c.outParams.map(_._2)) ++ c.actualParams.flatMap(_._2.variables)
-      case g: GoTo => s
-      case r: Return => s ++ r.outParams.flatMap(_._2.variables)
-      case r: Unreachable => s
-=======
-      case _: Procedure => s
-      case _: Block => s
-      case LocalAssign(variable, expr, _) => (s - variable) ++ expr.variables
-      case MemoryStore(_, index, value, _, _, _) => s ++ index.variables ++ value.variables
-      case MemoryLoad(lhs, _, index, _, _, _) => (s - lhs) ++ index.variables
-      case Assume(expr, _, _, _) => s ++ expr.variables
-      case Assert(expr, _, _) => s ++ expr.variables
-      case IndirectCall(variable, _) => s + variable
-      case _: DirectCall => s
-      case _: GoTo => s
-      case _: Return => s
-      case _: Unreachable => s
-      case _ => ???
->>>>>>> 4586ce26
+      case p: Procedure    => s
+      case b: Block        => s
+      case a: LocalAssign  => (s - a.lhs) ++ a.rhs.variables
+      case m: MemoryStore  => s ++ m.index.variables ++ m.value.variables
+      case m: MemoryLoad   => (s - m.lhs) ++ m.index.variables
+      case a: Assume       => s ++ a.body.variables
+      case a: Assert       => s ++ a.body.variables
+      case i: IndirectCall => s + i.target
+      case c: DirectCall   => (s -- c.outParams.map(_._2)) ++ c.actualParams.flatMap(_._2.variables)
+      case g: GoTo         => s
+      case r: Return       => s ++ r.outParams.flatMap(_._2.variables)
+      case r: Unreachable  => s
+      case n: NOP          => s
     }
   }
 }
 
-
 class IntraLiveVarsAnalysis(program: Program)
-  extends LivenessAnalysis(program)
+    extends LivenessAnalysis(program)
     with SimpleWorklistFixpointSolver[CFGPosition, Set[Variable], PowersetLattice[Variable]]
     with IRIntraproceduralBackwardDependencies