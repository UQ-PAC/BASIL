package gtirb

import com.google.protobuf.ByteString
import com.grammatech.gtirb.proto.AuxData.AuxData
import com.grammatech.gtirb.proto.Module.Module

import java.io.ByteArrayInputStream
import java.nio.charset.StandardCharsets
import java.util.Base64

/**
 * Provides methods for decoding binary data, particularly the binary encoding of
 * GTIRB's [AuxData](https://grammatech.github.io/gtirb/md__aux_data.html).
 * The encoding format is inferred by reverse-engineering the
 * [Python implementation](https://grammatech.github.io/gtirb/python/_modules/gtirb/serialization.html#SetCodec).
 *
 * The various `read*` methods have some pre-defined decoders for common types.
 * For parametrised decoders, their `read*` methods require a decoder for the inner type as an argument.
 * The read methods return [[Decoder]] values which can be passed to the [[decode]] methods.
 *
 * [[AuxKind]] provides pre-defined decoders for some official AuxData fields. An [[AuxKind]] can be
<<<<<<< HEAD
 * passed to [[decodeAux]] to automatically extract and decode the given AuxData from a GTIRB [[com.grammatech.gtirb.proto.Module.Module]].
=======
 * passed to [[decodeAux]] to automatically extract and decode the given AuxData from a GTIRB
 * [[com.grammatech.gtirb.proto.Module.Module]].
>>>>>>> a5757b1a
 *
 * Within a [[Decoder]], the internal state of the [[java.io.ByteArrayInputStream]] is used to keep
 * track of the current byte position.
 */
object AuxDecoder {

  /**
   * [[AuxKind]] provides pre-defined decoders for some official AuxData fields. An [[AuxKind]] can be
<<<<<<< HEAD
   * passed to [[decodeAux]] to automatically extract and decode the given AuxData from a GTIRB [[com.grammatech.gtirb.proto.Module.Module]].
   * See the [Standard AuxData Schemata](https://grammatech.github.io/gtirb/md__aux_data.html) for a list of official AuxData fields
   * and their types.
=======
   * passed to [[decodeAux]] to automatically extract and decode the given AuxData from a GTIRB
   * [[com.grammatech.gtirb.proto.Module.Module]].
>>>>>>> a5757b1a
   */
  enum AuxKind[T](val name: String, val decoder: Decoder[T]) {
    case ElfSymbolTabIdxInfo
        extends AuxKind("elfSymbolTabIdxInfo", readMap(readUuid, readList(readTuple(readString, readUint(64)))))
    case ElfSymbolInfo
        extends AuxKind(
          "elfSymbolInfo",
          readMap(readUuid, readTuple(readUint(64), readString, readString, readString, readUint(64)))
        )
    case SectionProperties
        extends AuxKind("sectionProperties", readMap(readUuid, readTuple(readUint(64), readUint(64))))
    case FunctionEntries extends AuxKind("functionEntries", readMap(readUuid, readSet(readUuid)))
    case FunctionBlocks extends AuxKind("functionBlocks", readMap(readUuid, readSet(readUuid)))
    case FunctionNames extends AuxKind("functionNames", readMap(readUuid, readUuid))
    case SymbolForwarding extends AuxKind("symbolForwarding", readMap(readUuid, readUuid))
  }

  type Input = ByteArrayInputStream
  type Decoder[T] = ByteArrayInputStream => T

  def decodeAux[T](known: AuxKind[T])(mod: Module) =
    decode(known.decoder)(mod.auxData(known.name))

  def decode[T](decoder: Decoder[T])(bytes: ByteString): T =
    decoder(ByteArrayInputStream(bytes.toByteArray))

  def decode[T](decoder: Decoder[T])(aux: AuxData): T =
    decoder(ByteArrayInputStream(aux.data.toByteArray))

  def readBytes(numBytes: Int)(bs: Input): Array[Byte] =
    val bytes = bs.readNBytes(numBytes)
    assert(bytes.length == numBytes, s"insufficient bytes to read. got ${bytes.length} but wanted $numBytes")
    bytes

  def readBool(bs: Input) =
    readUint(8)(bs) != 0

  def readUint(numBits: Int) = readInt(numBits, false)

  def readString(bs: Input) =
    val len = readUint(64)(bs)
    assert(len <= Int.MaxValue, "string length out of int32 range")
    new String(readBytes(len.toInt)(bs), StandardCharsets.UTF_8)

  def readInt(numBits: Int, signed: Boolean = false)(bs: Input) =
    val numBytes = numBits / 8
    require(numBytes * 8 == numBits, "requires multiple of 8")

    readBytes(numBytes)(bs).foldRight(BigInt(0)) { case (x, acc) =>
      val n = x.toInt
      acc * 256 + (if (!signed && n < 0) then n + 256 else n)
    }

  def readMap[K, V](keyDecoder: Decoder[K], valDecoder: Decoder[V])(bs: Input) =
    val len = readUint(64)(bs)
    (BigInt(0) until len).map { case _ =>
      val k = keyDecoder(bs)
      val v = valDecoder(bs)
      k -> v
    }.toMap

  def readSet[K, V](valDecoder: Decoder[V])(bs: Input) =
    val len = readUint(64)(bs)
    (BigInt(0) until len).map(_ => valDecoder(bs)).toSet

  def readList[K, V](valDecoder: Decoder[V])(bs: Input) =
    val len = readUint(64)(bs)
    (BigInt(0) until len).map(_ => valDecoder(bs)).toList

  def readTuple[T1, T2](r1: Decoder[T1], r2: Decoder[T2])(bs: Input) =
    val x1 = r1(bs)
    val x2 = r2(bs)
    (x1, x2)

  def readTuple[T1, T2, T3](r1: Decoder[T1], r2: Decoder[T2], r3: Decoder[T3])(bs: Input) =
    val x1 = r1(bs)
    val x2 = r2(bs)
    val x3 = r3(bs)
    (x1, x2, x3)

  def readTuple[T1, T2, T3, T4](r1: Decoder[T1], r2: Decoder[T2], r3: Decoder[T3], r4: Decoder[T4])(bs: Input) =
    val x1 = r1(bs)
    val x2 = r2(bs)
    val x3 = r3(bs)
    val x4 = r4(bs)
    (x1, x2, x3, x4)

  def readTuple[T1, T2, T3, T4, T5](
    r1: Decoder[T1],
    r2: Decoder[T2],
    r3: Decoder[T3],
    r4: Decoder[T4],
    r5: Decoder[T5]
  )(bs: Input) =
    val x1 = r1(bs)
    val x2 = r2(bs)
    val x3 = r3(bs)
    val x4 = r4(bs)
    val x5 = r5(bs)
    (x1, x2, x3, x4, x5)

  def readTuple[T1, T2, T3, T4, T5, T6](
    r1: Decoder[T1],
    r2: Decoder[T2],
    r3: Decoder[T3],
    r4: Decoder[T4],
    r5: Decoder[T5],
    r6: Decoder[T6]
  )(bs: Input) =
    val x1 = r1(bs)
    val x2 = r2(bs)
    val x3 = r3(bs)
    val x4 = r4(bs)
    val x5 = r5(bs)
    val x6 = r6(bs)
    (x1, x2, x3, x4, x5, x6)

  // type ReadTuple[T <: Tuple] <: Tuple = T match
  //   case Reader[out] *: rest => out *: ReadTuple[rest]
  //   case EmptyTuple => EmptyTuple
  //
  // inline def readTuple[T <: Tuple](xs: T)(bs: Input): ReadTuple[T] =
  //   inline xs match
  //     case xs: (Reader[o] *: rest) =>
  //       xs match
  //         case h *: t => h(bs) *: readTuple[rest](t)(bs)
  //     case _: EmptyTuple => EmptyTuple

  def readUuid(bs: Input) =
    // ByteString.copyFrom(readBytes(16)(bs))
    Base64.getEncoder().encodeToString(readBytes(16)(bs))

  def readOffset(bs: Input) =
    val uuid = readUuid(bs)
    val len = readUint(64)(bs)
    (uuid, len)

}<|MERGE_RESOLUTION|>--- conflicted
+++ resolved
@@ -19,12 +19,8 @@
  * The read methods return [[Decoder]] values which can be passed to the [[decode]] methods.
  *
  * [[AuxKind]] provides pre-defined decoders for some official AuxData fields. An [[AuxKind]] can be
-<<<<<<< HEAD
- * passed to [[decodeAux]] to automatically extract and decode the given AuxData from a GTIRB [[com.grammatech.gtirb.proto.Module.Module]].
-=======
  * passed to [[decodeAux]] to automatically extract and decode the given AuxData from a GTIRB
  * [[com.grammatech.gtirb.proto.Module.Module]].
->>>>>>> a5757b1a
  *
  * Within a [[Decoder]], the internal state of the [[java.io.ByteArrayInputStream]] is used to keep
  * track of the current byte position.
@@ -33,14 +29,9 @@
 
   /**
    * [[AuxKind]] provides pre-defined decoders for some official AuxData fields. An [[AuxKind]] can be
-<<<<<<< HEAD
    * passed to [[decodeAux]] to automatically extract and decode the given AuxData from a GTIRB [[com.grammatech.gtirb.proto.Module.Module]].
    * See the [Standard AuxData Schemata](https://grammatech.github.io/gtirb/md__aux_data.html) for a list of official AuxData fields
    * and their types.
-=======
-   * passed to [[decodeAux]] to automatically extract and decode the given AuxData from a GTIRB
-   * [[com.grammatech.gtirb.proto.Module.Module]].
->>>>>>> a5757b1a
    */
   enum AuxKind[T](val name: String, val decoder: Decoder[T]) {
     case ElfSymbolTabIdxInfo
