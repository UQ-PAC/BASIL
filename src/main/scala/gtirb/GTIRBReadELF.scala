--- conflicted
+++ resolved
@@ -47,12 +47,8 @@
   case object R_AARCH64_GLOB_DAT extends Elf64RelaType(1025)
   case object R_AARCH64_JUMP_SLOT extends Elf64RelaType(1026)
   case object R_AARCH64_RELATIVE extends Elf64RelaType(1027)
-<<<<<<< HEAD
-  case object R_AARCH64_STATIC extends Elf64RelaType(257)
-=======
   // static relocations:
   case object R_AARCH64_ABS64 extends Elf64RelaType(257)
->>>>>>> ab7a60f4
 
   protected def readRela(bs: AuxDecoder.Input) =
     import AuxDecoder.*
@@ -76,13 +72,8 @@
     case R_AARCH64_GLOB_DAT.value => R_AARCH64_GLOB_DAT
     case R_AARCH64_JUMP_SLOT.value => R_AARCH64_JUMP_SLOT
     case R_AARCH64_RELATIVE.value => R_AARCH64_RELATIVE
-<<<<<<< HEAD
-    case R_AARCH64_STATIC.value => R_AARCH64_STATIC
-    case o => throw Exception(s"other value: $o")
-=======
     case R_AARCH64_ABS64.value => R_AARCH64_ABS64
     case other => throw Exception(s"unknown AARCH64 relocation type: $other")
->>>>>>> ab7a60f4
   }
 
   /**
