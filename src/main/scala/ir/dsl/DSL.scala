package ir.dsl
import ir.*
import scala.collection.mutable
import scala.collection.mutable.ArrayBuffer
import scala.collection.immutable.*

/**
 * IR construction DSL
 * ===================
 * This file defines helper methods to properly construct a Basil IR
 * from within Scala.
 *
 * To construct the DSL, you should build up the structure
 * of program, procedure, blocks, and statements. Non control-flow
 * statements can be used literally. Statements which might jump
 * should be constructed by special functions, and destinations should
 * be specified as block label strings.
 *
 * The prog() function will return a Basil IR program.
 *
 * Note that in the prog() function, the main procedure should be
 * given as the first argument.
 *
 *     prog(
 *       proc("main",
 *         block("l_main",
 *           LocalAssign(R0, bv64(10)),
 *           LocalAssign(R1, bv64(10)),
 *           directCall("p1"),
 *           indirectCall(R0),
 *           goto("returntarget")
 *         ),
 *         block("returntarget", ret)
 *       ),
 *       proc("p1",
 *         block("b1",
 *           LocalAssign(R0, bv64(10)),
 *           ret
 *         )
 *       )
 *     )
 *
 */

/**
 * Implementation of DSL
 * ---------------------
 * The constructor functions proc(), block(), goto(), etc
 * return special classes with names beginning with Eventually.
 * The top-level prog() function will then resolve these objects
 * and build the Basil IR with the correct links.
 */

// TODO: naming?
type NonCallStatement =
  LocalAssign | MemoryStore | MemoryLoad | NOP | Assert | Assume

type CallStatement = DirectCall | IndirectCall

def cloneStatement(x: NonCallStatement): NonCallStatement = x match {
  case LocalAssign(a, b, c) => LocalAssign(a, b, c)
  case MemoryStore(a, b, c, d, e, f) => MemoryStore(a, b, c, d, e, f)
  case MemoryLoad(a, b, c, d, e, f) => MemoryLoad(a, b, c, d, e, f)
  case x: NOP => NOP(x.label) // FIXME: no unapply for NOP atm
  case Assert(a, b, c) => Assert(a, b, c)
  case Assume(a, b, c, d) => Assume(a, b, c, d)
}

val R0: Register = Register("R0", 64)
val R1: Register = Register("R1", 64)
val R2: Register = Register("R2", 64)
val R3: Register = Register("R3", 64)
val R4: Register = Register("R4", 64)
val R5: Register = Register("R5", 64)
val R6: Register = Register("R6", 64)
val R7: Register = Register("R7", 64)
val R8: Register = Register("R8", 64)
val R29: Register = Register("R29", 64)
val R30: Register = Register("R30", 64)
val R31: Register = Register("R31", 64)

def exprEq(l: Expr, r: Expr): Expr = (l, r) match {
  case (l, r) if l.getType != r.getType => FalseLiteral
  case (l, r) if l.getType == BoolType => BinaryExpr(BoolEQ, l, r)
  case (l, r) if l.getType.isInstanceOf[BitVecType] => BinaryExpr(BVEQ, l, r)
  case (l, r) if l.getType == IntType => BinaryExpr(IntEQ, l, r)
  case _ => FalseLiteral
}

def bv32(i: Int): BitVecLiteral = BitVecLiteral(i, 32)

def bv64(i: Int): BitVecLiteral = BitVecLiteral(i, 64)

def bv8(i: Int): BitVecLiteral = BitVecLiteral(i, 8)

def bv16(i: Int): BitVecLiteral = BitVecLiteral(i, 16)

def R(i: Int): Register = Register(s"R$i", 64)

case class DelayNameResolve(ident: String) {
  def resolveProc(prog: Program): Option[Procedure] = prog.collectFirst {
    case b: Procedure if b.name == ident => b
  }

  def resolveBlock(prog: Program): Option[Block] = prog.collectFirst {
    case b: Block if b.label == ident => b
  }
}

sealed trait EventuallyStatement {
  def resolve(p: Program): Statement
  def cloneable = this
}

case class CloneableStatement(s: NonCallStatement) extends EventuallyStatement {
  override def resolve(p: Program): Statement = cloneStatement(s)
}
case class IdentityStatement(s: NonCallStatement) extends EventuallyStatement {
  var resolved = false
  override def resolve(p: Program): Statement = {
    assert(
      !resolved,
      s"DSL statement '$s' has already been resolved! to make a DSL statement that can be resolved multiple times, wrap it in clonedStmt() or use .cloneable on its block."
    )
    resolved = true
    s
  }
  override def cloneable = CloneableStatement(s)
}

trait EventuallyJump {
  def resolve(p: Program, proc: Procedure): Jump
}

case class EventuallyIndirectCall(target: Variable, label: Option[String] = None) extends EventuallyStatement {
  override def resolve(p: Program): Statement = {
    IndirectCall(target, label)
  }
}

case class EventuallyCall(
  target: DelayNameResolve,
  lhs: Iterable[(String, Variable)],
  actualParams: Iterable[(String, Expr)],
  label: Option[String] = None
) extends EventuallyStatement {
  override def resolve(p: Program): Statement = {
    val t = target.resolveProc(p) match {
      case Some(x) => x
      case None => throw Exception("can't resolve proc " + p)
    }
    val actual = SortedMap.from(actualParams.map((name, value) => t.formalInParam.find(_.name == name).get -> value))
    val callLhs = SortedMap.from(lhs.map((name, value) => t.formalOutParam.find(_.name == name).get -> value))
    DirectCall(t, label, callLhs, actual)
  }
}

case class EventuallyGoto(targets: Iterable[DelayNameResolve], label: Option[String] = None) extends EventuallyJump {
  override def resolve(p: Program, proc: Procedure): GoTo = {
    val tgs = targets.flatMap(tn => tn.resolveBlock(p))
    GoTo(tgs, label)
  }
}
case class EventuallyReturn(params: Iterable[(String, Expr)], label: Option[String] = None) extends EventuallyJump {
  override def resolve(p: Program, proc: Procedure) = {
    val r = SortedMap.from(params.map((n, v) => proc.formalOutParam.find(_.name == n).get -> v))
    Return(label, r)
  }
}
case class EventuallyUnreachable(label: Option[String] = None) extends EventuallyJump {
  override def resolve(p: Program, proc: Procedure) = Unreachable(label)
}

def clonedStmt(s: NonCallStatement) = CloneableStatement(s)

def goto(targets: List[String]): EventuallyGoto = {
  EventuallyGoto(targets.map(p => DelayNameResolve(p)))
}

def goto(): EventuallyGoto = goto(Nil)
def goto(targets: String*): EventuallyGoto = goto(targets.toList)

def ret: EventuallyReturn = ret()
def ret(params: (String, Expr)*): EventuallyReturn = EventuallyReturn(params)

def unreachable: EventuallyUnreachable = EventuallyUnreachable()

def directCall(lhs: Iterable[(String, Variable)], tgt: String, actualParams: (String, Expr)*): EventuallyCall =
  EventuallyCall(DelayNameResolve(tgt), lhs.toArray, actualParams)

def directCall(tgt: String): EventuallyCall = directCall(Nil, tgt)

def indirectCall(tgt: Variable): EventuallyIndirectCall = EventuallyIndirectCall(tgt)

/**
 * Implementation of blocks and procedures
 * ---------------------------------------
 * Resolving EventuallyBlock and EventuallyProcedure is somewhat involved.
 * This is done by a `makeResolver` function which returns a tuple of
 * the temporary Basil IR structure (block or proc) and a continuation function.
 *
 * The temporary structure is provided so it can be linked into its parent.
 * Then, the continuation should be called to resolve references within
 * the temporary structure. This should only be called after the temp
 * object has been added, as it relies on its presence for detection of
 * labels (e.g., in the case of a recursive method). After the continuation
 * has been called, the temporary object is fully constructed and can be used.
 *
 */

case class EventuallyBlock(
  label: String,
  sl: Iterable[EventuallyStatement],
  j: EventuallyJump,
  address: Option[BigInt] = None
) {

  def makeResolver: (Block, (Program, Procedure) => Unit) = {
    val tempBlock: Block = Block(label, address, List(), GoTo(List.empty))

    def cont(prog: Program, proc: Procedure): Block = {
      assert(tempBlock.statements.isEmpty)
      val resolved = sl.map(_.resolve(prog))
      assert(tempBlock.statements.isEmpty)
      tempBlock.statements.addAll(resolved)
      tempBlock.replaceJump(j.resolve(prog, proc))
    }

    (tempBlock, cont)
  }

  def resolve(prog: Program, proc: Procedure): Block = {
    val (b, resolve) = makeResolver
    resolve(prog, proc)
    b
  }

  def cloneable = this.copy(sl = sl.map(_.cloneable))
}

def block(label: String, sl: (NonCallStatement | EventuallyStatement | EventuallyJump)*): EventuallyBlock = {
  val statements: Seq[EventuallyStatement] = sl.flatMap {
    case s: NonCallStatement => Some(IdentityStatement(s))
    case o: EventuallyStatement => Some(o)
    case g: EventuallyJump => None
  }
  val jump = sl.collect { case j: EventuallyJump => j }
  require(jump.length == 1, s"DSL block '$label' must contain exactly one jump statement")
  EventuallyBlock(label, statements, jump.head)
}

case class EventuallyProcedure(
  label: String,
  in: Map[String, IRType] = Map(),
  out: Map[String, IRType] = Map(),
  blocks: Seq[EventuallyBlock],
  entryBlockLabel: Option[String] = None,
  returnBlockLabel: Option[String] = None,
  address: Option[BigInt] = None
) {

  def makeResolver: (Procedure, Program => Unit) = {

    val (tempBlocks, resolvers) = blocks.map(_.makeResolver).unzip

    val entry = entryBlockLabel.flatMap(b => tempBlocks.find(_.label == b)).orElse(tempBlocks.headOption)
    val returnBlock = returnBlockLabel.flatMap(b => tempBlocks.find(_.label == b))

    val tempProc: Procedure = Procedure(
      label,
      address,
      entry,
      returnBlock,
      tempBlocks,
      in.map((n, t) => LocalVar(n, t)),
      out.map((n, t) => LocalVar(n, t))
    )

    val jumps: Iterable[(Block, EventuallyJump)] =
      (tempBlocks zip blocks).map((temp, b) => temp -> b.j)

    def cont(prog: Program) = {
      resolvers.foreach(_(prog, tempProc))
      jumps.foreach((b, j) => b.replaceJump(j.resolve(prog, tempProc)))
      tempBlocks.headOption.foreach(b => tempProc.entryBlock = b)
    }

    (tempProc, cont)
  }

  def resolve(prog: Program): Procedure = {
    val (p, resolver) = makeResolver
    resolver(prog)
    p
  }

  def toProg() = prog(this)

  def addToProg(p: Program): Procedure = {
    val (proc, resolver) = makeResolver
    p.addProcedure(proc)
    resolver(p)
    proc
  }

  def cloneable = this.copy(blocks = blocks.map(_.cloneable))
}

def proc(label: String, blocks: EventuallyBlock*): EventuallyProcedure = {
  EventuallyProcedure(label, SortedMap(), SortedMap(), blocks, blocks.headOption.map(_.label))
}

def proc(
  label: String,
  in: Iterable[(String, IRType)],
  out: Iterable[(String, IRType)],
  blocks: EventuallyBlock*
): EventuallyProcedure = {
  EventuallyProcedure(label, in.to(SortedMap), out.to(SortedMap), blocks, blocks.headOption.map(_.label))
}

def mem: SharedMemory = SharedMemory("mem", 64, 8)

def stack: SharedMemory = SharedMemory("stack", 64, 8)

<<<<<<< HEAD
case class EventuallyProgram(
  mainProcedure: EventuallyProcedure,
  otherProcedures: collection.Iterable[EventuallyProcedure] = Seq(),
  initialMemory: collection.Iterable[MemorySection] = Seq()
) {

  val allProcedures = Seq(mainProcedure) ++ otherProcedures
=======
case class EventuallyProgram(mainProcedure: EventuallyProcedure, otherProcedures: Array[EventuallyProcedure]) {
  val allProcedures = mainProcedure +: otherProcedures
>>>>>>> 62c60e61

  def resolve: Program = {
    val memory = mutable.TreeMap.from(initialMemory.map(v => (v.address, v)))

    val (tempProcs, resolvers) = allProcedures.map(_.makeResolver).unzip
    val procs = ArrayBuffer.from(tempProcs)

    val p = Program(procs, procs.head, memory)

    resolvers.foreach(_(p))
    assert(ir.invariant.correctCalls(p))
    assert(ir.invariant.cfgCorrect(p))
    p
  }

  def cloneable = this.copy(mainProcedure = mainProcedure.cloneable, otherProcedures = otherProcedures.map(_.cloneable))
}

def prog(mainProc: EventuallyProcedure, procedures: EventuallyProcedure*) =
<<<<<<< HEAD
  EventuallyProgram(mainProc, procedures).resolve

def genProg(mainProc: EventuallyProcedure, procedures: EventuallyProcedure*): EventuallyProgram = {
  EventuallyProgram(mainProc, procedures)
}

def genProg(
  initialMemory: Iterable[MemorySection],
  mainProc: EventuallyProcedure,
  procedures: EventuallyProcedure*
): EventuallyProgram = {
  EventuallyProgram(mainProc, procedures, initialMemory)
}
=======
  progUnresolved(mainProc, procedures: _*).resolve

def progUnresolved(mainProc: EventuallyProcedure, procedures: EventuallyProcedure*) =
  EventuallyProgram(mainProc, procedures.toArray)
>>>>>>> 62c60e61
<|MERGE_RESOLUTION|>--- conflicted
+++ resolved
@@ -323,18 +323,12 @@
 
 def stack: SharedMemory = SharedMemory("stack", 64, 8)
 
-<<<<<<< HEAD
 case class EventuallyProgram(
   mainProcedure: EventuallyProcedure,
   otherProcedures: collection.Iterable[EventuallyProcedure] = Seq(),
   initialMemory: collection.Iterable[MemorySection] = Seq()
 ) {
-
-  val allProcedures = Seq(mainProcedure) ++ otherProcedures
-=======
-case class EventuallyProgram(mainProcedure: EventuallyProcedure, otherProcedures: Array[EventuallyProcedure]) {
-  val allProcedures = mainProcedure +: otherProcedures
->>>>>>> 62c60e61
+  val allProcedures = Seq(mainProcedure) :++ otherProcedures
 
   def resolve: Program = {
     val memory = mutable.TreeMap.from(initialMemory.map(v => (v.address, v)))
@@ -353,24 +347,18 @@
   def cloneable = this.copy(mainProcedure = mainProcedure.cloneable, otherProcedures = otherProcedures.map(_.cloneable))
 }
 
-def prog(mainProc: EventuallyProcedure, procedures: EventuallyProcedure*) =
-<<<<<<< HEAD
-  EventuallyProgram(mainProc, procedures).resolve
-
-def genProg(mainProc: EventuallyProcedure, procedures: EventuallyProcedure*): EventuallyProgram = {
-  EventuallyProgram(mainProc, procedures)
-}
-
-def genProg(
+def prog(mainProc: EventuallyProcedure, procedures: EventuallyProcedure*): Program =
+  prog(Seq(), mainProc, procedures: _*)
+
+def prog(initialMemory: Iterable[MemorySection], mainProc: EventuallyProcedure, procedures: EventuallyProcedure*): Program =
+  progUnresolved(initialMemory, mainProc, procedures: _*).resolve
+
+def progUnresolved(mainProc: EventuallyProcedure, procedures: EventuallyProcedure*): EventuallyProgram =
+  progUnresolved(Seq(), mainProc, procedures: _*)
+
+def progUnresolved(
   initialMemory: Iterable[MemorySection],
   mainProc: EventuallyProcedure,
   procedures: EventuallyProcedure*
-): EventuallyProgram = {
+): EventuallyProgram =
   EventuallyProgram(mainProc, procedures, initialMemory)
-}
-=======
-  progUnresolved(mainProc, procedures: _*).resolve
-
-def progUnresolved(mainProc: EventuallyProcedure, procedures: EventuallyProcedure*) =
-  EventuallyProgram(mainProc, procedures.toArray)
->>>>>>> 62c60e61
