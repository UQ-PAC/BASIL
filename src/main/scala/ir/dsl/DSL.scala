package ir.dsl
import ir.*
import translating.PrettyPrinter.*
import scala.collection.mutable
import scala.collection.mutable.ArrayBuffer
import scala.collection.immutable.*
import scala.annotation.targetName

/**
 * IR construction DSL
 * ===================
 * This file defines helper methods to properly construct a Basil IR
 * from within Scala.
 *
 * To construct the DSL, you should build up the structure
 * of program, procedure, blocks, and statements. Non control-flow
 * statements can be used literally. Statements which might jump
 * should be constructed by special functions, and destinations should
 * be specified as block label strings.
 *
 * The prog() function will return a Basil IR program.
 *
 * Note that in the prog() function, the main procedure should be
 * given as the first argument.
 *
 *     prog(
 *       proc("main",
 *         block("l_main",
 *           LocalAssign(R0, bv64(10)),
 *           LocalAssign(R1, bv64(10)),
 *           directCall("p1"),
 *           indirectCall(R0),
 *           goto("returntarget")
 *         ),
 *         block("returntarget", ret)
 *       ),
 *       proc("p1",
 *         block("b1",
 *           LocalAssign(R0, bv64(10)),
 *           ret
 *         )
 *       )
 *     )
 *
 */

/**
 * Implementation of DSL
 * ---------------------
 * The constructor functions proc(), block(), goto(), etc
 * return special classes with names beginning with Eventually.
 * The top-level prog() function will then resolve these objects
 * and build the Basil IR with the correct links.
 */

/**
 *  Type of `Statement`s which are *not* `Call`s.
 *
 *  Basically, this is needed to express `Statement & ~Call` which
 *  cannot be expressed through Scala's subtyping hierarchy.
 *  Together, NonCallStatement and Call should partition Statement.
 */
type NonCallStatement =
  LocalAssign | MemoryStore | MemoryLoad | NOP | Assert | Assume | MemoryAssign

type DSLStatement = NonCallStatement | EventuallyStatement | EventuallyJump

def cloneStatement(x: NonCallStatement): NonCallStatement = x match {
  case LocalAssign(a, b, c) => LocalAssign(a, b, c)
  case MemoryAssign(a, b, c) => MemoryAssign(a, b, c)
  case MemoryStore(a, b, c, d, e, f) => MemoryStore(a, b, c, d, e, f)
  case MemoryLoad(a, b, c, d, e, f) => MemoryLoad(a, b, c, d, e, f)
  case NOP(l) => NOP(l)
  case Assert(a, b, c) => Assert(a, b, c)
  case Assume(a, b, c, d) => Assume(a, b, c, d)
}

val R0: Register = Register("R0", 64)
val R1: Register = Register("R1", 64)
val R2: Register = Register("R2", 64)
val R3: Register = Register("R3", 64)
val R4: Register = Register("R4", 64)
val R5: Register = Register("R5", 64)
val R6: Register = Register("R6", 64)
val R7: Register = Register("R7", 64)
val R8: Register = Register("R8", 64)
val R29: Register = Register("R29", 64)
val R30: Register = Register("R30", 64)
val R31: Register = Register("R31", 64)

def R(i: Int): Register = Register(s"R$i", 64)

def bv_t(i: Int) = BitVecType(i)

<<<<<<< HEAD
case class Resolver(program: Program) {
  lazy val procs = program.procedures.map(p => p.name -> p).toMap
  lazy val blocks = program.procedures.map(p => p.name -> (p.blocks.map(b => b.label -> b)).toMap).toMap
}

case class DelayNameResolve(ident: String) {
  def resolveProc(prog: Resolver): Option[Procedure] = prog.procs.get(ident)

  def resolveBlock(resolver: Resolver, parent: String): Option[Block] =
=======
case class CachedLabelResolver(program: Program) {
  /* Cache of procedure idents for faster lookup on big program resolves */
  val procs = program.procedures.map(p => p.name -> p).toMap
  val blocks = program.procedures.map(p => p.name -> (p.blocks.map(b => b.label -> b)).toMap).toMap
}

case class DelayNameResolve(ident: String) {
  def resolveProc(prog: CachedLabelResolver): Option[Procedure] = prog.procs.get(ident)

  def resolveBlock(resolver: CachedLabelResolver, parent: String): Option[Block] =
>>>>>>> 920b9c10
    resolver.blocks.get(parent).flatMap(_.get(ident))
}

sealed trait EventuallyStatement extends DeepEquality {
<<<<<<< HEAD
  def resolve(p: Resolver): Statement
=======
  def resolve(p: CachedLabelResolver): Statement
>>>>>>> 920b9c10
  def cloneable = this
}

case class CloneableStatement(s: NonCallStatement) extends EventuallyStatement {
<<<<<<< HEAD
  override def resolve(p: Resolver): Statement = cloneStatement(s)
=======
  override def resolve(p: CachedLabelResolver): Statement = cloneStatement(s)
>>>>>>> 920b9c10
  override def deepEquals(o: Object) = o match {
    case CloneableStatement(os) => os.deepEquals(s)
    case _ => false
  }
}
case class IdentityStatement(s: NonCallStatement) extends EventuallyStatement {
  var resolved = false
<<<<<<< HEAD
  override def resolve(p: Resolver): Statement = {
=======
  override def resolve(p: CachedLabelResolver): Statement = {
>>>>>>> 920b9c10
    assert(
      !resolved,
      s"DSL statement '$s' has already been resolved! to make a DSL statement that can be resolved multiple times, wrap it in clonedStmt() or use .cloneable on its block."
    )
    resolved = true
    s
  }
  override def cloneable = CloneableStatement(s)
  override def deepEquals(o: Object) = o match {
    case CloneableStatement(os) => os.deepEquals(s)
    case _ => false
  }
}

trait EventuallyJump extends DeepEquality {
<<<<<<< HEAD
  def resolve(p: Resolver, proc: String): Jump
  def resolve(p: Program, proc: String): Jump = resolve(Resolver(p), proc)
=======
  def resolve(p: CachedLabelResolver, proc: String): Jump
  def resolve(p: Program, proc: String): Jump = resolve(CachedLabelResolver(p), proc)
>>>>>>> 920b9c10
}

case class EventuallyIndirectCall(target: Variable, label: Option[String] = None)
    extends EventuallyStatement
    with DefaultDeepEquality {
<<<<<<< HEAD
  override def resolve(p: Resolver): Statement = {
=======
  override def resolve(p: CachedLabelResolver): Statement = {
>>>>>>> 920b9c10
    IndirectCall(target, label)
  }
}

case class EventuallyCall(
  target: DelayNameResolve,
  lhs: Iterable[(String, Variable)],
  actualParams: Iterable[(String, Expr)],
  label: Option[String] = None
) extends EventuallyStatement
    with DefaultDeepEquality {
<<<<<<< HEAD
  override def resolve(p: Resolver): Statement = {
=======
  override def resolve(p: CachedLabelResolver): Statement = {
>>>>>>> 920b9c10
    val t = target.resolveProc(p) match {
      case Some(x) => x
      case None => throw Exception(s"can't resolve target ${target} proc in prog")
    }
    val actual = SortedMap.from(actualParams.map((name, value) => t.formalInParam.find(_.name == name).get -> value))
    val callLhs = SortedMap.from(lhs.map((name, value) => t.formalOutParam.find(_.name == name).get -> value))
    DirectCall(t, label, callLhs, actual)
  }
}

case class EventuallyGoto(targets: Iterable[DelayNameResolve], label: Option[String] = None)
    extends EventuallyJump
    with DefaultDeepEquality {
<<<<<<< HEAD
  override def resolve(p: Resolver, proc: String): GoTo = {
    val tgs = targets.map(tn => tn.resolveBlock(p, proc).getOrElse(throw Exception(s"Goto resolution failure $tn")))
=======
  override def resolve(p: CachedLabelResolver, proc: String): GoTo = {
    val tgs = targets.map(tn => tn.resolveBlock(p, proc).getOrElse(throw Exception(s"Cannot resolve $tn")))
>>>>>>> 920b9c10
    GoTo(tgs, label)
  }
}
case class EventuallyReturn(params: Iterable[(String, Expr)], label: Option[String] = None)
    extends EventuallyJump
    with DefaultDeepEquality {
<<<<<<< HEAD
  override def resolve(p: Resolver, proc: String) = {
=======
  override def resolve(p: CachedLabelResolver, proc: String) = {
>>>>>>> 920b9c10
    val r = SortedMap.from(params.map((n, v) => p.procs(proc).formalOutParam.find(_.name == n).get -> v))
    Return(label, r)
  }
}
case class EventuallyUnreachable(label: Option[String] = None) extends EventuallyJump with DefaultDeepEquality {
<<<<<<< HEAD
  override def resolve(p: Resolver, proc: String) = Unreachable(label)
=======
  override def resolve(p: CachedLabelResolver, proc: String) = Unreachable(label)
>>>>>>> 920b9c10
}

def clonedStmt(s: NonCallStatement) = CloneableStatement(s)

def goto(targets: List[String]): EventuallyGoto = {
  EventuallyGoto(targets.map(p => DelayNameResolve(p)))
}

def goto(): EventuallyGoto = goto(Nil)
def goto(targets: String*): EventuallyGoto = goto(targets.toList)

def ret: EventuallyReturn = ret()
def ret(params: (String, Expr)*): EventuallyReturn = EventuallyReturn(params)

def unreachable: EventuallyUnreachable = EventuallyUnreachable()

def directCall(
  lhs: Iterable[(String, Variable)],
  tgt: String,
  actualParams: Iterable[(String, Expr)],
  label: Option[String] = None
): EventuallyCall =
  EventuallyCall(DelayNameResolve(tgt), lhs.to(ArraySeq), actualParams.to(ArraySeq), label)

def directCall(lhs: Iterable[(String, Variable)], tgt: String, actualParams: (String, Expr)*): EventuallyCall =
  EventuallyCall(DelayNameResolve(tgt), lhs.to(ArraySeq), actualParams)

def directCall(lhs: Iterable[(String, Variable)], rhs: call): EventuallyCall =
  EventuallyCall(DelayNameResolve(rhs.target), lhs.toArray, rhs.actualParams)

def directCall(tgt: String): EventuallyCall = directCall(Nil, tgt, Nil)

def directCall(tgt: String, label: Option[String]): EventuallyCall = directCall(Nil, tgt, Nil)

def indirectCall(tgt: Variable): EventuallyIndirectCall = EventuallyIndirectCall(tgt)

/**
 * Implementation of blocks and procedures
 * ---------------------------------------
 * Resolving EventuallyBlock and EventuallyProcedure is somewhat involved.
 * This is done by a `makeResolver` function which returns a tuple of
 * the temporary Basil IR structure (block or proc) and a continuation function.
 *
 * The temporary structure is provided so it can be linked into its parent.
 * Then, the continuation should be called to resolve references within
 * the temporary structure. This should only be called after the temp
 * object has been added, as it relies on its presence for detection of
 * labels (e.g., in the case of a recursive method). After the continuation
 * has been called, the temporary object is fully constructed and can be used.
 *
 */

case class EventuallyBlock(
  label: String,
  sl: Iterable[EventuallyStatement],
  var j: EventuallyJump,
  meta: Metadata = Metadata()
) extends DeepEquality {

  override def deepEquals(o: Object) = o match {
    case EventuallyBlock(`label`, osl, oj, `meta`) =>
      j.deepEquals(oj) && sl.size == osl.size && osl.toList.zip(sl).forall { case (l, r) =>
        l.deepEquals(r)
      }
    case _ => false

  }

<<<<<<< HEAD
  def makeResolver: (Block, (Resolver, String) => Unit) = {
    val tempBlock: Block = Block(label, meta.address, List(), GoTo(List.empty))
    tempBlock.meta = meta

    def cont(prog: Resolver, proc: String): Block = {
=======
  def makeResolver: (Block, (CachedLabelResolver, String) => Unit) = {
    val tempBlock: Block = Block(label, address, List(), GoTo(List.empty))

    def cont(prog: CachedLabelResolver, proc: String): Block = {
>>>>>>> 920b9c10
      assert(tempBlock.statements.isEmpty)
      val resolved = sl.map(_.resolve(prog))
      assert(tempBlock.statements.isEmpty)
      tempBlock.statements.addAll(resolved)
      tempBlock.replaceJump(j.resolve(prog, proc))
    }

    (tempBlock, cont)
  }

<<<<<<< HEAD
  def resolve(prog: Program, proc: String): Block = resolve(Resolver(prog), proc)
  def resolve(prog: Resolver, proc: String): Block = {
=======
  def resolve(prog: Program, proc: String): Block = resolve(CachedLabelResolver(prog), proc)
  def resolve(prog: CachedLabelResolver, proc: String): Block = {
>>>>>>> 920b9c10
    val (b, resolve) = makeResolver
    resolve(prog, proc)
    b
  }

  def cloneable = this.copy(sl = sl.map(_.cloneable))
}

def block(label: String, sl: (NonCallStatement | EventuallyStatement | EventuallyJump)*): EventuallyBlock = {
  val statements: Seq[EventuallyStatement] = sl.flatMap {
    case s: NonCallStatement => Some(IdentityStatement(s))
    case o: EventuallyStatement => Some(o)
    case g: EventuallyJump => None
  }
  val jump = sl.collect { case j: EventuallyJump => j }
  require(jump.length <= 1, s"DSL block '$label' must contain no more than one jump statement")
  val rjump = if (jump.isEmpty) then unreachable else jump.head
  EventuallyBlock(label, statements, rjump)
}

/**
 * Construct a block from a list of statements with a default name.
 */
def stmts(sl: (EventuallyCall | NonCallStatement | EventuallyStatement | EventuallyJump)*): EventuallyBlock = {

  val stmts =
    if (sl.isEmpty) then List(unreachable)
    else if (!sl.last.isInstanceOf[EventuallyJump]) then (sl.toList ++ List(unreachable))
    else sl

  block(Counter.nlabel("block"), stmts: _*)
}

case class EventuallyProcedure(
  label: String,
  in: Map[String, IRType] = Map(),
  out: Map[String, IRType] = Map(),
  blocks: Seq[EventuallyBlock],
  entryBlockLabel: Option[String] = None,
  returnBlockLabel: Option[String] = None,
  address: Option[BigInt] = None,
  requires: List[Expr] = List(),
  ensures: List[Expr] = List()
) extends DeepEquality {

  def name = label + address.fold("")("_" + _)

  override def deepEquals(o: Object) = o match {
    case EventuallyProcedure(
          `label`,
          `in`,
          `out`,
          b,
          `entryBlockLabel`,
          `returnBlockLabel`,
          `address`,
          `requires`,
          `ensures`
        ) => {
      b.size == blocks.size && {
        b.zip(blocks).forall { case (l, r) =>
          l.deepEquals(r)
        }
      }
    }
    case _ => false
  }

<<<<<<< HEAD
  def makeResolver: (Procedure, Resolver => Unit) = {
=======
  def makeResolver: (Procedure, CachedLabelResolver => Unit) = {
>>>>>>> 920b9c10

    val (tempBlocks, resolvers) = blocks.map(_.makeResolver).unzip

    val entry = entryBlockLabel.flatMap(b => tempBlocks.find(_.label == b)).orElse(tempBlocks.headOption)
    val returnBlock = returnBlockLabel.flatMap(b => tempBlocks.find(_.label == b))

    val tempProc: Procedure = Procedure(
      label,
      address,
      entry,
      returnBlock,
      tempBlocks,
      in.map((n, t) => LocalVar(n, t)),
      out.map((n, t) => LocalVar(n, t))
    )

    tempProc.requiresExpr = requires
    tempProc.ensuresExpr = ensures

    val jumps: Iterable[(Block, EventuallyJump)] =
      (tempBlocks zip blocks).map((temp, b) => temp -> b.j)

<<<<<<< HEAD
    def cont(prog: Resolver) = {
=======
    def cont(prog: CachedLabelResolver) = {
>>>>>>> 920b9c10
      resolvers.foreach(_(prog, tempProc.name))
      jumps.foreach((b, j) => b.replaceJump(j.resolve(prog, tempProc.name)))
      tempBlocks.headOption.foreach(b => tempProc.entryBlock = b)
    }

    (tempProc, cont)
  }

<<<<<<< HEAD
  def resolve(p: Program): Procedure = resolve(Resolver(p))
  def resolve(prog: Resolver): Procedure = {
=======
  def resolve(p: Program): Procedure = resolve(CachedLabelResolver(p))
  def resolve(prog: CachedLabelResolver): Procedure = {
>>>>>>> 920b9c10
    val (p, resolver) = makeResolver
    resolver(prog)
    p
  }

  def toProg() = prog(this)

  def addToProg(p: Resolver): Procedure = {
    val (proc, resolver) = makeResolver
<<<<<<< HEAD
    p.program.addProcedure(proc)
    resolver(p)
=======
    p.addProcedure(proc)
    resolver(CachedLabelResolver(p))
>>>>>>> 920b9c10
    proc
  }

  def cloneable = this.copy(blocks = blocks.map(_.cloneable))
}

def proc(label: String, blocks: EventuallyBlock*): EventuallyProcedure = {
  EventuallyProcedure(label, SortedMap(), SortedMap(), blocks, blocks.headOption.map(_.label))
}

def proc(
  label: String,
  in: Iterable[(String, IRType)],
  out: Iterable[(String, IRType)],
  blocks: Iterable[EventuallyBlock]
): EventuallyProcedure = {
  EventuallyProcedure(label, in.to(SortedMap), out.to(SortedMap), blocks.toSeq, blocks.headOption.map(_.label))
}

def proc(
  label: String,
  in: Iterable[(String, IRType)],
  out: Iterable[(String, IRType)],
  blocks: EventuallyBlock*
): EventuallyProcedure = {
  proc(label, in, out, blocks.toSeq)
}

def mem: SharedMemory = SharedMemory("mem", 64, 8)

def stack: SharedMemory = SharedMemory("stack", 64, 8)

case class EventuallyProgram(
  mainProcedure: EventuallyProcedure,
  otherProcedures: collection.Iterable[EventuallyProcedure] = Seq(),
  initialMemory: collection.Iterable[MemorySection] = Seq()
) extends DeepEquality {
  val allProcedures = Seq(mainProcedure) :++ otherProcedures

  override def deepEquals(o: Object) = o match {
    case EventuallyProgram(mp, op, im) => {
      mp.deepEquals(mainProcedure) && op.size == otherProcedures.size && op.zip(otherProcedures).forall { case (l, r) =>
        l.deepEquals(r)
      }
    }
  }

  def resolve: Program = {
    val memory = mutable.TreeMap.from(initialMemory.map(v => (v.address, v)))

    val (tempProcs, resolvers) = allProcedures.map(_.makeResolver).unzip
    val procs = ArrayBuffer.from(tempProcs)

    val p = Program(procs, procs.head, memory)
<<<<<<< HEAD
    val reso = Resolver(p)
=======
    val reso = CachedLabelResolver(p)
>>>>>>> 920b9c10

    resolvers.foreach(_(reso))
    assert(ir.invariant.correctCalls(p))
    assert(ir.invariant.cfgCorrect(p))
    p
  }

  def cloneable = this.copy(mainProcedure = mainProcedure.cloneable, otherProcedures = otherProcedures.map(_.cloneable))
}

def prog(mainProc: EventuallyProcedure, procedures: EventuallyProcedure*): Program =
  prog(Seq(), mainProc, procedures: _*)

def prog(initialMemory: Iterable[MemorySection], procedures: Iterable[EventuallyProcedure]): Program =
  val (hd, tl) = procedures.toSeq.splitAt(1)
  prog(initialMemory, hd.head, tl: _*)

def prog(
  initialMemory: Iterable[MemorySection],
  mainProc: EventuallyProcedure,
  procedures: EventuallyProcedure*
): Program =
  progUnresolved(initialMemory, mainProc, procedures: _*).resolve

def progUnresolved(mainProc: EventuallyProcedure, procedures: EventuallyProcedure*): EventuallyProgram =
  progUnresolved(Seq(), mainProc, procedures: _*)

def progUnresolved(
  initialMemory: Iterable[MemorySection],
  mainProc: EventuallyProcedure,
  procedures: EventuallyProcedure*
): EventuallyProgram =
  EventuallyProgram(mainProc, procedures, initialMemory)<|MERGE_RESOLUTION|>--- conflicted
+++ resolved
@@ -92,17 +92,6 @@
 
 def bv_t(i: Int) = BitVecType(i)
 
-<<<<<<< HEAD
-case class Resolver(program: Program) {
-  lazy val procs = program.procedures.map(p => p.name -> p).toMap
-  lazy val blocks = program.procedures.map(p => p.name -> (p.blocks.map(b => b.label -> b)).toMap).toMap
-}
-
-case class DelayNameResolve(ident: String) {
-  def resolveProc(prog: Resolver): Option[Procedure] = prog.procs.get(ident)
-
-  def resolveBlock(resolver: Resolver, parent: String): Option[Block] =
-=======
 case class CachedLabelResolver(program: Program) {
   /* Cache of procedure idents for faster lookup on big program resolves */
   val procs = program.procedures.map(p => p.name -> p).toMap
@@ -113,25 +102,16 @@
   def resolveProc(prog: CachedLabelResolver): Option[Procedure] = prog.procs.get(ident)
 
   def resolveBlock(resolver: CachedLabelResolver, parent: String): Option[Block] =
->>>>>>> 920b9c10
     resolver.blocks.get(parent).flatMap(_.get(ident))
 }
 
 sealed trait EventuallyStatement extends DeepEquality {
-<<<<<<< HEAD
-  def resolve(p: Resolver): Statement
-=======
   def resolve(p: CachedLabelResolver): Statement
->>>>>>> 920b9c10
   def cloneable = this
 }
 
 case class CloneableStatement(s: NonCallStatement) extends EventuallyStatement {
-<<<<<<< HEAD
-  override def resolve(p: Resolver): Statement = cloneStatement(s)
-=======
   override def resolve(p: CachedLabelResolver): Statement = cloneStatement(s)
->>>>>>> 920b9c10
   override def deepEquals(o: Object) = o match {
     case CloneableStatement(os) => os.deepEquals(s)
     case _ => false
@@ -139,11 +119,7 @@
 }
 case class IdentityStatement(s: NonCallStatement) extends EventuallyStatement {
   var resolved = false
-<<<<<<< HEAD
-  override def resolve(p: Resolver): Statement = {
-=======
   override def resolve(p: CachedLabelResolver): Statement = {
->>>>>>> 920b9c10
     assert(
       !resolved,
       s"DSL statement '$s' has already been resolved! to make a DSL statement that can be resolved multiple times, wrap it in clonedStmt() or use .cloneable on its block."
@@ -159,23 +135,14 @@
 }
 
 trait EventuallyJump extends DeepEquality {
-<<<<<<< HEAD
-  def resolve(p: Resolver, proc: String): Jump
-  def resolve(p: Program, proc: String): Jump = resolve(Resolver(p), proc)
-=======
   def resolve(p: CachedLabelResolver, proc: String): Jump
   def resolve(p: Program, proc: String): Jump = resolve(CachedLabelResolver(p), proc)
->>>>>>> 920b9c10
 }
 
 case class EventuallyIndirectCall(target: Variable, label: Option[String] = None)
     extends EventuallyStatement
     with DefaultDeepEquality {
-<<<<<<< HEAD
-  override def resolve(p: Resolver): Statement = {
-=======
   override def resolve(p: CachedLabelResolver): Statement = {
->>>>>>> 920b9c10
     IndirectCall(target, label)
   }
 }
@@ -187,11 +154,7 @@
   label: Option[String] = None
 ) extends EventuallyStatement
     with DefaultDeepEquality {
-<<<<<<< HEAD
-  override def resolve(p: Resolver): Statement = {
-=======
   override def resolve(p: CachedLabelResolver): Statement = {
->>>>>>> 920b9c10
     val t = target.resolveProc(p) match {
       case Some(x) => x
       case None => throw Exception(s"can't resolve target ${target} proc in prog")
@@ -205,34 +168,21 @@
 case class EventuallyGoto(targets: Iterable[DelayNameResolve], label: Option[String] = None)
     extends EventuallyJump
     with DefaultDeepEquality {
-<<<<<<< HEAD
-  override def resolve(p: Resolver, proc: String): GoTo = {
-    val tgs = targets.map(tn => tn.resolveBlock(p, proc).getOrElse(throw Exception(s"Goto resolution failure $tn")))
-=======
   override def resolve(p: CachedLabelResolver, proc: String): GoTo = {
     val tgs = targets.map(tn => tn.resolveBlock(p, proc).getOrElse(throw Exception(s"Cannot resolve $tn")))
->>>>>>> 920b9c10
     GoTo(tgs, label)
   }
 }
 case class EventuallyReturn(params: Iterable[(String, Expr)], label: Option[String] = None)
     extends EventuallyJump
     with DefaultDeepEquality {
-<<<<<<< HEAD
-  override def resolve(p: Resolver, proc: String) = {
-=======
   override def resolve(p: CachedLabelResolver, proc: String) = {
->>>>>>> 920b9c10
     val r = SortedMap.from(params.map((n, v) => p.procs(proc).formalOutParam.find(_.name == n).get -> v))
     Return(label, r)
   }
 }
 case class EventuallyUnreachable(label: Option[String] = None) extends EventuallyJump with DefaultDeepEquality {
-<<<<<<< HEAD
-  override def resolve(p: Resolver, proc: String) = Unreachable(label)
-=======
   override def resolve(p: CachedLabelResolver, proc: String) = Unreachable(label)
->>>>>>> 920b9c10
 }
 
 def clonedStmt(s: NonCallStatement) = CloneableStatement(s)
@@ -301,18 +251,10 @@
 
   }
 
-<<<<<<< HEAD
-  def makeResolver: (Block, (Resolver, String) => Unit) = {
+  def makeResolver: (Block, (CachedLabelResolver, String) => Unit) = {
     val tempBlock: Block = Block(label, meta.address, List(), GoTo(List.empty))
-    tempBlock.meta = meta
-
-    def cont(prog: Resolver, proc: String): Block = {
-=======
-  def makeResolver: (Block, (CachedLabelResolver, String) => Unit) = {
-    val tempBlock: Block = Block(label, address, List(), GoTo(List.empty))
 
     def cont(prog: CachedLabelResolver, proc: String): Block = {
->>>>>>> 920b9c10
       assert(tempBlock.statements.isEmpty)
       val resolved = sl.map(_.resolve(prog))
       assert(tempBlock.statements.isEmpty)
@@ -323,13 +265,8 @@
     (tempBlock, cont)
   }
 
-<<<<<<< HEAD
-  def resolve(prog: Program, proc: String): Block = resolve(Resolver(prog), proc)
-  def resolve(prog: Resolver, proc: String): Block = {
-=======
   def resolve(prog: Program, proc: String): Block = resolve(CachedLabelResolver(prog), proc)
   def resolve(prog: CachedLabelResolver, proc: String): Block = {
->>>>>>> 920b9c10
     val (b, resolve) = makeResolver
     resolve(prog, proc)
     b
@@ -398,11 +335,7 @@
     case _ => false
   }
 
-<<<<<<< HEAD
-  def makeResolver: (Procedure, Resolver => Unit) = {
-=======
   def makeResolver: (Procedure, CachedLabelResolver => Unit) = {
->>>>>>> 920b9c10
 
     val (tempBlocks, resolvers) = blocks.map(_.makeResolver).unzip
 
@@ -425,11 +358,7 @@
     val jumps: Iterable[(Block, EventuallyJump)] =
       (tempBlocks zip blocks).map((temp, b) => temp -> b.j)
 
-<<<<<<< HEAD
-    def cont(prog: Resolver) = {
-=======
     def cont(prog: CachedLabelResolver) = {
->>>>>>> 920b9c10
       resolvers.foreach(_(prog, tempProc.name))
       jumps.foreach((b, j) => b.replaceJump(j.resolve(prog, tempProc.name)))
       tempBlocks.headOption.foreach(b => tempProc.entryBlock = b)
@@ -438,13 +367,8 @@
     (tempProc, cont)
   }
 
-<<<<<<< HEAD
-  def resolve(p: Program): Procedure = resolve(Resolver(p))
-  def resolve(prog: Resolver): Procedure = {
-=======
   def resolve(p: Program): Procedure = resolve(CachedLabelResolver(p))
   def resolve(prog: CachedLabelResolver): Procedure = {
->>>>>>> 920b9c10
     val (p, resolver) = makeResolver
     resolver(prog)
     p
@@ -452,15 +376,10 @@
 
   def toProg() = prog(this)
 
-  def addToProg(p: Resolver): Procedure = {
+  def addToProg(p: Program): Procedure = {
     val (proc, resolver) = makeResolver
-<<<<<<< HEAD
-    p.program.addProcedure(proc)
-    resolver(p)
-=======
     p.addProcedure(proc)
     resolver(CachedLabelResolver(p))
->>>>>>> 920b9c10
     proc
   }
 
@@ -515,11 +434,7 @@
     val procs = ArrayBuffer.from(tempProcs)
 
     val p = Program(procs, procs.head, memory)
-<<<<<<< HEAD
-    val reso = Resolver(p)
-=======
     val reso = CachedLabelResolver(p)
->>>>>>> 920b9c10
 
     resolvers.foreach(_(reso))
     assert(ir.invariant.correctCalls(p))
