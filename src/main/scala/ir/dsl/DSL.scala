--- conflicted
+++ resolved
@@ -112,13 +112,8 @@
 
 def directCall(tgt: String): EventuallyCall = EventuallyCall(DelayNameResolve(tgt), Map(), Map())
 
-<<<<<<< HEAD
-def directCall(lhs: Iterable[(String, Variable)], tgt: String, actualParams: (String, Expr)*): EventuallyCall
-  = EventuallyCall(DelayNameResolve(tgt), lhs, actualParams)
-=======
 def directCall(lhs: Iterable[(String, Variable)], tgt: String, actualParams: (String, Expr)*): EventuallyCall =
   EventuallyCall(DelayNameResolve(tgt), lhs, actualParams)
->>>>>>> 6c13a886
 
 def indirectCall(tgt: Variable): EventuallyIndirectCall = EventuallyIndirectCall(tgt)
 // def directcall(tgt: String) = EventuallyCall(DelayNameResolve(tgt), None)
@@ -167,13 +162,7 @@
   def resolve(prog: Program): Procedure = {
     val resolvedBlocks = blocks.map(b => b.resolve(prog, tempProc))
     jumps.map((b, j) => b.replaceJump(j.resolve(prog, tempProc)))
-<<<<<<< HEAD
-    resolvedBlocks.headOption.foreach(b =>
-      tempProc.entryBlock = b
-    )
-=======
     resolvedBlocks.headOption.foreach(b => tempProc.entryBlock = b)
->>>>>>> 6c13a886
     tempProc
   }
 
