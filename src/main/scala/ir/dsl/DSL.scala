package ir.dsl
import ir.*
import translating.PrettyPrinter.*
import util.assertion.*

import scala.collection.immutable.*
import scala.collection.mutable
import scala.collection.mutable.ArrayBuffer

/**
 * IR construction DSL
 * ===================
 * This file defines helper methods to properly construct a Basil IR
 * from within Scala.
 *
 * To construct the DSL, you should build up the structure
 * of program, procedure, blocks, and statements. Non control-flow
 * statements can be used literally. Statements which might jump
 * should be constructed by special functions, and destinations should
 * be specified as block label strings.
 *
 * The prog() function will return a Basil IR program.
 *
 * Note that in the prog() function, the main procedure should be
 * given as the first argument.
 *
 *     prog(
 *       proc("main",
 *         block("l_main",
 *           LocalAssign(R0, bv64(10)),
 *           LocalAssign(R1, bv64(10)),
 *           directCall("p1"),
 *           indirectCall(R0),
 *           goto("returntarget")
 *         ),
 *         block("returntarget", ret)
 *       ),
 *       proc("p1",
 *         block("b1",
 *           LocalAssign(R0, bv64(10)),
 *           ret
 *         )
 *       )
 *     )
 *
 */

/**
 * Implementation of DSL
 * ---------------------
 * The constructor functions proc(), block(), goto(), etc
 * return special classes with names beginning with Eventually.
 * The top-level prog() function will then resolve these objects
 * and build the Basil IR with the correct links.
 */

/**
 *  Type of `Statement`s which are *not* `Call`s.
 *
 *  Basically, this is needed to express `Statement & ~Call` which
 *  cannot be expressed through Scala's subtyping hierarchy.
 *  Together, NonCallStatement and Call should partition Statement.
 */
type NonCallStatement =
  LocalAssign | MemoryStore | MemoryLoad | NOP | Assert | Assume | MemoryAssign | SimulAssign

type DSLStatement = NonCallStatement | EventuallyStatement | EventuallyJump

def cloneStatement(x: NonCallStatement): NonCallStatement = x match {
  case LocalAssign(a, b, c) => LocalAssign(a, b, c)
  case MemoryAssign(a, b, c) => MemoryAssign(a, b, c)
  case MemoryStore(a, b, c, d, e, f) => MemoryStore(a, b, c, d, e, f)
  case MemoryLoad(a, b, c, d, e, f) => MemoryLoad(a, b, c, d, e, f)
  case NOP(l) => NOP(l)
  case Assert(a, b, c) => Assert(a, b, c)
  case Assume(a, b, c, d) => Assume(a, b, c, d)
  case a: SimulAssign => SimulAssign(a.assignments, a.label)
}

val R0: GlobalVar = Register("R0", 64)
val R1: GlobalVar = Register("R1", 64)
val R2: GlobalVar = Register("R2", 64)
val R3: GlobalVar = Register("R3", 64)
val R4: GlobalVar = Register("R4", 64)
val R5: GlobalVar = Register("R5", 64)
val R6: GlobalVar = Register("R6", 64)
val R7: GlobalVar = Register("R7", 64)
val R8: GlobalVar = Register("R8", 64)
val R29: GlobalVar = Register("R29", 64)
val R30: GlobalVar = Register("R30", 64)
val R31: GlobalVar = Register("R31", 64)

def R(i: Int): GlobalVar = Register(s"R$i", 64)

def bv_t(i: Int) = BitVecType(i)

case class CachedLabelResolver(program: Program) {
  /* Cache of procedure idents for faster lookup on big program resolves */
  val procs = program.procedures.map(p => p.name -> p).toMap
  val blocks = program.procedures.map(p => p.name -> (p.blocks.map(b => b.label -> b)).toMap).toMap
}

case class DelayNameResolve(ident: String) {
  def resolveProc(prog: CachedLabelResolver): Option[Procedure] = prog.procs.get(ident)

  def resolveBlock(resolver: CachedLabelResolver, parent: String): Option[Block] =
    resolver.blocks.get(parent).flatMap(_.get(ident))
}

sealed trait EventuallyStatement extends DeepEquality {
  def resolve(p: CachedLabelResolver): Statement
  def cloneable = this
}

case class CloneableStatement(s: NonCallStatement) extends EventuallyStatement {
  override def resolve(p: CachedLabelResolver): Statement = cloneStatement(s)
  override def deepEquals(o: Object) = o match {
    case CloneableStatement(os) => os.deepEquals(s)
    case _ => false
  }
}
case class IdentityStatement(s: NonCallStatement) extends EventuallyStatement {
  var resolved = false
  override def resolve(p: CachedLabelResolver): Statement = {
    debugAssert(
      !resolved,
      s"DSL statement '$s' has already been resolved! to make a DSL statement that can be resolved multiple times, wrap it in clonedStmt() or use .cloneable on its block."
    )
    resolved = true
    s
  }
  override def cloneable = CloneableStatement(s)
  override def deepEquals(o: Object) = o match {
    case CloneableStatement(os) => os.deepEquals(s)
    case _ => false
  }
}

trait EventuallyJump extends DeepEquality {
  def resolve(p: CachedLabelResolver, proc: String): Jump
  def resolve(p: Program, proc: String): Jump = resolve(CachedLabelResolver(p), proc)
}

case class EventuallyIndirectCall(target: Variable, label: Option[String] = None)
    extends EventuallyStatement
    with DefaultDeepEquality {
  override def resolve(p: CachedLabelResolver): Statement = {
    IndirectCall(target, label)
  }
}

case class EventuallyCall(
  target: DelayNameResolve,
  lhs: Iterable[(String, Variable)],
  actualParams: Iterable[(String, Expr)],
  label: Option[String] = None
) extends EventuallyStatement
    with DefaultDeepEquality {
  override def resolve(p: CachedLabelResolver): Statement = {
    val t = target.resolveProc(p) match {
      case Some(x) => x
      case None => throw Exception(s"can't resolve target ${target} proc in prog")
    }
    val actual = SortedMap.from(actualParams.map((name, value) => t.formalInParam.find(_.name == name).get -> value))
    val callLhs = SortedMap.from(lhs.map((name, value) => t.formalOutParam.find(_.name == name).get -> value))
    DirectCall(t, label, callLhs, actual)
  }
}

case class EventuallyGoto(targets: Iterable[DelayNameResolve], label: Option[String] = None)
    extends EventuallyJump
    with DefaultDeepEquality {
  override def resolve(p: CachedLabelResolver, proc: String): GoTo = {
    val tgs = targets.map(tn => tn.resolveBlock(p, proc).getOrElse(throw Exception(s"Cannot resolve $tn")))
    GoTo(tgs, label)
  }
}
case class EventuallyReturn(params: Iterable[(String, Expr)], label: Option[String] = None)
    extends EventuallyJump
    with DefaultDeepEquality {
  override def resolve(p: CachedLabelResolver, proc: String) = {
    val r = SortedMap.from(params.map((n, v) => p.procs(proc).formalOutParam.find(_.name == n).get -> v))
    Return(label, r)
  }
}
case class EventuallyUnreachable(label: Option[String] = None) extends EventuallyJump with DefaultDeepEquality {
  override def resolve(p: CachedLabelResolver, proc: String) = Unreachable(label)
}

def clonedStmt(s: NonCallStatement) = CloneableStatement(s)

def goto(targets: List[String]): EventuallyGoto = {
  EventuallyGoto(targets.map(p => DelayNameResolve(p)))
}

def goto(): EventuallyGoto = goto(Nil)
def goto(targets: String*): EventuallyGoto = goto(targets.toList)

def ret: EventuallyReturn = ret()
def ret(params: (String, Expr)*): EventuallyReturn = EventuallyReturn(params)

def unreachable: EventuallyUnreachable = EventuallyUnreachable()

def directCall(
  lhs: Iterable[(String, Variable)],
  tgt: String,
  actualParams: Iterable[(String, Expr)],
  label: Option[String] = None
): EventuallyCall =
  EventuallyCall(DelayNameResolve(tgt), lhs.to(ArraySeq), actualParams.to(ArraySeq), label)

def directCall(lhs: Iterable[(String, Variable)], tgt: String, actualParams: (String, Expr)*): EventuallyCall =
  EventuallyCall(DelayNameResolve(tgt), lhs.to(ArraySeq), actualParams)

def directCall(lhs: Iterable[(String, Variable)], rhs: call): EventuallyCall =
<<<<<<< HEAD
  EventuallyCall(DelayNameResolve(rhs.target), lhs.toList, rhs.actualParams)
=======
  EventuallyCall(DelayNameResolve(rhs.target), lhs.toSeq, rhs.actualParams)
>>>>>>> 3865f6ca

def directCall(tgt: String): EventuallyCall = directCall(Nil, tgt, Nil)

def directCall(tgt: String, label: Option[String]): EventuallyCall = directCall(Nil, tgt, Nil)

def indirectCall(tgt: Variable): EventuallyIndirectCall = EventuallyIndirectCall(tgt)

/**
 * Implementation of blocks and procedures
 * ---------------------------------------
 * Resolving EventuallyBlock and EventuallyProcedure is somewhat involved.
 * This is done by a `makeResolver` function which returns a tuple of
 * the temporary Basil IR structure (block or proc) and a continuation function.
 *
 * The temporary structure is provided so it can be linked into its parent.
 * Then, the continuation should be called to resolve references within
 * the temporary structure. This should only be called after the temp
 * object has been added, as it relies on its presence for detection of
 * labels (e.g., in the case of a recursive method). After the continuation
 * has been called, the temporary object is fully constructed and can be used.
 *
 */

case class EventuallyBlock(
  label: String,
  sl: Iterable[EventuallyStatement],
  var j: EventuallyJump,
  meta: Metadata = Metadata()
) extends DeepEquality {

  override def deepEquals(o: Object) = o match {
    case EventuallyBlock(`label`, osl, oj, `meta`) =>
      j.deepEquals(oj) && sl.size == osl.size && osl.toList.zip(sl).forall { case (l, r) =>
        l.deepEquals(r)
      }
    case _ => false

  }

  def makeResolver: (Block, (CachedLabelResolver, String) => Unit) = {
    val tempBlock: Block = Block(label, meta.address, List(), GoTo(List.empty))

    def cont(prog: CachedLabelResolver, proc: String): Block = {
      debugAssert(tempBlock.statements.isEmpty)
      val resolved = sl.map(_.resolve(prog))
      debugAssert(tempBlock.statements.isEmpty)
      tempBlock.statements.addAll(resolved)
      tempBlock.replaceJump(j.resolve(prog, proc))
    }

    (tempBlock, cont)
  }

  def resolve(prog: Program, proc: String): Block = resolve(CachedLabelResolver(prog), proc)
  def resolve(prog: CachedLabelResolver, proc: String): Block = {
    val (b, resolve) = makeResolver
    resolve(prog, proc)
    b
  }

  def cloneable = this.copy(sl = sl.map(_.cloneable))
}

def block(label: String, sl: (NonCallStatement | EventuallyStatement | EventuallyJump)*): EventuallyBlock = {
  val statements: Seq[EventuallyStatement] = sl.flatMap {
    case s: NonCallStatement => Some(IdentityStatement(s))
    case o: EventuallyStatement => Some(o)
    case g: EventuallyJump => None
  }
  val jump = sl.collect { case j: EventuallyJump => j }
  require(jump.length <= 1, s"DSL block '$label' must contain no more than one jump statement")
  val rjump = if (jump.isEmpty) then unreachable else jump.head
  EventuallyBlock(label, statements, rjump)
}

/**
 * Construct a block from a list of statements with a default name.
 */
def stmts(sl: (EventuallyCall | NonCallStatement | EventuallyStatement | EventuallyJump)*): EventuallyBlock = {

  val stmts =
    if (sl.isEmpty) then List(unreachable)
    else if (!sl.last.isInstanceOf[EventuallyJump]) then (sl.toList ++ List(unreachable))
    else sl

  block(Counter.nlabel("block"), stmts: _*)
}

case class EventuallyProcedure(
  label: String,
  in: Map[String, IRType] = Map(),
  out: Map[String, IRType] = Map(),
  blocks: Seq[EventuallyBlock],
  entryBlockLabel: Option[String] = None,
  returnBlockLabel: Option[String] = None,
  address: Option[BigInt] = None,
  requires: List[Expr] = List(),
  ensures: List[Expr] = List()
) extends DeepEquality {

  def name = label + address.fold("")("_" + _)

  override def deepEquals(o: Object) = o match {
    case EventuallyProcedure(
          `label`,
          `in`,
          `out`,
          b,
          `entryBlockLabel`,
          `returnBlockLabel`,
          `address`,
          `requires`,
          `ensures`
        ) => {
      b.size == blocks.size && {
        b.zip(blocks).forall { case (l, r) =>
          l.deepEquals(r)
        }
      }
    }
    case _ => false
  }

  def makeResolver: (Procedure, CachedLabelResolver => Unit) = {

    val (tempBlocks, resolvers) = blocks.map(_.makeResolver).unzip

    val entry = entryBlockLabel.flatMap(b => tempBlocks.find(_.label == b)).orElse(tempBlocks.headOption)
    val returnBlock = returnBlockLabel.flatMap(b => tempBlocks.find(_.label == b))

    val tempProc: Procedure = Procedure(
      label,
      address,
      entry,
      returnBlock,
      tempBlocks,
      in.map((n, t) => LocalVar(n, t)),
      out.map((n, t) => LocalVar(n, t))
    )

    tempProc.requiresExpr = requires
    tempProc.ensuresExpr = ensures

    val jumps: Iterable[(Block, EventuallyJump)] =
      (tempBlocks zip blocks).map((temp, b) => temp -> b.j)

    def cont(prog: CachedLabelResolver) = {
      resolvers.foreach(_(prog, tempProc.name))
      jumps.foreach((b, j) => b.replaceJump(j.resolve(prog, tempProc.name)))
      tempBlocks.headOption.foreach(b => tempProc.entryBlock = b)
    }

    (tempProc, cont)
  }

  def resolve(p: Program): Procedure = resolve(CachedLabelResolver(p))
  def resolve(prog: CachedLabelResolver): Procedure = {
    val (p, resolver) = makeResolver
    resolver(prog)
    p
  }

  def toProg() = prog(this)

  def addToProg(p: Program): Procedure = {
    val (proc, resolver) = makeResolver
    p.addProcedure(proc)
    resolver(CachedLabelResolver(p))
    proc
  }

  def cloneable = this.copy(blocks = blocks.map(_.cloneable))
}

def proc(label: String, blocks: EventuallyBlock*): EventuallyProcedure = {
  EventuallyProcedure(label, SortedMap(), SortedMap(), blocks, blocks.headOption.map(_.label))
}

def proc(
  label: String,
  in: Iterable[(String, IRType)],
  out: Iterable[(String, IRType)],
  blocks: Iterable[EventuallyBlock]
): EventuallyProcedure = {
  EventuallyProcedure(label, in.to(SortedMap), out.to(SortedMap), blocks.toSeq, blocks.headOption.map(_.label))
}

def proc(
  label: String,
  in: Iterable[(String, IRType)],
  out: Iterable[(String, IRType)],
  blocks: EventuallyBlock*
): EventuallyProcedure = {
  proc(label, in, out, blocks.toSeq)
}

def mem: SharedMemory = SharedMemory("mem", 64, 8)

def stack: SharedMemory = SharedMemory("stack", 64, 8)

case class EventuallyProgram(
  mainProcedure: EventuallyProcedure,
  otherProcedures: collection.Iterable[EventuallyProcedure] = Seq(),
  initialMemory: collection.Iterable[MemorySection] = Seq()
) extends DeepEquality {
  val allProcedures = Seq(mainProcedure) :++ otherProcedures

  override def deepEquals(o: Object) = o match {
    case EventuallyProgram(mp, op, im) => {
      mp.deepEquals(mainProcedure) && op.size == otherProcedures.size && op.zip(otherProcedures).forall { case (l, r) =>
        l.deepEquals(r)
      }
    }
  }

  def resolve: Program = {
    val memory = mutable.TreeMap.from(initialMemory.map(v => (v.address, v)))

    val (tempProcs, resolvers) = allProcedures.map(_.makeResolver).unzip
    val procs = ArrayBuffer.from(tempProcs)

    val p = Program(procs, procs.head, memory)
    val reso = CachedLabelResolver(p)

    resolvers.foreach(_(reso))
<<<<<<< HEAD
    assert(ir.invariant.correctCalls(p))
    // assert(ir.invariant.cfgCorrect(p))
=======
    debugAssert(ir.invariant.correctCalls(p))
    debugAssert(ir.invariant.cfgCorrect(p))
>>>>>>> 3865f6ca
    p
  }

  def cloneable = this.copy(mainProcedure = mainProcedure.cloneable, otherProcedures = otherProcedures.map(_.cloneable))
}

def prog(mainProc: EventuallyProcedure, procedures: EventuallyProcedure*): Program =
  prog(Seq(), mainProc, procedures: _*)

def prog(initialMemory: Iterable[MemorySection], procedures: Iterable[EventuallyProcedure]): Program =
  val (hd, tl) = procedures.toSeq.splitAt(1)
  prog(initialMemory, hd.head, tl: _*)

def prog(
  initialMemory: Iterable[MemorySection],
  mainProc: EventuallyProcedure,
  procedures: EventuallyProcedure*
): Program =
  progUnresolved(initialMemory, mainProc, procedures: _*).resolve

def progUnresolved(mainProc: EventuallyProcedure, procedures: EventuallyProcedure*): EventuallyProgram =
  progUnresolved(Seq(), mainProc, procedures: _*)

def progUnresolved(
  initialMemory: Iterable[MemorySection],
  mainProc: EventuallyProcedure,
  procedures: EventuallyProcedure*
): EventuallyProgram =
  EventuallyProgram(mainProc, procedures, initialMemory)<|MERGE_RESOLUTION|>--- conflicted
+++ resolved
@@ -213,11 +213,7 @@
   EventuallyCall(DelayNameResolve(tgt), lhs.to(ArraySeq), actualParams)
 
 def directCall(lhs: Iterable[(String, Variable)], rhs: call): EventuallyCall =
-<<<<<<< HEAD
-  EventuallyCall(DelayNameResolve(rhs.target), lhs.toList, rhs.actualParams)
-=======
   EventuallyCall(DelayNameResolve(rhs.target), lhs.toSeq, rhs.actualParams)
->>>>>>> 3865f6ca
 
 def directCall(tgt: String): EventuallyCall = directCall(Nil, tgt, Nil)
 
@@ -443,13 +439,8 @@
     val reso = CachedLabelResolver(p)
 
     resolvers.foreach(_(reso))
-<<<<<<< HEAD
-    assert(ir.invariant.correctCalls(p))
-    // assert(ir.invariant.cfgCorrect(p))
-=======
     debugAssert(ir.invariant.correctCalls(p))
     debugAssert(ir.invariant.cfgCorrect(p))
->>>>>>> 3865f6ca
     p
   }
 
