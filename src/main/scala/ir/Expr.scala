package ir

import boogie._
import scala.collection.mutable

sealed trait Expr {
  def toBoogie: BExpr
  def toGamma: BExpr = {
    val gammaVars: Set[BExpr] = gammas.map(_.toGamma)
    if (gammaVars.isEmpty) {
      TrueBLiteral
    } else if (gammaVars.size == 1) {
      gammaVars.head
    } else {
      gammaVars.tail.foldLeft(gammaVars.head) { (join: BExpr, next: BExpr) =>
        BinaryBExpr(BoolAND, next, join)
      }
    }
  }
  def loads: Set[MemoryLoad] = Set()
  def getType: IRType
  def gammas: Set[Expr] = Set()
  def variables: Set[Variable] = Set()
  def acceptVisit(visitor: Visitor): Expr = throw new Exception("visitor " + visitor + " unimplemented for: " + this)
}

sealed trait Literal extends Expr {
  override def acceptVisit(visitor: Visitor): Literal = visitor.visitLiteral(this)
}

sealed trait BoolLit extends Literal

case object TrueLiteral extends BoolLit {
  override def toBoogie: BoolBLiteral = TrueBLiteral
  override def getType: IRType = BoolType
  override def toString: String = "true"
}

case object FalseLiteral extends BoolLit {
  override def toBoogie: BoolBLiteral = FalseBLiteral
  override def getType: IRType = BoolType
  override def toString: String = "false"
}

case class BitVecLiteral(value: BigInt, size: Int) extends Literal {
  override def toBoogie: BitVecBLiteral = BitVecBLiteral(value, size)
  override def getType: IRType = BitVecType(size)
  override def toString: String = s"${value}bv$size"
}

case class IntLiteral(value: BigInt) extends Literal {
  override def toBoogie: IntBLiteral = IntBLiteral(value)
  override def getType: IRType = IntType
  override def toString: String = value.toString
}

/**
  * @param end : high bit exclusive
  * @param start : low bit inclusive
  * @param body
  */
case class Extract(end: Int, start: Int, body: Expr) extends Expr {
  override def toBoogie: BExpr = BVExtract(end, start, body.toBoogie)
  override def gammas: Set[Expr] = body.gammas
  override def variables: Set[Variable] = body.variables
  override def getType: BitVecType = BitVecType(end - start)
  override def toString: String = s"$body[$end:$start]"
  override def acceptVisit(visitor: Visitor): Expr = visitor.visitExtract(this)
  override def loads: Set[MemoryLoad] = body.loads
}

case class Repeat(repeats: Int, body: Expr) extends Expr {
  override def toBoogie: BExpr = BVRepeat(repeats, body.toBoogie)
  override def gammas: Set[Expr] = body.gammas
  override def variables: Set[Variable] = body.variables
  override def getType: BitVecType = BitVecType(bodySize * repeats)
  private def bodySize: Int = body.getType match {
    case bv: BitVecType => bv.size
    case _ => throw new Exception("type mismatch, non bv expression: " + body + " in body of repeat: " + this)
  }
  override def toString: String = s"Repeat($repeats, $body)"
  override def acceptVisit(visitor: Visitor): Expr = visitor.visitRepeat(this)
  override def loads: Set[MemoryLoad] = body.loads
}

case class ZeroExtend(extension: Int, body: Expr) extends Expr {
  override def toBoogie: BExpr = BVZeroExtend(extension, body.toBoogie)
  override def gammas: Set[Expr] = body.gammas
  override def variables: Set[Variable] = body.variables
  override def getType: BitVecType = BitVecType(bodySize + extension)
  private def bodySize: Int = body.getType match {
    case bv: BitVecType => bv.size
    case _ => throw new Exception("type mismatch, non bv expression: " + body + " in body of zero extend: " + this)
  }
  override def toString: String = s"ZeroExtend($extension, $body)"
  override def acceptVisit(visitor: Visitor): Expr = visitor.visitZeroExtend(this)
  override def loads: Set[MemoryLoad] = body.loads
}

case class SignExtend(extension: Int, body: Expr) extends Expr {
  override def toBoogie: BExpr = BVSignExtend(extension, body.toBoogie)
  override def gammas: Set[Expr] = body.gammas
  override def variables: Set[Variable] = body.variables
  override def getType: BitVecType = BitVecType(bodySize + extension)
  private def bodySize: Int = body.getType match {
    case bv: BitVecType => bv.size
    case _ => throw new Exception("type mismatch, non bv expression: " + body + " in body of sign extend: " + this)
  }
  override def toString: String = s"SignExtend($extension, $body)"
  override def acceptVisit(visitor: Visitor): Expr = visitor.visitSignExtend(this)
  override def loads: Set[MemoryLoad] = body.loads
}

case class UnaryExpr(op: UnOp, arg: Expr) extends Expr {
  override def toBoogie: BExpr = UnaryBExpr(op, arg.toBoogie)
  override def gammas: Set[Expr] = arg.gammas
  override def variables: Set[Variable] = arg.variables
  override def loads: Set[MemoryLoad] = arg.loads
  override def getType: IRType = (op, arg.getType) match {
    case (_: BoolUnOp, BoolType)     => BoolType
    case (_: BVUnOp, bv: BitVecType) => bv
    case (_: IntUnOp, IntType)       => IntType
    case _ => throw new Exception("type mismatch, operator " + op + " type doesn't match arg: " + arg)
  }

  private def inSize = arg.getType match {
    case bv: BitVecType => bv.size
    case _              => throw new Exception("type mismatch")
  }

  override def toString: String = op match {
    case uOp: BoolUnOp => s"($uOp$arg)"
    case uOp: BVUnOp   => s"bv$uOp$inSize($arg)"
    case uOp: IntUnOp  => s"($uOp$arg)"
  }

  override def acceptVisit(visitor: Visitor): Expr = visitor.visitUnaryExpr(this)
}

trait UnOp

sealed trait BoolUnOp(op: String) extends UnOp {
  override def toString: String = op
}

case object BoolNOT extends BoolUnOp("!")

sealed trait IntUnOp(op: String) extends UnOp {
  override def toString: String = op
  def toBV: BVUnOp = BVNEG
}

case object IntNEG extends IntUnOp("-")


sealed trait BVUnOp(op: String) extends UnOp {
  override def toString: String = op
}

case object BVNOT extends BVUnOp("not")
case object BVNEG extends BVUnOp("neg")

case class BinaryExpr(op: BinOp, arg1: Expr, arg2: Expr) extends Expr {
  override def toBoogie: BExpr = BinaryBExpr(op, arg1.toBoogie, arg2.toBoogie)
  override def gammas: Set[Expr] = arg1.gammas ++ arg2.gammas
  override def variables: Set[Variable] = arg1.variables ++ arg2.variables
  override def loads: Set[MemoryLoad] = arg1.loads ++ arg2.loads
  override def getType: IRType = (op, arg1.getType, arg2.getType) match {
    case (_: BoolBinOp, BoolType, BoolType) => BoolType
    case (binOp: BVBinOp, bv1: BitVecType, bv2: BitVecType) =>
      binOp match {
        case BVCONCAT =>
          BitVecType(bv1.size + bv2.size)
        case BVAND | BVOR | BVADD | BVMUL | BVUDIV | BVUREM | BVSHL | BVLSHR | BVNAND | BVNOR | BVXOR | BVXNOR | BVSUB |
            BVSREM | BVSDIV | BVSMOD | BVASHR =>
          if (bv1.size == bv2.size) {
            bv1
          } else {
            throw new Exception("bitvector size mismatch")
          }
        case BVCOMP =>
          if (bv1.size == bv2.size) {
            BitVecType(1)
          } else {
            throw new Exception("bitvector size mismatch")
          }
        case BVULT | BVULE | BVUGT | BVUGE | BVSLT | BVSLE | BVSGT | BVSGE =>
          if (bv1.size == bv2.size) {
            BoolType
          } else {
            throw new Exception("bitvector size mismatch")
          }
        case BVEQ | BVNEQ =>
          BoolType
      }
    case (intOp: IntBinOp, IntType, IntType) =>
      intOp match {
        case IntADD | IntSUB | IntMUL | IntDIV | IntMOD     => IntType
        case IntEQ | IntNEQ | IntLT | IntLE | IntGT | IntGE => BoolType
      }
    case _ =>
      throw new Exception("type mismatch, operator " + op + " type doesn't match args: (" + arg1 + ", " + arg2 + ")")
  }

  private def inSize = arg1.getType match {
    case bv: BitVecType => bv.size
    case _              => throw new Exception("type mismatch")
  }

  override def toString: String = op match {
    case bOp: BoolBinOp => s"($arg1 $bOp $arg2)"
    case bOp: BVBinOp =>
      bOp match {
        case BVEQ | BVNEQ | BVCONCAT =>
          s"($arg1 $bOp $arg2)"
        case _ =>
          s"bv$bOp$inSize($arg1, $arg2)"
      }
    case bOp: IntBinOp => s"($arg1 $bOp $arg2)"
  }

  override def acceptVisit(visitor: Visitor): Expr = visitor.visitBinaryExpr(this)

}

trait BinOp

sealed trait BoolBinOp(op: String) extends BinOp {
  override def toString: String = op
}

case object BoolEQ extends BoolBinOp("==")
case object BoolNEQ extends BoolBinOp("!=")
case object BoolAND extends BoolBinOp("&&")
case object BoolOR extends BoolBinOp("||")
case object BoolIMPLIES extends BoolBinOp("==>")
case object BoolEQUIV extends BoolBinOp("<==>")

sealed trait BVBinOp(op: String) extends BinOp {
  override def toString: String = op
}

case object BVAND extends BVBinOp("and")
case object BVOR extends BVBinOp("or")
case object BVADD extends BVBinOp("add")
case object BVMUL extends BVBinOp("mul")
case object BVUDIV extends BVBinOp("udiv")
case object BVUREM extends BVBinOp("urem")
case object BVSHL extends BVBinOp("shl")
case object BVLSHR extends BVBinOp("lshr")
case object BVULT extends BVBinOp("ult")
case object BVNAND extends BVBinOp("nand")
case object BVNOR extends BVBinOp("nor")
case object BVXOR extends BVBinOp("xor")
case object BVXNOR extends BVBinOp("xnor")
case object BVCOMP extends BVBinOp("comp")
case object BVSUB extends BVBinOp("sub")
case object BVSDIV extends BVBinOp("sdiv")
case object BVSREM extends BVBinOp("srem")
case object BVSMOD extends BVBinOp("smod")
case object BVASHR extends BVBinOp("ashr")
case object BVULE extends BVBinOp("ule")
case object BVUGT extends BVBinOp("ugt")
case object BVUGE extends BVBinOp("uge")
case object BVSLT extends BVBinOp("slt")
case object BVSLE extends BVBinOp("sle")
case object BVSGT extends BVBinOp("sgt")
case object BVSGE extends BVBinOp("sge")
case object BVEQ extends BVBinOp("==")
case object BVNEQ extends BVBinOp("!=")
case object BVCONCAT extends BVBinOp("++")

sealed trait IntBinOp(op: String) extends BinOp {
  override def toString: String = op
  def toBV: BVBinOp = this match {
    case IntADD => BVADD
    case IntMUL => BVMUL
    case IntSUB => BVSUB
    case IntDIV => BVSDIV
    case IntMOD => BVSMOD
    case IntEQ  => BVEQ
    case IntNEQ => BVNEQ
    case IntLT  => BVSLT
    case IntLE  => BVSLE
    case IntGT  => BVSGT
    case IntGE  => BVSGE
  }
}

case object IntADD extends IntBinOp("+")
case object IntMUL extends IntBinOp("*")
case object IntSUB extends IntBinOp("-")
case object IntDIV extends IntBinOp("div")
case object IntMOD extends IntBinOp("mod")
case object IntEQ extends IntBinOp("==")
case object IntNEQ extends IntBinOp("!=")
case object IntLT extends IntBinOp("<")
case object IntLE extends IntBinOp("<=")
case object IntGT extends IntBinOp(">")
case object IntGE extends IntBinOp(">=")

enum Endian {
  case LittleEndian
  case BigEndian
}

case class MemoryLoad(mem: Memory, index: Expr, endian: Endian, size: Int) extends Expr {
  override def toBoogie: BMemoryLoad = BMemoryLoad(mem.toBoogie, index.toBoogie, endian, size)
  override def toGamma: BExpr = mem match {
    case m: StackMemory =>
      GammaLoad(m.toGamma, index.toBoogie, size, size / m.valueSize)
    case m: SharedMemory =>
      BinaryBExpr(BoolOR, GammaLoad(m.toGamma, index.toBoogie, size, size / m.valueSize), L(m.toBoogie, index.toBoogie))
  }
  override def variables: Set[Variable] = index.variables
  override def gammas: Set[Expr] = Set(this)
  override def loads: Set[MemoryLoad] = Set(this)
  override def getType: IRType = BitVecType(size)
  override def toString: String = s"MemoryLoad($mem, $index, $endian, $size)"
  override def acceptVisit(visitor: Visitor): Expr = visitor.visitMemoryLoad(this)
}

<<<<<<< HEAD
case class UninterpretedFunction(name: String, params: Seq[Expr], returnType: IRType) extends Expr {
  override def getType: IRType = returnType
  override def toBoogie: BFunctionCall = BFunctionCall(name, params.map(_.toBoogie).toList, returnType.toBoogie, true)
  override def acceptVisit(visitor: Visitor): Expr = visitor.visitUninterpretedFunction(this)
  override def gammas: Set[Expr] = params.flatMap(_.gammas).toSet
  override def variables: Set[Variable] = params.flatMap(_.variables).toSet
}

=======
// Means something has a global scope from the perspective of the IR and Boogie
// Not the same as global in the sense of shared memory between threads
>>>>>>> 7b27efdd
sealed trait Global

// A variable that is accessible without a memory load/store
sealed trait Variable extends Expr {
  val name: String
  val irType: IRType
  var sharedVariable: Boolean = false

  override def getType: IRType = irType
  override def variables: Set[Variable] = Set(this)
  override def gammas: Set[Expr] = Set(this)
  override def toBoogie: BVar
  // placeholder definition not actually used
  override def toGamma: BVar = BVariable(s"$name", irType.toBoogie, Scope.Global)

  override def toString: String = s"Variable($name, $irType)"

  override def acceptVisit(visitor: Visitor): Variable =
    throw new Exception("visitor " + visitor + " unimplemented for: " + this)
}

// Variable with global scope (in a 'accessible from any procedure' sense), not related to the concurrent shared memory sense
// These are all hardware registers
case class Register(override val name: String, size: Int) extends Variable with Global {
  override def toGamma: BVar = BVariable(s"Gamma_$name", BoolBType, Scope.Global)
  override def toBoogie: BVar = BVariable(s"$name", irType.toBoogie, Scope.Global)
  override def toString: String = s"Register(${name}, $irType)"
  override def acceptVisit(visitor: Visitor): Variable = visitor.visitRegister(this)
  override val irType: BitVecType = BitVecType(size)
}

// Variable with scope local to the procedure, typically a temporary variable created in the lifting process
case class LocalVar(override val name: String, override val irType: IRType) extends Variable {
  override def toGamma: BVar = BVariable(s"Gamma_$name", BoolBType, Scope.Local)
  override def toBoogie: BVar = BVariable(s"$name", irType.toBoogie, Scope.Local)
  override def toString: String = s"LocalVar(${name}_$sharedVariable, $irType)"
  override def acceptVisit(visitor: Visitor): Variable = visitor.visitLocalVar(this)
}

// A memory section
sealed trait Memory extends Global {
  val name: String
  val addressSize: Int
  val valueSize: Int
  def toBoogie: BMapVar = BMapVar(name, MapBType(BitVecBType(addressSize), BitVecBType(valueSize)), Scope.Global)
  def toGamma: BMapVar = BMapVar(s"Gamma_$name", MapBType(BitVecBType(addressSize), BoolBType), Scope.Global)
  val getType: IRType = MapType(BitVecType(addressSize), BitVecType(valueSize))
  override def toString: String = s"Memory($name, $addressSize, $valueSize)"

  def acceptVisit(visitor: Visitor): Memory =
    throw new Exception("visitor " + visitor + " unimplemented for: " + this)
}

// A stack section of memory, which is local to a thread
case class StackMemory(override val name: String, override val addressSize: Int, override val valueSize: Int) extends Memory {
  override def acceptVisit(visitor: Visitor): Memory = visitor.visitStackMemory(this)
}

// A non-stack region of memory, which is shared between threads
case class SharedMemory(override val name: String, override val addressSize: Int, override val valueSize: Int) extends Memory {
  override def acceptVisit(visitor: Visitor): Memory = visitor.visitSharedMemory(this)
}<|MERGE_RESOLUTION|>--- conflicted
+++ resolved
@@ -320,7 +320,6 @@
   override def acceptVisit(visitor: Visitor): Expr = visitor.visitMemoryLoad(this)
 }
 
-<<<<<<< HEAD
 case class UninterpretedFunction(name: String, params: Seq[Expr], returnType: IRType) extends Expr {
   override def getType: IRType = returnType
   override def toBoogie: BFunctionCall = BFunctionCall(name, params.map(_.toBoogie).toList, returnType.toBoogie, true)
@@ -329,10 +328,8 @@
   override def variables: Set[Variable] = params.flatMap(_.variables).toSet
 }
 
-=======
 // Means something has a global scope from the perspective of the IR and Boogie
 // Not the same as global in the sense of shared memory between threads
->>>>>>> 7b27efdd
 sealed trait Global
 
 // A variable that is accessible without a memory load/store
