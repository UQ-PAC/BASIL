package ir

import boogie._

<<<<<<< HEAD
import scala.collection.mutable

trait Expr {
  var ssa_id: mutable.Set[Int] = mutable.Set[Int]()
=======
sealed trait Expr {
>>>>>>> 7ad7a203
  def toBoogie: BExpr
  def toGamma: BExpr = {
    val gammaVars: Set[BExpr] = gammas.map(_.toGamma)
    if (gammaVars.isEmpty) {
      TrueBLiteral
    } else if (gammaVars.size == 1) {
      gammaVars.head
    } else {
      gammaVars.tail.foldLeft(gammaVars.head) { (join: BExpr, next: BExpr) =>
        BinaryBExpr(BoolAND, next, join)
      }
    }
  }
  def loads: Set[MemoryLoad] = Set()
  def getType: IRType
  def gammas: Set[Expr] = Set()
  def variables: Set[Variable] = Set()
  def acceptVisit(visitor: Visitor): Expr = throw new Exception("visitor " + visitor + " unimplemented for: " + this)
}

sealed trait Literal extends Expr {
  override def acceptVisit(visitor: Visitor): Literal = visitor.visitLiteral(this)
}

sealed trait BoolLit extends Literal

case object TrueLiteral extends BoolLit {
  override def toBoogie: BoolBLiteral = TrueBLiteral
  override def getType: IRType = BoolType
  override def toString: String = "true"
}

case object FalseLiteral extends BoolLit {
  override def toBoogie: BoolBLiteral = FalseBLiteral
  override def getType: IRType = BoolType
  override def toString: String = "false"
}

case class BitVecLiteral(value: BigInt, size: Int) extends Literal {
  override def toBoogie: BitVecBLiteral = BitVecBLiteral(value, size)
  override def getType: IRType = BitVecType(size)
  override def toString: String = s"${value}bv$size"
}

case class IntLiteral(value: BigInt) extends Literal {
  override def toBoogie: IntBLiteral = IntBLiteral(value)
  override def getType: IRType = IntType
  override def toString: String = value.toString
}

case class Extract(end: Int, start: Int, body: Expr) extends Expr {
  override def toBoogie: BExpr = BVExtract(end, start, body.toBoogie)
  override def gammas: Set[Expr] = body.gammas
  override def variables: Set[Variable] = body.variables
  override def getType: BitVecType = BitVecType(end - start)
  override def toString: String = s"$body[$end:$start]"
  override def acceptVisit(visitor: Visitor): Expr = visitor.visitExtract(this)
  override def loads: Set[MemoryLoad] = body.loads
}

case class Repeat(repeats: Int, body: Expr) extends Expr {
  override def toBoogie: BExpr = BVRepeat(repeats, body.toBoogie)
  override def gammas: Set[Expr] = body.gammas
  override def variables: Set[Variable] = body.variables
  override def getType: BitVecType = BitVecType(bodySize * repeats)
  private def bodySize: Int = body.getType match {
    case bv: BitVecType => bv.size
    case _ => throw new Exception("type mismatch, non bv expression: " + body + " in body of repeat: " + this)
  }
  override def toString: String = s"Repeat($repeats, $body)"
  override def acceptVisit(visitor: Visitor): Expr = visitor.visitRepeat(this)
  override def loads: Set[MemoryLoad] = body.loads
}

case class ZeroExtend(extension: Int, body: Expr) extends Expr {
  override def toBoogie: BExpr = BVZeroExtend(extension, body.toBoogie)
  override def gammas: Set[Expr] = body.gammas
  override def variables: Set[Variable] = body.variables
  override def getType: BitVecType = BitVecType(bodySize + extension)
  private def bodySize: Int = body.getType match {
    case bv: BitVecType => bv.size
    case _ => throw new Exception("type mismatch, non bv expression: " + body + " in body of zero extend: " + this)
  }
  override def toString: String = s"ZeroExtend($extension, $body)"
  override def acceptVisit(visitor: Visitor): Expr = visitor.visitZeroExtend(this)
  override def loads: Set[MemoryLoad] = body.loads
}

case class SignExtend(extension: Int, body: Expr) extends Expr {
  override def toBoogie: BExpr = BVSignExtend(extension, body.toBoogie)
  override def gammas: Set[Expr] = body.gammas
  override def variables: Set[Variable] = body.variables
  override def getType: BitVecType = BitVecType(bodySize + extension)
  private def bodySize: Int = body.getType match {
    case bv: BitVecType => bv.size
    case _ => throw new Exception("type mismatch, non bv expression: " + body + " in body of sign extend: " + this)
  }
  override def toString: String = s"SignExtend($extension, $body)"
  override def acceptVisit(visitor: Visitor): Expr = visitor.visitSignExtend(this)
  override def loads: Set[MemoryLoad] = body.loads
}

case class UnaryExpr(op: UnOp, arg: Expr) extends Expr {
  override def toBoogie: BExpr = UnaryBExpr(op, arg.toBoogie)
  override def gammas: Set[Expr] = arg.gammas
  override def variables: Set[Variable] = arg.variables
  override def loads: Set[MemoryLoad] = arg.loads
  override def getType: IRType = (op, arg.getType) match {
    case (_: BoolUnOp, BoolType)     => BoolType
    case (_: BVUnOp, bv: BitVecType) => bv
    case (_: IntUnOp, IntType)       => IntType
    case _ => throw new Exception("type mismatch, operator " + op + " type doesn't match arg: " + arg)
  }

  private def inSize = arg.getType match {
    case bv: BitVecType => bv.size
    case _              => throw new Exception("type mismatch")
  }

  override def toString: String = op match {
    case uOp: BoolUnOp => s"($uOp$arg)"
    case uOp: BVUnOp   => s"bv$uOp$inSize($arg)"
    case uOp: IntUnOp  => s"($uOp$arg)"
  }

  override def acceptVisit(visitor: Visitor): Expr = visitor.visitUnaryExpr(this)
}

trait UnOp

sealed trait BoolUnOp(op: String) extends UnOp {
  override def toString: String = op
}

case object BoolNOT extends BoolUnOp("!")

sealed trait IntUnOp(op: String) extends UnOp {
  override def toString: String = op
  def toBV: BVUnOp = BVNEG
}

case object IntNEG extends IntUnOp("-")


sealed trait BVUnOp(op: String) extends UnOp {
  override def toString: String = op
}

case object BVNOT extends BVUnOp("not")
case object BVNEG extends BVUnOp("neg")

case class BinaryExpr(op: BinOp, arg1: Expr, arg2: Expr) extends Expr {
  override def toBoogie: BExpr = BinaryBExpr(op, arg1.toBoogie, arg2.toBoogie)
  override def gammas: Set[Expr] = arg1.gammas ++ arg2.gammas
  override def variables: Set[Variable] = arg1.variables ++ arg2.variables
  override def loads: Set[MemoryLoad] = arg1.loads ++ arg2.loads
  override def getType: IRType = (op, arg1.getType, arg2.getType) match {
    case (_: BoolBinOp, BoolType, BoolType) => BoolType
    case (binOp: BVBinOp, bv1: BitVecType, bv2: BitVecType) =>
      binOp match {
        case BVCONCAT =>
          BitVecType(bv1.size + bv2.size)
        case BVAND | BVOR | BVADD | BVMUL | BVUDIV | BVUREM | BVSHL | BVLSHR | BVNAND | BVNOR | BVXOR | BVXNOR | BVSUB |
            BVSREM | BVSDIV | BVSMOD | BVASHR =>
          if (bv1.size == bv2.size) {
            bv1
          } else {
            throw new Exception("bitvector size mismatch")
          }
        case BVCOMP =>
          if (bv1.size == bv2.size) {
            BitVecType(1)
          } else {
            throw new Exception("bitvector size mismatch")
          }
        case BVULT | BVULE | BVUGT | BVUGE | BVSLT | BVSLE | BVSGT | BVSGE =>
          if (bv1.size == bv2.size) {
            BoolType
          } else {
            throw new Exception("bitvector size mismatch")
          }
        case BVEQ | BVNEQ =>
          BoolType
      }
    case (intOp: IntBinOp, IntType, IntType) =>
      intOp match {
        case IntADD | IntSUB | IntMUL | IntDIV | IntMOD     => IntType
        case IntEQ | IntNEQ | IntLT | IntLE | IntGT | IntGE => BoolType
      }
    case _ =>
      throw new Exception("type mismatch, operator " + op + " type doesn't match args: (" + arg1 + ", " + arg2 + ")")
  }

  private def inSize = arg1.getType match {
    case bv: BitVecType => bv.size
    case _              => throw new Exception("type mismatch")
  }

  override def toString: String = op match {
    case bOp: BoolBinOp => s"($arg1 $bOp $arg2)"
    case bOp: BVBinOp =>
      bOp match {
        case BVEQ | BVNEQ | BVCONCAT =>
          s"($arg1 $bOp $arg2)"
        case _ =>
          s"bv$bOp$inSize($arg1, $arg2)"
      }
    case bOp: IntBinOp => s"($arg1 $bOp $arg2)"
  }

  override def acceptVisit(visitor: Visitor): Expr = visitor.visitBinaryExpr(this)

}

trait BinOp

sealed trait BoolBinOp(op: String) extends BinOp {
  override def toString: String = op
}

case object BoolEQ extends BoolBinOp("==")
case object BoolNEQ extends BoolBinOp("!=")
case object BoolAND extends BoolBinOp("&&")
case object BoolOR extends BoolBinOp("||")
case object BoolIMPLIES extends BoolBinOp("==>")
case object BoolEQUIV extends BoolBinOp("<==>")

sealed trait BVBinOp(op: String) extends BinOp {
  override def toString: String = op
}

case object BVAND extends BVBinOp("and")
case object BVOR extends BVBinOp("or")
case object BVADD extends BVBinOp("add")
case object BVMUL extends BVBinOp("mul")
case object BVUDIV extends BVBinOp("udiv")
case object BVUREM extends BVBinOp("urem")
case object BVSHL extends BVBinOp("shl")
case object BVLSHR extends BVBinOp("lshr")
case object BVULT extends BVBinOp("ult")
case object BVNAND extends BVBinOp("nand")
case object BVNOR extends BVBinOp("nor")
case object BVXOR extends BVBinOp("xor")
case object BVXNOR extends BVBinOp("xnor")
case object BVCOMP extends BVBinOp("comp")
case object BVSUB extends BVBinOp("sub")
case object BVSDIV extends BVBinOp("sdiv")
case object BVSREM extends BVBinOp("srem")
case object BVSMOD extends BVBinOp("smod")
case object BVASHR extends BVBinOp("ashr")
case object BVULE extends BVBinOp("ule")
case object BVUGT extends BVBinOp("ugt")
case object BVUGE extends BVBinOp("uge")
case object BVSLT extends BVBinOp("slt")
case object BVSLE extends BVBinOp("sle")
case object BVSGT extends BVBinOp("sgt")
case object BVSGE extends BVBinOp("sge")
case object BVEQ extends BVBinOp("==")
case object BVNEQ extends BVBinOp("!=")
case object BVCONCAT extends BVBinOp("++")

sealed trait IntBinOp(op: String) extends BinOp {
  override def toString: String = op
  def toBV: BVBinOp = this match {
    case IntADD => BVADD
    case IntMUL => BVMUL
    case IntSUB => BVSUB
    case IntDIV => BVSDIV
    case IntMOD => BVSMOD
    case IntEQ  => BVEQ
    case IntNEQ => BVNEQ
    case IntLT  => BVSLT
    case IntLE  => BVSLE
    case IntGT  => BVSGT
    case IntGE  => BVSGE
  }
}

case object IntADD extends IntBinOp("+")
case object IntMUL extends IntBinOp("*")
case object IntSUB extends IntBinOp("-")
case object IntDIV extends IntBinOp("div")
case object IntMOD extends IntBinOp("mod")
case object IntEQ extends IntBinOp("==")
case object IntNEQ extends IntBinOp("!=")
case object IntLT extends IntBinOp("<")
case object IntLE extends IntBinOp("<=")
case object IntGT extends IntBinOp(">")
case object IntGE extends IntBinOp(">=")

enum Endian {
  case LittleEndian
  case BigEndian
}

case class MemoryStore(mem: Memory, index: Expr, value: Expr, endian: Endian, size: Int) extends Expr {
  override def toBoogie: BMemoryStore = BMemoryStore(mem.toBoogie, index.toBoogie, value.toBoogie, endian, size)
  override def toGamma: GammaStore =
    GammaStore(mem.toGamma, index.toBoogie, value.toGamma, size, size / mem.valueSize)

  override def gammas: Set[Expr] = Set()
  override def loads: Set[MemoryLoad] = index.loads ++ value.loads
  override def variables: Set[Variable] = index.variables ++ value.variables

  override def getType: IRType = BitVecType(size)
  override def toString: String = s"MemoryStore($mem, $index, $value, $endian, $size)"
  override def acceptVisit(visitor: Visitor): Expr = visitor.visitMemoryStore(this)
}

case class MemoryLoad(mem: Memory, index: Expr, endian: Endian, size: Int) extends Expr {
  override def toBoogie: BMemoryLoad = BMemoryLoad(mem.toBoogie, index.toBoogie, endian, size)
  override def toGamma: BExpr = if (mem.name == "stack") {
    GammaLoad(mem.toGamma, index.toBoogie, size, size / mem.valueSize)
  } else {
    BinaryBExpr(
      BoolOR,
      GammaLoad(mem.toGamma, index.toBoogie, size, size / mem.valueSize),
      L(mem.toBoogie, index.toBoogie)
    )
  }
  override def variables: Set[Variable] = index.variables
  override def gammas: Set[Expr] = Set(this)
  override def loads: Set[MemoryLoad] = Set(this)
  override def getType: IRType = BitVecType(size)
  override def toString: String = s"MemoryLoad($mem, $index, $endian, $size)"
  override def acceptVisit(visitor: Visitor): Expr = visitor.visitMemoryLoad(this)
}

sealed trait Global

case class Memory(name: String, addressSize: Int, valueSize: Int) extends Expr with Global {
  override def toBoogie: BMapVar =
    BMapVar(name, MapBType(BitVecBType(addressSize), BitVecBType(valueSize)), Scope.Global)
  override def toGamma: BMapVar = BMapVar(s"Gamma_$name", MapBType(BitVecBType(addressSize), BoolBType), Scope.Global)
  override val getType: IRType = MapType(BitVecType(addressSize), BitVecType(valueSize))
  override def toString: String = s"Memory($name, $addressSize, $valueSize)"
  override def acceptVisit(visitor: Visitor): Expr = visitor.visitMemory(this)
}

sealed trait Variable extends Expr {
  var name: String
  val irType: IRType
  override def getType: IRType = irType
  override def variables: Set[Variable] = Set(this)
  override def gammas: Set[Expr] = Set(this)
  override def toBoogie: BVar
  // placeholder definition not actually used
  override def toGamma: BVar = BVariable(s"$name", irType.toBoogie, Scope.Global)

  def size: Int = irType match {
    case b: BitVecType => b.size
    case _             => throw new Exception("tried to get size of non-bitvector")
  }

  override def toString: String = s"Variable($name, $irType)"

  override def acceptVisit(visitor: Visitor): Variable =
    throw new Exception("visitor " + visitor + " unimplemented for: " + this)
}

case class Register(var name: String, override val irType: IRType) extends Variable with Global {
  override def toGamma: BVar = BVariable(s"Gamma_$name", BoolBType, Scope.Global)
  override def toBoogie: BVar = BVariable(s"$name", irType.toBoogie, Scope.Global)
  override def toString: String = s"Register(${name}_$ssa_id, $irType)"
  override def acceptVisit(visitor: Visitor): Variable = visitor.visitRegister(this)
}

case class LocalVar(var name: String, override val irType: IRType) extends Variable {
  override def toGamma: BVar = BVariable(s"Gamma_$name", BoolBType, Scope.Local)
  override def toBoogie: BVar = BVariable(s"$name", irType.toBoogie, Scope.Local)
  override def toString: String = s"LocalVar(${name}_$ssa_id, $irType)"
  override def acceptVisit(visitor: Visitor): Variable = visitor.visitLocalVar(this)
}<|MERGE_RESOLUTION|>--- conflicted
+++ resolved
@@ -1,15 +1,10 @@
 package ir
 
 import boogie._
-
-<<<<<<< HEAD
 import scala.collection.mutable
 
-trait Expr {
+sealed trait Expr {
   var ssa_id: mutable.Set[Int] = mutable.Set[Int]()
-=======
-sealed trait Expr {
->>>>>>> 7ad7a203
   def toBoogie: BExpr
   def toGamma: BExpr = {
     val gammaVars: Set[BExpr] = gammas.map(_.toGamma)
@@ -350,7 +345,7 @@
 }
 
 sealed trait Variable extends Expr {
-  var name: String
+  val name: String
   val irType: IRType
   override def getType: IRType = irType
   override def variables: Set[Variable] = Set(this)
@@ -370,14 +365,14 @@
     throw new Exception("visitor " + visitor + " unimplemented for: " + this)
 }
 
-case class Register(var name: String, override val irType: IRType) extends Variable with Global {
+case class Register(override val name: String, override val irType: IRType) extends Variable with Global {
   override def toGamma: BVar = BVariable(s"Gamma_$name", BoolBType, Scope.Global)
   override def toBoogie: BVar = BVariable(s"$name", irType.toBoogie, Scope.Global)
   override def toString: String = s"Register(${name}_$ssa_id, $irType)"
   override def acceptVisit(visitor: Visitor): Variable = visitor.visitRegister(this)
 }
 
-case class LocalVar(var name: String, override val irType: IRType) extends Variable {
+case class LocalVar(override val name: String, override val irType: IRType) extends Variable {
   override def toGamma: BVar = BVariable(s"Gamma_$name", BoolBType, Scope.Local)
   override def toBoogie: BVar = BVariable(s"$name", irType.toBoogie, Scope.Local)
   override def toString: String = s"LocalVar(${name}_$ssa_id, $irType)"
