package ir

import boogie._

trait Expr {
  var ssa_id: Int = 0
  def toBoogie: BExpr
  def toGamma: BExpr = {
    val gammaVars: Set[BExpr] = gammas.map(_.toGamma)
    if (gammaVars.isEmpty) {
      TrueBLiteral
    } else if (gammaVars.size == 1) {
      gammaVars.head
    } else {
      gammaVars.tail.foldLeft(gammaVars.head) { (join: BExpr, next: BExpr) =>
        BinaryBExpr(BoolAND, next, join)
      }
    }
  }
  def loads: Set[MemoryLoad] = Set()
  def getType: IRType
  def loads: Set[MemoryLoad] = Set()
  def gammas: Set[Expr] = Set()
  def variables: Set[Variable] = Set()
  def acceptVisit(visitor: Visitor): Expr = throw new Exception("visitor " + visitor + " unimplemented for: " + this)
}

trait Literal extends Expr {
  override def acceptVisit(visitor: Visitor): Literal = visitor.visitLiteral(this)
}

sealed trait BoolLit extends Literal

case object TrueLiteral extends BoolLit {
  override def toBoogie: BoolBLiteral = TrueBLiteral
  override def getType: IRType = BoolType
  override def toString: String = "true"
}

case object FalseLiteral extends BoolLit {
  override def toBoogie: BoolBLiteral = FalseBLiteral
  override def getType: IRType = BoolType
  override def toString: String = "false"
}

case class BitVecLiteral(value: BigInt, size: Int) extends Literal {
  override def toBoogie: BitVecBLiteral = BitVecBLiteral(value, size)
  override def getType: IRType = BitVecType(size)
  override def toString: String = s"${value}bv$size"
}

case class IntLiteral(value: BigInt) extends Literal {
  override def toBoogie: IntBLiteral = IntBLiteral(value)
  override def getType: IRType = IntType
  override def toString: String = value.toString
}

class Extract(var end: Int, var start: Int, var body: Expr) extends Expr {
  override def toBoogie: BExpr = BVExtract(end, start, body.toBoogie)
  override def gammas: Set[Expr] = body.gammas
<<<<<<< HEAD
  override def locals: Set[Variable] = body.locals
  override def loads: Set[MemoryLoad] = body.loads
=======
  override def variables: Set[Variable] = body.variables
>>>>>>> a3dbcae8
  override def getType: BitVecType = BitVecType(end - start)
  override def toString: String = s"$body[$end:$start]"
  override def acceptVisit(visitor: Visitor): Expr = visitor.visitExtract(this)
  override def loads: Set[MemoryLoad] = body.loads
}

class Repeat(var repeats: Int, var body: Expr) extends Expr {
  override def toBoogie: BExpr = BVRepeat(repeats, body.toBoogie)
  override def gammas: Set[Expr] = body.gammas
<<<<<<< HEAD
  override def locals: Set[Variable] = body.locals
  override def loads: Set[MemoryLoad] = body.loads
=======
  override def variables: Set[Variable] = body.variables
>>>>>>> a3dbcae8
  override def getType: BitVecType = BitVecType(bodySize * repeats)
  private def bodySize: Int = body.getType match {
    case bv: BitVecType => bv.size
    case _ => throw new Exception("type mismatch, non bv expression: " + body + " in body of repeat: " + this)
  }
  override def toString: String = s"Repeat($repeats, $body)"
  override def acceptVisit(visitor: Visitor): Expr = visitor.visitRepeat(this)
  override def loads: Set[MemoryLoad] = body.loads
}

class ZeroExtend(var extension: Int, var body: Expr) extends Expr {
  override def toBoogie: BExpr = BVZeroExtend(extension, body.toBoogie)
  override def gammas: Set[Expr] = body.gammas
<<<<<<< HEAD
  override def locals: Set[Variable] = body.locals
  override def loads: Set[MemoryLoad] = body.loads
=======
  override def variables: Set[Variable] = body.variables
>>>>>>> a3dbcae8
  override def getType: BitVecType = BitVecType(bodySize + extension)
  private def bodySize: Int = body.getType match {
    case bv: BitVecType => bv.size
    case _ => throw new Exception("type mismatch, non bv expression: " + body + " in body of zero extend: " + this)
  }
  override def toString: String = s"ZeroExtend($extension, $body)"
  override def acceptVisit(visitor: Visitor): Expr = visitor.visitZeroExtend(this)
  override def loads: Set[MemoryLoad] = body.loads
}

class SignExtend(var extension: Int, var body: Expr) extends Expr {
  override def toBoogie: BExpr = BVSignExtend(extension, body.toBoogie)
  override def gammas: Set[Expr] = body.gammas
<<<<<<< HEAD
  override def locals: Set[Variable] = body.locals
  override def loads: Set[MemoryLoad] = body.loads
=======
  override def variables: Set[Variable] = body.variables
>>>>>>> a3dbcae8
  override def getType: BitVecType = BitVecType(bodySize + extension)
  private def bodySize: Int = body.getType match {
    case bv: BitVecType => bv.size
    case _ => throw new Exception("type mismatch, non bv expression: " + body + " in body of sign extend: " + this)
  }
  override def toString: String = s"SignExtend($extension, $body)"
  override def acceptVisit(visitor: Visitor): Expr = visitor.visitSignExtend(this)
  override def loads: Set[MemoryLoad] = body.loads
}

class UnaryExpr(var op: UnOp, var arg: Expr) extends Expr {
  override def toBoogie: BExpr = UnaryBExpr(op, arg.toBoogie)
  override def gammas: Set[Expr] = arg.gammas
<<<<<<< HEAD
  override def locals: Set[Variable] = arg.locals
=======
  override def variables: Set[Variable] = arg.variables
>>>>>>> a3dbcae8
  override def loads: Set[MemoryLoad] = arg.loads
  override def getType: IRType = (op, arg.getType) match {
    case (_: BoolUnOp, BoolType)     => BoolType
    case (_: BVUnOp, bv: BitVecType) => bv
    case (_: IntUnOp, IntType)       => IntType
    case _ => throw new Exception("type mismatch, operator " + op + " type doesn't match arg: " + arg)
  }

  private def inSize = arg.getType match {
    case bv: BitVecType => bv.size
    case _              => throw new Exception("type mismatch")
  }

  override def toString: String = op match {
    case uOp: BoolUnOp => s"($uOp$arg)"
    case uOp: BVUnOp   => s"bv$uOp$inSize($arg)"
    case uOp: IntUnOp  => s"($uOp$arg)"
  }

  override def acceptVisit(visitor: Visitor): Expr = visitor.visitUnaryExpr(this)
}

trait UnOp

sealed trait BoolUnOp(op: String) extends UnOp {
  override def toString: String = op
}

case object BoolNOT extends BoolUnOp("!")

sealed trait IntUnOp(op: String) extends UnOp {
  override def toString: String = op
  def toBV: BVUnOp = BVNEG
}

case object IntNEG extends IntUnOp("-")

sealed trait BVUnOp(op: String) extends UnOp {
  override def toString: String = op
}

case object BVNOT extends BVUnOp("not")
case object BVNEG extends BVUnOp("neg")

class BinaryExpr(var op: BinOp, var arg1: Expr, var arg2: Expr) extends Expr {
  override def toBoogie: BExpr = BinaryBExpr(op, arg1.toBoogie, arg2.toBoogie)
  override def gammas: Set[Expr] = arg1.gammas ++ arg2.gammas
<<<<<<< HEAD
  override def locals: Set[Variable] = arg1.locals ++ arg2.locals
=======
  override def variables: Set[Variable] = arg1.variables ++ arg2.variables
>>>>>>> a3dbcae8
  override def loads: Set[MemoryLoad] = arg1.loads ++ arg2.loads
  override def getType: IRType = (op, arg1.getType, arg2.getType) match {
    case (_: BoolBinOp, BoolType, BoolType) => BoolType
    case (binOp: BVBinOp, bv1: BitVecType, bv2: BitVecType) =>
      binOp match {
        case BVCONCAT =>
          BitVecType(bv1.size + bv2.size)
        case BVAND | BVOR | BVADD | BVMUL | BVUDIV | BVUREM | BVSHL | BVLSHR | BVNAND | BVNOR | BVXOR | BVXNOR | BVSUB |
            BVSREM | BVSDIV | BVSMOD | BVASHR =>
          if (bv1.size == bv2.size) {
            bv1
          } else {
            throw new Exception("bitvector size mismatch")
          }
        case BVCOMP =>
          if (bv1.size == bv2.size) {
            BitVecType(1)
          } else {
            throw new Exception("bitvector size mismatch")
          }
        case BVULT | BVULE | BVUGT | BVUGE | BVSLT | BVSLE | BVSGT | BVSGE =>
          if (bv1.size == bv2.size) {
            BoolType
          } else {
            throw new Exception("bitvector size mismatch")
          }
        case BVEQ | BVNEQ =>
          BoolType
      }
    case (intOp: IntBinOp, IntType, IntType) =>
      intOp match {
        case IntADD | IntSUB | IntMUL | IntDIV | IntMOD     => IntType
        case IntEQ | IntNEQ | IntLT | IntLE | IntGT | IntGE => BoolType
      }
    case _ =>
      throw new Exception("type mismatch, operator " + op + " type doesn't match args: (" + arg1 + ", " + arg2 + ")")
  }

  private def inSize = arg1.getType match {
    case bv: BitVecType => bv.size
    case _              => throw new Exception("type mismatch")
  }

  override def toString: String = op match {
    case bOp: BoolBinOp => s"($arg1 $bOp $arg2)"
    case bOp: BVBinOp =>
      bOp match {
        case BVEQ | BVNEQ | BVCONCAT =>
          s"($arg1 $bOp $arg2)"
        case _ =>
          s"bv$bOp$inSize($arg1, $arg2)"
      }
    case bOp: IntBinOp => s"($arg1 $bOp $arg2)"
  }

  override def acceptVisit(visitor: Visitor): Expr = visitor.visitBinaryExpr(this)

}

trait BinOp

sealed trait BoolBinOp(op: String) extends BinOp {
  override def toString: String = op
}

case object BoolEQ extends BoolBinOp("==")
case object BoolNEQ extends BoolBinOp("!=")
case object BoolAND extends BoolBinOp("&&")
case object BoolOR extends BoolBinOp("||")
case object BoolIMPLIES extends BoolBinOp("==>")
case object BoolEQUIV extends BoolBinOp("<==>")

sealed trait BVBinOp(op: String) extends BinOp {
  override def toString: String = op
}

case object BVAND extends BVBinOp("and")
case object BVOR extends BVBinOp("or")
case object BVADD extends BVBinOp("add")
case object BVMUL extends BVBinOp("mul")
case object BVUDIV extends BVBinOp("udiv")
case object BVUREM extends BVBinOp("urem")
case object BVSHL extends BVBinOp("shl")
case object BVLSHR extends BVBinOp("lshr")
case object BVULT extends BVBinOp("ult")
case object BVNAND extends BVBinOp("nand")
case object BVNOR extends BVBinOp("nor")
case object BVXOR extends BVBinOp("xor")
case object BVXNOR extends BVBinOp("xnor")
case object BVCOMP extends BVBinOp("comp")
case object BVSUB extends BVBinOp("sub")
case object BVSDIV extends BVBinOp("sdiv")
case object BVSREM extends BVBinOp("srem")
case object BVSMOD extends BVBinOp("smod")
case object BVASHR extends BVBinOp("ashr")
case object BVULE extends BVBinOp("ule")
case object BVUGT extends BVBinOp("ugt")
case object BVUGE extends BVBinOp("uge")
case object BVSLT extends BVBinOp("slt")
case object BVSLE extends BVBinOp("sle")
case object BVSGT extends BVBinOp("sgt")
case object BVSGE extends BVBinOp("sge")
case object BVEQ extends BVBinOp("==")
case object BVNEQ extends BVBinOp("!=")
case object BVCONCAT extends BVBinOp("++")

sealed trait IntBinOp(op: String) extends BinOp {
  override def toString: String = op
  def toBV: BVBinOp = this match {
    case IntADD => BVADD
    case IntMUL => BVMUL
    case IntSUB => BVSUB
    case IntDIV => BVSDIV
    case IntMOD => BVSMOD
    case IntEQ  => BVEQ
    case IntNEQ => BVNEQ
    case IntLT  => BVSLT
    case IntLE  => BVSLE
    case IntGT  => BVSGT
    case IntGE  => BVSGE
  }
}

case object IntADD extends IntBinOp("+")
case object IntMUL extends IntBinOp("*")
case object IntSUB extends IntBinOp("-")
case object IntDIV extends IntBinOp("div")
case object IntMOD extends IntBinOp("mod")
case object IntEQ extends IntBinOp("==")
case object IntNEQ extends IntBinOp("!=")
case object IntLT extends IntBinOp("<")
case object IntLE extends IntBinOp("<=")
case object IntGT extends IntBinOp(">")
case object IntGE extends IntBinOp(">=")

enum Endian {
  case LittleEndian
  case BigEndian
}

class MemoryStore(var mem: Memory, var index: Expr, var value: Expr, var endian: Endian, var size: Int) extends Expr {
  override def toBoogie: BMemoryStore = BMemoryStore(mem.toBoogie, index.toBoogie, value.toBoogie, endian, size)
  override def toGamma: GammaStore =
    GammaStore(mem.toGamma, index.toBoogie, value.toGamma, size, size / mem.valueSize)

  override def gammas: Set[Expr] = Set()
<<<<<<< HEAD
  override def locals: Set[Variable] = index.locals ++ value.locals
  override def loads: Set[MemoryLoad] = index.loads ++ value.loads
=======
  override def loads: Set[MemoryLoad] = index.loads ++ value.loads
  override def variables: Set[Variable] = index.variables ++ value.variables

>>>>>>> a3dbcae8
  override def getType: IRType = BitVecType(size)
  override def toString: String = s"MemoryStore($mem, $index, $value, $endian, $size)"
  override def acceptVisit(visitor: Visitor): Expr = visitor.visitMemoryStore(this)
}

class MemoryLoad(var mem: Memory, var index: Expr, var endian: Endian, var size: Int) extends Expr {
  override def toBoogie: BMemoryLoad = BMemoryLoad(mem.toBoogie, index.toBoogie, endian, size)
  override def toGamma: BExpr = if (mem.name == "stack") {
    GammaLoad(mem.toGamma, index.toBoogie, size, size / mem.valueSize)
  } else {
    BinaryBExpr(
      BoolOR,
      GammaLoad(mem.toGamma, index.toBoogie, size, size / mem.valueSize),
      L(mem.toBoogie, index.toBoogie)
    )
  }
<<<<<<< HEAD
  override def locals: Set[Variable] = index.locals
  override def loads: Set[MemoryLoad] = Set(this)
=======
  override def variables: Set[Variable] = index.variables
>>>>>>> a3dbcae8
  override def gammas: Set[Expr] = Set(this)
  override def loads: Set[MemoryLoad] = Set(this)
  override def getType: IRType = BitVecType(size)
  override def toString: String = s"MemoryLoad($mem, $index, $endian, $size)"
  override def acceptVisit(visitor: Visitor): Expr = visitor.visitMemoryLoad(this)
}

sealed trait Global

case class Memory(name: String, addressSize: Int, valueSize: Int) extends Expr with Global {
  override def toBoogie: BMapVar =
    BMapVar(name, MapBType(BitVecBType(addressSize), BitVecBType(valueSize)), Scope.Global)
  override def toGamma: BMapVar = BMapVar(s"Gamma_$name", MapBType(BitVecBType(addressSize), BoolBType), Scope.Global)
  override val getType: IRType = MapType(BitVecType(addressSize), BitVecType(valueSize))
  override def toString: String = s"Memory($name, $addressSize, $valueSize)"
  override def acceptVisit(visitor: Visitor): Expr = visitor.visitMemory(this)
}

sealed trait Variable extends Expr {
  val name: String
  val irType: IRType
  override def getType: IRType = irType
  override def variables: Set[Variable] = Set(this)
  override def gammas: Set[Expr] = Set(this)
  override def toBoogie: BVar
  // placeholder definition not actually used
  override def toGamma: BVar = BVariable(s"$name", irType.toBoogie, Scope.Global)

  def size: Int = irType match {
    case b: BitVecType => b.size
    case _             => throw new Exception("tried to get size of non-bitvector")
  }

  override def toString: String = s"Variable($name, $irType)"

  override def acceptVisit(visitor: Visitor): Variable =
    throw new Exception("visitor " + visitor + " unimplemented for: " + this)
}

case class Register(override val name: String, override val irType: IRType) extends Variable with Global {
  override def toGamma: BVar = BVariable(s"Gamma_$name", BoolBType, Scope.Global)
  override def toBoogie: BVar = BVariable(s"$name", irType.toBoogie, Scope.Global)
  override def toString: String = s"Register($name, $irType)"
  override def acceptVisit(visitor: Visitor): Variable = visitor.visitRegister(this)
}

case class LocalVar(override val name: String, override val irType: IRType) extends Variable {
  override def toGamma: BVar = BVariable(s"Gamma_$name", BoolBType, Scope.Local)
  override def toBoogie: BVar = BVariable(s"$name", irType.toBoogie, Scope.Local)
  override def toString: String = s"LocalVar($name, $irType)"
  override def acceptVisit(visitor: Visitor): Variable = visitor.visitLocalVar(this)
}<|MERGE_RESOLUTION|>--- conflicted
+++ resolved
@@ -17,7 +17,6 @@
       }
     }
   }
-  def loads: Set[MemoryLoad] = Set()
   def getType: IRType
   def loads: Set[MemoryLoad] = Set()
   def gammas: Set[Expr] = Set()
@@ -58,12 +57,7 @@
 class Extract(var end: Int, var start: Int, var body: Expr) extends Expr {
   override def toBoogie: BExpr = BVExtract(end, start, body.toBoogie)
   override def gammas: Set[Expr] = body.gammas
-<<<<<<< HEAD
-  override def locals: Set[Variable] = body.locals
-  override def loads: Set[MemoryLoad] = body.loads
-=======
   override def variables: Set[Variable] = body.variables
->>>>>>> a3dbcae8
   override def getType: BitVecType = BitVecType(end - start)
   override def toString: String = s"$body[$end:$start]"
   override def acceptVisit(visitor: Visitor): Expr = visitor.visitExtract(this)
@@ -73,12 +67,7 @@
 class Repeat(var repeats: Int, var body: Expr) extends Expr {
   override def toBoogie: BExpr = BVRepeat(repeats, body.toBoogie)
   override def gammas: Set[Expr] = body.gammas
-<<<<<<< HEAD
-  override def locals: Set[Variable] = body.locals
-  override def loads: Set[MemoryLoad] = body.loads
-=======
   override def variables: Set[Variable] = body.variables
->>>>>>> a3dbcae8
   override def getType: BitVecType = BitVecType(bodySize * repeats)
   private def bodySize: Int = body.getType match {
     case bv: BitVecType => bv.size
@@ -92,12 +81,7 @@
 class ZeroExtend(var extension: Int, var body: Expr) extends Expr {
   override def toBoogie: BExpr = BVZeroExtend(extension, body.toBoogie)
   override def gammas: Set[Expr] = body.gammas
-<<<<<<< HEAD
-  override def locals: Set[Variable] = body.locals
-  override def loads: Set[MemoryLoad] = body.loads
-=======
   override def variables: Set[Variable] = body.variables
->>>>>>> a3dbcae8
   override def getType: BitVecType = BitVecType(bodySize + extension)
   private def bodySize: Int = body.getType match {
     case bv: BitVecType => bv.size
@@ -111,12 +95,7 @@
 class SignExtend(var extension: Int, var body: Expr) extends Expr {
   override def toBoogie: BExpr = BVSignExtend(extension, body.toBoogie)
   override def gammas: Set[Expr] = body.gammas
-<<<<<<< HEAD
-  override def locals: Set[Variable] = body.locals
-  override def loads: Set[MemoryLoad] = body.loads
-=======
   override def variables: Set[Variable] = body.variables
->>>>>>> a3dbcae8
   override def getType: BitVecType = BitVecType(bodySize + extension)
   private def bodySize: Int = body.getType match {
     case bv: BitVecType => bv.size
@@ -130,11 +109,7 @@
 class UnaryExpr(var op: UnOp, var arg: Expr) extends Expr {
   override def toBoogie: BExpr = UnaryBExpr(op, arg.toBoogie)
   override def gammas: Set[Expr] = arg.gammas
-<<<<<<< HEAD
-  override def locals: Set[Variable] = arg.locals
-=======
   override def variables: Set[Variable] = arg.variables
->>>>>>> a3dbcae8
   override def loads: Set[MemoryLoad] = arg.loads
   override def getType: IRType = (op, arg.getType) match {
     case (_: BoolUnOp, BoolType)     => BoolType
@@ -182,11 +157,7 @@
 class BinaryExpr(var op: BinOp, var arg1: Expr, var arg2: Expr) extends Expr {
   override def toBoogie: BExpr = BinaryBExpr(op, arg1.toBoogie, arg2.toBoogie)
   override def gammas: Set[Expr] = arg1.gammas ++ arg2.gammas
-<<<<<<< HEAD
-  override def locals: Set[Variable] = arg1.locals ++ arg2.locals
-=======
   override def variables: Set[Variable] = arg1.variables ++ arg2.variables
->>>>>>> a3dbcae8
   override def loads: Set[MemoryLoad] = arg1.loads ++ arg2.loads
   override def getType: IRType = (op, arg1.getType, arg2.getType) match {
     case (_: BoolBinOp, BoolType, BoolType) => BoolType
@@ -333,14 +304,9 @@
     GammaStore(mem.toGamma, index.toBoogie, value.toGamma, size, size / mem.valueSize)
 
   override def gammas: Set[Expr] = Set()
-<<<<<<< HEAD
-  override def locals: Set[Variable] = index.locals ++ value.locals
-  override def loads: Set[MemoryLoad] = index.loads ++ value.loads
-=======
   override def loads: Set[MemoryLoad] = index.loads ++ value.loads
   override def variables: Set[Variable] = index.variables ++ value.variables
 
->>>>>>> a3dbcae8
   override def getType: IRType = BitVecType(size)
   override def toString: String = s"MemoryStore($mem, $index, $value, $endian, $size)"
   override def acceptVisit(visitor: Visitor): Expr = visitor.visitMemoryStore(this)
@@ -357,12 +323,7 @@
       L(mem.toBoogie, index.toBoogie)
     )
   }
-<<<<<<< HEAD
-  override def locals: Set[Variable] = index.locals
-  override def loads: Set[MemoryLoad] = Set(this)
-=======
   override def variables: Set[Variable] = index.variables
->>>>>>> a3dbcae8
   override def gammas: Set[Expr] = Set(this)
   override def loads: Set[MemoryLoad] = Set(this)
   override def getType: IRType = BitVecType(size)
