--- conflicted
+++ resolved
@@ -333,10 +333,6 @@
 
 sealed trait Global
 
-<<<<<<< HEAD
-// name == stack or mem or data
-=======
->>>>>>> c4406e96
 case class Memory(name: String, addressSize: Int, valueSize: Int) extends Expr with Global {
   override def toBoogie: BMapVar =
     BMapVar(name, MapBType(BitVecBType(addressSize), BitVecBType(valueSize)), Scope.Global)
