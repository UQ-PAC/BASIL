package ir

import boogie._
import scala.collection.mutable

sealed trait Expr {
  def toBoogie: BExpr
  def loads: Set[MemoryLoad] = Set()
  def getType: IRType
  def gammas: Set[Variable] = Set() // variables not including those inside a load's index
  def variables: Set[Variable] = Set()
  def acceptVisit(visitor: Visitor): Expr = throw new Exception("visitor " + visitor + " unimplemented for: " + this)
}

sealed trait Literal extends Expr {
  override def acceptVisit(visitor: Visitor): Literal = visitor.visitLiteral(this)
}

sealed trait BoolLit extends Literal

case object TrueLiteral extends BoolLit {
  override def toBoogie: BoolBLiteral = TrueBLiteral
  override def getType: IRType = BoolType
  override def toString: String = "true"
}

case object FalseLiteral extends BoolLit {
  override def toBoogie: BoolBLiteral = FalseBLiteral
  override def getType: IRType = BoolType
  override def toString: String = "false"
}

case class BitVecLiteral(value: BigInt, size: Int) extends Literal {
  override def toBoogie: BitVecBLiteral = BitVecBLiteral(value, size)
  override def getType: IRType = BitVecType(size)
  override def toString: String = s"${value}bv$size"
}

case class IntLiteral(value: BigInt) extends Literal {
  override def toBoogie: IntBLiteral = IntBLiteral(value)
  override def getType: IRType = IntType
  override def toString: String = value.toString
}

/**
  * @param end : high bit exclusive
  * @param start : low bit inclusive
  * @param body
  */
case class Extract(end: Int, start: Int, body: Expr) extends Expr {
  override def toBoogie: BExpr = BVExtract(end, start, body.toBoogie)
  override def gammas: Set[Variable] = body.gammas
  override def variables: Set[Variable] = body.variables
  override def getType: BitVecType = BitVecType(end - start)
  override def toString: String = s"$body[$end:$start]"
  override def acceptVisit(visitor: Visitor): Expr = visitor.visitExtract(this)
  override def loads: Set[MemoryLoad] = body.loads
}

case class Repeat(repeats: Int, body: Expr) extends Expr {
  override def toBoogie: BExpr = BVRepeat(repeats, body.toBoogie)
  override def gammas: Set[Variable] = body.gammas
  override def variables: Set[Variable] = body.variables
  override def getType: BitVecType = BitVecType(bodySize * repeats)
  private def bodySize: Int = body.getType match {
    case bv: BitVecType => bv.size
    case _ => throw new Exception("type mismatch, non bv expression: " + body + " in body of repeat: " + this)
  }
  override def toString: String = s"Repeat($repeats, $body)"
  override def acceptVisit(visitor: Visitor): Expr = visitor.visitRepeat(this)
  override def loads: Set[MemoryLoad] = body.loads
}

case class ZeroExtend(extension: Int, body: Expr) extends Expr {
  override def toBoogie: BExpr = BVZeroExtend(extension, body.toBoogie)
  override def gammas: Set[Variable] = body.gammas
  override def variables: Set[Variable] = body.variables
  override def getType: BitVecType = BitVecType(bodySize + extension)
  private def bodySize: Int = body.getType match {
    case bv: BitVecType => bv.size
    case _ => throw new Exception("type mismatch, non bv expression: " + body + " in body of zero extend: " + this)
  }
  override def toString: String = s"ZeroExtend($extension, $body)"
  override def acceptVisit(visitor: Visitor): Expr = visitor.visitZeroExtend(this)
  override def loads: Set[MemoryLoad] = body.loads
}

case class SignExtend(extension: Int, body: Expr) extends Expr {
  override def toBoogie: BExpr = BVSignExtend(extension, body.toBoogie)
  override def gammas: Set[Variable] = body.gammas
  override def variables: Set[Variable] = body.variables
  override def getType: BitVecType = BitVecType(bodySize + extension)
  private def bodySize: Int = body.getType match {
    case bv: BitVecType => bv.size
    case _ => throw new Exception("type mismatch, non bv expression: " + body + " in body of sign extend: " + this)
  }
  override def toString: String = s"SignExtend($extension, $body)"
  override def acceptVisit(visitor: Visitor): Expr = visitor.visitSignExtend(this)
  override def loads: Set[MemoryLoad] = body.loads
}

case class UnaryExpr(op: UnOp, arg: Expr) extends Expr {
  override def toBoogie: BExpr = UnaryBExpr(op, arg.toBoogie)
  override def gammas: Set[Variable] = arg.gammas
  override def variables: Set[Variable] = arg.variables
  override def loads: Set[MemoryLoad] = arg.loads
  override def getType: IRType = (op, arg.getType) match {
    case (_: BoolUnOp, BoolType)     => BoolType
    case (_: BVUnOp, bv: BitVecType) => bv
    case (_: IntUnOp, IntType)       => IntType
    case _ => throw new Exception("type mismatch, operator " + op + " type doesn't match arg: " + arg)
  }

  private def inSize = arg.getType match {
    case bv: BitVecType => bv.size
    case _              => throw new Exception("type mismatch")
  }

  override def toString: String = op match {
    case uOp: BoolUnOp => s"($uOp$arg)"
    case uOp: BVUnOp   => s"bv$uOp$inSize($arg)"
    case uOp: IntUnOp  => s"($uOp$arg)"
  }

  override def acceptVisit(visitor: Visitor): Expr = visitor.visitUnaryExpr(this)
}

trait UnOp

sealed trait BoolUnOp(op: String) extends UnOp {
  override def toString: String = op
}

case object BoolNOT extends BoolUnOp("!")

sealed trait IntUnOp(op: String) extends UnOp {
  override def toString: String = op
  def toBV: BVUnOp = BVNEG
}

case object IntNEG extends IntUnOp("-")


sealed trait BVUnOp(op: String) extends UnOp {
  override def toString: String = op
}

case object BVNOT extends BVUnOp("not")
case object BVNEG extends BVUnOp("neg")

case class BinaryExpr(op: BinOp, arg1: Expr, arg2: Expr) extends Expr {
  override def toBoogie: BExpr = BinaryBExpr(op, arg1.toBoogie, arg2.toBoogie)
  override def gammas: Set[Variable] = arg1.gammas ++ arg2.gammas
  override def variables: Set[Variable] = arg1.variables ++ arg2.variables
  override def loads: Set[MemoryLoad] = arg1.loads ++ arg2.loads
  override def getType: IRType = (op, arg1.getType, arg2.getType) match {
    case (_: BoolBinOp, BoolType, BoolType) => BoolType
    case (binOp: BVBinOp, bv1: BitVecType, bv2: BitVecType) =>
      binOp match {
        case BVCONCAT =>
          BitVecType(bv1.size + bv2.size)
        case BVAND | BVOR | BVADD | BVMUL | BVUDIV | BVUREM | BVSHL | BVLSHR | BVNAND | BVNOR | BVXOR | BVXNOR | BVSUB |
            BVSREM | BVSDIV | BVSMOD | BVASHR =>
          if (bv1.size == bv2.size) {
            bv1
          } else {
            throw new Exception("bitvector size mismatch")
          }
        case BVCOMP =>
          if (bv1.size == bv2.size) {
            BitVecType(1)
          } else {
            throw new Exception("bitvector size mismatch")
          }
        case BVULT | BVULE | BVUGT | BVUGE | BVSLT | BVSLE | BVSGT | BVSGE =>
          if (bv1.size == bv2.size) {
            BoolType
          } else {
            throw new Exception("bitvector size mismatch")
          }
        case BVEQ | BVNEQ =>
          BoolType
      }
    case (intOp: IntBinOp, IntType, IntType) =>
      intOp match {
        case IntADD | IntSUB | IntMUL | IntDIV | IntMOD     => IntType
        case IntEQ | IntNEQ | IntLT | IntLE | IntGT | IntGE => BoolType
      }
    case _ =>
      throw new Exception("type mismatch, operator " + op + " type doesn't match args: (" + arg1 + ", " + arg2 + ")")
  }

  private def inSize = arg1.getType match {
    case bv: BitVecType => bv.size
    case _              => throw new Exception("type mismatch")
  }

  override def toString: String = op match {
    case bOp: BoolBinOp => s"($arg1 $bOp $arg2)"
    case bOp: BVBinOp =>
      bOp match {
        case BVEQ | BVNEQ | BVCONCAT =>
          s"($arg1 $bOp $arg2)"
        case _ =>
          s"bv$bOp$inSize($arg1, $arg2)"
      }
    case bOp: IntBinOp => s"($arg1 $bOp $arg2)"
  }

  override def acceptVisit(visitor: Visitor): Expr = visitor.visitBinaryExpr(this)

}

trait BinOp

sealed trait BoolBinOp(op: String) extends BinOp {
  override def toString: String = op
}

case object BoolEQ extends BoolBinOp("==")
case object BoolNEQ extends BoolBinOp("!=")
case object BoolAND extends BoolBinOp("&&")
case object BoolOR extends BoolBinOp("||")
case object BoolIMPLIES extends BoolBinOp("==>")
case object BoolEQUIV extends BoolBinOp("<==>")

sealed trait BVBinOp(op: String) extends BinOp {
  override def toString: String = op
}

case object BVAND extends BVBinOp("and")
case object BVOR extends BVBinOp("or")
case object BVADD extends BVBinOp("add")
case object BVMUL extends BVBinOp("mul")
case object BVUDIV extends BVBinOp("udiv")
case object BVUREM extends BVBinOp("urem")
case object BVSHL extends BVBinOp("shl")
case object BVLSHR extends BVBinOp("lshr")
case object BVULT extends BVBinOp("ult")
case object BVNAND extends BVBinOp("nand")
case object BVNOR extends BVBinOp("nor")
case object BVXOR extends BVBinOp("xor")
case object BVXNOR extends BVBinOp("xnor")
case object BVCOMP extends BVBinOp("comp")
case object BVSUB extends BVBinOp("sub")
case object BVSDIV extends BVBinOp("sdiv")
case object BVSREM extends BVBinOp("srem")
case object BVSMOD extends BVBinOp("smod")
case object BVASHR extends BVBinOp("ashr")
case object BVULE extends BVBinOp("ule")
case object BVUGT extends BVBinOp("ugt")
case object BVUGE extends BVBinOp("uge")
case object BVSLT extends BVBinOp("slt")
case object BVSLE extends BVBinOp("sle")
case object BVSGT extends BVBinOp("sgt")
case object BVSGE extends BVBinOp("sge")
case object BVEQ extends BVBinOp("==")
case object BVNEQ extends BVBinOp("!=")
case object BVCONCAT extends BVBinOp("++")

sealed trait IntBinOp(op: String) extends BinOp {
  override def toString: String = op
  def toBV: BVBinOp = this match {
    case IntADD => BVADD
    case IntMUL => BVMUL
    case IntSUB => BVSUB
    case IntDIV => BVSDIV
    case IntMOD => BVSMOD
    case IntEQ  => BVEQ
    case IntNEQ => BVNEQ
    case IntLT  => BVSLT
    case IntLE  => BVSLE
    case IntGT  => BVSGT
    case IntGE  => BVSGE
  }
}

case object IntADD extends IntBinOp("+")
case object IntMUL extends IntBinOp("*")
case object IntSUB extends IntBinOp("-")
case object IntDIV extends IntBinOp("div")
case object IntMOD extends IntBinOp("mod")
case object IntEQ extends IntBinOp("==")
case object IntNEQ extends IntBinOp("!=")
case object IntLT extends IntBinOp("<")
case object IntLE extends IntBinOp("<=")
case object IntGT extends IntBinOp(">")
case object IntGE extends IntBinOp(">=")

enum Endian {
  case LittleEndian
  case BigEndian
}

case class MemoryLoad(mem: Memory, index: Expr, endian: Endian, size: Int) extends Expr {
  override def toBoogie: BMemoryLoad = BMemoryLoad(mem.toBoogie, index.toBoogie, endian, size)
  def toGamma(LArgs: List[BMapVar]): BExpr = mem match {
    case m: StackMemory =>
      GammaLoad(m.toGamma, index.toBoogie, size, size / m.valueSize)
    case m: SharedMemory =>
      BinaryBExpr(BoolOR, GammaLoad(m.toGamma, index.toBoogie, size, size / m.valueSize), L(LArgs, index.toBoogie))
  }
  override def variables: Set[Variable] = index.variables
  override def gammas: Set[Variable] = Set()
  override def loads: Set[MemoryLoad] = Set(this)
  override def getType: IRType = BitVecType(size)
  override def toString: String = s"MemoryLoad($mem, $index, $endian, $size)"
  override def acceptVisit(visitor: Visitor): Expr = visitor.visitMemoryLoad(this)
}

case class UninterpretedFunction(name: String, params: Seq[Expr], returnType: IRType) extends Expr {
  override def getType: IRType = returnType
  override def toBoogie: BFunctionCall = BFunctionCall(name, params.map(_.toBoogie).toList, returnType.toBoogie, true)
  override def acceptVisit(visitor: Visitor): Expr = visitor.visitUninterpretedFunction(this)
  override def variables: Set[Variable] = params.flatMap(_.variables).toSet
}

// Means something has a global scope from the perspective of the IR and Boogie
// Not the same as global in the sense of shared memory between threads
sealed trait Global

// A variable that is accessible without a memory load/store
sealed trait Variable extends Expr {
  val name: String
  val irType: IRType

  override def getType: IRType = irType
  override def variables: Set[Variable] = Set(this)
  override def gammas: Set[Variable] = Set(this)
  override def toBoogie: BVar
  def toGamma: BVar

  override def toString: String = s"Variable($name, $irType)"

  override def acceptVisit(visitor: Visitor): Variable =
    throw new Exception("visitor " + visitor + " unimplemented for: " + this)
}

// Variable with global scope (in a 'accessible from any procedure' sense), not related to the concurrent shared memory sense
// These are all hardware registers
case class Register(override val name: String, size: Int) extends Variable with Global {
  override def toGamma: BVar = BVariable(s"Gamma_$name", BoolBType, Scope.Global)
  override def toBoogie: BVar = BVariable(s"$name", irType.toBoogie, Scope.Global)
  override def toString: String = s"Register(${name}, $irType)"
  override def acceptVisit(visitor: Visitor): Variable = visitor.visitRegister(this)
  override val irType: BitVecType = BitVecType(size)
}

// Variable with scope local to the procedure, typically a temporary variable created in the lifting process
case class LocalVar(override val name: String, override val irType: IRType) extends Variable {
  override def toGamma: BVar = BVariable(s"Gamma_$name", BoolBType, Scope.Local)
  override def toBoogie: BVar = BVariable(s"$name", irType.toBoogie, Scope.Local)
<<<<<<< HEAD
  override def toString: String = s"LocalVar(${name}, $irType)"
=======
  override def toString: String = s"LocalVar($name, $irType)"
>>>>>>> 46b144ca
  override def acceptVisit(visitor: Visitor): Variable = visitor.visitLocalVar(this)
}

// A memory section
sealed trait Memory extends Global {
  val name: String
  val addressSize: Int
  val valueSize: Int
  def toBoogie: BMapVar = BMapVar(name, MapBType(BitVecBType(addressSize), BitVecBType(valueSize)), Scope.Global)
  def toGamma: BMapVar = BMapVar(s"Gamma_$name", MapBType(BitVecBType(addressSize), BoolBType), Scope.Global)
  val getType: IRType = MapType(BitVecType(addressSize), BitVecType(valueSize))
  override def toString: String = s"Memory($name, $addressSize, $valueSize)"

  def acceptVisit(visitor: Visitor): Memory =
    throw new Exception("visitor " + visitor + " unimplemented for: " + this)
}

// A stack section of memory, which is local to a thread
case class StackMemory(override val name: String, override val addressSize: Int, override val valueSize: Int) extends Memory {
  override def acceptVisit(visitor: Visitor): Memory = visitor.visitStackMemory(this)
}

// A non-stack region of memory, which is shared between threads
case class SharedMemory(override val name: String, override val addressSize: Int, override val valueSize: Int) extends Memory {
  override def acceptVisit(visitor: Visitor): Memory = visitor.visitSharedMemory(this)
}<|MERGE_RESOLUTION|>--- conflicted
+++ resolved
@@ -350,11 +350,7 @@
 case class LocalVar(override val name: String, override val irType: IRType) extends Variable {
   override def toGamma: BVar = BVariable(s"Gamma_$name", BoolBType, Scope.Local)
   override def toBoogie: BVar = BVariable(s"$name", irType.toBoogie, Scope.Local)
-<<<<<<< HEAD
-  override def toString: String = s"LocalVar(${name}, $irType)"
-=======
   override def toString: String = s"LocalVar($name, $irType)"
->>>>>>> 46b144ca
   override def acceptVisit(visitor: Visitor): Variable = visitor.visitLocalVar(this)
 }
 
