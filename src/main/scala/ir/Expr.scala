--- conflicted
+++ resolved
@@ -106,11 +106,6 @@
   override def gammas: Set[Variable] = body.gammas
   override def variables: Set[Variable] = body.variables
   override def getType: BitVecType = BitVecType(end - start)
-<<<<<<< HEAD
-  override def acceptVisit(visitor: Visitor): Expr = visitor.visitExtract(this)
-=======
-  override def toString: String = s"$body[$end:$start]"
->>>>>>> 087b70af
 }
 
 /** Gives repeats copies of body, concatenated.
@@ -126,11 +121,6 @@
     case bv: BitVecType => bv.size
     case _ => throw new Exception("type mismatch, non bv expression: " + body + " in body of repeat: " + this)
   }
-<<<<<<< HEAD
-  override def acceptVisit(visitor: Visitor): Expr = visitor.visitRepeat(this)
-=======
-  override def toString: String = s"Repeat($repeats, $body)"
->>>>>>> 087b70af
 }
 
 /** Zero-extends by extension extra bits. */
@@ -143,11 +133,6 @@
     case bv: BitVecType => bv.size
     case _ => throw new Exception("type mismatch, non bv expression: " + body + " in body of zero extend: " + this)
   }
-<<<<<<< HEAD
-  override def acceptVisit(visitor: Visitor): Expr = visitor.visitZeroExtend(this)
-=======
-  override def toString: String = s"ZeroExtend($extension, $body)"
->>>>>>> 087b70af
 }
 
 /** Sign-extends by extension extra bits. */
@@ -160,11 +145,6 @@
     case bv: BitVecType => bv.size
     case _ => throw new Exception("type mismatch, non bv expression: " + body + " in body of sign extend: " + this)
   }
-<<<<<<< HEAD
-  override def acceptVisit(visitor: Visitor): Expr = visitor.visitSignExtend(this)
-=======
-  override def toString: String = s"SignExtend($extension, $body)"
->>>>>>> 087b70af
 }
 
 case class UnaryExpr(op: UnOp, arg: Expr) extends Expr with CachedHashCode {
@@ -183,18 +163,6 @@
     case bv: BitVecType => bv.size
     case _ => throw new Exception("type mismatch")
   }
-
-<<<<<<< HEAD
-  override def acceptVisit(visitor: Visitor): Expr = visitor.visitUnaryExpr(this)
-=======
-  override def toString: String = op match {
-    case BoolToBV1 => s"booltobv1($arg)"
-    case uOp: BoolUnOp => s"($uOp$arg)"
-    case uOp: BVUnOp => s"bv$uOp$inSize($arg)"
-    case uOp: IntUnOp => s"($uOp$arg)"
-  }
-
->>>>>>> 087b70af
 }
 
 sealed trait UnOp
@@ -269,18 +237,6 @@
     case bv: BitVecType => bv.size
     case _ => throw new Exception("type mismatch")
   }
-
-<<<<<<< HEAD
-  override def acceptVisit(visitor: Visitor): Expr = visitor.visitBinaryExpr(this)
-=======
-  override def toString: String = op match {
-    case bOp: BoolBinOp => s"($arg1 $bOp $arg2)"
-    case BVCONCAT | EQ | NEQ => s"($arg1 $op $arg2)"
-    case bOp: BVBinOp => s"bv$bOp$inSize($arg1, $arg2)"
-    case bOp: IntBinOp => s"($arg1 $bOp $arg2)"
-  }
->>>>>>> 087b70af
-
 }
 
 sealed trait BinOp {
@@ -398,14 +354,6 @@
   override def gammas: Set[Variable] = Set(this)
   override def toBoogie: BVar
   def toGamma: BVar
-
-<<<<<<< HEAD
-  override def acceptVisit(visitor: Visitor): Variable =
-    throw new Exception("visitor " + visitor + " unimplemented for: " + this)
-=======
-  override def toString: String = s"Variable($name, $irType)"
-
->>>>>>> 087b70af
 }
 
 object Variable {
@@ -420,11 +368,6 @@
 case class Register(override val name: String, size: Int) extends Variable with Global with CachedHashCode {
   override def toGamma: BVar = BVariable(s"Gamma_$name", BoolBType, Scope.Global)
   override def toBoogie: BVar = BVariable(s"$name", irType.toBoogie, Scope.Global)
-<<<<<<< HEAD
-  override def acceptVisit(visitor: Visitor): Variable = visitor.visitRegister(this)
-=======
-  override def toString: String = s"Register(${name}, $irType)"
->>>>>>> 087b70af
   override val irType: BitVecType = BitVecType(size)
 }
 
@@ -435,11 +378,6 @@
   override val name = varName + (if (index > 0) then s"_$index" else "")
   override def toGamma: BVar = BVariable(s"Gamma_$name", BoolBType, Scope.Local)
   override def toBoogie: BVar = BVariable(s"$name", irType.toBoogie, Scope.Local)
-<<<<<<< HEAD
-  override def acceptVisit(visitor: Visitor): Variable = visitor.visitLocalVar(this)
-=======
-  override def toString: String = s"LocalVar(${varName}, $index, $irType)"
->>>>>>> 087b70af
 }
 
 object LocalVar {
@@ -514,11 +452,6 @@
 }
 
 case class OldExpr(body: Expr) extends Expr {
-<<<<<<< HEAD
-  override def acceptVisit(visitor: Visitor): Expr = body.acceptVisit(visitor)
-=======
-  override def toString = s"old($body)"
->>>>>>> 087b70af
   def getType = body.getType
   def toBoogie = Old(body.toBoogie)
 }