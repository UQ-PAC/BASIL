--- conflicted
+++ resolved
@@ -1,8 +1,6 @@
 package ir
 
-
 import boogie._
-//import util.Logger
 
 trait Expr {
   var ssa_id: Int = 0
@@ -172,50 +170,18 @@
           if (bv1.size == bv2.size) {
             bv1
           } else {
-<<<<<<< HEAD
-            /*
-            println(arg1)
-            println(arg2)
-            println(this)
-            */
-=======
-            //Logger.debug(arg1)
-            //Logger.debug(arg2)
-            //Logger.debug(this)
->>>>>>> 7b9472f4
             throw new Exception("bitvector size mismatch")
           }
         case BVCOMP =>
           if (bv1.size == bv2.size) {
             BitVecType(1)
           } else {
-            //BitVecType(1)
-<<<<<<< HEAD
-            /*
-            println(arg1)
-            println(arg2)
-            println(this)
-            */
-=======
-            //Logger.debug(arg1)
-            //Logger.debug(arg2)
-            //Logger.debug(this)
->>>>>>> 7b9472f4
             throw new Exception("bitvector size mismatch")
           }
         case BVULT | BVULE | BVUGT | BVUGE | BVSLT | BVSLE | BVSGT | BVSGE =>
           if (bv1.size == bv2.size) {
             BoolType
           } else {
-<<<<<<< HEAD
-            /*
-            println(arg1)
-            println(arg2)
-            */
-=======
-            //Logger.debug(arg1)
-            //Logger.debug(arg2)
->>>>>>> 7b9472f4
             throw new Exception("bitvector size mismatch")
           }
         case BVEQ | BVNEQ =>
