--- conflicted
+++ resolved
@@ -338,15 +338,9 @@
     extends Expr
     with CachedHashCode {
   override def getType: IRType = returnType
-<<<<<<< HEAD
   override def toBoogie: BFunctionCall =
     BFunctionCall(name, params.map(_.toBoogie).toList, returnType.toBoogie, uninterpreted)
-  override def acceptVisit(visitor: Visitor): Expr = visitor.visitUninterpretedFunction(this)
   override def variables: Set[Variable] = params.flatMap(_.variables).toSet // suspect
-=======
-  override def toBoogie: BFunctionCall = BFunctionCall(name, params.map(_.toBoogie).toList, returnType.toBoogie, true)
-  override def variables: Set[Variable] = params.flatMap(_.variables).toSet
->>>>>>> 087b70af
   override def toString = s"$name(${params.mkString(", ")})"
 }
 
@@ -389,13 +383,7 @@
     with Global {
   override def toGamma: BVar = BVariable(s"Gamma_$name", BoolBType, Scope.Global)
   override def toBoogie: BVar = BVariable(s"$name", irType.toBoogie, Scope.Global)
-<<<<<<< HEAD
   override def toString: String = s"GlobalVar (${name}, $irType)"
-  override def acceptVisit(visitor: Visitor): Variable = visitor.visitGlobalVar(this)
-=======
-  override def toString: String = s"Register(${name}, $irType)"
-  override val irType: BitVecType = BitVecType(size)
->>>>>>> 087b70af
 }
 
 /** Variable with scope local to the procedure, typically a temporary variable created in the lifting process. */
@@ -438,12 +426,6 @@
   def toGamma: BMapVar = BMapVar(s"Gamma_$name", MapBType(BitVecBType(addressSize), BoolBType), Scope.Global)
   val getType: IRType = MapType(BitVecType(addressSize), BitVecType(valueSize))
   override def toString: String = s"Memory($name, $addressSize, $valueSize)"
-
-<<<<<<< HEAD
-  override def acceptVisit(visitor: Visitor): Memory =
-    throw new Exception("visitor " + visitor + " unimplemented for: " + this)
-=======
->>>>>>> 087b70af
 }
 
 /** A stack area of memory, which is local to a thread. */
