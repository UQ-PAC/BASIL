package ir
import boogie._
import util.CachedHashCode
import scala.collection.mutable

sealed trait Expr {
  def toBoogie: BExpr
  def getType: IRType

  /** variables that occur in the expression NOT including those inside a load's index */
  def gammas: Set[Variable] = Set()

  /** all variables that occur in the expression */
  def variables: Set[Variable] = Set()
  def acceptVisit(visitor: Visitor): Expr = throw new Exception("visitor " + visitor + " unimplemented for: " + this)

  lazy val variablesCached = variables
}

def size(e: Expr) = {
  e.getType match {
    case BitVecType(s) => Some(s)
    case _ => None
  }
}

sealed trait Literal extends Expr {
  override def acceptVisit(visitor: Visitor): Literal = visitor.visitLiteral(this)
}

sealed trait BoolLit extends Literal {
  def value: Boolean
}

case object TrueLiteral extends BoolLit {
  override def toBoogie: BoolBLiteral = TrueBLiteral
  override def getType: IRType = BoolType
  override def toString: String = "true"
  override def value = true
}

case object FalseLiteral extends BoolLit {
  override def toBoogie: BoolBLiteral = FalseBLiteral
  override def getType: IRType = BoolType
  override def toString: String = "false"
  override def value = false
}

case class BitVecLiteral(value: BigInt, size: Int) extends Literal with CachedHashCode {
  assert(size >= 0)
  override def toBoogie: BitVecBLiteral = BitVecBLiteral(value, size)
  override def getType: IRType = BitVecType(size)
  override def toString: String = s"${value}bv$size"
}

case class IntLiteral(value: BigInt) extends Literal with CachedHashCode {
  override def toBoogie: IntBLiteral = IntBLiteral(value)
  override def getType: IRType = IntType
  override def toString: String = value.toString
}

/** Extracts a subsequence of bits (end..start) from body.
  *
  * @param end
  *   : high bit exclusive
  * @param start
  *   : low bit inclusive
  * @param body
  *
  * Requires end > start
  */
case class Extract(end: Int, start: Int, body: Expr) extends Expr with CachedHashCode {
  override def toBoogie: BExpr = BVExtract(end, start, body.toBoogie)
  override def gammas: Set[Variable] = body.gammas
  override def variables: Set[Variable] = body.variables
  override def getType: BitVecType = BitVecType(end - start)
  override def toString: String = s"$body[$end:$start]"
  override def acceptVisit(visitor: Visitor): Expr = visitor.visitExtract(this)
}

/** Gives repeats copies of body, concatenated.
  *
  * Requires repeats > 0.
  */
case class Repeat(repeats: Int, body: Expr) extends Expr with CachedHashCode {
  override def toBoogie: BExpr = BVRepeat(repeats, body.toBoogie)
  override def gammas: Set[Variable] = body.gammas
  override def variables: Set[Variable] = body.variables
  override def getType: BitVecType = BitVecType(bodySize * repeats)
  private def bodySize: Int = body.getType match {
    case bv: BitVecType => bv.size
    case _ => throw new Exception("type mismatch, non bv expression: " + body + " in body of repeat: " + this)
  }
  override def toString: String = s"Repeat($repeats, $body)"
  override def acceptVisit(visitor: Visitor): Expr = visitor.visitRepeat(this)
}

/** Zero-extends by extension extra bits. */
case class ZeroExtend(extension: Int, body: Expr) extends Expr with CachedHashCode {
  override def toBoogie: BExpr = BVZeroExtend(extension, body.toBoogie)
  override def gammas: Set[Variable] = body.gammas
  override def variables: Set[Variable] = body.variables
  override def getType: BitVecType = BitVecType(bodySize + extension)
  private def bodySize: Int = body.getType match {
    case bv: BitVecType => bv.size
    case _ => throw new Exception("type mismatch, non bv expression: " + body + " in body of zero extend: " + this)
  }
  override def toString: String = s"ZeroExtend($extension, $body)"
  override def acceptVisit(visitor: Visitor): Expr = visitor.visitZeroExtend(this)
}

/** Sign-extends by extension extra bits. */
case class SignExtend(extension: Int, body: Expr) extends Expr with CachedHashCode {
  override def toBoogie: BExpr = BVSignExtend(extension, body.toBoogie)
  override def gammas: Set[Variable] = body.gammas
  override def variables: Set[Variable] = body.variables
  override def getType: BitVecType = BitVecType(bodySize + extension)
  private def bodySize: Int = body.getType match {
    case bv: BitVecType => bv.size
    case _ => throw new Exception("type mismatch, non bv expression: " + body + " in body of sign extend: " + this)
  }
  override def toString: String = s"SignExtend($extension, $body)"
  override def acceptVisit(visitor: Visitor): Expr = visitor.visitSignExtend(this)
}

case class UnaryExpr(op: UnOp, arg: Expr) extends Expr with CachedHashCode {
  override def toBoogie: BExpr = UnaryBExpr(op, arg.toBoogie)
  override def gammas: Set[Variable] = arg.gammas
  override def variables: Set[Variable] = arg.variables
  override def getType: IRType = (op, arg.getType) match {
    case (BoolToBV1, BoolType) => BitVecType(1)
    case (_: BoolUnOp, BoolType) => BoolType
    case (_: BVUnOp, bv: BitVecType) => bv
    case (_: IntUnOp, IntType) => IntType
    case _ => throw new Exception("type mismatch, operator " + op + " type doesn't match arg: " + arg)
  }

  private def inSize = arg.getType match {
    case bv: BitVecType => bv.size
    case _ => throw new Exception("type mismatch")
  }

  override def toString: String = op match {
    case uOp: BoolUnOp => s"($uOp$arg)"
    case uOp: BVUnOp => s"bv$uOp$inSize($arg)"
    case uOp: IntUnOp => s"($uOp$arg)"
  }

  override def acceptVisit(visitor: Visitor): Expr = visitor.visitUnaryExpr(this)
}

sealed trait UnOp

sealed trait BoolUnOp(op: String) extends UnOp {
  override def toString: String = op
}

case object BoolNOT extends BoolUnOp("!")
case object BoolToBV1 extends BoolUnOp("bool2bv1")

sealed trait IntUnOp(op: String) extends UnOp {
  override def toString: String = op
  def toBV: BVUnOp = BVNEG
}

case object IntNEG extends IntUnOp("-")

sealed trait BVUnOp(op: String) extends UnOp {
  override def toString: String = op
}

case object BVNOT extends BVUnOp("not")
case object BVNEG extends BVUnOp("neg")

case class BinaryExpr(op: BinOp, arg1: Expr, arg2: Expr) extends Expr with CachedHashCode {
  override def toBoogie: BExpr = BinaryBExpr(op, arg1.toBoogie, arg2.toBoogie)
  override def gammas: Set[Variable] = arg1.gammas ++ arg2.gammas
  override def variables: Set[Variable] = arg1.variables ++ arg2.variables
  override def getType: IRType = (op, arg1.getType, arg2.getType) match {
    case (_: BoolBinOp, BoolType, BoolType) => BoolType
    case (binOp: BVBinOp, bv1: BitVecType, bv2: BitVecType) =>
      binOp match {
        case BVCONCAT =>
          BitVecType(bv1.size + bv2.size)
        case BVAND | BVOR | BVADD | BVMUL | BVUDIV | BVUREM | BVSHL | BVLSHR | BVNAND | BVNOR | BVXOR | BVXNOR | BVSUB |
            BVSREM | BVSDIV | BVSMOD | BVASHR =>
          if (bv1.size == bv2.size) {
            bv1
          } else {
            throw new Exception(s"bitvector size mismatch $bv1 $bv2")
          }
        case BVCOMP =>
          if (bv1.size == bv2.size) {
            BitVecType(1)
          } else {
            println(this)
            throw new Exception("bitvector size mismatch")
          }
        case BVULT | BVULE | BVUGT | BVUGE | BVSLT | BVSLE | BVSGT | BVSGE =>
          if (bv1.size == bv2.size) {
            BoolType
          } else {
            println(this)
            throw new Exception("bitvector size mismatch")
          }
        case BVEQ | BVNEQ =>
          BoolType
      }
    case (intOp: IntBinOp, IntType, IntType) =>
      intOp match {
        case IntADD | IntSUB | IntMUL | IntDIV | IntMOD => IntType
        case IntEQ | IntNEQ | IntLT | IntLE | IntGT | IntGE => BoolType
      }
    case _ =>
      throw new Exception(
        "type mismatch, operator " + op.getClass.getSimpleName + s" type doesn't match args: (" + arg1 + ", " + arg2 + ")"
      )
  }

  private def inSize = arg1.getType match {
    case bv: BitVecType => bv.size
    case _ => throw new Exception("type mismatch")
  }

  override def toString: String = op match {
    case bOp: BoolBinOp => s"($arg1 $bOp $arg2)"
    case bOp: BVBinOp =>
      bOp match {
        case BVEQ | BVNEQ | BVCONCAT =>
          s"($arg1 $bOp $arg2)"
        case _ =>
          s"bv$bOp$inSize($arg1, $arg2)"
      }
    case bOp: IntBinOp => s"($arg1 $bOp $arg2)"
  }

  override def acceptVisit(visitor: Visitor): Expr = visitor.visitBinaryExpr(this)

}

sealed trait BinOp {
  def opName: String
}

sealed trait BoolBinOp(op: String) extends BinOp {
  override def toString: String = op
  def opName = op
}

<<<<<<< HEAD
sealed trait BoolCmpOp extends BinOp
=======
sealed trait BoolCmpOp extends BoolBinOp
>>>>>>> 500b01ed

case object BoolEQ extends BoolBinOp("==") with BoolCmpOp
case object BoolNEQ extends BoolBinOp("!=")
case object BoolAND extends BoolBinOp("&&")
case object BoolOR extends BoolBinOp("||")
case object BoolIMPLIES extends BoolBinOp("==>") with BoolCmpOp
case object BoolEQUIV extends BoolBinOp("<==>")

sealed trait BVBinOp(op: String) extends BinOp {
  override def toString: String = op
  def opName = op
}

<<<<<<< HEAD
sealed trait BVCmpOp extends BinOp
=======
sealed trait BVCmpOp extends BVBinOp
>>>>>>> 500b01ed

case object BVAND extends BVBinOp("and")
case object BVOR extends BVBinOp("or")
case object BVADD extends BVBinOp("add")
case object BVMUL extends BVBinOp("mul")
case object BVUDIV extends BVBinOp("udiv")
case object BVUREM extends BVBinOp("urem")
case object BVSHL extends BVBinOp("shl")
case object BVLSHR extends BVBinOp("lshr")
case object BVULT extends BVBinOp("ult") with BVCmpOp
case object BVNAND extends BVBinOp("nand")
case object BVNOR extends BVBinOp("nor")
case object BVXOR extends BVBinOp("xor")
case object BVXNOR extends BVBinOp("xnor")
case object BVCOMP extends BVBinOp("comp")
case object BVSUB extends BVBinOp("sub")
case object BVSDIV extends BVBinOp("sdiv")
case object BVSREM extends BVBinOp("srem")
case object BVSMOD extends BVBinOp("smod")
case object BVASHR extends BVBinOp("ashr")
case object BVULE extends BVBinOp("ule") with BVCmpOp
case object BVUGT extends BVBinOp("ugt") with BVCmpOp
case object BVUGE extends BVBinOp("uge") with BVCmpOp
case object BVSLT extends BVBinOp("slt") with BVCmpOp
case object BVSLE extends BVBinOp("sle") with BVCmpOp
case object BVSGT extends BVBinOp("sgt") with BVCmpOp
case object BVSGE extends BVBinOp("sge") with BVCmpOp
case object BVEQ extends BVBinOp("==") with BVCmpOp
case object BVNEQ extends BVBinOp("!=") with BVCmpOp
case object BVCONCAT extends BVBinOp("++")

sealed trait IntBinOp(op: String) extends BinOp {
  override def toString: String = op
  def opName = op
  def toBV: BVBinOp = this match {
    case IntADD => BVADD
    case IntMUL => BVMUL
    case IntSUB => BVSUB
    case IntDIV => BVSDIV
    case IntMOD => BVSMOD
    case IntEQ => BVEQ
    case IntNEQ => BVNEQ
    case IntLT => BVSLT
    case IntLE => BVSLE
    case IntGT => BVSGT
    case IntGE => BVSGE
  }
}

case object IntADD extends IntBinOp("+")
case object IntMUL extends IntBinOp("*")
case object IntSUB extends IntBinOp("-")
case object IntDIV extends IntBinOp("div")
case object IntMOD extends IntBinOp("mod")
case object IntEQ extends IntBinOp("==")
case object IntNEQ extends IntBinOp("!=")
case object IntLT extends IntBinOp("<")
case object IntLE extends IntBinOp("<=")
case object IntGT extends IntBinOp(">")
case object IntGE extends IntBinOp(">=")

enum Endian {
  case LittleEndian
  case BigEndian
}

case class UninterpretedFunction(name: String, params: Seq[Expr], returnType: IRType) extends Expr with CachedHashCode {
  override def getType: IRType = returnType
  override def toBoogie: BFunctionCall = BFunctionCall(name, params.map(_.toBoogie).toList, returnType.toBoogie, true)
  override def acceptVisit(visitor: Visitor): Expr = visitor.visitUninterpretedFunction(this)
  override def variables: Set[Variable] = params.flatMap(_.variables).toSet
  override def toString = s"$name(${params.mkString(", ")})"
}

/** Something that has a global scope from the perspective of the IR and Boogie.
  *
  * Not the same as global in the sense of shared memory between threads.
  */
sealed trait Global

/** A variable that is accessible without a memory load/store. */
sealed trait Variable extends Expr {
  val name: String
  val irType: IRType

  override def getType: IRType = irType
  override def variables: Set[Variable] = Set(this)
  override def gammas: Set[Variable] = Set(this)
  override def toBoogie: BVar
  def toGamma: BVar

  override def toString: String = s"Variable($name, $irType)"

  override def acceptVisit(visitor: Visitor): Variable =
    throw new Exception("visitor " + visitor + " unimplemented for: " + this)
}

object Variable {
  implicit def ordering[V <: Variable]: Ordering[V] = Ordering.by(_.name)
}

/** Hardware registers.
  *
  * These are variables with global scope (in a 'accessible from any procedure' sense), not related to the concurrent
  * shared memory sense.
  */
case class Register(override val name: String, size: Int) extends Variable with Global with CachedHashCode {
  override def toGamma: BVar = BVariable(s"Gamma_$name", BoolBType, Scope.Global)
  override def toBoogie: BVar = BVariable(s"$name", irType.toBoogie, Scope.Global)
  override def toString: String = s"Register(${name}, $irType)"
  override def acceptVisit(visitor: Visitor): Variable = visitor.visitRegister(this)
  override val irType: BitVecType = BitVecType(size)
}

/** Variable with scope local to the procedure, typically a temporary variable created in the lifting process. */
case class LocalVar(varName: String, override val irType: IRType, val index: Int = 0)
    extends Variable
    with CachedHashCode {
  override val name = varName + (if (index > 0) then s"_$index" else "")
  override def toGamma: BVar = BVariable(s"Gamma_$name", BoolBType, Scope.Local)
  override def toBoogie: BVar = BVariable(s"$name", irType.toBoogie, Scope.Local)
  override def toString: String = s"LocalVar(${name}, $irType)"
  override def acceptVisit(visitor: Visitor): Variable = visitor.visitLocalVar(this)
}

object LocalVar {
  def unapply(l: LocalVar): Some[(String, IRType, Int)] = Some((l.name, l.irType, l.index))

}

/** A global memory section (subject to shared-memory concurrent accesses from multiple threads). */
sealed trait Memory extends Global {
  val name: String
  val addressSize: Int
  val valueSize: Int
  def toBoogie: BMapVar = BMapVar(name, MapBType(BitVecBType(addressSize), BitVecBType(valueSize)), Scope.Global)
  def toGamma: BMapVar = BMapVar(s"Gamma_$name", MapBType(BitVecBType(addressSize), BoolBType), Scope.Global)
  val getType: IRType = MapType(BitVecType(addressSize), BitVecType(valueSize))
  override def toString: String = s"Memory($name, $addressSize, $valueSize)"

  def acceptVisit(visitor: Visitor): Memory =
    throw new Exception("visitor " + visitor + " unimplemented for: " + this)
}

/** A stack area of memory, which is local to a thread. */
case class StackMemory(override val name: String, override val addressSize: Int, override val valueSize: Int)
    extends Memory {
  override def acceptVisit(visitor: Visitor): Memory = visitor.visitStackMemory(this)
}

/** A non-stack region of memory, which may be shared between threads. */
case class SharedMemory(override val name: String, override val addressSize: Int, override val valueSize: Int)
    extends Memory {
  override def acceptVisit(visitor: Visitor): Memory = visitor.visitSharedMemory(this)
}

enum QuantifierSort:
  case exists
  case forall

case class LambdaExpr(binds: List[LocalVar], body: Expr) extends Expr {
  override def getType = uncurryFunctionType(binds.map(_.getType), body.getType)
  override def toBoogie = Lambda(binds.map(_.toBoogie), body.toBoogie)
  def returnType = body.getType
}

case class QuantifierExpr(kind: QuantifierSort, body: LambdaExpr) extends Expr {
  require(body.returnType == BoolType, "Type error: quantifier with non-boolean body")
  override def getType: IRType = BoolType
  def toBoogie: BExpr = {
    val b = body.binds.map(_.toBoogie)
    val bdy = body.body.toBoogie
    kind match {
      case QuantifierSort.forall => ForAll(b, bdy)
      case QuantifierSort.exists => Exists(b, bdy)
    }
  }
  override def variables: Set[Variable] = body.variables

}

case class OldExpr(body: Expr) extends Expr {
  override def acceptVisit(visitor: Visitor): Expr = body.acceptVisit(visitor)
  override def toString = s"old($body)"
  def getType = body.getType
  def toBoogie = Old(body.toBoogie)
}<|MERGE_RESOLUTION|>--- conflicted
+++ resolved
@@ -247,11 +247,7 @@
   def opName = op
 }
 
-<<<<<<< HEAD
-sealed trait BoolCmpOp extends BinOp
-=======
 sealed trait BoolCmpOp extends BoolBinOp
->>>>>>> 500b01ed
 
 case object BoolEQ extends BoolBinOp("==") with BoolCmpOp
 case object BoolNEQ extends BoolBinOp("!=")
@@ -265,11 +261,7 @@
   def opName = op
 }
 
-<<<<<<< HEAD
-sealed trait BVCmpOp extends BinOp
-=======
 sealed trait BVCmpOp extends BVBinOp
->>>>>>> 500b01ed
 
 case object BVAND extends BVBinOp("and")
 case object BVOR extends BVBinOp("or")
