package ir
import boogie.*
import util.CachedHashCode
import util.functional.Snoc

sealed trait Expr extends DefaultDeepEquality {
  def toBoogie: BExpr
  def getType: IRType

  /** variables that occur in the expression NOT including those inside a load's index */
  def gammas: Set[Variable] = Set()

  /** all variables that occur in the expression */
  def variables: Set[Variable] = Set()

  override def toString() = translating.PrettyPrinter.pp_expr(this)

  lazy val variablesCached = variables
}

object Sigil {
  object Boogie {
    val block = "b#"
    val proc = "p$"
    val localVar = "#"
    val globalVar = "$"

    def unsigil(s: String): Option[(String, String)] =
      List(block, proc, localVar, globalVar).view.collectFirst {
        case sigil if (s.startsWith(sigil)) => (sigil, s.substring(sigil.length))
      }
  }

  object BASIR {
    val block = "%"
    val proc = "@"
    val localVar = "#"
    val globalVar = "$"
    val attrib = "."

    def unsigil(s: String): Option[(String, String)] =
      List(block, proc, localVar, globalVar, attrib).view.collectFirst {
        case sigil if (s.startsWith(sigil)) => (sigil, s.substring(sigil.length))
      }
  }

  def unsigilOption(sigil: String)(s: String) = s match {
    case s if s.startsWith(sigil) => Some(s.substring(sigil.length))
    case _ => None
  }

  def unsigil(sigil: String)(s: String) =
    unsigilOption(sigil)(s).getOrElse(throw new Exception(s"Identifier '$s' was expected to have a '$sigil' sigil"))
}

def size(e: Expr) = {
  e.getType match {
    case BitVecType(s) => Some(s)
    case _ => None
  }
}

sealed trait Literal extends Expr {}

sealed trait BoolLit extends Literal {
  def value: Boolean
}

case object TrueLiteral extends BoolLit {
  override def toBoogie: BoolBLiteral = TrueBLiteral
  override def getType: IRType = BoolType
  override def value = true
}

case object FalseLiteral extends BoolLit {
  override def toBoogie: BoolBLiteral = FalseBLiteral
  override def getType: IRType = BoolType
  override def value = false
}

case class BitVecLiteral(value: BigInt, size: Int) extends Literal with CachedHashCode {
  require(size >= 0)
  require(value <= getType.maxValue, s"bad value: $value for width $size")
  override def toBoogie: BitVecBLiteral = BitVecBLiteral(value, size)
  override def getType: BitVecType = BitVecType(size)
}

case class IntLiteral(value: BigInt) extends Literal with CachedHashCode {
  override def toBoogie: IntBLiteral = IntBLiteral(value)
  override def getType: IRType = IntType
}

/** Extracts a subsequence of bits (end..start) from body.
  *
  * @param end
  *   : high bit exclusive
  * @param start
  *   : low bit inclusive
  * @param body
  *
  * Requires end > start
  */
case class Extract(end: Int, start: Int, body: Expr) extends Expr with CachedHashCode {
  override def toBoogie: BExpr = BVExtract(end, start, body.toBoogie)
  override def gammas: Set[Variable] = body.gammas
  override def variables: Set[Variable] = body.variables
  override def getType: BitVecType = BitVecType(end - start)
}

/** Gives repeats copies of body, concatenated.
  *
  * Requires repeats > 0.
  */
case class Repeat(repeats: Int, body: Expr) extends Expr with CachedHashCode {
  override def toBoogie: BExpr = BVRepeat(repeats, body.toBoogie)
  override def gammas: Set[Variable] = body.gammas
  override def variables: Set[Variable] = body.variables
  override def getType: BitVecType = BitVecType(bodySize * repeats)
  private def bodySize: Int = body.getType match {
    case bv: BitVecType => bv.size
    case _ => throw new Exception("type mismatch, non bv expression: " + body + " in body of repeat: " + this)
  }
}

/** Zero-extends by extension extra bits. */
case class ZeroExtend(extension: Int, body: Expr) extends Expr with CachedHashCode {
  override def toBoogie: BExpr = BVZeroExtend(extension, body.toBoogie)
  override def gammas: Set[Variable] = body.gammas
  override def variables: Set[Variable] = body.variables
  override def getType: BitVecType = BitVecType(bodySize + extension)
  private def bodySize: Int = body.getType match {
    case bv: BitVecType => bv.size
    case _ => throw new Exception("type mismatch, non bv expression: " + body + " in body of zero extend: " + this)
  }
}

/** Sign-extends by extension extra bits. */
case class SignExtend(extension: Int, body: Expr) extends Expr with CachedHashCode {
  override def toBoogie: BExpr = BVSignExtend(extension, body.toBoogie)
  override def gammas: Set[Variable] = body.gammas
  override def variables: Set[Variable] = body.variables
  override def getType: BitVecType = BitVecType(bodySize + extension)
  private def bodySize: Int = body.getType match {
    case bv: BitVecType => bv.size
    case _ => throw new Exception("type mismatch, non bv expression: " + body + " in body of sign extend: " + this)
  }
}

case class UnaryExpr(op: UnOp, arg: Expr) extends Expr with CachedHashCode {
  override def toBoogie: BExpr = UnaryBExpr(op, arg.toBoogie)
  override def gammas: Set[Variable] = arg.gammas
  override def variables: Set[Variable] = arg.variables
  override def getType: IRType = (op, arg.getType) match {
    case (BoolToBV1, BoolType) => BitVecType(1)
    case (_: BoolUnOp, BoolType) => BoolType
    case (_: BVUnOp, bv: BitVecType) => bv
    case (_: IntUnOp, IntType) => IntType
    case _ => throw new Exception("type mismatch, operator " + op + " type doesn't match arg: " + arg)
  }

  private def inSize = arg.getType match {
    case bv: BitVecType => bv.size
    case _ => throw new Exception("type mismatch")
  }
}

sealed trait UnOp

sealed trait BoolUnOp(op: String) extends UnOp {
  override def toString: String = op
}

case object BoolNOT extends BoolUnOp("!")
case object BoolToBV1 extends BoolUnOp("bool2bv1")

sealed trait IntUnOp(op: String) extends UnOp {
  override def toString: String = op
  def toBV: BVUnOp = BVNEG
}

case object IntNEG extends IntUnOp("-")

sealed trait BVUnOp(op: String) extends UnOp {
  override def toString: String = op
}

case object BVNOT extends BVUnOp("not")
case object BVNEG extends BVUnOp("neg")

case class AssocExpr(op: BoolBinOp, args: List[Expr]) extends Expr with CachedHashCode {
  require(args.size >= 2, "AssocExpr requires at least two operands")
  override def getType: IRType = BoolType
  override def toBoogie: BExpr = AssocBExpr(op, args.map(_.toBoogie))
  override def gammas: Set[Variable] = args.flatMap(_.gammas).toSet
  override def variables = args.toSet.flatMap(_.variables).toSet
  override def toString() = "(" + args.mkString(op.toString) + ")"

  def toBinaryExpr = {

    args match {
      case first :: second :: rest =>
        val i = BinaryExpr(op, first, second)
        rest.foldLeft(i)((acc, n) => BinaryExpr(op, acc, n))
      case _ => throw IllegalArgumentException("Invalid AssocExpr: requries at least two operands")
    }

  }

}

case class BinaryExpr(op: BinOp, arg1: Expr, arg2: Expr) extends Expr with CachedHashCode {
  override def toBoogie: BExpr = BinaryBExpr(op, arg1.toBoogie, arg2.toBoogie)
  override def gammas: Set[Variable] = arg1.gammas ++ arg2.gammas
  override def variables: Set[Variable] = arg1.variables ++ arg2.variables
  override def getType: IRType = (op, arg1.getType, arg2.getType) match {
    case (_: BoolBinOp, BoolType, BoolType) => BoolType
    case (EQ, _, _) => BoolType
    case (NEQ, _, _) => BoolType
    case (binOp: BVBinOp, bv1: BitVecType, bv2: BitVecType) =>
      binOp match {
        case BVCONCAT =>
          BitVecType(bv1.size + bv2.size)
        case BVAND | BVOR | BVADD | BVMUL | BVUDIV | BVUREM | BVSHL | BVLSHR | BVNAND | BVNOR | BVXOR | BVXNOR | BVSUB |
            BVSREM | BVSDIV | BVSMOD | BVASHR =>
          if (bv1.size == bv2.size) {
            bv1
          } else {
            throw new Exception(s"bitvector size mismatch $bv1 $bv2")
          }
        case BVCOMP =>
          if (bv1.size == bv2.size) {
            BitVecType(1)
          } else {
            println(this)
            throw new Exception("bitvector size mismatch")
          }
        case BVULT | BVULE | BVUGT | BVUGE | BVSLT | BVSLE | BVSGT | BVSGE =>
          if (bv1.size == bv2.size) {
            BoolType
          } else {
            println(this)
            throw new Exception("bitvector size mismatch")
          }
      }
    case (intOp: IntBinOp, IntType, IntType) =>
      intOp match {
        case IntADD | IntSUB | IntMUL | IntDIV | IntMOD => IntType
        case IntLT | IntLE | IntGT | IntGE => BoolType
      }
    case _ =>
      throw new Exception(
        "type mismatch, operator " + op.getClass.getSimpleName + s" type doesn't match args: (" + arg1 + ", " + arg2 + ")"
      )
  }

  private def inSize = arg1.getType match {
    case bv: BitVecType => bv.size
    case _ => throw new Exception("type mismatch")
  }
}

sealed trait BinOp {
  def opName: String
}

sealed trait BoolBinOp(op: String) extends BinOp {
  override def toString: String = op
  def opName = op
}

sealed trait PolyCmp extends BinOp

case object EQ extends PolyCmp {
  override def opName = "=="
  override def toString = opName
}

case object NEQ extends PolyCmp {
  override def opName = "!="
  override def toString = opName
}

sealed trait BoolCmpOp extends BoolBinOp
case object BoolAND extends BoolBinOp("&&")
case object BoolOR extends BoolBinOp("||")
case object BoolIMPLIES extends BoolBinOp("==>") with BoolCmpOp

sealed trait BVBinOp(op: String) extends BinOp {
  override def toString: String = op
  def opName = op
}

sealed trait BVCmpOp extends BVBinOp

case object BVAND extends BVBinOp("and")
case object BVOR extends BVBinOp("or")
case object BVADD extends BVBinOp("add")
case object BVMUL extends BVBinOp("mul")
case object BVUDIV extends BVBinOp("udiv")
case object BVUREM extends BVBinOp("urem")
case object BVSHL extends BVBinOp("shl")
case object BVLSHR extends BVBinOp("lshr")
case object BVULT extends BVBinOp("ult") with BVCmpOp
case object BVNAND extends BVBinOp("nand")
case object BVNOR extends BVBinOp("nor")
case object BVXOR extends BVBinOp("xor")
case object BVXNOR extends BVBinOp("xnor")
case object BVCOMP extends BVBinOp("comp")
case object BVSUB extends BVBinOp("sub")
case object BVSDIV extends BVBinOp("sdiv")
case object BVSREM extends BVBinOp("srem")
case object BVSMOD extends BVBinOp("smod")
case object BVASHR extends BVBinOp("ashr")
case object BVULE extends BVBinOp("ule") with BVCmpOp
case object BVUGT extends BVBinOp("ugt") with BVCmpOp
case object BVUGE extends BVBinOp("uge") with BVCmpOp
case object BVSLT extends BVBinOp("slt") with BVCmpOp
case object BVSLE extends BVBinOp("sle") with BVCmpOp
case object BVSGT extends BVBinOp("sgt") with BVCmpOp
case object BVSGE extends BVBinOp("sge") with BVCmpOp
case object BVCONCAT extends BVBinOp("++")

sealed trait IntBinOp(op: String) extends BinOp {
  override def toString: String = op
  def opName = op
  def toBV: BVBinOp = this match {
    case IntADD => BVADD
    case IntMUL => BVMUL
    case IntSUB => BVSUB
    case IntDIV => BVSDIV
    case IntMOD => BVSMOD
    case IntLT => BVSLT
    case IntLE => BVSLE
    case IntGT => BVSGT
    case IntGE => BVSGE
  }
}

case object IntADD extends IntBinOp("+")
case object IntMUL extends IntBinOp("*")
case object IntSUB extends IntBinOp("-")
case object IntDIV extends IntBinOp("div")
case object IntMOD extends IntBinOp("mod")
case object IntLT extends IntBinOp("<")
case object IntLE extends IntBinOp("<=")
case object IntGT extends IntBinOp(">")
case object IntGE extends IntBinOp(">=")

enum Endian {
  case LittleEndian
  case BigEndian
}

case class FApplyExpr(name: String, params: Seq[Expr], returnType: IRType, uninterpreted: Boolean = true)
    extends Expr
    with CachedHashCode {
  override def getType: IRType = returnType
  override def toBoogie: BFunctionCall =
    BFunctionCall(name, params.map(_.toBoogie).toList, returnType.toBoogie, uninterpreted)
  override def variables: Set[Variable] = params.flatMap(_.variables).toSet
  def signature: (String, List[IRType], IRType) = (name, params.toList.map(_.getType), returnType)
}

/** Something that has a global scope from the perspective of the IR and Boogie.
  *
  * Not the same as global in the sense of shared memory between threads.
  */
sealed trait Global

/** A variable that is accessible without a memory load/store. */
sealed trait Variable extends Expr {
  val name: String
  val irType: IRType

  override def getType: IRType = irType
  override def variables: Set[Variable] = Set(this)
  override def gammas: Set[Variable] = Set(this)
  override def toBoogie: BVar
  def toGamma: BVar
}

object Variable {
  implicit def ordering[V <: Variable]: Ordering[V] = Ordering.by(_.name)
}

object Register {
  def apply(name: String, size: Int) = GlobalVar(name, BitVecType(size))
  def unapply(l: GlobalVar): Option[(String, Int)] = l.getType match {
    case BitVecType(sz) => Some(l.name, sz)
    case _ => None
  }
}

case class GlobalVar(override val name: String, override val irType: IRType)
    extends Variable
    with CachedHashCode
    with Global {
  override def toGamma: BVar = BVariable(s"Gamma_$name", BoolBType, Scope.Global)
  override def toBoogie: BVar = BVariable(s"$name", irType.toBoogie, Scope.Global)
}

/** Variable with scope local to the procedure, typically a temporary variable created in the lifting process. */
case class LocalVar(varName: String, override val irType: IRType, val index: Int = 0)
    extends Variable
    with CachedHashCode {
  override val name = varName + (if (index > 0) then s"_$index" else "")
  override def toGamma: BVar = BVariable(s"Gamma_$name", BoolBType, Scope.Local)
  override def toBoogie: BVar = BVariable(s"$name", irType.toBoogie, Scope.Local)
}

object LocalVar {
  def unapply(l: LocalVar): Some[(String, IRType, Int)] = Some((l.name, l.irType, l.index))

  /**
   * Construct a LocalVar by infering its index from the provided name corresponding to [[LocalVar.name]].
   * It matches the value of [[name]] result, dropping an '_0' suffix or otherwise extracting index [[${name}_${index}]].
   * Use only when the [[index]] field has been lost/mangled with the name, e.g. due to serialisation & parsing.
   */
  def ofIndexed(name: String, ty: IRType) =
    val rname = Sigil.BASIR.unsigil(name) match {
      case Some((_, name)) => Sigil.BASIR.localVar + name
      case None => name
    }

    rname.split("_").toList match {
      case Snoc(Nil, r) =>
        LocalVar(rname, ty, 0)
      case Snoc(_, "0") | Snoc(_, "out") | Snoc(_, "in") =>
        LocalVar(rname, ty, 0)
      case Snoc(r, ind) =>
        try LocalVar(r.mkString("_"), ty, (ind.toInt))
        catch
          _ => LocalVar(rname, ty, 0)
      case _ => LocalVar(rname, ty, 0)
    }
}

/** A global memory section (subject to shared-memory concurrent accesses from multiple threads). */
<<<<<<< HEAD
sealed trait Memory extends Global {
  require(valueSize >= 8)
  require(addressSize >= 8)
=======
sealed trait Memory extends Expr with Global {
>>>>>>> 090dbd50
  val name: String
  val addressSize: Int
  val valueSize: Int
  def toBoogie: BMapVar = BMapVar(name, MapBType(BitVecBType(addressSize), BitVecBType(valueSize)), Scope.Global)
  def toGamma: BMapVar = BMapVar(s"Gamma_$name", MapBType(BitVecBType(addressSize), BoolBType), Scope.Global)
  val getType: IRType = MapType(BitVecType(addressSize), BitVecType(valueSize))
}

/** A stack area of memory, which is local to a thread. */
case class StackMemory(override val name: String, override val addressSize: Int, override val valueSize: Int)
    extends Memory {}

/** A non-stack region of memory, which may be shared between threads. */
case class SharedMemory(override val name: String, override val addressSize: Int, override val valueSize: Int)
    extends Memory {}

enum QuantifierSort:
  case exists
  case forall

case class LambdaExpr(binds: List[LocalVar], body: Expr) extends Expr {
  override def getType = uncurryFunctionType(binds.map(_.getType), body.getType)
  override def toBoogie = Lambda(binds.map(_.toBoogie), body.toBoogie)
  def returnType = body.getType
}

case class QuantifierExpr(kind: QuantifierSort, body: LambdaExpr, triggers: List[Expr] = List()) extends Expr {
  require(body.returnType == BoolType, "Type error: quantifier with non-boolean body")
  override def getType: IRType = BoolType
  def toBoogie: BExpr = {
    val b = body.binds.map(_.toBoogie)
    val bdy = body.body.toBoogie
    kind match {
      case QuantifierSort.forall => ForAll(b, bdy, triggers.map(_.toBoogie))
      case QuantifierSort.exists => Exists(b, bdy, triggers.map(_.toBoogie))
    }
  }
  override def variables: Set[Variable] = body.variables

}

case class OldExpr(body: Expr) extends Expr {
  def getType = body.getType
  def toBoogie = Old(body.toBoogie)
}<|MERGE_RESOLUTION|>--- conflicted
+++ resolved
@@ -436,13 +436,9 @@
 }
 
 /** A global memory section (subject to shared-memory concurrent accesses from multiple threads). */
-<<<<<<< HEAD
-sealed trait Memory extends Global {
+sealed trait Memory extends Expr with Global {
   require(valueSize >= 8)
   require(addressSize >= 8)
-=======
-sealed trait Memory extends Expr with Global {
->>>>>>> 090dbd50
   val name: String
   val addressSize: Int
   val valueSize: Int
