--- conflicted
+++ resolved
@@ -350,16 +350,10 @@
     extends Expr
     with CachedHashCode {
   override def getType: IRType = returnType
-<<<<<<< HEAD
   override def toBoogie: BFunctionCall =
     BFunctionCall(name, params.map(_.toBoogie).toList, returnType.toBoogie, uninterpreted)
-  override def variables: Set[Variable] = params.flatMap(_.variables).toSet // suspect
-  override def toString = s"$name(${params.mkString(", ")})"
-=======
-  override def toBoogie: BFunctionCall = BFunctionCall(name, params.map(_.toBoogie).toList, returnType.toBoogie, true)
   override def variables: Set[Variable] = params.flatMap(_.variables).toSet
   def signature: (String, List[IRType], IRType) = (name, params.toList.map(_.getType), returnType)
->>>>>>> 3e5ae142
 }
 
 /** Something that has a global scope from the perspective of the IR and Boogie.
@@ -398,11 +392,6 @@
     with Global {
   override def toGamma: BVar = BVariable(s"Gamma_$name", BoolBType, Scope.Global)
   override def toBoogie: BVar = BVariable(s"$name", irType.toBoogie, Scope.Global)
-<<<<<<< HEAD
-  override def toString: String = s"GlobalVar (${name}, $irType)"
-=======
-  override val irType: BitVecType = BitVecType(size)
->>>>>>> 3e5ae142
 }
 
 /** Variable with scope local to the procedure, typically a temporary variable created in the lifting process. */
@@ -449,11 +438,6 @@
   def toBoogie: BMapVar = BMapVar(name, MapBType(BitVecBType(addressSize), BitVecBType(valueSize)), Scope.Global)
   def toGamma: BMapVar = BMapVar(s"Gamma_$name", MapBType(BitVecBType(addressSize), BoolBType), Scope.Global)
   val getType: IRType = MapType(BitVecType(addressSize), BitVecType(valueSize))
-<<<<<<< HEAD
-  override def toString: String = s"Memory($name, $addressSize, $valueSize)"
-=======
-
->>>>>>> 3e5ae142
 }
 
 /** A stack area of memory, which is local to a thread. */
