--- conflicted
+++ resolved
@@ -312,20 +312,12 @@
 
   override def visitMemoryLoad(node: MemoryLoad): MemoryLoad = {
     // replace mem with stack in load if index contains stack references
-<<<<<<< HEAD
     if (node.index.variables.exists(isStackPtr)) {
-      node.copy(mem = stackMemory)
-    } else {
-      node
-=======
-    val loadStackRefs = node.index.variables.intersect(stackRefs)
-
-    if (loadStackRefs.nonEmpty) {
       node.mem = stackMemory
-    }
+    } 
+
     if (stackRefs.contains(node.lhs) && node.lhs != stackPointer) {
       stackRefs.remove(node.lhs)
->>>>>>> 4586ce26
     }
 
     node
@@ -344,14 +336,8 @@
     node
   }
 
-<<<<<<< HEAD
-  override def visitMemoryAssign(node: MemoryAssign): Statement = {
+  override def visitMemoryStore(node: MemoryStore): Statement = {
     if (node.index.variables.exists(isStackPtr)) {
-=======
-  override def visitMemoryStore(node: MemoryStore): Statement = {
-    val indexStackRefs = node.index.variables.intersect(stackRefs)
-    if (indexStackRefs.nonEmpty) {
->>>>>>> 4586ce26
       node.mem = stackMemory
     }
     node
