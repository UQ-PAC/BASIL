--- conflicted
+++ resolved
@@ -423,19 +423,6 @@
 
 class ConvertToSingleProcedureReturn extends Visitor {
   override def visitJump(node: Jump): Jump = {
-<<<<<<< HEAD
-
-    val returnBlock = node.parent.parent.returnBlock match {
-      case Some(b) => b
-      case None =>
-        val name = node.parent.parent.name + "_return"
-        val returnBlock = Block(name, None, List(), IndirectCall(Register("R30", 64), None, None))
-        node.parent.parent.addBlocks(returnBlock)
-        node.parent.parent.returnBlock = Some(returnBlock)
-    }
-
-=======
->>>>>>> 104f4aaf
     node match
       case c: IndirectCall =>
         val returnBlock = node.parent.parent.returnBlock match {
