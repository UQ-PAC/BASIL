package ir.transforms

import analysis.{DataRegion, FlatElement, MemoryRegion, RegisterWrapperEqualSets, getSSADefinition}
import ir.*

import scala.collection.mutable

def splitThreads(
  program: Program,
  pointsTo: Map[RegisterWrapperEqualSets, Set[RegisterWrapperEqualSets | MemoryRegion]],
  reachingDefs: Map[CFGPosition, (Map[Variable, Set[Assign]], Map[Variable, Set[Assign]])]
): Unit = {

<<<<<<< HEAD
=======
def splitThreads(program: Program,
                 pointsTo: Map[RegisterWrapperEqualSets, Set[RegisterWrapperEqualSets | MemoryRegion]],
                 reachingDefs: Map[CFGPosition, (Map[Variable, FlatElement[Int]], Map[Variable, FlatElement[Int]])]
                ): Unit = {
  
>>>>>>> fee4ee22
  // iterate over all commands - if call is to pthread_create, look up
  program.foreach {
    case d: DirectCall if d.target.name == "pthread_create" =>
      // R2 should hold the function pointer of the function that begins the thread
      // look up R2 value using points to results
      val R2 = Register("R2", 64)
      val R2Wrapper = RegisterWrapperEqualSets(R2, getSSADefinition(R2, d, reachingDefs))
      val threadTargets = pointsTo(R2Wrapper)

      if (threadTargets.size > 1) {
        // currently can't handle case where the thread created is ambiguous
        throw Exception("can't handle thread creation with more than one possible target")
      }

      if (threadTargets.size == 1) {
        // not trying to untangle the very messy region resolution at present, just dealing with simplest case
        threadTargets.head match {
          case data: DataRegion =>
            val threadEntrance = program.procedures.find(_.name == data.regionIdentifier) match {
              case Some(proc) => proc
              case None       => throw Exception("could not find procedure with name " + data.regionIdentifier)
            }
            val thread = ProgramThread(threadEntrance, mutable.LinkedHashSet(threadEntrance), Some(d))
            program.threads.addOne(thread)
          case _ =>
            throw Exception("unexpected non-data region " + threadTargets.head + " as PointsTo result for R2 at " + d)
        }
      }
    case _ =>
  }

  if (program.threads.nonEmpty) {
    val mainThread = ProgramThread(program.mainProcedure, mutable.LinkedHashSet(program.mainProcedure), None)
    program.threads.addOne(mainThread)

    val programProcs = program.procedures

    // do reachability for all threads
    for (thread <- program.threads) {
      val reachable = thread.entry.reachableFrom

      // add procedures to thread in way that maintains original ordering
      for (p <- programProcs) {
        if (reachable.contains(p)) {
          thread.procedures.add(p)
        }
      }

    }
  }
}<|MERGE_RESOLUTION|>--- conflicted
+++ resolved
@@ -5,20 +5,11 @@
 
 import scala.collection.mutable
 
-def splitThreads(
-  program: Program,
-  pointsTo: Map[RegisterWrapperEqualSets, Set[RegisterWrapperEqualSets | MemoryRegion]],
-  reachingDefs: Map[CFGPosition, (Map[Variable, Set[Assign]], Map[Variable, Set[Assign]])]
-): Unit = {
-
-<<<<<<< HEAD
-=======
 def splitThreads(program: Program,
                  pointsTo: Map[RegisterWrapperEqualSets, Set[RegisterWrapperEqualSets | MemoryRegion]],
                  reachingDefs: Map[CFGPosition, (Map[Variable, FlatElement[Int]], Map[Variable, FlatElement[Int]])]
                 ): Unit = {
   
->>>>>>> fee4ee22
   // iterate over all commands - if call is to pthread_create, look up
   program.foreach {
     case d: DirectCall if d.target.name == "pthread_create" =>
