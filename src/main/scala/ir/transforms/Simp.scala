package ir.transforms

import ir.*
import ir.cilvisitor.*
import ir.eval.{AlgebraicSimplifications, AssumeConditionSimplifications, simplifyExprFixpoint}
import translating.PrettyPrinter.*
import util.assertion.*
import util.{SimplifyLogger, condPropDebugLogger}

import scala.collection.mutable
import scala.util.boundary

import boundary.break

/** Simplification pass, see also: docs/development/simplification-solvers.md
  */

def getLiveVars(p: Procedure): (Map[Block, Set[Variable]], Map[Block, Set[Variable]]) = {
  val liveVarsDom = IntraLiveVarsDomain()
  val liveVarsSolver = worklistSolver(liveVarsDom)
  liveVarsSolver.solveProc(p, backwards = true)
}

def difftestLiveVars(p: Procedure, compareResult: Map[CFGPosition, Set[Variable]]) = {
  val (liveBefore, liveAfter) = getLiveVars(p)
  var passed = true

  for ((b, s) <- liveBefore) {
    val c = (compareResult(b) == s)
    passed = passed && c
    if (!c) {
      SimplifyLogger.error(
        s"LiveVars unequal ${b.label}: ${compareResult(b)} == $s (differing ${compareResult(b).diff(s)})"
      )
    }
  }
  passed
}

def basicReachingDefs(p: Procedure): Map[Command, Map[Variable, Set[Assign | DirectCall]]] = {
  reversePostOrder(p)
  val lives = getLiveVars(p)
  basicReachingDefs(p, lives)
}

def basicReachingDefs(
  p: Procedure,
  liveVars: (Map[Block, Set[Variable]], Map[Block, Set[Variable]])
): Map[Command, Map[Variable, Set[Assign | DirectCall]]] = {
  val (beforeLive, afterLive) = liveVars
  val dom = DefUseDomain(beforeLive)
  val solver = worklistSolver(dom)
  // type rtype = Map[Block, Map[Variable, Set[Assign | DirectCall]]]
  val (beforeRes, afterRes) = solver.solveProc(p)

  val merged: Map[Command, Map[Variable, Set[Assign | DirectCall]]] =
    beforeRes
      .flatMap((block, sts) => {
        val b = Seq(IRWalk.firstInBlock(block) -> sts)
        val stmts =
          if (block.statements.nonEmpty) then
            (block.statements.toList: List[Command]).zip(block.statements.toList.tail ++ List(block.jump))
          else List()
        val transferred = stmts
          .foldLeft((sts, List[(Command, Map[Variable, Set[Assign | DirectCall]])]()))((st, s) => {
            // map successor to transferred predecessor
            val x = dom.transfer(st._1, s._1)
            (x, (s._2 -> x) :: st._2)
          })
          ._2
          .toMap
        b ++ transferred
      })
      .toMap
  merged
}

// map v -> definitions reached here
class DefUseDomain(liveBefore: Map[Block, Set[Variable]]) extends AbstractDomain[Map[Variable, Set[Assign]]] {

  override def transfer(s: Map[Variable, Set[Assign]], b: Command) = {
    b match {
      case a: Assign => a.assignees.foldLeft(s)((s, v) => s.updated(v, Set(a)))
      case _ => s
    }
  }
  override def top = ???
  def bot = Map[Variable, Set[Assign]]()
  def join(l: Map[Variable, Set[Assign]], r: Map[Variable, Set[Assign]], pos: Block) = {
    l.keySet
      .union(r.keySet)
      .filter(k => liveBefore(pos).contains(k))
      .map(k => {
        k -> (l.get(k).getOrElse(Set()) ++ r.get(k).getOrElse(Set()))
      })
      .toMap
  }
}

enum Def {
  case Def(a: Assign)
  case Entry
}

// map v -> definitions reached here
class DefUseEntryDomain() extends AbstractDomain[Map[Variable, Set[Def]]] {

  override def transfer(s: Map[Variable, Set[Def]], b: Command) = {
    b match {
      case a: LocalAssign => s.updated(a.lhs, Set(Def.Def(a)))
      case a: MemoryLoad => s.updated(a.lhs, Set(Def.Def(a)))
      case d: DirectCall => d.outParams.map(_._2).foldLeft(s)((s, r) => s.updated(r, Set(Def.Def(d))))
      case _ => s
    }
  }
  override def top = ???
  def bot = Map[Variable, Set[Def]]()
  def init = Map[Variable, Set[Def]]().withDefaultValue(Def.Entry)

  def join(l: Map[Variable, Set[Def]], r: Map[Variable, Set[Def]], pos: Block) = {
    l.keySet
      .union(r.keySet)
      .map(k => {
        k -> (l.get(k).getOrElse(Set(Def.Entry)) ++ r.get(k).getOrElse(Set(Def.Entry)))
      })
      .toMap
  }
}

class IntraLiveVarsDomain extends PowerSetDomain[Variable] {
  // expected backwards

  def transfer(s: Set[Variable], a: Command): Set[Variable] = {
    a match {
      case a: LocalAssign => (s - a.lhs) ++ a.rhs.variables
      case a: MemoryAssign => (s - a.lhs) ++ a.rhs.variables
      case c: SimulAssign => (s -- c.assignments.map(_._1)) ++ c.assignments.flatMap(_._2.variables)
      case a: MemoryLoad => (s - a.lhs) ++ a.index.variables
      case m: MemoryStore => s ++ m.index.variables ++ m.value.variables
      case a: Assume => s ++ a.body.variables
      case a: Assert => s ++ a.body.variables
      case i: IndirectCall => s + i.target
      case c: DirectCall => {
        s -- c.outParams.map(_._2) ++ c.actualParams.flatMap(_._2.variables)
      }
      case g: GoTo => s
      case r: Return => s ++ r.outParams.flatMap(_._2.variables)
      case r: Unreachable => s
      case n: NOP => s
    }
  }
}

class LiveVarsDomWatchFlags(defs: Map[Variable, Set[Assign]]) extends IntraLiveVarsDomain {

  val g = GuardVisitor()

  def substitute(deps: mutable.Set[Variable])(v: Variable) = {
    if (g.goodSubst(v) && defs.get(v).isDefined && defs(v).size == 1) {
      deps.add(v)
      defs(v).head match {
        case l: LocalAssign =>
          deps.addAll(l.rhs.variables)
          deps.add(v)
          Some(l.rhs)
        case _ => None
      }
    } else None
  }

  override def transfer(s: Set[Variable], a: Command): Set[Variable] = a match {
    case a: Assume => {
      val deps = mutable.Set[Variable]()
      deps.addAll(a.body.variables)
      Substitute(substitute(deps), true)(a.body)
      s ++ deps
    }
    case o => super.transfer(s, a)
  }
}

case class LVTerm(v: LocalVar) extends analysis.solvers.Var[LVTerm]

def removeSlices(p: Procedure): Unit = {

  /** if for each variable v there is some i:int such that (i) all its assignments have a ZeroExtend(i, x) and (ii) all
    * its uses have Extract(size(v) - i, 0, v) Then we replace v by a variable of bitvector size (size(v) - i)
    *
    * We check this flow-insensitively and recover precision using DSA form.
    */
  val assignments: Map[LocalVar, Iterable[Assign]] = p
    .collect {
      case a: SingleAssign => Seq(a.lhs -> a)
      case a: DirectCall => a.assignees.map(e => e -> a)
    }
    .flatten
    .groupBy(_._1)
    .map((k, v) => (k, v.map(_._2).toSet))
    .collect { case (k: LocalVar, v) =>
      (k, v)
    }
  enum HighZeroBits:
    case Bits(n: Int) // (i) and (ii) hold; the n highest bits are redundant
    case False // property is false
    case Bot // don't know anything
  def size(e: Expr) = {
    e.getType match {
      case BitVecType(s) => Some(s)
      case _ => None
    }
  }
  // unify variable uses across direct assignments
  val ufsolver = analysis.solvers.UnionFindSolver[LVTerm]()
  val unioned = assignments.foreach {
    case (lv, LocalAssign(lhs: LocalVar, rhs: LocalVar, _)) => ufsolver.unify(LVTerm(lhs), LVTerm(rhs))
    case _ => ()
  }
  val unifiedAssignments = ufsolver
    .unifications()
    .map {
      case (v @ LVTerm(_), rvs) =>
        v.v -> (rvs.map {
          case LVTerm(rv) =>
            rv
          case _ => ??? /* unreachable */
        }).toSet
      case _ => ??? /* unreachable */
    }
    .map((repr: LocalVar, elems: Set[LocalVar]) =>
      repr -> elems.flatMap(assignments(_).filter(_ match {
        // filter out the direct assignments we used to build the unif class
        case LocalAssign(lhs: LocalVar, rhs: LocalVar, _) if elems.contains(lhs) && elems.contains(rhs) => false
        case _ => true
      }))
    )
  // try and find a single extension size for all rhs of assignments to all variables in the assigned equality class
  val varHighZeroBits: Map[LocalVar, HighZeroBits] = assignments.map((v, assigns) =>
    // note: this overapproximates on x := y when x and y may both be smaller than their declared size
    val allRHSExtended = assigns.foldLeft(HighZeroBits.Bot: HighZeroBits)((e, assign) =>
      (e, assign) match {
        case (HighZeroBits.Bot, LocalAssign(_, ZeroExtend(i, lhs), _)) => HighZeroBits.Bits(i)
        case (b @ HighZeroBits.Bits(ei), LocalAssign(_, ZeroExtend(i, _), _)) if i == ei => b
        case (b @ HighZeroBits.Bits(ei), LocalAssign(_, ZeroExtend(i, _), _)) if i != ei => HighZeroBits.False
        case (b @ HighZeroBits.Bits(ei), m: MemoryLoad) => HighZeroBits.False
        case (b @ HighZeroBits.Bits(ei), m: DirectCall) => HighZeroBits.False
        case (HighZeroBits.False, _) => HighZeroBits.False
        case (_, other) => HighZeroBits.False
      }
    )
    (v, allRHSExtended)
  )
  val varsWithExtend: Map[LocalVar, HighZeroBits] = assignments
    .map((lhs, _) => {
      // map all lhs to the result for their representative
      val rep = ufsolver.find(LVTerm(lhs)) match {
        case LVTerm(r) => r
        case _ => ??? /* unreachable */
      }
      lhs -> varHighZeroBits.get(rep)
    })
    .collect { case (l, Some(x)) /* remove anything we have no information on */ =>
      (l, x)
    }
  class CheckUsesHaveExtend() extends CILVisitor {
    val result: mutable.HashMap[LocalVar, HighZeroBits] =
      mutable.HashMap[LocalVar, HighZeroBits]()
    override def vexpr(v: Expr) = {
      v match {
        case Extract(i, 0, v: LocalVar)
            if size(v).isDefined && result.get(v).contains(HighZeroBits.Bits(size(v).get - i)) =>
          SkipChildren()
        case v: LocalVar => {
          result.remove(v)
          SkipChildren()
        }
        case _ => DoChildren()
      }
    }
    def apply(assignHighZeroBits: Map[LocalVar, HighZeroBits])(p: Procedure): Map[LocalVar, HighZeroBits] = {
      result.clear()
      result.addAll(assignHighZeroBits)
      visit_proc(this, p)
      result.toMap
    }
  }
  val toSmallen = CheckUsesHaveExtend()(varsWithExtend)(p).collect { case (v, HighZeroBits.Bits(x)) =>
    v -> x
  }.toMap
  class ReplaceAlwaysSlicedVars(varHighZeroBits: Map[LocalVar, Int]) extends CILVisitor {
    override def vexpr(v: Expr) = {
      v match {
        case Extract(i, 0, v: LocalVar) if size(v).isDefined && varHighZeroBits.contains(v) => {
          ChangeTo(LocalVar(v.varName, BitVecType(size(v).get - varHighZeroBits(v)), v.index))
        }
        case _ => DoChildren()
      }
    }
    override def vstmt(s: Statement) = {
      s match {
        case a @ LocalAssign(lhs: LocalVar, ZeroExtend(sz, rhs), _)
            if size(lhs).isDefined && varHighZeroBits.contains(lhs) => {
          debugAssert(varHighZeroBits(lhs) == sz)
          a.lhs = LocalVar(lhs.varName, BitVecType(size(lhs).get - varHighZeroBits(lhs)), lhs.index)
          a.rhs = rhs
          DoChildren()
        }
        case _ => DoChildren()
      }
    }
  }
  visit_proc(ReplaceAlwaysSlicedVars(toSmallen), p)
}

def getRedundantAssignments(procedure: Procedure): Set[Variable] = {

  /** Get all assign statements which define a variable never used, assuming ssa form and proc parameters so that
    * interprocedural check is not required.
    */

  enum VS:
    case Bot
    case Assigned(definition: Set[Assign])
    case Read(definition: Set[Assign], uses: Set[CFGPosition])

  def joinVS(a: VS, b: VS) = {
    (a, b) match {
      case (VS.Bot, o) => o
      case (o, VS.Bot) => o
      case (VS.Read(d, u), VS.Read(d1, u1)) => VS.Read(d ++ d1, u ++ u1)
      case (VS.Assigned(d), VS.Read(d1, u1)) => VS.Read(d ++ d1, u1)
      case (VS.Read(d1, u1), VS.Assigned(d)) => VS.Read(d ++ d1, u1)
      case (VS.Assigned(d1), VS.Assigned(d2)) => VS.Assigned(d1 ++ d2)
    }
  }

  val assignedNotRead = mutable.Map[Variable, VS]().withDefaultValue(VS.Bot)

  for (c <- procedure) {
    c match {

      case a: LocalAssign => {
        assignedNotRead(a.lhs) = joinVS(assignedNotRead(a.lhs), VS.Assigned(Set(a)))
        a.rhs.variables.foreach(v => {
          assignedNotRead(v) = joinVS(assignedNotRead(v), VS.Read(Set(), Set(a)))
        })
      }
      case a: MemoryAssign => {
        assignedNotRead(a.lhs) = joinVS(assignedNotRead(a.lhs), VS.Assigned(Set(a)))
        a.rhs.variables.foreach(v => {
          assignedNotRead(v) = joinVS(assignedNotRead(v), VS.Read(Set(), Set(a)))
        })
      }
      case m: SimulAssign => {
        m.assignments.foreach { case (lhs, r) =>
          assignedNotRead(lhs) = joinVS(assignedNotRead(lhs), VS.Assigned(Set(m)))
        }
        m.assignments.toSeq
          .flatMap(_._2.variables)
          .foreach(v => {
            assignedNotRead(v) = joinVS(assignedNotRead(v), VS.Read(Set(), Set(m)))
          })
      }
      case a: MemoryLoad => {
        assignedNotRead(a.lhs) = joinVS(assignedNotRead(a.lhs), VS.Assigned(Set(a)))
        a.index.variables.foreach(v => {
          assignedNotRead(v) = joinVS(assignedNotRead(v), VS.Read(Set(), Set(a)))
        })
      }
      case m: MemoryStore => {
        m.index.variables.foreach(v => {
          assignedNotRead(v) = joinVS(assignedNotRead(v), VS.Read(Set(), Set(m)))
        })
        m.value.variables.foreach(v => {
          assignedNotRead(v) = joinVS(assignedNotRead(v), VS.Read(Set(), Set(m)))
        })
      }
      case m: IndirectCall => {
        assignedNotRead(m.target) = joinVS(assignedNotRead(m.target), VS.Read(Set(), Set(m)))
      }
      case m: Assert => {
        m.body.variables.foreach(v => {
          assignedNotRead(v) = joinVS(assignedNotRead(v), VS.Read(Set(), Set(m)))
        })
      }
      case m: Assume => {
        for (v <- m.body.variables) {
          assignedNotRead(v) = joinVS(assignedNotRead(v), VS.Read(Set(), Set(m)))
        }
      }
      case c: DirectCall => {
        c.actualParams
          .flatMap(_._2.variables)
          .foreach(v => {
            assignedNotRead(v) = joinVS(assignedNotRead(v), VS.Read(Set(), Set(c)))
          })
      }
      case p: Return => {
        p.outParams
          .flatMap(_._2.variables)
          .foreach(v => {
            assignedNotRead(v) = joinVS(assignedNotRead(v), VS.Read(Set(), Set(p)))
          })
      }
      case p: GoTo => ()
      case p: NOP => ()
      case p: Unreachable => ()
      case p: Procedure => ()
      case b: Block => ()
    }
  }

  var toRemove = assignedNotRead.filter(_._2.isInstanceOf[VS.Assigned])
  var removeOld = toRemove

  toRemove.map(_._1).toSet
}

class CleanupAssignments() extends CILVisitor {
  var deadVariables = Set[Variable]()
  var modified = false

  // def isRedundant(a: LocalAssign) = {
  //  a.lhs == a.rhs || redundantAssignments.contains(a)
  // }

  override def vproc(p: Procedure) = {
    modified = false
    deadVariables = getRedundantAssignments(p)
    DoChildren()
  }

  override def vstmt(s: Statement) = {
    var didAny = true
    val action: VisitAction[List[Statement]] = s match {
      case SimulAssign(assignments, _) if assignments.forall { case (lhs, rhs) =>
            deadVariables.contains(lhs)
          } =>
        ChangeTo(List())
      case a: SimulAssign =>
        val ns = a.assignments.filterNot { case (lhs, rhs) =>
          deadVariables.contains(lhs)
        }
        if (ns.size != a.assignments.size) {
          a.assignments = ns
          if a.assignments.isEmpty then ChangeTo(List()) else SkipChildren()
        } else {
          didAny = false
          SkipChildren()
        }
      case _ =>
        didAny = false
        SkipChildren()
    }
    modified = modified || didAny
    action
  }

  def transform(p: Procedure): Unit = {
    modified = true
    while (modified) {
      modified = false
      visit_proc(this, p)
    }
  }

  def transform(p: Program): Unit = {
    for (p <- p.procedures) {
      transform(p)
    }
  }

}

/**
 * Propagate flag calculation into this assume statement, finding a linear
 * backwards chain from this block until the first side-effecting or non-linear branch
 * and inlines the meet of all the assignments.
 *
 * Doesn't preserve assignment order or reason about clobbers so requires DSA form to be valid
 * and to correctly identify the linear backwards dependency.
 *
 * TODO: would be much more efficient if we memoised, as we are finding and evaluating
 * the backwards path twice for each branch.
 */
def inlineCond(a: Assume): Option[Expr] = boundary {

  condPropDebugLogger.debug(s"START : ${a.parent.label}")

  var cond = a.body
  var block = a.parent

  def goodSubst(v: Variable) = {
    v.name.startsWith("Cse")
    || v.name.startsWith("ZF")
    || v.name.startsWith("VF")
    || v.name.startsWith("CF")
    || v.name.startsWith("NF")
  }
  val interesting = a.body.variables.filter(goodSubst)
  if (interesting.isEmpty) {
    break(None)
  }

  var worklist = List(List(block))

  def processChain(incoming: Map[Variable, Expr])(bs: List[Block]) = boundary {
    var st = incoming

    for (s <- Vector.from(bs).flatMap(_.statements).reverseIterator) {
      s match {
        case assign: LocalAssign => {
          st = st.filterNot(_._2.variables.contains(assign.lhs)).updated(assign.lhs, assign.rhs)
        }
        case assign: MemoryLoad => {
          st = st.filterNot(_._2.variables.contains(assign.lhs))
        }
        case n: MemoryStore => ()
        case n: Assume => ()
        case n: Assume => ()
        case n: Assert => ()
        case n: NOP => ()
        case _ => break((st, false))
      }
    }
    (st, true)
  }

  var first = true
  var currJoin = Map[Variable, Expr]()
  var abortNow = false
  var seen = 1
  currJoin = boundary {
    while (worklist.nonEmpty) {
      condPropDebugLogger.debug(currJoin)

      val strata = worklist.head.map(findSimpleBackwardsChain)

      worklist = worklist.tail
      val extra = interesting.flatMap(currJoin.get(_).toSet.flatMap(_.variables))
      val extra2 = extra.flatMap(currJoin.get(_).toSet.flatMap(_.variables))

      val nextJoin = strata match {
        case (join :: _) :: Nil => join
        case (join :: _) :: tail if (tail.forall(_.headOption.contains(join))) => join
        case xs => {
          condPropDebugLogger.debug(s"Abort nonsame or empty head\n ${xs.map(_.headOption.map(_.label)).toList} ")
          break(currJoin)
        }
      }
      condPropDebugLogger.debug(s"Next join: ${nextJoin.label}")

      seen += strata.map(_.size).sum

      val res = strata.map(processChain(currJoin))
      condPropDebugLogger.debug(s"Res ${res.size} ${strata.map(_.map(_.label)).mkString("\n  ")}")

      currJoin = if (res.size == 1) {
        res.head._1
      } else if (res.forall(_._2)) {
        res
          .map(_._1)
          .reduce((acc, r) => {
            acc.keySet.intersect(r.keySet).filter(k => acc(k) == r(k)).map(k => k -> acc(k)).toMap
          })
      } else {
        condPropDebugLogger.debug(s"Abort found side effect:\n $res")
        break(currJoin)
      }

      if (seen > 20) {
        condPropDebugLogger.debug("Abort depth")
        break(currJoin)
      }

      if (!nextJoin.isLoopHeader()) {
        worklist = (nextJoin.prevBlocks.toList) :: worklist
      } else {
        condPropDebugLogger.debug("Abort loop header")
      }

    }

    currJoin
  }

  condPropDebugLogger.debug(s"subst $currJoin")
  cond = Substitute(currJoin.get, true)(cond).getOrElse(cond)
  condPropDebugLogger.debug(cond)

  Some(cond)
}

def collectUses(p: Procedure): Map[Variable, Set[Command]] = {
  val as = p.flatMap {
    case a: Command => freeVarsPos(a).map((_, a))
    case _ => Seq()
  }

  as.groupBy(_._1).map((v, r) => v -> r.map(_._2).toSet).toMap
}

def allDefinitions(p: Procedure): Map[Variable, Set[Assign]] = {
  p.collect { case a: Assign =>
    a.assignees.map(l => l -> a)
  }.flatten
    .groupBy(_._1)
    .map { case (v, ass) =>
      v -> ass.map(_._2).toSet
    }
}

class GuardVisitor(validate: Boolean = false) extends CILVisitor {

  /**
   *
   * This takes all variables in guards and substitutes them for their definitions IFF they have
   * exactly one definition (Assuming DSA form).
   *
   * Due to dsa form this heuristic alone should prevent any copies across loop iterations / clobbers etc
   * because transitively all definitions should dominate the use (the assume statement) we are propagating to.
   *
   * The [[validate]] parameter further checks this is the case by checking the dsa property is preserved
   * by the propagation, by checking the reaching-definitions set at the use site.
   *
   * This possibly relies on an implementation detail of DSA that it introduces enough clones
   * only at the beginning and very end of loops such that any loop exists can have any dependency on the
   * original loop variables involved in cycles without breaking dsa form when these dependencies are propaated out of the loop.
   * Unclear if the original DSA invariant is sufficient for this,
   * i.e. constructing a valid dsa program:
   *
   *      x0 := y
   *        |
   *        v
   *    +->
   *    |  CF := f(x0)
   *    |  x0 := x0 + 1
   *    |  |  \
   *    ---+   z := CF
   *
   *  Propagating CF to z (z := f(x0)) would break dsa form. However in practice we will duplicate x0
   *  and place a copy on the back edge so this contrived structure can't be created.
   *
   */

  var defs = Map[Variable, Set[Assign]]()

  def goodSubst(v: Variable) = {
    v.name.startsWith("Cse")
    || v.name.startsWith("ZF")
    || v.name.startsWith("VF")
    || v.name.startsWith("CF")
    || v.name.startsWith("NF")
  }

  // for validation
  var reachingDefs: Map[Command, Map[Variable, Set[Assign]]] = Map()
  var inparams = Set[Variable]()

  def getLiveVars(p: Procedure): (Map[Block, Set[Variable]], Map[Block, Set[Variable]]) = {
    val liveVarsDom = LiveVarsDomWatchFlags(defs)
    val liveVarsSolver = worklistSolver(liveVarsDom)
    liveVarsSolver.solveProc(p, backwards = true)
  }

  override def vproc(p: Procedure) = {
    defs = allDefinitions(p)
    inparams = p.formalInParam.toSet[Variable]
    reachingDefs = if validate then basicReachingDefs(p, getLiveVars(p)) else Map()
    DoChildren()
  }

  def substitute(pos: Command)(v: Variable): Option[Expr] = {
    if (goodSubst(v)) {
      val res = defs.get(v).getOrElse(Set())

      def propOK(e: Expr) = {
        // all dependent variables satisfy dsa property for the use we want to propage to
        // DSA property: our reaching definitions are all definitions of the variable
        e.variables.map(v => v -> reachingDefs(pos).get(v)).forall {
          case (v, d) => {
            (inparams.contains(v) && defs.get(v).forall(_.isEmpty))
            || (d.isDefined && d.get.toSet == defs.get(v).toSet.flatten)
          }
        }
      }

      if (res.size == 1) {
        res.head match {
          case SimulAssign(assignments, _) => {
            val (lhs, rhs) = assignments.find(_._1 == v).get
            if (validate) {
              debugAssert(propOK(rhs))
            }
            Some(rhs)
          }
          case o => {
            None
          }
        }
      } else {
        None
      }
    } else {
      None
    }
  }

  override def vstmt(s: Statement) = s match {
    case a @ Assume(body, b, c, d) if a.body.variables.exists(goodSubst) =>
      Substitute(substitute(s))(a.body) match {
        case Some(cond) => {
          a.body = cond
          SkipChildren()
        }
        case _ => SkipChildren()
      }
    case _ => SkipChildren()

  }

}

def simplifyCFG(p: Procedure) = {
  while (coalesceBlocks(p)) {}
  removeEmptyBlocks(p)
}

def copypropTransform(p: Procedure, procFrames: Map[Procedure, Set[Memory]]) = {
  val t = util.PerformanceTimer(s"simplify ${p.name} (${p.blocks.size} blocks)")
  // SimplifyLogger.info(s"${p.name} ExprComplexity ${ExprComplexity()(p)}")
  // val result = solver.solveProc(p, true).withDefaultValue(dom.bot)

  AlgebraicSimplifications(p)
  OffsetProp.transform(p)

  simplifyCFG(p)

  transforms.fixupGuards(p)
  val gvis = GuardVisitor(ir.eval.SimplifyValidation.validate)
  visit_proc(gvis, p)
  AlgebraicSimplifications(p)
  AssumeConditionSimplifications(p)
  ir.eval.cleanupSimplify(p)
  transforms.removeDuplicateGuard(p.blocks.toSeq)

  val xf = t.checkPoint("transform")

  CleanupAssignments().transform(p)
  t.checkPoint("redundant assignments")

  AlgebraicSimplifications(p)
  val sipm = t.checkPoint("algebraic simp")

  removeSlices(p)
  ir.eval.cleanupSimplify(p)
  AlgebraicSimplifications(p)

}

def removeEmptyBlocks(proc: Procedure): Unit = {
  val blocks = proc.blocks.toList
  for (b <- blocks) {
    b match {
      case b: Block if b.statements.size == 0 && b.prevBlocks.size == 1 && b.jump.isInstanceOf[GoTo] => {
        val prev = b.prevBlocks
        val next = b.nextBlocks
        for (p <- prev) {
          p.jump match {
            case g: GoTo => {
              for (n <- next) {
                g.addTarget(n)
              }
              g.removeTarget(b)
            }
            case _ => throw Exception("Must have goto")
          }
        }
        b.replaceJump(Unreachable())
        b.parent.removeBlocks(b)
      }
      case _ => ()
    }
  }
}

def removeEmptyBlocks(p: Program): Unit = {
  for (proc <- p.procedures) {
    removeEmptyBlocks(proc)
  }
}

/**
 * If we have two consecutive branches with a join between, duplicate the join for each
 * side of the first branch so that the subsequent analyses can differentiate dependency
 * behaviour of the second branch depending on which of the first branches was taken.
 */
def coalesceBlocksCrossBranchDependency(p: Program): Boolean = {
  val candidate = p.procedures.flatMap(_.blocks).collect {
    case b if b.statements.isEmpty && b.prevBlocks.size == 2 && b.nextBlocks.size == 2 => b
  }

  for (b <- candidate) {
    val left = b.nextBlocks.head
    val right = b.nextBlocks.last

    val proc = b.parent
    val nb = Block(b.label + "_disambiguate")
    proc.addBlock(nb)

    b.jump.asInstanceOf[GoTo].removeTarget(right)
    nb.replaceJump(GoTo(right))

    for (ic <- b.prevBlocks) {
      ic.jump.asInstanceOf[GoTo].addTarget(nb)
    }
  }
  candidate.nonEmpty
}

def coalesceBlocks(proc: Procedure): Boolean = {
  var didAny = false
  val blocks = proc.blocks.toList
  for (b <- blocks.sortBy(_.rpoOrder)) {
    if (
      b.prevBlocks.size == 1 && b.prevBlocks.head.statements.nonEmpty && b.statements.nonEmpty
      && b.prevBlocks.head.nextBlocks.size == 1
      && b.prevBlocks.head.statements.lastOption.forall(s => !s.isInstanceOf[Call])
      && !(b.parent.entryBlock.contains(b) || b.parent.returnBlock.contains(b))
      && b.atomicSection.isEmpty && b.prevBlocks.forall(_.atomicSection.isEmpty)
    ) {
      didAny = true
      // append topredecessor
      // we know prevBlock is only jumping to b and has no call at the end
      val prevBlock = b.prevBlocks.head
      val stmts = b.statements.map(b.statements.remove).toList
      prevBlock.statements.appendAll(stmts)
      // leave empty block b and cleanup with removeEmptyBlocks
    } else if (
      b.nextBlocks.size == 1 && b.nextBlocks.head.statements.nonEmpty && b.statements.nonEmpty
      && b.nextBlocks.head.prevBlocks.size == 1
      && b.statements.lastOption.forall(s => !s.isInstanceOf[Call])
      && !(b.parent.entryBlock.contains(b) || b.parent.returnBlock.contains(b))
      && b.atomicSection.isEmpty && b.nextBlocks.forall(_.atomicSection.isEmpty)
    ) {
      didAny = true
      // append to successor
      // we know b is only jumping to nextBlock and does not end in a call
      val nextBlock = b.nextBlocks.head
      val stmts = b.statements.map(b.statements.remove).toList
      nextBlock.statements.prependAll(stmts)
      // leave empty block b and cleanup with removeEmptyBlocks
    } else if (
      b.jump.isInstanceOf[
        Unreachable
      ] && b.statements.isEmpty && b.prevBlocks.size == 1 && b.prevBlocks.head.nextBlocks.size == 1
    ) {
      b.prevBlocks.head.replaceJump(Unreachable())
      b.parent.removeBlocks(b)
    }
  }
  didAny
}

def coalesceBlocks(p: Program): Boolean = {
  var didAny = false
  for (proc <- p.procedures) {
    didAny = didAny || coalesceBlocks(proc)
  }
  didAny
}

val coalesceBlocksOnce = Transform(
  "CoalesceBlocksOnce",
  (ctx, man) => {
    coalesceBlocks(ctx.program)
    man.ClobberAll
  }
)

val coalesceBlocksFixpoint = Transform(
  "CoalesceBlocksFixpoint",
  (ctx, man) => {
    while (coalesceBlocks(ctx.program)) {}
    man.ClobberAll
  }
)

def removeDeadInParams(p: Program): Boolean = {
  var modified = false
  debugAssert(invariant.correctCalls(p))

  for (
    block <- p.procedures.filterNot(_.isExternal.contains(true)).filterNot(p.mainProcedure == _).flatMap(_.entryBlock)
  ) {
    // FIXME: .filterNot(p.mainProcedure == _). is a bad hack to fix tests that refer to variabels in requries spec
    // that are not live in procedure. new spec should let us look at dependencies, or write spec about actual result
    val proc = block.parent

    val (liveBefore, _) = getLiveVars(proc)
    val live = liveBefore(block)
    val unused = proc.formalInParam.filterNot(live.contains(_))

    for (unusedFormalInParam <- unused) {
      modified = true
      proc.formalInParam.remove(unusedFormalInParam)

      for (call <- proc.incomingCalls()) {
        call.actualParams = call.actualParams.removed(unusedFormalInParam)
      }
    }
  }

  if (modified) debugAssert(invariant.correctCalls(p))
  modified
}

/*
 * Inline procedure output parameters where the procedure returns a constant or the same out param as the in param.
 *
 * Returns additional set newly inlined variables.
 */
def removeInvariantOutParameters(
  p: Program,
  alreadyInlined: Map[Procedure, Set[Variable]] = Map()
): Map[Procedure, Set[Variable]] = {
  debugAssert(invariant.correctCalls(p))
  debugAssert(invariant.singleCallBlockEnd(p))
  var modified = false
  var inlined = Map[Procedure, Set[Variable]]()

  val returns = p.procedures.flatMap(_.returnBlock).map(_.jump).collect { case r: Return => r }
  for (ret <- returns) {
    val proc = ret.parent.parent
    val inParams = proc.formalInParam.toSet

    val specDependencies: Set[Variable] = proc.ensuresExpr.flatMap(_.variables).toSet

    val doneAlready = alreadyInlined.getOrElse(proc, Set())
    var doneNow = Set[Variable]()
    var toRename = Map[Variable, LocalVar]()

    val invariantParams = ret.outParams.filterNot(x => specDependencies.contains(x._1)).collect {
      // we are returning a constant and can inline
      case (formalOut, binding: Literal) => (formalOut, binding)
      // we are returning the input parameter with the same name as the output parameter so can inline at callsite
      case (formalOut, binding: Expr) if binding.variables.forall {
            case l: LocalVar => inParams.contains(l)
            case _ => false
          } =>
        (formalOut, binding)
    }

    // remove invariant params from outparam signature, and outparam list of return, and out param list of all calls,
    // and add assignment after the call of bound actual param to bound outparam
    // TODO: dependency from specification into account when removing outparams
    val overApproxSpecDependency = ((0 to 7).map(n => LocalVar(s"R${n}_in", BitVecType(64))) ++ (0 to 7).map(n =>
      LocalVar(s"R${n}_out", BitVecType(64))
    )).toSet

    for ((invariantOutFormal, binding) <- invariantParams.filterNot((k, v) => doneAlready.contains(k))) {
      doneNow = doneNow + invariantOutFormal

      modified = true

      val remove = !overApproxSpecDependency.contains(invariantOutFormal)

      if (remove) {
        proc.formalOutParam.remove(invariantOutFormal)
        ret.outParams = ret.outParams.removed(invariantOutFormal)
      }

      val calls = proc.incomingCalls()

      for (call <- calls) {
        // substitute the call in params for
        val rhs = Substitute(
          (
            (v: Variable) =>
              v match {
                case l: LocalVar => call.actualParams.get(l)
                case _ => None
              }
          ),
          false
        )(binding).getOrElse(binding)

        // rename lhs to fresh ssa variable

        val lhs = call.outParams(invariantOutFormal)

        // if we are in dsa form, replace the return outparam with a new local so the
        // inlining does not break ssa form
        val callLHS = lhs match {
          case l: LocalVar if (l.index != 0) => {
            val newName = proc.getFreshSSAVar(l.varName + "_retval_inlined", l.getType)
            toRename = toRename + (l -> newName)
            newName
          }
          case o => o
        }
        call.outParams = call.outParams + (invariantOutFormal -> callLHS)

        if (remove) {
          call.outParams = call.outParams.removed(invariantOutFormal)
        }

        // insert assignment of to successor to maintain singleCallBlockEnd invariant
        // TODO: this would really be simpler if we just broke the singleCallBlockEnd invariant
        call.parent.jump match {
          case r: Return => {
            // substitute directly into return
            r.outParams =
              r.outParams.map((f, a) => (f, Substitute(v => if (v == lhs) then Some(rhs) else None)(a).getOrElse(a)))
          }
          case r: Unreachable => ()
          case g: GoTo => {

            val tgts = g.targets.toSet
            val label = g.parent.label + "_retval_inline"
            val b =
              if (g.targets.size == 1 && g.targets.forall(_.label == label)) then g.targets.head
              else {
                val b = Block(label)
                g.parent.parent.addBlock(b)
                g.parent.replaceJump(GoTo(b))
                b.replaceJump(GoTo(tgts))
              }

            b.statements.prepend(LocalAssign(lhs, rhs, Some("inlineret")))
          }
        }
      }
    }

    if (doneNow.nonEmpty) {
      inlined = inlined.updated(proc, doneNow)
    }
  }

  if (inlined.nonEmpty) {
    debugAssert(invariant.correctCalls(p))
    debugAssert(invariant.singleCallBlockEnd(p))
    applyRPO(p) /* Because we added blocks */
  }

  inlined
}

def cleanupBlocks(p: Program) = {
  var merged = true
  while (merged) {
    SimplifyLogger.debug("[!] Simplify :: Merge empty blocks")
    merged = coalesceBlocks(p)
    removeEmptyBlocks(p)
  }
}

def doCopyPropTransform(p: Program) = {

  applyRPO(p)

  def isExternal(p: Procedure) = p.isExternal.contains(true) || p.blocks.isEmpty
  // assume some functions modify nothing
  def noModifies(p: Procedure) =
    p.procName match {
      case "strlen" | "assert" | "printf" | "__stack_chk_fail" | "__printf_chk" | "__syslog_chk" => true
      case _ => false
    }

  val procFrames = getProcFrame.solveInterproc(p)

  def read(addr: BigInt, size: Int): Option[BitVecLiteral] = {
    val rodata = p.initialMemory.filter((_, s) => s.readOnly)
    rodata.maxBefore(addr + 1) match {
      case None => None
      case (Some((k, s))) if s.canGetBytes(addr, size / 8) => {
        SimplifyLogger.debug(s"got [$addr..${addr + size}] from ${s.name} [${s.address}..${s.address + s.size}]")
        Some(
          s.getBytes(addr, size / 8)
            .reverse
            .foldLeft(BitVecLiteral(0, 0))((acc, r) => ir.eval.BitVectorEval.smt_concat(acc, r))
        )
      }
      case (Some((k, s))) => {
        // SimplifyLogger.debug(s"Cannot get [$addr..${addr + size}] from ${s.name} [${s.address}..${s.address + s.size}]")
        None
      }
    }
  }

  SimplifyLogger.info("[!] Simplify :: Expr/Copy-prop Transform")
  val work = p.procedures
    .filter(_.blocks.size > 0)
    .map(p =>
      p -> // Future
        {
          SimplifyLogger
            .debug(s"CopyProp Transform ${p.name} (${p.blocks.size} blocks, expr complexity ${ExprComplexity()(p)})")
          copypropTransform(p, procFrames)
        }
    )

  work.foreach((p, job) => {
    try {
      // Await.result(job, 10000.millis)
      job
    } catch {
      case e => {
        SimplifyLogger.error("Simplify :: CopyProp " + p.name + ": " + e.toString)
      }
    }
  })

  SimplifyLogger.info("[!] Simplify :: Dead variable elimination")

  // cleanup
  visit_prog(CleanupAssignments(), p)

  SimplifyLogger.info("[!] Simplify :: Merge empty blocks")
  cleanupBlocks(p)

  visit_prog(CopyProp.BlockyProp(), p)
  visit_prog(CleanupAssignments(), p)

}

def copyPropParamFixedPoint(p: Program): Int = {
  SimplifyLogger.info(s"Simplify:: Copyprop iteration 0")
  doCopyPropTransform(p)
  var inlinedOutParams: Map[Procedure, Set[Variable]] = removeInvariantOutParameters(p)
  var changed = inlinedOutParams.nonEmpty
  var iterations = 1
  val maxIterations = 2
  while (changed && iterations < maxIterations) {
    changed = false
    SimplifyLogger.info(s"Simplify:: Copyprop iteration $iterations")
    transforms.removeTriviallyDeadBranches(p)
    doCopyPropTransform(p)
    val extraInlined = removeInvariantOutParameters(p, inlinedOutParams)
    inlinedOutParams = extraInlined.foldLeft(inlinedOutParams)((acc, v) =>
      acc + (v._1 -> (acc.getOrElse(v._1, Set[Variable]()) ++ v._2))
    )
    var deadIn = removeDeadInParams(p)

    while (removeDeadInParams(p)) {}

    changed = changed || extraInlined.nonEmpty || deadIn

    cleanupBlocks(p)
    iterations += 1
  }
  if (changed && iterations == maxIterations) {
    SimplifyLogger.info(s"Stopped at copyprop iteration bound: $maxIterations")
  }
  iterations
}

def reversePostOrder(p: Procedure): Unit = {
  /* Procedures may contain disconnected sets of blocks so we arbitrarily order these with respect to eachother. */
  for (b <- p.blocks) {
    b.rpoOrder = -1
  }
  var left = 0
  for (b <- p.blocks.filter(_.rpoOrder == -1)) {
    left = reversePostOrder(b, true, left) + 1
  }
  left = p.entryBlock.map(reversePostOrder(_, false, left)).getOrElse(0) + 1
}

def reversePostOrder(startBlock: Block, fixup: Boolean = false, begin: Int = 0): Int = {
  var count = begin
  val seen = mutable.HashSet[Block]()

  def walk(b: Block): Unit = {
    seen += b
    for (s <- b.nextBlocks) {
      if (!seen.contains(s)) {
        walk(s)
      }
    }
    if (!fixup || b.rpoOrder < count) {
      b.rpoOrder = count
    }
    count += 1
  }

  walk(startBlock)
  count
}

def applyRPO(p: Program) = {
  for (proc <- p.procedures) {
    reversePostOrder(proc)
  }
}

val applyRpoTransform = Transform(
  "ApplyRPO",
  (ctx, man) => {
    applyRPO(man.program)
    man.ClobberAll
  }
)

object getProcFrame {
  class GetProcFrame(frames: Procedure => Set[Memory]) extends CILVisitor {
    var modifies = Set[Memory]()

    override def vstmt(e: Statement) = e match {
      case s: MemoryStore => modifies = modifies + s.mem; SkipChildren()
      case d: DirectCall => modifies = modifies ++ frames(d.target); SkipChildren()
      case _ => SkipChildren()
    }

  }

  def solveProc(st: Procedure => Set[Memory], s: Set[Memory], p: Procedure): Set[Memory] = {
    val v = GetProcFrame(st)
    visit_proc(v, p)
    s ++ v.modifies
  }

  def solveInterproc(p: Program) = {
    val solver = BottomUpCallgraphWorklistSolver[Set[Memory]](solveProc, _ => Set[Memory]())
    solver.solve(p)

  }

}

object OffsetProp {

  /*
   * Copyprop for any expression of fitting into the structure
   *    bvadd(variable, constant)
   *
   * This is sufficient to propagate branch conditions through.
   */

  // None, None -> Top
  // Some(v), None -> v
  // Some(v), Some(Lit) -> v + Lit
  // None, Some(Lit) -> Lit
  type Value = (Option[Variable], Option[BitVecLiteral])

  class CopyProp() {
    val st = mutable.Map[Variable, Value]()
    var giveUp = false
    val lastUpdate = mutable.Map[Block, Int]()
    var stSequenceNo = 1

    def eval(c: BitVecLiteral)(v: BitVecLiteral | Variable | BinaryExpr): BitVecLiteral | Variable | BinaryExpr =
      v match {
        case lc: BitVecLiteral => ir.eval.BitVectorEval.smt_bvadd(lc, c)
        case lv: Variable => BinaryExpr(BVADD, lv, c)
        case BinaryExpr(BVADD, l: Variable, r: BitVecLiteral) =>
          BinaryExpr(BVADD, l, ir.eval.BitVectorEval.smt_bvadd(r, c))
        case _ => throw Exception("Unexpected expression structure created by find() at some point")
      }

    def findOff(v: Variable, c: BitVecLiteral, fuel: Int = 1000): BitVecLiteral | Variable | BinaryExpr =
      find(v, fuel) match {
        case lc: BitVecLiteral => ir.eval.BitVectorEval.smt_bvadd(lc, c)
        case lv: Variable => BinaryExpr(BVADD, lv, c)
        case BinaryExpr(BVADD, l: Variable, r: BitVecLiteral) =>
          BinaryExpr(BVADD, l, ir.eval.BitVectorEval.smt_bvadd(r, c))
        case _ => throw Exception("Unexpected expression structure created by find() at some point")
      }

<<<<<<< HEAD
=======
    def find(v: Variable, fuel: Int = 1000): BitVecLiteral | Variable | BinaryExpr = {
      if (fuel == 0) {
        var chain = List(v)
        for (i <- 0 to 10) {
          chain = st.get(chain.head) match {
            case Some((Some(v: Variable), _)) => v :: chain
            case o =>
              chain
          }
        }
        throw Exception(
          s"Ran out of fuel recursively resolving copyprop (at $v): probable cycle. Next lookups are: $chain"
        )
      }
      st.get(v) match {
        case None => v
        case Some((None, None)) => v
        case Some((None, Some(c))) => c
        case Some((Some(v), None)) => find(v, fuel - 1)
        case Some((Some(v), Some(c))) => findOff(v, c, fuel - 1)
      }
    }

>>>>>>> d41cae21
    def specJoinState(lhs: Variable, rhs: Expr): Option[(Variable, Value)] = {
      rhs match {
        case e @ BinaryExpr(BVADD, l: Variable, r: BitVecLiteral) if (!st.contains(lhs)) =>
          Some(lhs -> (Some(l), Some(r)))
        case e @ BinaryExpr(BVADD, l: Variable, r: BitVecLiteral) if findOff(l, r) == find(lhs) => None
        case v: Variable if (!st.contains(lhs)) => Some(lhs -> (Some(v), None))
        case v: BitVecLiteral if (!st.contains(lhs)) => Some(lhs -> (None, Some(v)))
        case v: Variable if (find(lhs) == find(v)) => None
        case c: BitVecLiteral if (find(lhs) != c) => Some(lhs -> (None, None))
        case _ => Some(lhs -> (None, None))
      }
    }

    def update(v: Variable, r: Value) = {
      if (!st.get(v).exists(_ == r)) {
        stSequenceNo += 1
        st(v) = r
      }
    }

    def transfer(s: Statement) = s match {
      case SimulAssign(assignments, _) =>
        assignments
          .flatMap {
            case (l: Variable, r: Variable) => specJoinState(l, r).toSeq
            case (l: Variable, r: Literal) => specJoinState(l, r).toSeq
            case (l: Variable, r @ BinaryExpr(BVADD, _: Variable, _: BitVecLiteral)) => specJoinState(l, r).toSeq
            case (l: Variable, _) => Seq(l -> (None, None))
          }
          .foreach { case (l, r) =>
            update(l, r)
          }
      case a: Assign => {
        // memoryload and DirectCall
        a.assignees.foreach(v => update(v, (None, None)))
      }
      case _: MemoryStore => ()
      case _: NOP => ()
      case _: Assert => ()
      case _: Assume => ()
      case i: IndirectCall => giveUp = true
    }

    def analyse(p: Procedure): Map[Variable, Expr] = {
      reversePostOrder(p)
      val worklist = mutable.PriorityQueue[Block]()(Ordering.by(_.rpoOrder))
      worklist.addAll(p.entryBlock)
      while (worklist.nonEmpty && !giveUp) {
        val b = worklist.dequeue()
        val seq = lastUpdate.get(b).getOrElse(0)

        b.statements.foreach(transfer)

        if (stSequenceNo != seq || seq == 0) {
          lastUpdate(b) = stSequenceNo
          worklist.addAll(b.nextBlocks)
        }
      }

      val res: Map[Variable, Variable | Literal | BinaryExpr] =
        if giveUp then Map()
        else
          st.collect {
            case (v, (Some(v2), None)) => v -> find(v2)
            case (v, (None, Some(c))) => v -> c
            case (v, (Some(v2), Some(c))) => v -> findOff(v2, c)
          }.toMap

      res
    }

  }

  def transform(p: Procedure): Map[Variable, Expr] = {
    val solver = CopyProp()
    val res = solver.analyse(p)

    class SubstExprs(subst: Map[Variable, Expr]) extends CILVisitor {
      override def vexpr(e: Expr) = {
        Substitute(subst.get, false)(e) match {
          case Some(n) => ChangeTo(n)
          case _ => SkipChildren()
        }
      }
    }
    if (res.nonEmpty) {
      visit_proc(SubstExprs(res), p)
    }
    res
  }
}

object MinCopyProp {

  // None -> Top
  type Value = Option[Variable | Literal]

  class CopyProp() {
    val st = mutable.Map[Variable, Value]()
    val lastUpdate = mutable.Map[Block, Int]()
    var stSequenceNo = 1
    var giveUp = false

    def find(v: Variable): Literal | Variable = {
      var search: Variable = v

      boundary {
        while (st.contains(search)) {
          st(search) match {
            case None => break(search)
            case Some(c: Literal) => break(c)
            case Some(v: Variable) =>
              search = v
          }
        }
        search
      }
    }

    def specJoinState(lhs: Variable, rhs: Variable | Literal): Option[(Variable, Value)] = {
      rhs match {
        case v: Variable if (!st.contains(lhs)) => Some(lhs -> Some(v))
        case v: Literal if (!st.contains(lhs)) => Some(lhs -> Some(v))
        case v: Variable if (find(lhs) != find(v)) => Some(lhs -> None)
        case c: Literal if (find(lhs) != c) => Some(lhs -> None)
        case _ => None
      }
    }

    def joinState(lhs: Variable, rhs: Variable | Literal) = {
      specJoinState(lhs, rhs) match {
        case Some((l, r)) => {
          if (st.contains(l) && st(l) != r) {
            stSequenceNo += 1
          }
          st(l) = r
        }
        case _ => ()
      }
    }

    def clob(v: Variable) = {
      st(v) = None
    }

    def transfer(s: Statement) = s match {
      case LocalAssign(l: Variable, r: Variable, _) => joinState(l, r)
      case LocalAssign(l: Variable, r: Literal, _) => joinState(l, r)
      case LocalAssign(l: Variable, _, _) => clob(l)
      // case s: SimulAssign => s.assignments.flatMap {
      //   case (l: Variable, r: Variable) => specJoinState(l, r).toSeq
      //   case (l: Variable, r) => Seq(l -> None)
      // }.foreach {
      //   case (l, r) => st(l) = r
      // }
      case a: Assign => {
        // memoryload and DirectCall
        a.assignees.foreach(clob)
      }
      case _: MemoryStore => ()
      case _: NOP => ()
      case _: Assert => ()
      case _: Assume => ()
      case i: IndirectCall => giveUp = true
    }

    def analyse(p: Procedure): Map[Variable, Variable | Literal] = {
      reversePostOrder(p)
      val worklist = mutable.PriorityQueue[Block]()(Ordering.by(_.rpoOrder))
      worklist.addAll(p.entryBlock)
      while (worklist.nonEmpty && !giveUp) {
        val b = worklist.dequeue()
        val seq = lastUpdate.get(b).getOrElse(0)

        b.statements.foreach(transfer)

        if (stSequenceNo != seq || seq == 0) {
          lastUpdate(b) = stSequenceNo
          worklist.addAll(b.nextBlocks)
        }
      }

      val res: Map[Variable, Variable | Literal] =
        if giveUp then Map()
        else
          st.collect {
            case (v, Some(r: Variable)) => v -> find(r)
            case (v, Some(c: Literal)) => v -> c
          }.toMap

      res
    }
  }

  def transform(p: Procedure) = {
    val solver = CopyProp()
    val res = solver.analyse(p)

    class SubstExprs(subst: Map[Variable, Expr]) extends CILVisitor {
      override def vexpr(e: Expr) = {
        Substitute(subst.get)(e) match {
          case Some(n) => ChangeTo(n)
          case _ => SkipChildren()
        }
      }
    }
    if (res.nonEmpty) {
      visit_proc(SubstExprs(res), p)
    }

  }

}

object CopyProp {

  class BlockyProp(trivialOnly: Boolean = true, var transform: Boolean = true) extends CILVisitor {
    /* Flow-sensitive intra-block copyprop */

    var st = Map[Variable, Expr]()

    def replaceVar(lhs: Variable, rhs: Option[Expr] = None) = {
      st = st
        .filterNot { case (l, r) =>
          r.variables.contains(lhs) || l == lhs
        }
      rhs.foreach(nrhs => st = st.updated(lhs, nrhs))
    }

    def subst(e: Expr): Expr = {
      // val normed = normedST
      def getter(v: Variable) =
        st.get(v) match {
          case Some(n: Variable) if n != v => Some(n)
          case Some(n) if (!trivialOnly || isTrivial(n)) && !n.variables.contains(v) => Some(n)
          case _ => None
        }
      simplifyExprFixpoint(Substitute(getter, true)(e).getOrElse(e))(0)
    }

    override def vblock(b: Block) = {
      st = Map()
      DoChildren()
    }

    override def vstmt(s: Statement) = {
      s match {
        case l: LocalAssign => {
          val nrhs = subst(l.rhs)
          replaceVar(l.lhs, Some(nrhs))
          if transform then l.rhs = nrhs
          SkipChildren()
        }

        case l: SimulAssign => {
          val assignments = l.assignments.map { case (l, r) =>
            (l, subst(r))
          }
          assignments.foreach { case (l, r) =>
            st = st.updated(l, r)
          }
          l.assignments = assignments
          SkipChildren()
        }
        case x: Assert => {
          if transform then x.body = subst(x.body)
          SkipChildren()
        }
        case x: Assume => {
          if transform then x.body = subst(x.body)
          SkipChildren()
        }
        case x: DirectCall => {
          if transform then x.actualParams = x.actualParams.map((l, r) => (l, subst(r)))
          val lhs = x.outParams.map(_._2)
          lhs.foreach(replaceVar(_, None))
          SkipChildren()
        }
        case d: MemoryLoad => {
          if transform then d.index = subst(d.index)
          replaceVar(d.lhs, None)
          SkipChildren()
        }
        case d: MemoryStore => {
          if transform then d.index = subst(d.index)
          if transform then d.value = subst(d.value)
          SkipChildren()
        }
        case d: MemoryAssign => {
          if transform then d.rhs = subst(d.rhs)
          replaceVar(d.lhs, None)
          SkipChildren()
        }
        case x: IndirectCall => {
          st = Map()
          SkipChildren()
        }
        case _: NOP => SkipChildren()
      }
    }
  }

  case class PropState(var e: Expr, val deps: mutable.Set[Variable], var clobbered: Boolean, var useCount: Int)

  def clobberFull(c: mutable.HashMap[Variable, PropState], l: Variable): Unit = {
    clobberOne(c, l)
    for ((v, x) <- c) {
      if (x.deps.contains(l)) {
        clobberOne(c, v)
      }
    }
  }

  def clobberOne(c: mutable.HashMap[Variable, PropState], l: Variable): Unit = {
    val entry = c.getOrElseUpdate(l, PropState(FalseLiteral, mutable.Set(), true, 0))
    entry.clobbered = true
  }

  // TODO: consider copies where there is only one use trivial
  def isTrivial(e: Expr): Boolean = e match {
    case l: Literal => true
    case l: Variable => true
    case BinaryExpr(op, e: Variable, b: Literal) => true
    case ZeroExtend(_, e) if isTrivial(e) => true
    case SignExtend(_, e) if isTrivial(e) => true
    case Extract(_, _, e) if isTrivial(e) => true
    case UnaryExpr(_, e) if isTrivial(e) => true
    case _ => false
  }

  def canPropTo(s: mutable.HashMap[Variable, PropState], e: Expr): Option[(Expr, Set[Variable])] = {

    def proped(e: Expr) = {
      var deps = Set[Variable]() ++ e.variables
      val ne =
        if e.variables.size > 1 then Some(e)
        else
          Substitute(
            v => {
              s.get(v) match {
                case Some(vs) if !vs.clobbered => {
                  deps = deps ++ vs.deps + v
                  Some(vs.e)
                }
                case _ => None
              }
            },
            true
          )(e)

      // partial eval after prop
      (simplifyExprFixpoint(ne.getOrElse(e))._1, deps)
    }

    val (p, deps) = proped(e)
    p match {
      case l: Literal => Some(l, deps)
      case l: Variable => Some(l, deps)
      case e @ BinaryExpr(o, v: Variable, c: Literal) => Some(e, deps)
      case e: Expr if (e.variables.size < 2) => Some(e, deps)
      case _ => None
    }
  }

  def varForMem(m: Memory) = Register("symbolic_memory_var" + m.name, 1)
  def isMemVar(v: Variable) = v.name.startsWith("symbolic_memory_var")
  def varForLoadStore(m: Memory, addr: Expr, sz: Int) = {
    Register(m.name + "_symbolic_store_" + translating.PrettyPrinter.pp_expr(addr), sz)
  }

  def clobberAllMemory(c: mutable.HashMap[Variable, PropState]) = {
    c.keys.filter(isMemVar).foreach(v => clobberFull(c, v))
  }

  def DSACopyProp(p: Procedure, procFrames: Map[Procedure, Set[Memory]]) = {
    val updated = false
    val state = mutable.HashMap[Variable, PropState]()
    var poisoned = false // we have an indirect call

    // This is obviously invalid to do flow-insensitively as we don't have
    // a DSA form on memory imposing the order of loads/stores

    def transfer(c: mutable.HashMap[Variable, PropState], s: Statement): Unit = {
      // val callClobbers = ((0 to 7) ++ (19 to 30)).map("R" + _).map(c => Register(c, 64))

      s match {
        case l: MemoryStore => {
          ()
        }
        case l: MemoryLoad => {
          clobberFull(c, l.lhs)
        }
        case l: MemoryAssign => {
          clobberFull(c, l.lhs)
        }
        case s: SimulAssign =>
          s.assignments.foreach {
            case (l, r) => {
              var prop = canPropTo(c, r)
              val existing = c.get(l)

              val toDo = (prop, existing) match {
                case (Some(evaled, deps), None) => {
                  Seq(l -> PropState(evaled, mutable.Set.from(deps), false, 0))
                }
                case (_, Some(ps)) if ps.clobbered => {
                  Seq()
                }
                case (Some(evaled, deps), Some(ps))
                    if ps.e == r || ps.e == evaled || (canPropTo(c, ps.e).contains(evaled)) => {
                  Seq(l -> c(l).copy(e = evaled, deps = c(l).deps ++ deps))
                }
                case _ => {
                  // ps.e != evaled and have prop
                  Seq(l -> "clobber")
                }
              }
              toDo.foreach {
                case (l, n: PropState) => c(l) = n
                case (l, "clobber") => clobberFull(c, l)
                case _ => ???
              }
            }
          }
        case LocalAssign(l, r, lb) => {

          var prop = canPropTo(c, r)
          val existing = c.get(l)

          (prop, existing) match {
            case (Some(evaled, deps), None) => {
              c(l) = PropState(evaled, mutable.Set.from(deps), false, 0)
            }
            case (_, Some(ps)) if ps.clobbered => {
              ()
            }
            case (Some(evaled, deps), Some(ps))
                if ps.e == r || ps.e == evaled || (canPropTo(c, ps.e).contains(evaled)) => {
              c(l).e = evaled
              c(l).deps.addAll(deps)
            }
            case _ => {
              // ps.e != evaled and have prop
              clobberFull(c, l)
            }
          }
        }
        case x: DirectCall => {
          val lhs = x.outParams.map(_._2)
          for (l <- lhs) {
            clobberFull(c, l)
          }
        }

        case x: IndirectCall => {
          // need a reaching-defs to get inout args (just assume register name matches?)
          // this reduce we have to clobber with the indirect call this round
          poisoned = true
        }
        case _ => ()
      }
    }

    // sort by precedence
    val worklist = mutable.PriorityQueue[Block]()(Ordering.by(_.rpoOrder))
    worklist.addAll(p.blocks)

    while (worklist.nonEmpty && !poisoned) {
      val b: Block = worklist.dequeue
      for (l <- b.statements) {
        transfer(state, l)
      }
    }

    val trivialOnly = false

    if (!poisoned) state else mutable.HashMap()
  }

  def toResult(s: mutable.Map[Variable, PropState])(trivialOnly: Boolean = true)(v: Variable): Option[Expr] = {
    s.get(v) match {
      case Some(c) if !c.clobbered && (!trivialOnly || isTrivial(c.e)) => Some(c.e)
      case _ => None
    }
  }

}

/** Use this to count the number of subexpressions in a basil-ir expression
  */
class ExprComplexity extends CILVisitor {
  // count the nodes in the expression AST
  var count = 0
  var stmt = 0
  override def vexpr(e: Expr) = {
    count += 1
    DoChildren()
  }

  override def vstmt(s: Statement) = {
    stmt += 1
    DoChildren()
  }

  def apply(e: Procedure) = {
    count = 0
    visit_proc(this, e)
    count
  }

  def stmtCount(p: Procedure) = {
    stmt = 0
    visit_proc(this, p)
    stmt
  }

  def apply(e: Expr) = {
    count = 0
    visit_expr(this, e)
    count
  }
}

/** Use this as a partially applied function. Substitute(Map.from(substs).get, recurse = false)
  *
  * @param res
  *   defines the substitutions to make
  * @param recurse
  *   continue substituting with `res` into each substituted expression
  * @param complexityThreshold
  *   Stop substituting after the AST node count has increased by this much
  *
  *  TODO: The recursive substitution here is a broken when res produces substitution loops.
  *  I want a substituter that takes a set of replacements to a canonical
  *  closure under substitution, but is more subtle to implement than it initially appears.
  *  One possibility is a union find on the set of rewrites to partition cycles it into canonical representative
  *  expressions, but generally we want analyses to establish a correct terminating rewrite rather than post-process to
  *  achieve it. I.e. stack overflows here are usually errors in the analysis used to produce the substitution [[res]].
  */
class Substitute(val res: Variable => Option[Expr], val recurse: Boolean = true, val complexityThreshold: Int = 0)
    extends CILVisitor {
  var madeAnyChange = false
  var complexity = 0
  var seen = Map[Variable, Variable]()

  override def vexpr(e: Expr) = {
    e match {
      case v: Variable if res(v).isDefined => {
        val changeTo = res(v).get
        if (complexityThreshold > 0) {
          complexity += ExprComplexity()(changeTo) - ExprComplexity()(e)
        }
        if (complexityThreshold > 0 && complexity > complexityThreshold) {
          SkipChildren()
        } else if (recurse) {
          madeAnyChange = true

          var newChange = changeTo
          var madeNewChange = true

          while (newChange.isInstanceOf[Variable] && madeNewChange) do {
            res(newChange.asInstanceOf[Variable]) match {
              case Some(v) =>
                newChange = v
                madeNewChange = true
              case _ =>
                madeNewChange = false
            }
          }

          ChangeDoChildrenPost(newChange, x => x)
        } else {
          madeAnyChange = true
          ChangeTo(changeTo)
        }
      }
      case e => DoChildren()
    }
  }

  def apply(e: Expr): Option[Expr] = {
    madeAnyChange = false
    val ne = visit_expr(this, e)
    val changed = madeAnyChange
    madeAnyChange = false
    if (changed) {
      Some(ne)
    } else {
      None
    }
  }
}

enum PathExit:
  case Maybe
  case Return
  case NoReturn
  case Bot

object PathExit:
  def join(l: PathExit, r: PathExit) = (l, r) match {
    case (PathExit.Return, PathExit.Return) => PathExit.Return
    case (PathExit.NoReturn, PathExit.NoReturn) => PathExit.NoReturn
    case (PathExit.Return, PathExit.NoReturn) => PathExit.Maybe
    case (PathExit.NoReturn, PathExit.Return) => PathExit.Maybe
    case (PathExit.Maybe, x) => PathExit.Maybe
    case (x, PathExit.Maybe) => PathExit.Maybe
    case (PathExit.Bot, x) => x
    case (x, PathExit.Bot) => x
  }

class ProcExitsDomain(is_nonreturning: String => Boolean) extends AbstractDomain[PathExit] {
  /* backwards analysis to identify non-returning function */

  override def transfer(s: PathExit, b: Command) = {
    b match {
      case d: DirectCall if is_nonreturning(d.target.name) => PathExit.NoReturn
      case r: Return => PathExit.Maybe
      case _ => s
    }
  }
  override def top = PathExit.Maybe
  def bot = PathExit.Bot
  def join(l: PathExit, r: PathExit, pos: Block) = PathExit.join(l, r)
}

case class ProcReturnInfo(returning: Set[Procedure], nonreturning: Set[Procedure]) {
  override def toString =
    s"returning : ${returning.map(_.name).toList.sorted}\nnonretruning: ${nonreturning.map(_.name).toList.sorted}"
}

class DefinitelyExits(knownExit: Set[Procedure]) extends ProcedureSummaryGenerator[PathExit, PathExit] {
  def top: ir.transforms.PathExit = ???
  def bot: ir.transforms.PathExit = PathExit.Bot
  override def init(p: Procedure) = if p.procName == "exit" then PathExit.NoReturn else PathExit.Bot
  def join(l: PathExit, r: PathExit, p: Procedure) = PathExit.join(l, r)

  def transfer(a: ir.transforms.PathExit, b: ir.Procedure): ir.transforms.PathExit = ???

  /**
   *  Join the summary `summaryForTarget` for a call `p` into the local abstract state `l`.
   */
  def localTransferCall(
    l: ir.transforms.PathExit,
    summaryForTarget: ir.transforms.PathExit,
    p: ir.DirectCall
  ): ir.transforms.PathExit = (l, summaryForTarget) match {
    case (PathExit.Return, PathExit.Return) => PathExit.Return
    case (_, PathExit.NoReturn) => PathExit.NoReturn
    case (o, _) => o
  }

  /**
   * Return the new updated summary for a procedure based on the results of a dataflow analysis of that procedure.
   */
  def updateSummary(
    prevSummary: ir.transforms.PathExit,
    p: ir.Procedure,
    resBefore: Map[ir.Block, ir.transforms.PathExit],
    resAfter: Map[ir.Block, ir.transforms.PathExit]
  ): ir.transforms.PathExit = {
    p.entryBlock.flatMap(resBefore.get) match {
      case Some(PathExit.NoReturn) => PathExit.NoReturn
      case Some(PathExit.Return) => PathExit.Return
      case Some(PathExit.Maybe) => PathExit.Maybe
      case _ => prevSummary
    }
  }
}

def findDefinitelyExits(p: Program): ProcReturnInfo = {
  val exit = p.procedures.filter(p => p.procName == "exit").toSet
  val dom = DefinitelyExits(exit)
  val ldom = ProcExitsDomain(x => false)
  val solve = interprocSummaryFixpointSolver(ldom, dom)
  val res = solve.solveProgInterProc(p, true)
  ProcReturnInfo(
    res.collect { case (p, PathExit.Return) =>
      p
    }.toSet,
    res.collect { case (p, PathExit.NoReturn) =>
      p
    }.toSet
  )
}

val replaceJumpsInNonReturningProcs = Transform(
  "ReplaceJumpsInNonReturningProcs",
  (ctx, man) => {
    val nonReturning = findDefinitelyExits(ctx.program)
    ctx.program.mainProcedure.foreach {
      case d: DirectCall if nonReturning.nonreturning.contains(d.target) => d.parent.replaceJump(Return())
      case _ =>
    }
    man.ClobberAll
  }
)

val removeExternalFunctionReferences = Transform(
  "RemoveExternalFunctionReferences",
  (ctx, man) => {
    val externalNames = ctx.externalFunctions.map(_.name)
    val unqualifiedNames = externalNames.filter(_.contains('@')).map(_.split('@')(0))
    removeBodyOfExternal(externalNames ++ unqualifiedNames)(ctx.program)
    for (p <- ctx.program.procedures) {
      p.isExternal = Some(
        ctx.externalFunctions.exists(e => e.name == p.procName || p.address.contains(e.offset)) || p.isExternal
          .getOrElse(false)
      )
    }
    man.ClobberAll
  }
)

def getDoCleanupTransform(doSimplify: Boolean): Transform = TransformBatch(
  "DoCleanup",
  List(
    makeProcEntriesNonLoops,
    // useful for ReplaceReturns
    // (pushes single block with `Unreachable` into its predecessor)
    coalesceBlocksFixpoint,
    applyRpoTransform,
    replaceJumpsInNonReturningProcs,
    getEstablishProcedureDiamondFormTransform(doSimplify),
    removeExternalFunctionReferences
  ),
  notice = "Removing external function calls", // fixme: is this all the cleanup is doing?
  postRunChecks = ctx => {
    assert(invariant.singleCallBlockEnd(ctx.program))
    assert(invariant.cfgCorrect(ctx.program))
    assert(invariant.blocksUniqueToEachProcedure(ctx.program))
    assert(invariant.procEntryNoIncoming(ctx.program))
  }
)

// these are called a lot so it's useful to create them here rather than generating many copies on the fly
lazy val doCleanupWithSimplify = getDoCleanupTransform(true)
lazy val doCleanupWithoutSimplify = getDoCleanupTransform(false)

class Simplify(val res: Boolean => Variable => Option[Expr], val initialBlock: Block = null) extends CILVisitor {

  var madeAnyChange = false
  var block: Block = initialBlock
  var skipped = Set[String]()
  var trivialOnly = true

  override def vstmt(s: Statement) = {
    s match {
      case _: Assume => {
        trivialOnly = false
      }
      case LocalAssign(_, rhs: Variable, _) => {
        trivialOnly = true
      }
      case _ => {
        trivialOnly = true
      }
    }
    DoChildren()
  }

  override def vexpr(e: Expr) = {
    val threshold = 500
    val variables = e.variables.toSet
    val subst = Substitute(res(trivialOnly), true, threshold)
    var old: Expr = e
    var result = subst(e).getOrElse(e)
    var limit = 0
    while (old != result && limit < 5) {
      limit += 1
      old = result
      result = subst(e).getOrElse(e)
    }

    if (subst.complexity > threshold) {
      val bl = s"${block.parent.name}::${block.label}"
      if (!skipped.contains(bl)) {
        skipped = skipped + bl
        SimplifyLogger.warn(s"Some skipped substitution at $bl due to resulting expr size > ${threshold} threshold")
      }
    }
    ChangeDoChildrenPost(result, x => x)
  }

  override def vblock(b: Block) = {
    block = b
    DoChildren()
  }
}

def fixupGuards(p: Program): Unit = {
  p.procedures.foreach(fixupGuards)
}

def fixupGuards(p: Procedure): Unit = {
  // the DSA transform can insert phi nodes on edges between a nondet branch and the block containing the guard
  // This breaks the interpreter because it can't immediately evaluate the guard.

  // This fixup clones assumes back to the statement immediately after the

  val concerning = p.collect {
    case b: Block if b.nextBlocks.size > 1 =>
      b.nextBlocks.filterNot(succ => IRWalk.firstInBlock(succ).isInstanceOf[Assume])
  }.flatten

  // traverse a straight-line path to find an assume, while evaluating the code
  def findAssume(b: Block): Option[Assume] = boundary {
    var visited = List[LocalAssign | SimulAssign]()
    var joinCount = 0
    var seenBlocks = Set[Block]()

    var block = b
    while (true) {

      seenBlocks = seenBlocks + b

      for (s <- block.statements) {
        s match {
          case l: LocalAssign => visited = l :: visited
          case l: SimulAssign => visited = l :: visited
          case Assume(oBody, _, b, c) => {
            var body = oBody
            for (assign <- visited) {
              body = Substitute(v =>
                if (!assign.assignees.contains(v)) then None
                else {
                  assign match {
                    case l: LocalAssign => Some(l.rhs)
                    case l: SimulAssign =>
                      l.assignments.collect {
                        case (lhs, r) if v == lhs => r
                      }.headOption
                  }
                }
              )(body).getOrElse(body)
            }
            break(Some(Assume(body, None, b, c)))
          }
          case n: NOP => ()
          case _ => break(None)
        }
      }

      if (block.nextBlocks.exists(b => b.prevBlocks.size > 1)) {
        joinCount += 1
      }

      if (block.nextBlocks.size != 1 || joinCount > 1 || seenBlocks.contains(block.nextBlocks.head)) {
        break(None)
      }

      block = block.nextBlocks.head
    }

    None
  }

  val propAssumes = concerning.map(bl => bl -> findAssume(bl))

  for ((bl, assume) <- propAssumes) {
    assume.foreach(bl.statements.prepend)
  }

}

def removeDuplicateGuard(b: Iterable[Block]): Unit = {
  b.foreach {
    case block: Block if IRWalk.firstInBlock(block).isInstanceOf[Assume] => {
      val assumes = block.statements.collect { case a: Assume =>
        a
      }.toList

      val chosen = assumes.head.body

      for (a <- assumes.tail) {
        if (a.body == TrueLiteral) {
          block.statements.remove(a)
        } else if (a.body == chosen) {
          block.statements.remove(a)
        }

      }
    }
    case _ => Seq()
  }
}

def removeDuplicateGuard(p: Program): Unit = {
  removeDuplicateGuard(p.procedures.flatMap(_.blocks).toSeq)
}

def findSimpleBackwardsChain(b: Block) = {
  var block = b

  var before = List[Block]()

  while {
    if (block.prevBlocks.size == 1) {
      block = block.prevBlocks.head
      before = block :: before
    }
    block.prevBlocks.size == 1 && block.prevBlocks.forall(_.nextBlocks.size == 1)
  } do {}

  before ++ Seq(b)
}

def findSimpleChain(b: Block) = {
  var block = b

  var before = List[Block]()
  var after = List[Block]()

  while (block.prevBlocks.size == 1 && block.prevBlocks.forall(_.nextBlocks.size == 1)) {
    block = block.prevBlocks.head
    before = block :: before
  }

  while (block.nextBlocks.size == 1 && block.nextBlocks.forall(_.prevBlocks.size == 1)) {
    block = block.nextBlocks.head
    after = block :: before
  }

  before ++ Seq(b) ++ after
}

def removeTriviallyDeadBranches(p: Program, removeAllUnreachableBlocks: Boolean = false): Boolean = {

  /**
   * This will remove branch on high checks, but since we can only eliminate branches
   * based on program constants (classified low), we can only realistically eliminate branches on low.
   */
  val dead = p.procedures.flatMap(_.blocks).map(IRWalk.firstInBlock(_)).collect {
    case a @ Assume(FalseLiteral, _, _, _) => a.parent
  }

  for (b <- dead) {
    if (b.hasParent) {
      val ch = findSimpleChain(b)
      val proc = b.parent

      proc.removeBlocksDisconnect(ch)

    }
  }

  if (removeAllUnreachableBlocks) {
    for (proc <- p.procedures) {
      val reachable = computeDomain(IntraProcBlockIRCursor, proc.entryBlock)
      for (b <- proc.blocks) {
        if (!reachable.contains(b)) {
          proc.removeBlocksDisconnect(b)
        }
      }
    }
  }

  applyRPO(p)

  dead.nonEmpty
}

val makeProcEntriesNonLoops = Transform(
  "MakeProcEntriesNonLoops",
  (ctx, man) => {
    ctx.program.procedures.foreach(p => {
      // ensure procedure entry has no incoming jumps, if it does replace with new
      // block jumping to the old procedure entry
      if (p.entryBlock.exists(_.prevBlocks.nonEmpty)) {
        val nb = Block(p.name + "_entry")
        p.addBlock(nb)
        val eb = p.entryBlock.get
        nb.replaceJump(GoTo(eb))
        p.entryBlock = nb
      }
    })
    man.ClobberAll
  }
)<|MERGE_RESOLUTION|>--- conflicted
+++ resolved
@@ -1267,8 +1267,6 @@
         case _ => throw Exception("Unexpected expression structure created by find() at some point")
       }
 
-<<<<<<< HEAD
-=======
     def find(v: Variable, fuel: Int = 1000): BitVecLiteral | Variable | BinaryExpr = {
       if (fuel == 0) {
         var chain = List(v)
@@ -1292,7 +1290,6 @@
       }
     }
 
->>>>>>> d41cae21
     def specJoinState(lhs: Variable, rhs: Expr): Option[(Variable, Value)] = {
       rhs match {
         case e @ BinaryExpr(BVADD, l: Variable, r: BitVecLiteral) if (!st.contains(lhs)) =>
