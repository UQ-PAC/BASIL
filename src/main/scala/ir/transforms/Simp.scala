package ir.transforms
import translating.serialiseIL
import translating.PrettyPrinter.*
import java.io.{BufferedWriter, File, FileInputStream, FileWriter, IOException, PrintWriter}
import util.LogLevel

import util.DebugDumpIRLogger
import specification.FuncEntry
import util.{SimplifyLogger, condPropDebugLogger}
import ir.eval.AlgebraicSimplifications
import ir.eval.AssumeConditionSimplifications
import ir.eval.simplifyExprFixpoint
import ir.cilvisitor.*
import ir.*
import scala.collection.mutable
import analysis._
import scala.concurrent.{Await, ExecutionContext, Future}
import scala.concurrent.duration.*
import scala.util.{Failure, Success}
import ExecutionContext.Implicits.global
import scala.util.boundary, boundary.break
import util.boogie_interaction.{BoogieResultKind, BoogieResult}

/** Simplification pass, see also: docs/development/simplification-solvers.md
  */

def getLiveVars(p: Procedure): (Map[Block, Set[Variable]], Map[Block, Set[Variable]]) = {
  val liveVarsDom = IntraLiveVarsDomain()
  val liveVarsSolver = worklistSolver(liveVarsDom)
  liveVarsSolver.solveProc(p, backwards = true)
}

def difftestLiveVars(p: Procedure, compareResult: Map[CFGPosition, Set[Variable]]) = {
  val (liveBefore, liveAfter) = getLiveVars(p)
  var passed = true

  for ((b, s) <- liveBefore) {
    val c = (compareResult(b) == s)
    passed = passed && c
    if (!c) {
      SimplifyLogger.error(
        s"LiveVars unequal ${b.label}: ${compareResult(b)} == $s (differing ${compareResult(b).diff(s)})"
      )
    }
  }
  passed
}

def basicReachingDefs(p: Procedure): Map[Command, Map[Variable, Set[Assign | DirectCall]]] = {
  val lives = getLiveVars(p)
  basicReachingDefs(p, lives)
}

def basicReachingDefs(
  p: Procedure,
  liveVars: (Map[Block, Set[Variable]], Map[Block, Set[Variable]])
): Map[Command, Map[Variable, Set[Assign | DirectCall]]] = {
  val (beforeLive, afterLive) = liveVars
  val dom = DefUseDomain(beforeLive)
  val solver = worklistSolver(dom)
  // type rtype = Map[Block, Map[Variable, Set[Assign | DirectCall]]]
  val (beforeRes, afterRes) = solver.solveProc(p)

  val merged: Map[Command, Map[Variable, Set[Assign | DirectCall]]] =
    beforeRes
      .flatMap((block, sts) => {
        val b = Seq(IRWalk.firstInBlock(block) -> sts)
        val stmts =
          if (block.statements.nonEmpty) then
            (block.statements.toList: List[Command]).zip(block.statements.toList.tail ++ List(block.jump))
          else List()
        val transferred = stmts
          .foldLeft((sts, List[(Command, Map[Variable, Set[Assign | DirectCall]])]()))((st, s) => {
            // map successor to transferred predecessor
            val x = dom.transfer(st._1, s._1)
            (x, (s._2 -> x) :: st._2)
          })
          ._2
          .toMap
        b ++ transferred
      })
      .toMap
  merged
}

// map v -> definitions reached here
class DefUseDomain(liveBefore: Map[Block, Set[Variable]]) extends AbstractDomain[Map[Variable, Set[Assign]]] {

  override def transfer(s: Map[Variable, Set[Assign]], b: Command) = {
    b match {
<<<<<<< HEAD
      case a: Assign => a.assignees.foldLeft(s)((s, v) => s.updated(v, Set(a)))
=======
      case d: Assign => d.assignees.foldLeft(s)((s, r) => s.updated(r, Set(d)))
>>>>>>> 151ef75c
      case _ => s
    }
  }
  override def top = ???
  def bot = Map[Variable, Set[Assign]]()
  def join(l: Map[Variable, Set[Assign]], r: Map[Variable, Set[Assign]], pos: Block) = {
    l.keySet
      .union(r.keySet)
      .filter(k => liveBefore(pos).contains(k))
      .map(k => {
        k -> (l.get(k).getOrElse(Set()) ++ r.get(k).getOrElse(Set()))
      })
      .toMap
  }
}

enum Def {
  case Def(a: Assign)
  case Entry
}

// map v -> definitions reached here
class DefUseEntryDomain() extends AbstractDomain[Map[Variable, Set[Def]]] {

  override def transfer(s: Map[Variable, Set[Def]], b: Command) = {
    b match {
      case a: LocalAssign => s.updated(a.lhs, Set(Def.Def(a)))
      case a: MemoryLoad => s.updated(a.lhs, Set(Def.Def(a)))
      case d: DirectCall => d.outParams.map(_._2).foldLeft(s)((s, r) => s.updated(r, Set(Def.Def(d))))
      case _ => s
    }
  }
  override def top = ???
  def bot = Map[Variable, Set[Def]]()
  def init = Map[Variable, Set[Def]]().withDefaultValue(Def.Entry)

  def join(l: Map[Variable, Set[Def]], r: Map[Variable, Set[Def]], pos: Block) = {
    l.keySet
      .union(r.keySet)
      .map(k => {
        k -> (l.get(k).getOrElse(Set(Def.Entry)) ++ r.get(k).getOrElse(Set(Def.Entry)))
      })
      .toMap
  }
}

class IntraLiveVarsDomain extends PowerSetDomain[Variable] {
  // expected backwards

  def transfer(s: Set[Variable], a: Command): Set[Variable] = {
    a match {
      case a: LocalAssign => (s - a.lhs) ++ a.rhs.variables
      case a: MemoryAssign => (s - a.lhs) ++ a.rhs.variables
      case c: SimulAssign => (s -- c.assignments.map(_._1)) ++ c.assignments.flatMap(_._2.variables)
      case a: MemoryLoad => (s - a.lhs) ++ a.index.variables
      case m: MemoryStore => s ++ m.index.variables ++ m.value.variables
      case a: Assume => s ++ a.body.variables
      case a: Assert => s ++ a.body.variables
      case i: IndirectCall => s + i.target
      case c: DirectCall => (s -- c.outParams.map(_._2)) ++ c.actualParams.flatMap(_._2.variables)
      case g: GoTo => s
      case r: Return => s ++ r.outParams.flatMap(_._2.variables)
      case r: Unreachable => s
      case n: NOP => s
    }
  }
}

class LiveVarsDomWatchFlags(defs: Map[Variable, Set[Assign]]) extends IntraLiveVarsDomain {

  val g = GuardVisitor()

  def substitute(deps: mutable.Set[Variable])(v: Variable) = {
    if (g.goodSubst(v) && defs.get(v).isDefined && defs(v).size == 1) {
      deps.add(v)
      defs(v).head match {
        case l: LocalAssign =>
          deps.addAll(l.rhs.variables)
          deps.add(v)
          Some(l.rhs)
        case _ => None
      }
    } else None
  }

  override def transfer(s: Set[Variable], a: Command): Set[Variable] = a match {
    case a: Assume => {
      val deps = mutable.Set[Variable]()
      deps.addAll(a.body.variables)
      Substitute(substitute(deps), true)(a.body)
      s ++ deps
    }
    case o => super.transfer(s, a)
  }
}

def removeSlices(p: Program): Unit = {
  p.procedures.foreach(removeSlices)
}

case class LVTerm(v: LocalVar) extends analysis.solvers.Var[LVTerm]

def removeSlices(p: Procedure): Unit = {

  /** if for each variable v there is some i:int such that (i) all its assignments have a ZeroExtend(i, x) and (ii) all
    * its uses have Extract(size(v) - i, 0, v) Then we replace v by a variable of bitvector size (size(v) - i)
    *
    * We check this flow-insensitively and recover precision using DSA form.
    */
  val assignments: Map[LocalVar, Iterable[Assign]] = p
    .collect {
      case a: SingleAssign => Seq(a.lhs -> a)
      case a: DirectCall => a.assignees.map(e => e -> a)
    }
    .flatten
    .groupBy(_._1)
    .map((k, v) => (k, v.map(_._2).toSet))
    .collect { case (k: LocalVar, v) =>
      (k, v)
    }
  enum HighZeroBits:
    case Bits(n: Int) // (i) and (ii) hold; the n highest bits are redundant
    case False // property is false
    case Bot // don't know anything
  def size(e: Expr) = {
    e.getType match {
      case BitVecType(s) => Some(s)
      case _ => None
    }
  }
  // unify variable uses across direct assignments
  val ufsolver = analysis.solvers.UnionFindSolver[LVTerm]()
  val unioned = assignments.foreach {
    case (lv, LocalAssign(lhs: LocalVar, rhs: LocalVar, _)) => ufsolver.unify(LVTerm(lhs), LVTerm(rhs))
    case _ => ()
  }
  val unifiedAssignments = ufsolver
    .unifications()
    .map {
      case (v @ LVTerm(_), rvs) =>
        v.v -> (rvs.map {
          case LVTerm(rv) =>
            rv
          case _ => ??? /* unreachable */
        }).toSet
      case _ => ??? /* unreachable */
    }
    .map((repr: LocalVar, elems: Set[LocalVar]) =>
      repr -> elems.flatMap(assignments(_).filter(_ match {
        // filter out the direct assignments we used to build the unif class
        case LocalAssign(lhs: LocalVar, rhs: LocalVar, _) if elems.contains(lhs) && elems.contains(rhs) => false
        case _ => true
      }))
    )
  // try and find a single extension size for all rhs of assignments to all variables in the assigned equality class
  val varHighZeroBits: Map[LocalVar, HighZeroBits] = assignments.map((v, assigns) =>
    // note: this overapproximates on x := y when x and y may both be smaller than their declared size
    val allRHSExtended = assigns.foldLeft(HighZeroBits.Bot: HighZeroBits)((e, assign) =>
      (e, assign) match {
        case (HighZeroBits.Bot, LocalAssign(_, ZeroExtend(i, lhs), _)) => HighZeroBits.Bits(i)
        case (b @ HighZeroBits.Bits(ei), LocalAssign(_, ZeroExtend(i, _), _)) if i == ei => b
        case (b @ HighZeroBits.Bits(ei), LocalAssign(_, ZeroExtend(i, _), _)) if i != ei => HighZeroBits.False
        case (b @ HighZeroBits.Bits(ei), m: MemoryLoad) => HighZeroBits.False
        case (b @ HighZeroBits.Bits(ei), m: DirectCall) => HighZeroBits.False
        case (HighZeroBits.False, _) => HighZeroBits.False
        case (_, other) => HighZeroBits.False
      }
    )
    (v, allRHSExtended)
  )
  val varsWithExtend: Map[LocalVar, HighZeroBits] = assignments
    .map((lhs, _) => {
      // map all lhs to the result for their representative
      val rep = ufsolver.find(LVTerm(lhs)) match {
        case LVTerm(r) => r
        case _ => ??? /* unreachable */
      }
      lhs -> varHighZeroBits.get(rep)
    })
    .collect { case (l, Some(x)) /* remove anything we have no information on */ =>
      (l, x)
    }
  class CheckUsesHaveExtend() extends CILVisitor {
    val result: mutable.HashMap[LocalVar, HighZeroBits] =
      mutable.HashMap[LocalVar, HighZeroBits]()
    override def vexpr(v: Expr) = {
      v match {
        case Extract(i, 0, v: LocalVar)
            if size(v).isDefined && result.get(v).contains(HighZeroBits.Bits(size(v).get - i)) =>
          SkipChildren()
        case v: LocalVar => {
          result.remove(v)
          SkipChildren()
        }
        case _ => DoChildren()
      }
    }
    def apply(assignHighZeroBits: Map[LocalVar, HighZeroBits])(p: Procedure): Map[LocalVar, HighZeroBits] = {
      result.clear()
      result.addAll(assignHighZeroBits)
      visit_proc(this, p)
      result.toMap
    }
  }
  val toSmallen = CheckUsesHaveExtend()(varsWithExtend)(p).collect { case (v, HighZeroBits.Bits(x)) =>
    v -> x
  }.toMap
  class ReplaceAlwaysSlicedVars(varHighZeroBits: Map[LocalVar, Int]) extends CILVisitor {
    override def vexpr(v: Expr) = {
      v match {
        case Extract(i, 0, v: LocalVar) if size(v).isDefined && varHighZeroBits.contains(v) => {
          ChangeTo(LocalVar(v.name, BitVecType(size(v).get - varHighZeroBits(v))))
        }
        case _ => DoChildren()
      }
    }
    override def vstmt(s: Statement) = {
      s match {
        case a @ LocalAssign(lhs: LocalVar, ZeroExtend(sz, rhs), _)
            if size(lhs).isDefined && varHighZeroBits.contains(lhs) => {
          assert(varHighZeroBits(lhs) == sz)
          a.lhs = LocalVar(lhs.name, BitVecType(size(lhs).get - varHighZeroBits(lhs)))
          a.rhs = rhs
          DoChildren()
        }
        case _ => DoChildren()
      }
    }
  }
  visit_proc(ReplaceAlwaysSlicedVars(toSmallen), p)
}

def getRedundantAssignments(procedure: Procedure): Set[Variable] = {

  /** Get all assign statements which define a variable never used, assuming ssa form and proc parameters so that
    * interprocedural check is not required.
    */

  enum VS:
    case Bot
    case Assigned(definition: Set[Assign])
    case Read(definition: Set[Assign], uses: Set[CFGPosition])

  def joinVS(a: VS, b: VS) = {
    (a, b) match {
      case (VS.Bot, o) => o
      case (o, VS.Bot) => o
      case (VS.Read(d, u), VS.Read(d1, u1)) => VS.Read(d ++ d1, u ++ u1)
      case (VS.Assigned(d), VS.Read(d1, u1)) => VS.Read(d ++ d1, u1)
      case (VS.Read(d1, u1), VS.Assigned(d)) => VS.Read(d ++ d1, u1)
      case (VS.Assigned(d1), VS.Assigned(d2)) => VS.Assigned(d1 ++ d2)
    }
  }

  val assignedNotRead = mutable.Map[Variable, VS]().withDefaultValue(VS.Bot)

  for (c <- procedure) {
    c match {

      case a: LocalAssign => {
        assignedNotRead(a.lhs) = joinVS(assignedNotRead(a.lhs), VS.Assigned(Set(a)))
        a.rhs.variables.foreach(v => {
          assignedNotRead(v) = joinVS(assignedNotRead(v), VS.Read(Set(), Set(a)))
        })
      }
      case a: MemoryAssign => {
        assignedNotRead(a.lhs) = joinVS(assignedNotRead(a.lhs), VS.Assigned(Set(a)))
        a.rhs.variables.foreach(v => {
          assignedNotRead(v) = joinVS(assignedNotRead(v), VS.Read(Set(), Set(a)))
        })
      }
      case m: SimulAssign => {
        m.assignments.toSeq.foreach { case (lhs, r) =>
          assignedNotRead(lhs) = joinVS(assignedNotRead(lhs), VS.Assigned(Set(m)))
        }
        m.assignments.toSeq
          .flatMap(_._2.variables)
          .foreach(v => {
            assignedNotRead(v) = joinVS(assignedNotRead(v), VS.Read(Set(), Set(m)))
          })
      }
      case a: MemoryLoad => {
        assignedNotRead(a.lhs) = joinVS(assignedNotRead(a.lhs), VS.Assigned(Set(a)))
        a.index.variables.foreach(v => {
          assignedNotRead(v) = joinVS(assignedNotRead(v), VS.Read(Set(), Set(a)))
        })
      }
      case m: MemoryStore => {
        m.index.variables.foreach(v => {
          assignedNotRead(v) = joinVS(assignedNotRead(v), VS.Read(Set(), Set(m)))
        })
        m.value.variables.foreach(v => {
          assignedNotRead(v) = joinVS(assignedNotRead(v), VS.Read(Set(), Set(m)))
        })
      }
      case m: IndirectCall => {
        assignedNotRead(m.target) = joinVS(assignedNotRead(m.target), VS.Read(Set(), Set(m)))
      }
      case m: Assert => {
        m.body.variables.foreach(v => {
          assignedNotRead(v) = joinVS(assignedNotRead(v), VS.Read(Set(), Set(m)))
        })
      }
      case m: Assume => {
        for (v <- m.body.variables) {
          assignedNotRead(v) = joinVS(assignedNotRead(v), VS.Read(Set(), Set(m)))
        }
      }
      case c: DirectCall => {
        c.actualParams
          .flatMap(_._2.variables)
          .foreach(v => {
            assignedNotRead(v) = joinVS(assignedNotRead(v), VS.Read(Set(), Set(c)))
          })
      }
      case p: Return => {
        p.outParams
          .flatMap(_._2.variables)
          .foreach(v => {
            assignedNotRead(v) = joinVS(assignedNotRead(v), VS.Read(Set(), Set(p)))
          })
      }
      case p: GoTo => ()
      case p: NOP => ()
      case p: Unreachable => ()
      case p: Procedure => ()
      case b: Block => ()
    }
  }

  var toRemove = assignedNotRead
  var removeOld = toRemove

  toRemove.map(_._1).toSet
}

class CleanupAssignments() extends CILVisitor {
  var deadVariables = Set[Variable]()
  var modified = false

  // def isRedundant(a: LocalAssign) = {
  //  a.lhs == a.rhs || redundantAssignments.contains(a)
  // }

  override def vproc(p: Procedure) = {
    modified = false
    deadVariables = getRedundantAssignments(p)
    DoChildren()
  }

  override def vstmt(s: Statement) = {
    var didAny = true
    val action: VisitAction[List[Statement]] = s match {
      case a: SimulAssign if a.assignments.isEmpty => ChangeTo(List())
      case a: LocalAssign if deadVariables.contains(a.lhs) => ChangeTo(List())
      case LocalAssign(lhs, rhs, _) if lhs == rhs => ChangeTo(List())
      case a: SimulAssign =>
        a.assignments = a.assignments.filterNot { case (lhs, rhs) =>
          deadVariables.contains(lhs)
        }
        if a.assignments.isEmpty then ChangeTo(List()) else SkipChildren()
      case _ =>
        didAny = false
        SkipChildren()
    }
    modified = modified || didAny
    action
  }

  def transform(p: Procedure): Unit = {
    while (modified) {
      modified = false
      visit_proc(this, p)
    }
  }
  def transform(p: Program): Unit = {
    for (p <- p.procedures) {
      val v = CleanupAssignments()
      v.transform(p)
    }
  }

}

/**
 * Propagate flag calculation into this assume statement, finding a linear
 * backwards chain from this block until the first side-effecting or non-linear branch
 * and inlines the meet of all the assignments.
 *
 * Doesn't preserve assignment order or reason about clobbers so requires DSA form to be valid
 * and to correctly identify the linear backwards dependency.
 *
 * TODO: would be much more efficient if we memoised, as we are finding and evaluating
 * the backwards path twice for each branch.
 */
def inlineCond(a: Assume): Option[Expr] = boundary {

  condPropDebugLogger.debug(s"START : ${a.parent.label}")

  var cond = a.body
  var block = a.parent

  def goodSubst(v: Variable) = {
    v.name.startsWith("Cse")
    || v.name.startsWith("ZF")
    || v.name.startsWith("VF")
    || v.name.startsWith("CF")
    || v.name.startsWith("NF")
  }
  val interesting = a.body.variables.filter(goodSubst)
  if (interesting.isEmpty) {
    break(None)
  }

  var worklist = List(List(block))

  def processChain(incoming: Map[Variable, Expr])(bs: List[Block]) = boundary {
    var st = incoming

    for (s <- Vector.from(bs).flatMap(_.statements).reverseIterator) {
      s match {
        case assign: LocalAssign => {
          st = st.filterNot(_._2.variables.contains(assign.lhs)).updated(assign.lhs, assign.rhs)
        }
        case assign: MemoryLoad => {
          st = st.filterNot(_._2.variables.contains(assign.lhs))
        }
        case n: MemoryStore => ()
        case n: Assume => ()
        case n: Assume => ()
        case n: Assert => ()
        case n: NOP => ()
        case _ => break((st, false))
      }
    }
    (st, true)
  }

  var first = true
  var currJoin = Map[Variable, Expr]()
  var abortNow = false
  var seen = 1
  currJoin = boundary {
    while (worklist.nonEmpty) {
      condPropDebugLogger.debug(currJoin)

      val strata = worklist.head.map(findSimpleBackwardsChain)

      worklist = worklist.tail
      val extra = interesting.flatMap(currJoin.get(_).toSet.flatMap(_.variables))
      val extra2 = extra.flatMap(currJoin.get(_).toSet.flatMap(_.variables))

      val nextJoin = strata match {
        case (join :: _) :: Nil => join
        case (join :: _) :: tail if (tail.forall(_.headOption.contains(join))) => join
        case xs => {
          condPropDebugLogger.debug(s"Abort nonsame or empty head\n ${xs.map(_.headOption.map(_.label)).toList} ")
          break(currJoin)
        }
      }
      condPropDebugLogger.debug(s"Next join: ${nextJoin.label}")

      seen += strata.map(_.size).sum

      val res = strata.map(processChain(currJoin))
      condPropDebugLogger.debug(s"Res ${res.size} ${strata.map(_.map(_.label)).mkString("\n  ")}")

      currJoin = if (res.size == 1) {
        res.head._1
      } else if (res.forall(_._2)) {
        res
          .map(_._1)
          .reduce((acc, r) => {
            acc.keySet.intersect(r.keySet).filter(k => acc(k) == r(k)).map(k => k -> acc(k)).toMap
          })
      } else {
        condPropDebugLogger.debug(s"Abort found side effect:\n $res")
        break(currJoin)
      }

      if (seen > 20) {
        condPropDebugLogger.debug("Abort depth")
        break(currJoin)
      }

      if (!nextJoin.isLoopHeader()) {
        worklist = (nextJoin.prevBlocks.toList) :: worklist
      } else {
        condPropDebugLogger.debug("Abort loop header")
      }

    }

    currJoin
  }

  condPropDebugLogger.debug(s"subst $currJoin")
  cond = Substitute(currJoin.get, true)(cond).getOrElse(cond)
  condPropDebugLogger.debug(cond)

  Some(cond)
}

def collectUses(p: Procedure): Map[Variable, Set[Command]] = {
  val as = p.flatMap {
    case a: Command => freeVarsPos(a).map((_, a))
    case _ => Seq()
  }

  as.groupBy(_._1).map((v, r) => v -> r.map(_._2).toSet).toMap
}

class GuardVisitor(validate: Boolean = false) extends CILVisitor {

  /**
   *
   * This takes all variables in guards and substitutes them for their definitions IFF they have 
   * exactly one definition (Assuming DSA form).
   *
   * Due to dsa form this heuristic alone should prevent any copies across loop iterations / clobbers etc
   * because transitively all definitions should dominate the use (the assume statement) we are propagating to. 
   *
   * The [[validate]] parameter further checks this is the case by checking the dsa property is preserved
   * by the propagation, by checking the reaching-definitions set at the use site.
   *
   * This possibly relies on an implementation detail of DSA that it introduces enough clones
   * only at the beginning and very end of loops such that any loop exists can have any dependency on the
   * original loop variables involved in cycles without breaking dsa form when these dependencies are propaated out of the loop.
   * Unclear if the original DSA invariant is sufficient for this,
   * i.e. constructing a valid dsa program:
   *
   *      x0 := y
   *        |
   *        v
   *    +->
   *    |  CF := f(x0)
   *    |  x0 := x0 + 1
   *    |  |  \
   *    ---+   z := CF
   *
   *  Propagating CF to z (z := f(x0)) would break dsa form. However in practice we will duplicate x0
   *  and place a copy on the back edge so this contrived structure can't be created.
   *
   */

  var defs = Map[Variable, Set[Assign]]()

  def allDefinitions(p: Procedure): Map[Variable, Set[Assign]] = {
    p.collect { case a: Assign =>
      a.assignees.map(l => l -> a)
    }.flatten
      .groupBy(_._1)
      .map { case (v, ass) =>
        v -> ass.map(_._2).toSet
      }
  }

  def goodSubst(v: Variable) = {
    v.name.startsWith("Cse")
    || v.name.startsWith("ZF")
    || v.name.startsWith("VF")
    || v.name.startsWith("CF")
    || v.name.startsWith("NF")
  }

  // for validation
  var reachingDefs: Map[Command, Map[Variable, Set[Assign]]] = Map()
  var inparams = Set[Variable]()

  def getLiveVars(p: Procedure): (Map[Block, Set[Variable]], Map[Block, Set[Variable]]) = {
    val liveVarsDom = LiveVarsDomWatchFlags(defs)
    val liveVarsSolver = worklistSolver(liveVarsDom)
    liveVarsSolver.solveProc(p, backwards = true)
  }

  override def vproc(p: Procedure) = {
    defs = allDefinitions(p)
    inparams = p.formalInParam.toSet[Variable]
    reachingDefs = if validate then basicReachingDefs(p, getLiveVars(p)) else Map()
    DoChildren()
  }

  def substitute(pos: Command)(v: Variable): Option[Expr] = {
    if (goodSubst(v)) {
      val res = defs.get(v).getOrElse(Set())

      def propOK(e: Expr) = {
        // all dependent variables satisfy dsa property for the use we want to propage to
        // DSA property: our reaching definitions are all definitions of the variable
        e.variables.map(v => v -> reachingDefs(pos).get(v)).forall {
          case (v, d) => {
            (inparams.contains(v) && defs.get(v).forall(_.isEmpty))
            || (d.isDefined && d.get.toSet == defs.get(v).toSet.flatten)
          }
        }
      }

      if (res.size == 1) {
        res.head match {
          case l @ LocalAssign(lhs, rhs, _) => {
            if (validate) {
              assert(propOK(rhs))
            }
            Some(rhs)
          }
          case _ => None
        }
      } else {
        None
      }
    } else {
      None
    }
  }

  override def vstmt(s: Statement) = s match {
    case a @ Assume(body, b, c, d) if a.body.variables.exists(goodSubst) =>
      Substitute(substitute(s))(a.body) match {
        case Some(cond) => {
          ChangeTo(List(Assume(cond, b, c, d)))
        }
        case _ => SkipChildren()
      }
    case _ => SkipChildren()

  }

}

<<<<<<< HEAD
def localExprSimplify(prog: Program) = {
  def ts(p: Program) = for (proc <- p.procedures) {
    AlgebraicSimplifications(proc)
    AssumeConditionSimplifications(proc)
  }

  wrapShapePreservingTransformInValidation(p => visit_prog(CopyProp.BlockyProp(), p))(prog)
}

def copyPropOnce(prog: Program) = {

  def trans(p: Program) = {
    visit_prog(CopyProp.BlockyProp(), p)
    CleanupAssignments().transform(p)
  }
  wrapShapePreservingTransformInValidation(trans)(prog)
}

def wrapShapePreservingTransformInValidation(transform: Program => Unit)(p: Program) = {
  val validator = TranslationValidator()
  validator.setTargetProg(p)
  transform(p)
  validator.setSourceProg(p)
  validator.setEqualVarsInvariant
  validator.getValidationProgWPConj
}

def validateProgs(
  vprog: Iterable[Program],
  n: String,
  splits: Map[Procedure, mutable.ArrayBuffer[GoTo]],
  splitImmediate: Boolean = false
) = {

  // val sorted = vprog.toList
  //  .map(p => {
  //    val x = ExprComplexity()
  //    visit_prog(x, p)
  //    p -> x.count
  //  })
  //  .filter(_._2 > 50)
  //  .sortBy(_._2)
  //  .map(_._1)

  vprog.toList.foreach(validateProg(_, n, splits))
}

def validateProg(
  validationProg: Program,
  n: String,
  splits: Map[Procedure, mutable.ArrayBuffer[GoTo]],
  splitImmediate: Boolean = false
) = {
  // val procs = validationProg.procedures.toArray
  //  .map(p => {
  //    val v = ExprComplexity()
  //    visit_proc(v, p)
  //    p -> v.count
  //  })
  //  .sortBy(_._2)

  for (p <- validationProg.procedures) {
    SimplifyLogger.info(s"Validating $n proc ${p.name}")
    validateProcWithSplitsInteractive(validationProg, p, n, 8)
  }
}

def validate(validationProg: Program, procName: String, name: String, timeout: Int = 10) = {
  val boogieFileName = s"$name-translation-validate.bpl"
  val boogieFile = translating.BoogieTranslator.translateProg(validationProg).toString
  util.writeToFile(boogieFile, boogieFileName)
  if (DebugDumpIRLogger.getLevel().id < LogLevel.OFF.id) {
    val dir = File("./graphs/")
    if (!dir.exists()) then dir.mkdirs()
    for (p <- validationProg.procedures) {
      val blockGraph = dotBlockGraph(p)
      util.writeToFile(blockGraph, (s"graphs/transition-${p.name}-${name}.dot"))
    }
  }

  val nonincremental = Future[BoogieResult] {
    util.boogie_interaction.boogieBatchQuery(List(boogieFileName), Some(procName), timeout, Some(timeout / 2))
  }
  val combined = Future[BoogieResult] {
    util.boogie_interaction.boogieBatchQuery(List(boogieFileName), Some(procName), timeout)
  }

  Await
    .result(
      Future.find(List(nonincremental, combined))((acc: BoogieResult) => (acc.kind != BoogieResultKind.Timeout)),
      (timeout * 2).seconds
    )
    .getOrElse(Await.result(nonincremental, 1.seconds))
}

def chooseSplits(splits: Iterable[(GoTo, Iterable[Block])]): Vector[Vector[(GoTo, Iterable[Block])]] = {
  val cartprod = splits.foldLeft(Vector(Vector[(GoTo, Iterable[Block])]())) { case (acc, (g, tgts)) =>
    tgts.toVector.flatMap(t => acc.map(a => a ++ Seq(g -> Seq(t))))
  }
  cartprod
}

def chooseSplits(splits: Iterable[(GoTo, Iterable[Block])], depth: Int): Vector[Vector[(GoTo, Iterable[Block])]] = {
  val madeSplits = chooseSplits(splits.take(depth))

  val rest = splits.drop(depth)

  madeSplits.map(g =>
    g.flatMap { case (gb, tgt) =>
      Vector(gb -> tgt) ++ rest
    }
  )
}

def applySplit(split: Vector[(GoTo, Iterable[Block])]) = {
  split.foreach {
    case (jump, target) => {
      val t = target.toSet
      target.foreach(jump.addTarget)
      val tgts = jump.targets
      tgts.filterNot(t.contains(_)).foreach(jump.removeTarget)
    }
  }
}

def validateProcWithSplits(
  validationProg: Program,
  proc: Procedure,
  name: String,
  timeout: Int = 3,
  isplits: mutable.ArrayBuffer[GoTo],
  maxSplitDepth: Int = 0
) = {

  if (DebugDumpIRLogger.getLevel().id < LogLevel.OFF.id) {
    val dir = File("./graphs/")
    if (!dir.exists()) then dir.mkdirs()
    for (p <- validationProg.procedures) {
      val blockGraph = dotBlockGraph(p)
      util.writeToFile(blockGraph, (s"graphs/presplittransition-${p.name}-${name}.dot"))
    }
  }
  var splitDepth = -1

  val splitTargets = isplits.toList.map(g => g -> g.targets)

  var result = Seq(BoogieResultKind.Timeout)
  while (result.exists(_ == BoogieResultKind.Timeout) && splitDepth <= maxSplitDepth && splitDepth <= isplits.length) {
    splitDepth += 1
    SimplifyLogger.info(s"Restart verification with split depth $splitDepth")

    SimplifyLogger.info(s"Choose ${splitDepth} splits of ${isplits.length} avail")
    val splits = chooseSplits(splitTargets, splitDepth)

    SimplifyLogger.info("Verify Splits")
    var splitIndex = 0
    result = boundary {
      splits.map(s =>
        splitIndex += 1
        applySplit(s)
        SimplifyLogger.info(s"try split ${splitIndex} of ${splits.length}")
        val r = validate(validationProg, proc.name, name + proc.name + "_split" + splitIndex, timeout).kind
        if (r.isInstanceOf[BoogieResultKind.Verified]) then r else break(Seq(r))
      )
    }

  }

  if (result.forall(_.isInstanceOf[BoogieResultKind.Verified])) {
    SimplifyLogger.info(s"TV success for: $name ${proc.name}")
  } else {
    SimplifyLogger.error(s"TV failure for: $name ${proc.name} :: $result")
  }

}


def validateProcWithSplitsInteractive(
  validationProg: Program,
  proc: Procedure,
  name: String,
  timeout: Int = 3,
) = {
  val sourceBlocks = proc.blocks.filter(_.label.startsWith("source__")).toList

  val isplits = sourceBlocks.map(_.jump).collect {
    case g: GoTo => g
  }
  val sourceExit = sourceBlocks.find(_.label.endsWith("SYNTH_EXIT")).get
  val sourceEntry = sourceBlocks.find(_.label.endsWith("SYNTH_ENTRY")).get

  type Split = Vector[(GoTo, Iterable[Block])] // assignment of targets to set of jumps
  val origSplit : Split = isplits.toVector.map(g => g -> g.targets)
  val splitQueue = mutable.Queue[Split]()

  val doms = analysis.Dominators.computeDominatorTree(proc)
  val dominates = analysis.Dominators.dominates(doms) 
  def findSplit(starting: Block) = {
    // find a goto with multiple targets on the path from sourceEntry to sourceExit
    // DOMINATES is wrong; need existence of a path not forall paths
    isplits.find(g => {
      g.targets.size > 1 
      && dominates(starting, g.parent)
      && dominates(g.parent, sourceExit)
      // && g.targets.forall(t => dominates(t, sourceExit))
    })
  }

  splitQueue.enqueue(Vector())
  var finalResult = List[BoogieResultKind]()
  var splitIndex = 0

  while (splitQueue.nonEmpty) boundary {
    splitIndex += 1
    var currSplit = splitQueue.dequeue()
    applySplit(origSplit)
    applySplit(currSplit)
    var result = validate(validationProg, proc.name, name + proc.name + "_split" + splitIndex, timeout).kind

    if (result == BoogieResultKind.Timeout) {
      SimplifyLogger.info(s"    Split timed out : queue length ${splitQueue.length}")
      var nextSplit = findSplit(sourceEntry)
      if (nextSplit.isDefined) {
        val goto = nextSplit.get
        val ns = goto.targets.map(s => currSplit ++ Vector(goto -> Seq(s)))
        splitQueue.addAll(ns)
        SimplifyLogger.info(s"     Found new split point : queue length ${splitQueue.length}")
      } else {
        println("failed to find split")
        finalResult = BoogieResultKind.Timeout :: finalResult
        break()
      }
    } else if (result.isInstanceOf[BoogieResultKind.Verified]) {
      finalResult = result :: finalResult
    } else {
      finalResult = result :: finalResult
      break()
    }
  }

  if (finalResult.forall(_.isInstanceOf[BoogieResultKind.Verified])) {
    SimplifyLogger.info(s"TV success for: $name ${proc.name}")
  } else {
    SimplifyLogger.error(s"TV failure for: $name ${proc.name} :: $finalResult")
  }


}

def transformAndValidate(transform: Program => Unit, name: String)(p: Program) = {
  val (progs, splits) = wrapShapePreservingTransformInValidation(transform)(p)
  validateProgs(progs, name, splits)
}

def validatedSimplifyPipeline(p: Program) = {

  def copyProp(prog: Program) = {

    val validator = TranslationValidator()
    validator.setTargetProg(prog)

    val results = prog.procedures.map(p => p.name -> CopyProp.DSACopyProp(p, Map(), Map(), (x, y) => None)).toMap
    prog.procedures.foreach(p => {
      val result = results(p.name)
      if (result.nonEmpty) {
        val vis = Simplify(CopyProp.toResult(result))
        visit_proc(vis, p)
        CleanupAssignments().transform(p)

      }
    })

    visit_prog(CopyProp.BlockyProp(), p)
    simplifyConds(p)
    sliceCleanup(p)
    deadAssignmentElimination(p)
    combineBlocks(p)

    validator.setSourceProg(prog)
    validator.setEqualVarsInvariant
    // validator.addRDInvariant()

    val invs = results.toList.map {
      case (proc, result) => {
        val (lvs, _) = validator.liveBefore(proc)
        val lives = lvs.map((b, v) => b.label -> v).toMap
        val cuts = validator.afterCuts(validator.afterProg.get.procedures.find(_.name == proc).get)

        for ((cutName, block) <- cuts) {
          val inv = result.collect {
            case (v, ps) if lives(block.label).contains(v) && !ps.clobbered => {
              polyEqual(v, ps.e)
            }
          }
          if (inv.nonEmpty) {
            val guard = BinaryExpr(IntEQ, validator.varInTarget(transitionSystemPCVar), PCMan.PCSym(cutName))
            val condTarget = validator.exprInTarget(inv.reduce((a, b) => BinaryExpr(BoolAND, a, b)))

            val propVars = result
              .collect {
                case (v, ps) if lives(block.label).contains(v) && !ps.clobbered => v
              }
              .map(v => polyEqual(validator.varInTarget(v), validator.varInSource(v)))
            val eqPropVars = propVars.reduce((l, r) => BinaryExpr(BoolAND, l, r))

            val condSource = validator.exprInSource(inv.reduce((a, b) => BinaryExpr(BoolAND, a, b)))
            val invariantdef = List(
              (BinaryExpr(BoolIMPLIES, guard, condSource), Some(s"$cutName CopyProp Dom Source")),
              (BinaryExpr(BoolIMPLIES, guard, eqPropVars), Some(s"$cutName CopyProp vars correspond"))
            )

            validator.addInvariant(proc, invariantdef)
          }
          // val inv2 = result.collect {
          //   case (v, ps) if !ps.clobbered  => (polyEqual(validator.exprInTarget(v), validator.exprInSource(v)), Some("CopyProp Subst equal across tx"))
          // }

        }
        // val invExp : Expr = if inv.nonEmpty then {
        //  inv.reduce((a: Expr, b) => BinaryExpr(BoolAND, a, b))
        // } else TrueLiteral

        // val x = inv.map(e => (validator.exprInTarget(e), Some("CopyProp Result Invariant"))).toList
        // validator.addInvariant(proc, x)
      }
    }

    val (vprog, splits) = validator.getValidationProgWPConj

    validateProgs(vprog, "DSACopyProp", splits)

  }

  def simplifyGuards(prog: Program) = {
    val gvis = GuardVisitor()
    visit_prog(gvis, prog)
  }

  def intraBlockCopyProp(prog: Program) = {
    visit_prog(CopyProp.BlockyProp(), prog)
  }

  def deadAssignmentElimination(prog: Program) = {
    CleanupAssignments().transform(prog)
  }

  def simplifyConds(prog: Program) = {
    for (p <- prog.procedures) {
      AssumeConditionSimplifications(p)
    }
  }

  def sliceCleanup(prog: Program) = {
    removeSlices(prog)
    for (p <- prog.procedures) {
      ir.eval.cleanupSimplify(p)
      AlgebraicSimplifications(p)
    }
  }

  def combineBlocks(program: Program) = {
    removeEmptyBlocks(program)
    while (coalesceBlocks(program)) {}
    removeEmptyBlocks(program)
  }

  def combined(p: Program) = {
    // combineBlocks(p)
    copyProp(p)
    simplifyGuards(p)
    simplifyConds(p)
    intraBlockCopyProp(p)
    deadAssignmentElimination(p)
    sliceCleanup(p)
  }

  def dsa(p: Program) = {
    val validator = TranslationValidator()
    validator.setTargetProg(p)
    OnePassDSA().applyTransform(p)
    val x = p.procedures.forall(transforms.rdDSAProperty)
    assert(x)

    transforms.fixupGuards(p)
    transforms.removeDuplicateGuard(p)
    // copyProp(p)
    // intraBlockCopyProp(p)
    // deadAssignmentElimination(p)
    validator.setSourceProg(p)
    validator.setDSAInvariant
    // validator.addRDInvariant()

    val (vprog, splits) = validator.getValidationProgWPConj
    validateProgs(vprog, "DynamicSingleAssignment", splits)

  }

  // rpo
  // println("Noop test")
  // transformAndValidate(x => (), "NoopTXTest")(p)
  combineBlocks(p)
  applyRPO(p)
  dsa(p)
//  transformAndValidate(combineBlocks, "combineBlocks")(p)

  copyProp(p)
  transformAndValidate(
    p => {
      simplifyGuards(p)
      removeDuplicateGuard(p)
      simplifyConds(p)
      sliceCleanup(p)
      combineBlocks(p)
    },
    "branch cleanup"
  )(p)

// transformAndValidate(copyProp, "DSACopyProp")(p)
  // transformAndValidate(simplifyConds, "simplifyConds")(p)
  // transformAndValidate(intraBlockCopyProp, "blockyProp")(p)
  // transformAndValidate(deadAssignmentElimination, "deadAssignmentElimination")(p)
  // transformAndValidate(simplifyGuards, "simplifyGuards")(p)
  // transformAndValidate(sliceCleanup, "BitectorExtractAndSlicesCleanup")(p)
  // transformAndValidate(deadAssignmentElimination, "deadAssignmentElimination")(p)
  // transformAndValidate(combineBlocks, "combineBlocks")(p)

  p
=======
def simplifyCFG(p: Procedure) = {
  while (coalesceBlocks(p)) {}
  removeEmptyBlocks(p)
>>>>>>> 151ef75c
}

def copypropTransform(
  p: Procedure,
  procFrames: Map[Procedure, Set[Memory]],
  funcEntries: Map[BigInt, Procedure],
  constRead: (BigInt, Int) => Option[BitVecLiteral]
) = {
  val t = util.PerformanceTimer(s"simplify ${p.name} (${p.blocks.size} blocks)")
  // SimplifyLogger.info(s"${p.name} ExprComplexity ${ExprComplexity()(p)}")
  // val result = solver.solveProc(p, true).withDefaultValue(dom.bot)
  val result = CopyProp.DSACopyProp(p, procFrames, funcEntries, constRead)
  val solve = t.checkPoint("Solve CopyProp")

  if (result.nonEmpty) {
    val vis = Simplify(CopyProp.toResult(result))
    visit_proc(vis, p)
  }

  visit_proc(CopyProp.BlockyProp(), p)
<<<<<<< HEAD
  // val gvis = GuardVisitor()
  // visit_proc(gvis, p)
=======
  simplifyCFG(p)
  transforms.fixupGuards(p)
  transforms.removeDuplicateGuard(p.blocks.toSeq)

  val gvis = GuardVisitor(ir.eval.SimplifyValidation.validate)
  visit_proc(gvis, p)
>>>>>>> 151ef75c

  val xf = t.checkPoint("transform")
  // SimplifyLogger.info(s"    ${p.name} after transform expr complexity ${ExprComplexity()(p)}")

  CleanupAssignments().transform(p)
  t.checkPoint("redundant assignments")
  // SimplifyLogger.info(s"    ${p.name} after dead var cleanup expr complexity ${ExprComplexity()(p)}")

  AlgebraicSimplifications(p)
  AssumeConditionSimplifications(p)

  AlgebraicSimplifications(p)
  // SimplifyLogger.info(s"    ${p.name}  after simp expr complexity ${ExprComplexity()(p)}")
  val sipm = t.checkPoint("algebraic simp")

  // SimplifyLogger.info("[!] Simplify :: RemoveSlices")
  removeSlices(p)
  ir.eval.cleanupSimplify(p)
  AlgebraicSimplifications(p)

}

def removeEmptyBlocks(proc: Procedure): Unit = {
  val blocks = proc.blocks.toList
  for (b <- blocks) {
    b match {
      case b: Block if b.statements.size == 0 && b.prevBlocks.size == 1 && b.jump.isInstanceOf[GoTo] => {
        val prev = b.prevBlocks
        val next = b.nextBlocks
        for (p <- prev) {
          p.jump match {
            case g: GoTo => {
              for (n <- next) {
                g.addTarget(n)
              }
              g.removeTarget(b)
            }
            case _ => throw Exception("Must have goto")
          }
        }
        b.replaceJump(Unreachable())
        b.parent.removeBlocks(b)
      }
      case _ => ()
    }
  }
}

def removeEmptyBlocks(p: Program): Unit = {
  for (proc <- p.procedures) {
    removeEmptyBlocks(proc)
  }
}

/**
 * If we have two consecutive branches with a join between, duplicate the join for each
 * side of the first branch so that the subsequent analyses can differentiate dependency
 * behaviour of the second branch depending on which of the first branches was taken.
 */
def coalesceBlocksCrossBranchDependency(p: Program): Boolean = {
  val candidate = p.procedures.flatMap(_.blocks).collect {
    case b if b.statements.isEmpty && b.prevBlocks.size == 2 && b.nextBlocks.size == 2 => b
  }

  for (b <- candidate) {
    val left = b.nextBlocks.head
    val right = b.nextBlocks.last

    val proc = b.parent
    val nb = Block(b.label + "_disambiguate")
    proc.addBlock(nb)

    b.jump.asInstanceOf[GoTo].removeTarget(right)
    nb.replaceJump(GoTo(right))

    for (ic <- b.prevBlocks) {
      ic.jump.asInstanceOf[GoTo].addTarget(nb)
    }
  }
  candidate.nonEmpty
}

def coalesceBlocks(proc: Procedure): Boolean = {
  var didAny = false
<<<<<<< HEAD
=======

>>>>>>> 151ef75c
  val blocks = proc.blocks.toList
  for (b <- blocks.sortBy(_.rpoOrder)) {
    if (
      b.prevBlocks.size == 1 && b.prevBlocks.head.statements.nonEmpty && b.statements.nonEmpty
      && b.prevBlocks.head.nextBlocks.size == 1
      && b.prevBlocks.head.statements.lastOption.forall(s => !s.isInstanceOf[Call])
      && !(b.parent.entryBlock.contains(b) || b.parent.returnBlock.contains(b))
      && b.atomicSection.isEmpty && b.prevBlocks.forall(_.atomicSection.isEmpty)
    ) {
      didAny = true
      // append topredecessor
      // we know prevBlock is only jumping to b and has no call at the end
      val prevBlock = b.prevBlocks.head
      val stmts = b.statements.map(b.statements.remove).toList
      prevBlock.statements.appendAll(stmts)
      // leave empty block b and cleanup with removeEmptyBlocks
    } else if (
      b.nextBlocks.size == 1 && b.nextBlocks.head.statements.nonEmpty && b.statements.nonEmpty
      && b.nextBlocks.head.prevBlocks.size == 1
      && b.statements.lastOption.forall(s => !s.isInstanceOf[Call])
      && !(b.parent.entryBlock.contains(b) || b.parent.returnBlock.contains(b))
      && b.atomicSection.isEmpty && b.nextBlocks.forall(_.atomicSection.isEmpty)
    ) {
      didAny = true
      // append to successor
      // we know b is only jumping to nextBlock and does not end in a call
      val nextBlock = b.nextBlocks.head
      val stmts = b.statements.map(b.statements.remove).toList
      nextBlock.statements.prependAll(stmts)
      // leave empty block b and cleanup with removeEmptyBlocks
    } else if (b.jump.isInstanceOf[Unreachable] && b.statements.isEmpty && b.prevBlocks.size == 1) {
      b.prevBlocks.head.replaceJump(Unreachable())
      b.parent.removeBlocks(b)
    }
  }
  didAny
}

def coalesceBlocks(p: Program): Boolean = {
  var didAny = false
  for (proc <- p.procedures) {
<<<<<<< HEAD
    didAny = didAny | coalesceBlocks(proc)
=======
    didAny = didAny || coalesceBlocks(proc)
>>>>>>> 151ef75c
  }
  didAny
}

def removeDeadInParams(p: Program): Boolean = {
  var modified = false
  assert(invariant.correctCalls(p))

  for (block <- p.procedures.filterNot(_.isExternal.contains(true)).flatMap(_.entryBlock)) {
    val proc = block.parent

    val (liveBefore, _) = getLiveVars(proc)
    val live = liveBefore(block)
    val unused = proc.formalInParam.filterNot(live.contains(_))

    for (unusedFormalInParam <- unused) {
      modified = true
      proc.formalInParam.remove(unusedFormalInParam)

      for (call <- proc.incomingCalls()) {
        call.actualParams = call.actualParams.removed(unusedFormalInParam)
      }
    }
  }

  if (modified) assert(invariant.correctCalls(p))
  modified
}

/*
 * Inline procedure output parameters where the procedure returns a constant or the same out param as the in param.
 *
 * Returns additional set newly inlined variables.
 */
def removeInvariantOutParameters(
  p: Program,
  alreadyInlined: Map[Procedure, Set[Variable]] = Map()
): Map[Procedure, Set[Variable]] = {
  assert(invariant.correctCalls(p))
  assert(invariant.singleCallBlockEnd(p))
  var modified = false
  var inlined = Map[Procedure, Set[Variable]]()

  val returns = p.procedures.flatMap(_.returnBlock).map(_.jump).collect { case r: Return => r }
  for (ret <- returns) {
    val proc = ret.parent.parent
    val inParams = proc.formalInParam.toSet

    val doneAlready = alreadyInlined.getOrElse(proc, Set())
    var doneNow = Set[Variable]()
    var toRename = Map[Variable, LocalVar]()

    val invariantParams = ret.outParams.collect {
      // we are returning a constant and can inline
      case (formalOut, binding: Literal) => (formalOut, binding)
      // we are returning the input parameter with the same name as the output parameter so can inline at callsite
      case (formalOut, binding: Expr) if binding.variables.forall {
            case l: LocalVar => inParams.contains(l)
            case _ => false
          } =>
        (formalOut, binding)
    }

    // remove invariant params from outparam signature, and outparam list of return, and out param list of all calls,
    // and add assignment after the call of bound actual param to bound outparam
    // TODO: dependency from specification into account when removing outparams
    val overApproxSpecDependency = ((0 to 7).map(n => LocalVar(s"R${n}_in", BitVecType(64))) ++ (0 to 7).map(n =>
      LocalVar(s"R${n}_out", BitVecType(64))
    )).toSet

    for ((invariantOutFormal, binding) <- invariantParams.filterNot((k, v) => doneAlready.contains(k))) {
      doneNow = doneNow + invariantOutFormal

      modified = true

      val remove = !overApproxSpecDependency.contains(invariantOutFormal)

      if (remove) {
        proc.formalOutParam.remove(invariantOutFormal)
        ret.outParams = ret.outParams.removed(invariantOutFormal)
      }

      val calls = proc.incomingCalls()

      for (call <- calls) {
        // substitute the call in params for
        val rhs = Substitute(
          (
            (v: Variable) =>
              v match {
                case l: LocalVar => call.actualParams.get(l)
                case _ => None
              }
          ),
          false
        )(binding).getOrElse(binding)

        // rename lhs to fresh ssa variable

        val lhs = call.outParams(invariantOutFormal)

        // if we are in dsa form, replace the return outparam with a new local so the
        // inlining does not break ssa form
        val callLHS = lhs match {
          case l: LocalVar if (l.index != 0) => {
            val newName = proc.getFreshSSAVar(l.varName + "_retval_inlined", l.getType)
            toRename = toRename + (l -> newName)
            newName
          }
          case o => o
        }
        call.outParams = call.outParams + (invariantOutFormal -> callLHS)

        if (remove) {
          call.outParams = call.outParams.removed(invariantOutFormal)
        }

        // insert assignment of to successor to maintain singleCallBlockEnd invariant
        // TODO: this would really be simpler if we just broke the singleCallBlockEnd invariant
        call.parent.jump match {
          case r: Return => {
            // substitute directly into return
            r.outParams =
              r.outParams.map((f, a) => (f, Substitute(v => if (v == lhs) then Some(rhs) else None)(a).getOrElse(a)))
          }
          case r: Unreachable => ()
          case g: GoTo => {

            val tgts = g.targets.toSet
            val label = g.parent.label + "_retval_inline"
            val b =
              if (g.targets.size == 1 && g.targets.forall(_.label == label)) then g.targets.head
              else {
                val b = Block(label)
                g.parent.parent.addBlock(b)
                g.parent.replaceJump(GoTo(b))
                b.replaceJump(GoTo(tgts))
              }

            b.statements.prepend(LocalAssign(lhs, rhs, Some("inlineret")))
          }
        }
      }
    }

    if (doneNow.nonEmpty) {
      inlined = inlined.updated(proc, doneNow)
    }
  }

  if (inlined.nonEmpty) {
    assert(invariant.correctCalls(p))
    assert(invariant.singleCallBlockEnd(p))
    applyRPO(p) /* Because we added blocks */
  }

  inlined
}

def cleanupBlocks(p: Program) = {
  var merged = true
  while (merged) {
    SimplifyLogger.debug("[!] Simplify :: Merge empty blocks")
    merged = coalesceBlocks(p)
    removeEmptyBlocks(p)
  }
}

def doCopyPropTransform(p: Program, rela: Map[BigInt, BigInt]) = {

  applyRPO(p)

  def isExternal(p: Procedure) = p.isExternal.contains(true) || p.blocks.isEmpty
  // assume some functions modify nothing
  def noModifies(p: Procedure) =
    p.procName match {
      case "strlen" | "assert" | "printf" | "__stack_chk_fail" | "__printf_chk" | "__syslog_chk" => true
      case _ => false
    }

  val procFrames = getProcFrame.solveInterproc(p)

  val addrToProc = p.procedures.toSeq.flatMap(p => p.address.map(addr => addr -> p).toSeq).toMap

  def read(addr: BigInt, size: Int): Option[BitVecLiteral] = {
    val rodata = p.initialMemory.filter((_, s) => s.readOnly)
    rodata.maxBefore(addr + 1) match {
      case None => None
      case (Some((k, s))) if s.canGetBytes(addr, size / 8) => {
        SimplifyLogger.debug(s"got [$addr..${addr + size}] from ${s.name} [${s.address}..${s.address + s.size}]")
        Some(
          s.getBytes(addr, size / 8)
            .reverse
            .foldLeft(BitVecLiteral(0, 0))((acc, r) => ir.eval.BitVectorEval.smt_concat(acc, r))
        )
      }
      case (Some((k, s))) => {
        // SimplifyLogger.debug(s"Cannot get [$addr..${addr + size}] from ${s.name} [${s.address}..${s.address + s.size}]")
        None
      }
    }
  }

  SimplifyLogger.info("[!] Simplify :: Expr/Copy-prop Transform")
  val work = p.procedures
    .filter(_.blocks.size > 0)
    .map(p =>
      p -> // Future
        {
          SimplifyLogger
            .debug(s"CopyProp Transform ${p.name} (${p.blocks.size} blocks, expr complexity ${ExprComplexity()(p)})")
          copypropTransform(p, procFrames, addrToProc, read)
        }
    )

  work.foreach((p, job) => {
    try {
      // Await.result(job, 10000.millis)
      job
    } catch {
      case e => {
        SimplifyLogger.error("Simplify :: CopyProp " + p.name + ": " + e.toString)
      }
    }
  })

  SimplifyLogger.info("[!] Simplify :: Dead variable elimination")

  // cleanup
  CleanupAssignments().transform(p)

  SimplifyLogger.info("[!] Simplify :: Merge empty blocks")
  cleanupBlocks(p)

  visit_prog(CopyProp.BlockyProp(), p)
  CleanupAssignments().transform(p)

}

def copyPropParamFixedPoint(p: Program, rela: Map[BigInt, BigInt]): Int = {
  SimplifyLogger.info(s"Simplify:: Copyprop iteration 0")
  doCopyPropTransform(p, rela)
  var inlinedOutParams: Map[Procedure, Set[Variable]] = removeInvariantOutParameters(p)
  var changed = inlinedOutParams.nonEmpty
  var iterations = 1
  val maxIterations = 2
  while (changed && iterations < maxIterations) {
    changed = false
    SimplifyLogger.info(s"Simplify:: Copyprop iteration $iterations")
    transforms.removeTriviallyDeadBranches(p)
    doCopyPropTransform(p, rela)
    val extraInlined = removeInvariantOutParameters(p, inlinedOutParams)
    inlinedOutParams = extraInlined.foldLeft(inlinedOutParams)((acc, v) =>
      acc + (v._1 -> (acc.getOrElse(v._1, Set[Variable]()) ++ v._2))
    )
    var deadIn = removeDeadInParams(p)

    while (removeDeadInParams(p)) {}

    changed = changed || extraInlined.nonEmpty || deadIn

    cleanupBlocks(p)
    iterations += 1
  }
  if (changed && iterations == maxIterations) {
    SimplifyLogger.info(s"Stopped at copyprop iteration bound: $maxIterations")
  }
  iterations
}

def reversePostOrder(p: Procedure): Unit = {
  /* Procedures may contain disconnected sets of blocks so we arbitrarily order these with respect to eachother. */
  for (b <- p.blocks) {
    b.rpoOrder = -1
  }
  var left = p.entryBlock.map(reversePostOrder(_)).getOrElse(0) + 1
  for (b <- p.blocks.filter(_.rpoOrder == -1)) {
    left = reversePostOrder(b, true, left) + 1
  }
}

def reversePostOrder(startBlock: Block, fixup: Boolean = false, begin: Int = 0): Int = {
  var count = begin
  val seen = mutable.HashSet[Block]()

  def walk(b: Block): Unit = {
    seen += b
    for (s <- b.nextBlocks) {
      if (!seen.contains(s)) {
        walk(s)
      }
    }
    if (!fixup || b.rpoOrder < count) {
      b.rpoOrder = count
    }
    count += 1
  }

  walk(startBlock)
  count
}

def applyRPO(p: Program) = {
  for (proc <- p.procedures) {
    reversePostOrder(proc)
  }
}

object getProcFrame {
  class GetProcFrame(frames: Procedure => Set[Memory]) extends CILVisitor {
    var modifies = Set[Memory]()

    override def vstmt(e: Statement) = e match {
      case s: MemoryStore => modifies = modifies + s.mem; SkipChildren()
      case d: DirectCall => modifies = modifies ++ frames(d.target); SkipChildren()
      case _ => SkipChildren()
    }

  }

  def solveProc(st: Procedure => Set[Memory], s: Set[Memory], p: Procedure): Set[Memory] = {
    val v = GetProcFrame(st)
    visit_proc(v, p)
    s ++ v.modifies
  }

  def solveInterproc(p: Program) = {
    val solver = BottomUpCallgraphWorklistSolver[Set[Memory]](solveProc, _ => Set[Memory]())
    solver.solve(p)

  }

}

object CopyProp {

  class BlockyProp(trivialOnly: Boolean = true, var transform: Boolean = true) extends CILVisitor {
    /* Flow-sensitive intra-block copyprop */

    var st = Map[Variable, Expr]()

    def replaceVar(lhs: Variable, rhs: Option[Expr] = None) = {
      st = st
        .filterNot { case (l, r) =>
          r.variables.contains(lhs) || l == lhs
        }
      rhs.foreach(nrhs => st = st.updated(lhs, nrhs))
    }

    def subst(e: Expr): Expr = {
      // val normed = normedST
      def getter(v: Variable) =
        st.get(v) match {
          case Some(n: Variable) if n != v => Some(n)
          case Some(n) if (!trivialOnly || isTrivial(n)) && !n.variables.contains(v) => Some(n)
          case _ => None
        }
      simplifyExprFixpoint(Substitute(getter, true)(e).getOrElse(e))(0)
    }

    override def vblock(b: Block) = {
      st = Map()
      DoChildren()
    }

    override def vstmt(s: Statement) = {
      s match {
        case l: LocalAssign => {
          val nrhs = subst(l.rhs)
          replaceVar(l.lhs, Some(nrhs))
          if transform then l.rhs = nrhs
          SkipChildren()
        }

        case l: SimulAssign => {
          val assignments = l.assignments.map { case (l, r) =>
            (l, subst(r))
          }
          assignments.foreach { case (l, r) =>
            st = st.updated(l, r)
          }
          l.assignments = assignments
          SkipChildren()
        }
        case x: Assert => {
          if transform then x.body = subst(x.body)
          SkipChildren()
        }
        case x: Assume => {
          if transform then x.body = subst(x.body)
          SkipChildren()
        }
        case x: DirectCall => {
          if transform then x.actualParams = x.actualParams.map((l, r) => (l, subst(r)))
          val lhs = x.outParams.map(_._2)
          lhs.foreach(replaceVar(_, None))
          SkipChildren()
        }
        case d: MemoryLoad => {
          if transform then d.index = subst(d.index)
          replaceVar(d.lhs, None)
          SkipChildren()
        }
        case d: MemoryStore => {
          if transform then d.index = subst(d.index)
          if transform then d.value = subst(d.value)
          SkipChildren()
        }
        case d: MemoryAssign => {
          if transform then d.rhs = subst(d.rhs)
          replaceVar(d.lhs, None)
          SkipChildren()
        }
        case x: IndirectCall => {
          st = Map()
          SkipChildren()
        }
        case _: NOP => SkipChildren()
      }
    }
  }

  case class PropState(var e: Expr, val deps: mutable.Set[Variable], var clobbered: Boolean, var useCount: Int)

  def clobberFull(c: mutable.HashMap[Variable, PropState], l: Variable): Unit = {
    clobberOne(c, l)
    for ((v, x) <- c) {
      if (x.deps.contains(l)) {
        clobberOne(c, v)
      }
    }
  }

  def clobberOne(c: mutable.HashMap[Variable, PropState], l: Variable): Unit = {
    val entry = c.getOrElseUpdate(l, PropState(FalseLiteral, mutable.Set(), true, 0))
    entry.clobbered = true
  }

  // TODO: consider copies where there is only one use trivial
  def isTrivial(e: Expr): Boolean = e match {
    case l: Literal => true
    case l: Variable => true
    case BinaryExpr(op, e: Variable, b: Literal) => true
    case ZeroExtend(_, e) if isTrivial(e) => true
    case SignExtend(_, e) if isTrivial(e) => true
    case Extract(_, _, e) if isTrivial(e) => true
    case UnaryExpr(_, e) if isTrivial(e) => true
    case _ => false
  }

  def canPropTo(s: mutable.HashMap[Variable, PropState], e: Expr): Option[(Expr, Set[Variable])] = {

    def proped(e: Expr) = {
      var deps = Set[Variable]() ++ e.variables
      val ne =
        if e.variables.size > 1 then Some(e)
        else
          Substitute(
            v => {
              s.get(v) match {
                case Some(vs) if !vs.clobbered => {
                  deps = deps ++ vs.deps + v
                  Some(vs.e)
                }
                case _ => None
              }
            },
            true
          )(e)

      // partial eval after prop
      (simplifyExprFixpoint(ne.getOrElse(e))._1, deps)
    }

    val (p, deps) = proped(e)
    p match {
      case l: Literal => Some(l, deps)
      case l: Variable => Some(l, deps)
      case e @ BinaryExpr(o, v: Variable, c: Literal) => Some(e, deps)
      case e: Expr if (e.variables.size < 2) => Some(e, deps)
      case _ => None
    }
  }

  def varForMem(m: Memory) = Register("symbolic_memory_var" + m.name, 1)
  def isMemVar(v: Variable) = v.name.startsWith("symbolic_memory_var")
  def varForLoadStore(m: Memory, addr: Expr, sz: Int) = {
    Register(m.name + "_symbolic_store_" + translating.PrettyPrinter.pp_expr(addr), sz)
  }

  def clobberAllMemory(c: mutable.HashMap[Variable, PropState]) = {
    c.keys.filter(isMemVar).foreach(v => clobberFull(c, v))
  }

  def DSACopyProp(
    p: Procedure,
    procFrames: Map[Procedure, Set[Memory]],
    funcEntries: Map[BigInt, Procedure],
    constRead: (BigInt, Int) => Option[BitVecLiteral]
  ) = {
    val updated = false
    val state = mutable.HashMap[Variable, PropState]()
    var poisoned = false // we have an indirect call

    // This is obviously invalid to do flow-insensitively as we don't have
    // a DSA form on memory imposing the order of loads/stores

    def transfer(c: mutable.HashMap[Variable, PropState], s: Statement): Unit = {
      // val callClobbers = ((0 to 7) ++ (19 to 30)).map("R" + _).map(c => Register(c, 64))

      s match {
        case l: MemoryStore => {
          ()
        }
        case l: MemoryLoad => {
          clobberFull(c, l.lhs)
        }
        case l: MemoryAssign => {
          clobberFull(c, l.lhs)
        }
        case s: SimulAssign =>
          s.assignments.foreach {
            case (l, r) => {
              var prop = canPropTo(c, r)
              val existing = c.get(l)

              val toDo = (prop, existing) match {
                case (Some(evaled, deps), None) => {
                  Seq(l -> PropState(evaled, mutable.Set.from(deps), false, 0))
                }
                case (_, Some(ps)) if ps.clobbered => {
                  Seq()
                }
                case (Some(evaled, deps), Some(ps))
                    if ps.e == r || ps.e == evaled || (canPropTo(c, ps.e).contains(evaled)) => {
                  Seq(l -> c(l).copy(e = evaled, deps = c(l).deps ++ deps))
                }
                case _ => {
                  // ps.e != evaled and have prop
                  Seq(l -> "clobber")
                }
              }
              toDo.foreach {
                case (l, n: PropState) => c(l) = n
                case (l, "clobber") => clobberFull(c, l)
                case _ => ???
              }
            }
          }
        case LocalAssign(l, r, lb) => {

          var prop = canPropTo(c, r)
          val existing = c.get(l)

          (prop, existing) match {
            case (Some(evaled, deps), None) => {
              c(l) = PropState(evaled, mutable.Set.from(deps), false, 0)
            }
            case (_, Some(ps)) if ps.clobbered => {
              ()
            }
            case (Some(evaled, deps), Some(ps))
                if ps.e == r || ps.e == evaled || (canPropTo(c, ps.e).contains(evaled)) => {
              c(l).e = evaled
              c(l).deps.addAll(deps)
            }
            case _ => {
              // ps.e != evaled and have prop
              clobberFull(c, l)
            }
          }
        }
        case x: DirectCall => {
          val lhs = x.outParams.map(_._2)
          for (l <- lhs) {
            clobberFull(c, l)
          }
        }

        case x: IndirectCall => {
          // need a reaching-defs to get inout args (just assume register name matches?)
          // this reduce we have to clobber with the indirect call this round
          poisoned = true
          val r = for {
            (addr, deps) <- canPropTo(c, x.target)
            addr <- addr match {
              case b: BitVecLiteral => Some(b.value)
              case _ => None
            }
            proc <- funcEntries.get(addr)
          } yield (proc, deps)

          r match {
            case Some(target, deps) => {
              SimplifyLogger.info("Resolved indirect call")
            }
            case None => {
              for ((i, v) <- c) {
                v.clobbered = true
              }
              poisoned = true
            }
          }

        }
        case _ => ()
      }
    }

    // sort by precedence
    val worklist = mutable.PriorityQueue[Block]()(Ordering.by(_.rpoOrder))
    worklist.addAll(p.blocks)

    while (worklist.nonEmpty && !poisoned) {
      val b: Block = worklist.dequeue
      for (l <- b.statements) {
        transfer(state, l)
      }
    }

    val trivialOnly = false

    if (!poisoned) state else mutable.HashMap()
  }

  def toResult(s: mutable.Map[Variable, PropState])(trivialOnly: Boolean = true)(v: Variable): Option[Expr] = {
    s.get(v) match {
      case Some(c) if !c.clobbered && (!trivialOnly || isTrivial(c.e)) => Some(c.e)
      case _ => None
    }
  }

}

/** Use this to count the number of subexpressions in a basil-ir expression
  */
class ExprComplexity extends CILVisitor {
  // count the nodes in the expression AST
  var count = 0
  override def vexpr(e: Expr) = {
    count += 1
    DoChildren()
  }

  def apply(e: Procedure) = {
    count = 0
    visit_proc(this, e)
    count
  }

  def apply(e: Expr) = {
    count = 0
    visit_expr(this, e)
    count
  }
}

/** Use this as a partially applied function. Substitute(Map.from(substs).get, recurse = false)
  *
  * @param res
  *   defines the substitutions to make
  * @param recurse
  *   continue substituting with `res` into each substituted expression
  * @param complexityThreshold
  *   Stop substituting after the AST node count has increased by this much
  *
  *  TODO: The recursive substitution here is a broken when res produces substitution loops. 
  *  I want a substituter that takes a set of replacements to a canonical
  *  closure under substitution, but is more subtle to implement than it initially appears.
  *  One possibility is a union find on the set of rewrites to partition cycles it into canonical representative
  *  expressions, but generally we want analyses to establish a correct terminating rewrite rather than post-process to
  *  achieve it. I.e. stack overflows here are usually errors in the analysis used to produce the substitution [[res]].
  */
class Substitute(val res: Variable => Option[Expr], val recurse: Boolean = true, val complexityThreshold: Int = 0)
    extends CILVisitor {
  var madeAnyChange = false
  var complexity = 0
  var seen = Map[Variable, Variable]()

  override def vexpr(e: Expr) = {
    e match {
      case v: Variable if res(v).isDefined => {
        val changeTo = res(v).get
        if (complexityThreshold > 0) {
          complexity += ExprComplexity()(changeTo) - ExprComplexity()(e)
        }
        if (complexityThreshold > 0 && complexity > complexityThreshold) {
          SkipChildren()
        } else if (recurse) {
          madeAnyChange = true

          var newChange = changeTo
          var madeNewChange = true

          // while (newChange.isInstanceOf[Variable] && madeNewChange) do {
          //  res(newChange.asInstanceOf[Variable]) match {
          //    case Some(v) =>
          //      newChange = v
          //      madeNewChange = true
          //    case _ =>
          //      madeNewChange = false
          //  }
          // }

          ChangeDoChildrenPost(newChange, x => x)
        } else {
          madeAnyChange = true
          ChangeTo(changeTo)
        }
      }
      case e => DoChildren()
    }
  }

  def apply(e: Expr): Option[Expr] = {
    madeAnyChange = false
    val ne = visit_expr(this, e)
    val changed = madeAnyChange
    madeAnyChange = false
    if (changed) {
      Some(ne)
    } else {
      None
    }
  }
}

enum PathExit:
  case Maybe
  case Return
  case NoReturn
  case Bot

object PathExit:
  def join(l: PathExit, r: PathExit) = (l, r) match {
    case (PathExit.Return, PathExit.Return) => PathExit.Return
    case (PathExit.NoReturn, PathExit.NoReturn) => PathExit.NoReturn
    case (PathExit.Return, PathExit.NoReturn) => PathExit.Maybe
    case (PathExit.NoReturn, PathExit.Return) => PathExit.Maybe
    case (PathExit.Maybe, x) => PathExit.Maybe
    case (x, PathExit.Maybe) => PathExit.Maybe
    case (PathExit.Bot, x) => x
    case (x, PathExit.Bot) => x
  }

class ProcExitsDomain(is_nonreturning: String => Boolean) extends AbstractDomain[PathExit] {
  /* backwards analysis to identify non-returning function */

  override def transfer(s: PathExit, b: Command) = {
    b match {
      case d: DirectCall if is_nonreturning(d.target.name) => PathExit.NoReturn
      case r: Return => PathExit.Maybe
      case _ => s
    }
  }
  override def top = PathExit.Maybe
  def bot = PathExit.Bot
  def join(l: PathExit, r: PathExit, pos: Block) = PathExit.join(l, r)
}

case class ProcReturnInfo(returning: Set[Procedure], nonreturning: Set[Procedure]) {
  override def toString =
    s"returning : ${returning.map(_.name).toList.sorted}\nnonretruning: ${nonreturning.map(_.name).toList.sorted}"
}

class DefinitelyExits(knownExit: Set[Procedure]) extends ProcedureSummaryGenerator[PathExit, PathExit] {
  def top: ir.transforms.PathExit = ???
  def bot: ir.transforms.PathExit = PathExit.Bot
  override def init(p: Procedure) = if p.procName == "exit" then PathExit.NoReturn else PathExit.Bot
  def join(l: PathExit, r: PathExit, p: Procedure) = PathExit.join(l, r)

  def transfer(a: ir.transforms.PathExit, b: ir.Procedure): ir.transforms.PathExit = ???

  def localTransferCall(
    l: ir.transforms.PathExit,
    summaryForTarget: ir.transforms.PathExit,
    p: ir.DirectCall
  ): ir.transforms.PathExit = (l, summaryForTarget) match {
    case (PathExit.Return, PathExit.Return) => PathExit.Return
    case (_, PathExit.NoReturn) => PathExit.NoReturn
    case (o, _) => o
  }

  def updateSummary(
    prevSummary: ir.transforms.PathExit,
    p: ir.Procedure,
    resBefore: Map[ir.Block, ir.transforms.PathExit],
    resAfter: Map[ir.Block, ir.transforms.PathExit]
  ): ir.transforms.PathExit = {
    p.entryBlock.flatMap(resBefore.get) match {
      case Some(PathExit.NoReturn) => PathExit.NoReturn
      case Some(PathExit.Return) => PathExit.Return
      case Some(PathExit.Maybe) => PathExit.Maybe
      case _ => prevSummary
    }
  }
}

def findDefinitelyExits(p: Program) = {
  val exit = p.procedures.filter(p => p.procName == "exit").toSet
  val dom = DefinitelyExits(exit)
  val ldom = ProcExitsDomain(x => false)
  val solve = interprocSummaryFixpointSolver(ldom, dom)
  val res = solve.solveProgInterProc(p, true)
  ProcReturnInfo(
    res.collect { case (p, PathExit.Return) =>
      p
    }.toSet,
    res.collect { case (p, PathExit.NoReturn) =>
      p
    }.toSet
  )
}

class Simplify(val res: Boolean => Variable => Option[Expr], val initialBlock: Block = null) extends CILVisitor {

  var madeAnyChange = false
  var block: Block = initialBlock
  var skipped = Set[String]()
  var trivialOnly = true

  override def vstmt(s: Statement) = {
    s match {
      case _: Assume => {
        trivialOnly = false
      }
      case LocalAssign(_, rhs: Variable, _) => {
        trivialOnly = true
      }
      case _ => {
        trivialOnly = true
      }
    }
    DoChildren()
  }

  override def vexpr(e: Expr) = {
    val threshold = 500
    val variables = e.variables.toSet
    val subst = Substitute(res(trivialOnly), true, threshold)
    var old: Expr = e
    var result = subst(e).getOrElse(e)
    var limit = 0
    while (old != result && limit < 5) {
      limit += 1
      old = result
      result = subst(e).getOrElse(e)
    }

    if (subst.complexity > threshold) {
      val bl = s"${block.parent.name}::${block.label}"
      if (!skipped.contains(bl)) {
        skipped = skipped + bl
        SimplifyLogger.warn(s"Some skipped substitution at $bl due to resulting expr size > ${threshold} threshold")
      }
    }
    ChangeDoChildrenPost(result, x => x)
  }

  override def vblock(b: Block) = {
    block = b
    DoChildren()
  }
}

def fixupGuards(p: Program): Unit = {
  p.procedures.foreach(fixupGuards)
}

def fixupGuards(p: Procedure): Unit = {
  // the DSA transform can insert phi nodes on edges between a nondet branch and the block containing the guard
  // This breaks the interpreter because it can't immediately evaluate the guard.

  // This fixup clones assumes back to the statement immediately after the

  val concerning = p.collect {
    case b: Block if b.nextBlocks.size > 1 =>
      b.nextBlocks.filterNot(succ => IRWalk.firstInBlock(succ).isInstanceOf[Assume])
  }.flatten

  // traverse a straight-line path to find an assume, while evaluating the code
  def findAssume(b: Block): Option[Assume] = boundary {
    var visited = List[LocalAssign | SimulAssign]()
    var joinCount = 0
    var seenBlocks = Set[Block]()

    var block = b
    while (true) {

      seenBlocks = seenBlocks + b

      for (s <- block.statements) {
        s match {
          case l: LocalAssign => visited = l :: visited
          case l: SimulAssign => visited = l :: visited
          case Assume(oBody, _, b, c) => {
            var body = oBody
            for (assign <- visited) {
              body = Substitute(v =>
                if (!assign.assignees.contains(v)) then None
                else {
                  assign match {
                    case l: LocalAssign => Some(l.rhs)
                    case l: SimulAssign =>
                      l.assignments.collect {
                        case (lhs, r) if v == lhs => r
                      }.headOption
                  }
                }
              )(body).getOrElse(body)
            }
            break(Some(Assume(body, None, b, c)))
          }
          case n: NOP => ()
          case _ => break(None)
        }
      }

      if (block.nextBlocks.exists(b => b.prevBlocks.size > 1)) {
        joinCount += 1
      }

      if (block.nextBlocks.size != 1 || joinCount > 1 || seenBlocks.contains(block.nextBlocks.head)) {
        break(None)
      }

      block = block.nextBlocks.head
    }

    None
  }

  val propAssumes = concerning.map(bl => bl -> findAssume(bl))

  for ((bl, assume) <- propAssumes) {
    assume.foreach(bl.statements.prepend)
  }

}

def removeDuplicateGuard(b: Iterable[Block]): Unit = {
  b.foreach {
    case block: Block if IRWalk.firstInBlock(block).isInstanceOf[Assume] => {
      val assumes = block.statements.collect { case a: Assume =>
        a
      }.toList

      val chosen = assumes.head.body

      for (a <- assumes.tail) {
        if (a.body == TrueLiteral) {
          block.statements.remove(a)
        } else if (a.body == chosen) {
          block.statements.remove(a)
        }

      }
    }
    case _ => Seq()
  }
}

def removeDuplicateGuard(p: Program): Unit = {
  removeDuplicateGuard(p.procedures.flatMap(_.blocks).toSeq)
}

def findSimpleBackwardsChain(b: Block) = {
  var block = b

  var before = List[Block]()

  while {
    if (block.prevBlocks.size == 1) {
      block = block.prevBlocks.head
      before = block :: before
    }
    block.prevBlocks.size == 1 && block.prevBlocks.forall(_.nextBlocks.size == 1)
  } do {}

  before ++ Seq(b)
}

def findSimpleChain(b: Block) = {
  var block = b

  var before = List[Block]()
  var after = List[Block]()

  while (block.prevBlocks.size == 1 && block.prevBlocks.forall(_.nextBlocks.size == 1)) {
    block = block.prevBlocks.head
    before = block :: before
  }

  while (block.nextBlocks.size == 1 && block.nextBlocks.forall(_.prevBlocks.size == 1)) {
    block = block.nextBlocks.head
    after = block :: before
  }

  before ++ Seq(b) ++ after
}

def removeTriviallyDeadBranches(p: Program, removeAllUnreachableBlocks: Boolean = false): Boolean = {

  /**
   * This will remove branch on high checks, but since we can only eliminate branches
   * based on program constants (classified low), we can only realistically eliminate branches on low.
   */
  val dead = p.procedures.flatMap(_.blocks).map(IRWalk.firstInBlock(_)).collect {
    case a @ Assume(FalseLiteral, _, _, _) => a.parent
  }

  for (b <- dead) {
    if (b.hasParent) {
      val ch = findSimpleChain(b)
      val proc = b.parent

      proc.removeBlocksDisconnect(ch)

    }
  }

  if (removeAllUnreachableBlocks) {
    for (proc <- p.procedures) {
      val reachable = computeDomain(IntraProcBlockIRCursor, proc.entryBlock)
      for (b <- proc.blocks) {
        if (!reachable.contains(b)) {
          proc.removeBlocksDisconnect(b)
        }
      }
    }
  }

  applyRPO(p)

  dead.nonEmpty
}

// ensure procedure entry has no incoming jumps, if it does replace with new
// block jumping to the old procedure entry
def makeProcEntryNonLoop(p: Procedure) = {
  if (p.entryBlock.exists(_.prevBlocks.nonEmpty)) {
    val nb = Block(p.name + "_entry")
    p.addBlock(nb)
    val eb = p.entryBlock.get
    nb.replaceJump(GoTo(eb))
    p.entryBlock = nb
  }
}<|MERGE_RESOLUTION|>--- conflicted
+++ resolved
@@ -88,11 +88,7 @@
 
   override def transfer(s: Map[Variable, Set[Assign]], b: Command) = {
     b match {
-<<<<<<< HEAD
       case a: Assign => a.assignees.foldLeft(s)((s, v) => s.updated(v, Set(a)))
-=======
-      case d: Assign => d.assignees.foldLeft(s)((s, r) => s.updated(r, Set(d)))
->>>>>>> 151ef75c
       case _ => s
     }
   }
@@ -722,7 +718,6 @@
 
 }
 
-<<<<<<< HEAD
 def localExprSimplify(prog: Program) = {
   def ts(p: Program) = for (proc <- p.procedures) {
     AlgebraicSimplifications(proc)
@@ -1150,11 +1145,11 @@
   // transformAndValidate(combineBlocks, "combineBlocks")(p)
 
   p
-=======
+}
+
 def simplifyCFG(p: Procedure) = {
   while (coalesceBlocks(p)) {}
   removeEmptyBlocks(p)
->>>>>>> 151ef75c
 }
 
 def copypropTransform(
@@ -1174,18 +1169,12 @@
     visit_proc(vis, p)
   }
 
-  visit_proc(CopyProp.BlockyProp(), p)
-<<<<<<< HEAD
-  // val gvis = GuardVisitor()
-  // visit_proc(gvis, p)
-=======
   simplifyCFG(p)
   transforms.fixupGuards(p)
   transforms.removeDuplicateGuard(p.blocks.toSeq)
 
   val gvis = GuardVisitor(ir.eval.SimplifyValidation.validate)
   visit_proc(gvis, p)
->>>>>>> 151ef75c
 
   val xf = t.checkPoint("transform")
   // SimplifyLogger.info(s"    ${p.name} after transform expr complexity ${ExprComplexity()(p)}")
@@ -1270,10 +1259,6 @@
 
 def coalesceBlocks(proc: Procedure): Boolean = {
   var didAny = false
-<<<<<<< HEAD
-=======
-
->>>>>>> 151ef75c
   val blocks = proc.blocks.toList
   for (b <- blocks.sortBy(_.rpoOrder)) {
     if (
@@ -1315,11 +1300,7 @@
 def coalesceBlocks(p: Program): Boolean = {
   var didAny = false
   for (proc <- p.procedures) {
-<<<<<<< HEAD
-    didAny = didAny | coalesceBlocks(proc)
-=======
     didAny = didAny || coalesceBlocks(proc)
->>>>>>> 151ef75c
   }
   didAny
 }
