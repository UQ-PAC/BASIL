package ir.transforms
import translating.serialiseIL
import translating.PrettyPrinter.*
import java.io.{BufferedWriter, File, FileInputStream, FileWriter, IOException, PrintWriter}
import util.LogLevel

import util.DebugDumpIRLogger
import specification.FuncEntry
import util.{SimplifyLogger, condPropDebugLogger}
import ir.eval.AlgebraicSimplifications
import ir.eval.AssumeConditionSimplifications
import ir.eval.simplifyExprFixpoint
import ir.cilvisitor.*
import ir.*
import scala.collection.mutable
import analysis._
import scala.concurrent.{Await, ExecutionContext, Future}
import scala.concurrent.duration.*
import scala.util.{Failure, Success}
import ExecutionContext.Implicits.global
import scala.util.boundary, boundary.break
import util.boogie_interaction.{BoogieResultKind, BoogieResult}

/** Simplification pass, see also: docs/development/simplification-solvers.md
  */

def getLiveVars(p: Procedure): (Map[Block, Set[Variable]], Map[Block, Set[Variable]]) = {
  val liveVarsDom = IntraLiveVarsDomain()
  val liveVarsSolver = worklistSolver(liveVarsDom)
  liveVarsSolver.solveProc(p, backwards = true)
}

def difftestLiveVars(p: Procedure, compareResult: Map[CFGPosition, Set[Variable]]) = {
  val (liveBefore, liveAfter) = getLiveVars(p)
  var passed = true

  for ((b, s) <- liveBefore) {
    val c = (compareResult(b) == s)
    passed = passed && c
    if (!c) {
      SimplifyLogger.error(
        s"LiveVars unequal ${b.label}: ${compareResult(b)} == $s (differing ${compareResult(b).diff(s)})"
      )
    }
  }
  passed
}

def basicReachingDefs(p: Procedure): Map[Command, Map[Variable, Set[Assign | DirectCall]]] = {
  reversePostOrder(p)
  val lives = getLiveVars(p)
  basicReachingDefs(p, lives)
}

def basicReachingDefs(
  p: Procedure,
  liveVars: (Map[Block, Set[Variable]], Map[Block, Set[Variable]])
): Map[Command, Map[Variable, Set[Assign | DirectCall]]] = {
  val (beforeLive, afterLive) = liveVars
  val dom = DefUseDomain(beforeLive)
  val solver = worklistSolver(dom)
  // type rtype = Map[Block, Map[Variable, Set[Assign | DirectCall]]]
  val (beforeRes, afterRes) = solver.solveProc(p)

  val merged: Map[Command, Map[Variable, Set[Assign | DirectCall]]] =
    beforeRes
      .flatMap((block, sts) => {
        val b = Seq(IRWalk.firstInBlock(block) -> sts)
        val stmts =
          if (block.statements.nonEmpty) then
            (block.statements.toList: List[Command]).zip(block.statements.toList.tail ++ List(block.jump))
          else List()
        val transferred = stmts
          .foldLeft((sts, List[(Command, Map[Variable, Set[Assign | DirectCall]])]()))((st, s) => {
            // map successor to transferred predecessor
            val x = dom.transfer(st._1, s._1)
            (x, (s._2 -> x) :: st._2)
          })
          ._2
          .toMap
        b ++ transferred
      })
      .toMap
  merged
}

// map v -> definitions reached here
class DefUseDomain(liveBefore: Map[Block, Set[Variable]]) extends AbstractDomain[Map[Variable, Set[Assign]]] {

  override def transfer(s: Map[Variable, Set[Assign]], b: Command) = {
    b match {
      case a: Assign => a.assignees.foldLeft(s)((s, v) => s.updated(v, Set(a)))
      case _ => s
    }
  }
  override def top = ???
  def bot = Map[Variable, Set[Assign]]()
  def join(l: Map[Variable, Set[Assign]], r: Map[Variable, Set[Assign]], pos: Block) = {
    l.keySet
      .union(r.keySet)
      .filter(k => liveBefore(pos).contains(k))
      .map(k => {
        k -> (l.get(k).getOrElse(Set()) ++ r.get(k).getOrElse(Set()))
      })
      .toMap
  }
}

enum Def {
  case Def(a: Assign)
  case Entry
}

// map v -> definitions reached here
class DefUseEntryDomain() extends AbstractDomain[Map[Variable, Set[Def]]] {

  override def transfer(s: Map[Variable, Set[Def]], b: Command) = {
    b match {
      case a: LocalAssign => s.updated(a.lhs, Set(Def.Def(a)))
      case a: MemoryLoad => s.updated(a.lhs, Set(Def.Def(a)))
      case d: DirectCall => d.outParams.map(_._2).foldLeft(s)((s, r) => s.updated(r, Set(Def.Def(d))))
      case _ => s
    }
  }
  override def top = ???
  def bot = Map[Variable, Set[Def]]()
  def init = Map[Variable, Set[Def]]().withDefaultValue(Def.Entry)

  def join(l: Map[Variable, Set[Def]], r: Map[Variable, Set[Def]], pos: Block) = {
    l.keySet
      .union(r.keySet)
      .map(k => {
        k -> (l.get(k).getOrElse(Set(Def.Entry)) ++ r.get(k).getOrElse(Set(Def.Entry)))
      })
      .toMap
  }
}

class IntraLiveVarsDomain extends PowerSetDomain[Variable] {
  // expected backwards

  def transfer(s: Set[Variable], a: Command): Set[Variable] = {
    a match {
      case a: LocalAssign => (s - a.lhs) ++ a.rhs.variables
      case a: MemoryAssign => (s - a.lhs) ++ a.rhs.variables
      case c: SimulAssign => (s -- c.assignments.map(_._1)) ++ c.assignments.flatMap(_._2.variables)
      case a: MemoryLoad => (s - a.lhs) ++ a.index.variables
      case m: MemoryStore => s ++ m.index.variables ++ m.value.variables
      case a: Assume => s ++ a.body.variables
      case a: Assert => s ++ a.body.variables
      case i: IndirectCall => s + i.target
      case c: DirectCall => (s -- c.outParams.map(_._2)) ++ c.actualParams.flatMap(_._2.variables)
      case g: GoTo => s
      case r: Return => s ++ r.outParams.flatMap(_._2.variables)
      case r: Unreachable => s
      case n: NOP => s
    }
  }
}

class LiveVarsDomWatchFlags(defs: Map[Variable, Set[Assign]]) extends IntraLiveVarsDomain {

  val g = GuardVisitor()

  def substitute(deps: mutable.Set[Variable])(v: Variable) = {
    if (g.goodSubst(v) && defs.get(v).isDefined && defs(v).size == 1) {
      deps.add(v)
      defs(v).head match {
        case l: LocalAssign =>
          deps.addAll(l.rhs.variables)
          deps.add(v)
          Some(l.rhs)
        case _ => None
      }
    } else None
  }

  override def transfer(s: Set[Variable], a: Command): Set[Variable] = a match {
    case a: Assume => {
      val deps = mutable.Set[Variable]()
      deps.addAll(a.body.variables)
      Substitute(substitute(deps), true)(a.body)
      s ++ deps
    }
    case o => super.transfer(s, a)
  }
}

case class LVTerm(v: LocalVar) extends analysis.solvers.Var[LVTerm]

def removeSlices(p: Procedure): Unit = {

  /** if for each variable v there is some i:int such that (i) all its assignments have a ZeroExtend(i, x) and (ii) all
    * its uses have Extract(size(v) - i, 0, v) Then we replace v by a variable of bitvector size (size(v) - i)
    *
    * We check this flow-insensitively and recover precision using DSA form.
    */
  val assignments: Map[LocalVar, Iterable[Assign]] = p
    .collect {
      case a: SingleAssign => Seq(a.lhs -> a)
      case a: DirectCall => a.assignees.map(e => e -> a)
    }
    .flatten
    .groupBy(_._1)
    .map((k, v) => (k, v.map(_._2).toSet))
    .collect { case (k: LocalVar, v) =>
      (k, v)
    }
  enum HighZeroBits:
    case Bits(n: Int) // (i) and (ii) hold; the n highest bits are redundant
    case False // property is false
    case Bot // don't know anything
  def size(e: Expr) = {
    e.getType match {
      case BitVecType(s) => Some(s)
      case _ => None
    }
  }
  // unify variable uses across direct assignments
  val ufsolver = analysis.solvers.UnionFindSolver[LVTerm]()
  val unioned = assignments.foreach {
    case (lv, LocalAssign(lhs: LocalVar, rhs: LocalVar, _)) => ufsolver.unify(LVTerm(lhs), LVTerm(rhs))
    case _ => ()
  }
  val unifiedAssignments = ufsolver
    .unifications()
    .map {
      case (v @ LVTerm(_), rvs) =>
        v.v -> (rvs.map {
          case LVTerm(rv) =>
            rv
          case _ => ??? /* unreachable */
        }).toSet
      case _ => ??? /* unreachable */
    }
    .map((repr: LocalVar, elems: Set[LocalVar]) =>
      repr -> elems.flatMap(assignments(_).filter(_ match {
        // filter out the direct assignments we used to build the unif class
        case LocalAssign(lhs: LocalVar, rhs: LocalVar, _) if elems.contains(lhs) && elems.contains(rhs) => false
        case _ => true
      }))
    )
  // try and find a single extension size for all rhs of assignments to all variables in the assigned equality class
  val varHighZeroBits: Map[LocalVar, HighZeroBits] = assignments.map((v, assigns) =>
    // note: this overapproximates on x := y when x and y may both be smaller than their declared size
    val allRHSExtended = assigns.foldLeft(HighZeroBits.Bot: HighZeroBits)((e, assign) =>
      (e, assign) match {
        case (HighZeroBits.Bot, LocalAssign(_, ZeroExtend(i, lhs), _)) => HighZeroBits.Bits(i)
        case (b @ HighZeroBits.Bits(ei), LocalAssign(_, ZeroExtend(i, _), _)) if i == ei => b
        case (b @ HighZeroBits.Bits(ei), LocalAssign(_, ZeroExtend(i, _), _)) if i != ei => HighZeroBits.False
        case (b @ HighZeroBits.Bits(ei), m: MemoryLoad) => HighZeroBits.False
        case (b @ HighZeroBits.Bits(ei), m: DirectCall) => HighZeroBits.False
        case (HighZeroBits.False, _) => HighZeroBits.False
        case (_, other) => HighZeroBits.False
      }
    )
    (v, allRHSExtended)
  )
  val varsWithExtend: Map[LocalVar, HighZeroBits] = assignments
    .map((lhs, _) => {
      // map all lhs to the result for their representative
      val rep = ufsolver.find(LVTerm(lhs)) match {
        case LVTerm(r) => r
        case _ => ??? /* unreachable */
      }
      lhs -> varHighZeroBits.get(rep)
    })
    .collect { case (l, Some(x)) /* remove anything we have no information on */ =>
      (l, x)
    }
  class CheckUsesHaveExtend() extends CILVisitor {
    val result: mutable.HashMap[LocalVar, HighZeroBits] =
      mutable.HashMap[LocalVar, HighZeroBits]()
    override def vexpr(v: Expr) = {
      v match {
        case Extract(i, 0, v: LocalVar)
            if size(v).isDefined && result.get(v).contains(HighZeroBits.Bits(size(v).get - i)) =>
          SkipChildren()
        case v: LocalVar => {
          result.remove(v)
          SkipChildren()
        }
        case _ => DoChildren()
      }
    }
    def apply(assignHighZeroBits: Map[LocalVar, HighZeroBits])(p: Procedure): Map[LocalVar, HighZeroBits] = {
      result.clear()
      result.addAll(assignHighZeroBits)
      visit_proc(this, p)
      result.toMap
    }
  }
  val toSmallen = CheckUsesHaveExtend()(varsWithExtend)(p).collect { case (v, HighZeroBits.Bits(x)) =>
    v -> x
  }.toMap
  class ReplaceAlwaysSlicedVars(varHighZeroBits: Map[LocalVar, Int]) extends CILVisitor {
    override def vexpr(v: Expr) = {
      v match {
        case Extract(i, 0, v: LocalVar) if size(v).isDefined && varHighZeroBits.contains(v) => {
          ChangeTo(LocalVar(v.name, BitVecType(size(v).get - varHighZeroBits(v))))
        }
        case _ => DoChildren()
      }
    }
    override def vstmt(s: Statement) = {
      s match {
        case a @ LocalAssign(lhs: LocalVar, ZeroExtend(sz, rhs), _)
            if size(lhs).isDefined && varHighZeroBits.contains(lhs) => {
          assert(varHighZeroBits(lhs) == sz)
          a.lhs = LocalVar(lhs.name, BitVecType(size(lhs).get - varHighZeroBits(lhs)))
          a.rhs = rhs
          DoChildren()
        }
        case _ => DoChildren()
      }
    }
  }
  visit_proc(ReplaceAlwaysSlicedVars(toSmallen), p)
}

def getRedundantAssignments(procedure: Procedure): Set[Variable] = {

  /** Get all assign statements which define a variable never used, assuming ssa form and proc parameters so that
    * interprocedural check is not required.
    */

  enum VS:
    case Bot
    case Assigned(definition: Set[Assign])
    case Read(definition: Set[Assign], uses: Set[CFGPosition])

  def joinVS(a: VS, b: VS) = {
    (a, b) match {
      case (VS.Bot, o) => o
      case (o, VS.Bot) => o
      case (VS.Read(d, u), VS.Read(d1, u1)) => VS.Read(d ++ d1, u ++ u1)
      case (VS.Assigned(d), VS.Read(d1, u1)) => VS.Read(d ++ d1, u1)
      case (VS.Read(d1, u1), VS.Assigned(d)) => VS.Read(d ++ d1, u1)
      case (VS.Assigned(d1), VS.Assigned(d2)) => VS.Assigned(d1 ++ d2)
    }
  }

  val assignedNotRead = mutable.Map[Variable, VS]().withDefaultValue(VS.Bot)

  for (c <- procedure) {
    c match {

      case a: LocalAssign => {
        assignedNotRead(a.lhs) = joinVS(assignedNotRead(a.lhs), VS.Assigned(Set(a)))
        a.rhs.variables.foreach(v => {
          assignedNotRead(v) = joinVS(assignedNotRead(v), VS.Read(Set(), Set(a)))
        })
      }
      case a: MemoryAssign => {
        assignedNotRead(a.lhs) = joinVS(assignedNotRead(a.lhs), VS.Assigned(Set(a)))
        a.rhs.variables.foreach(v => {
          assignedNotRead(v) = joinVS(assignedNotRead(v), VS.Read(Set(), Set(a)))
        })
      }
      case m: SimulAssign => {
        m.assignments.foreach { case (lhs, r) =>
          assignedNotRead(lhs) = joinVS(assignedNotRead(lhs), VS.Assigned(Set(m)))
        }
        m.assignments.toSeq
          .flatMap(_._2.variables)
          .foreach(v => {
            assignedNotRead(v) = joinVS(assignedNotRead(v), VS.Read(Set(), Set(m)))
          })
      }
      case a: MemoryLoad => {
        assignedNotRead(a.lhs) = joinVS(assignedNotRead(a.lhs), VS.Assigned(Set(a)))
        a.index.variables.foreach(v => {
          assignedNotRead(v) = joinVS(assignedNotRead(v), VS.Read(Set(), Set(a)))
        })
      }
      case m: MemoryStore => {
        m.index.variables.foreach(v => {
          assignedNotRead(v) = joinVS(assignedNotRead(v), VS.Read(Set(), Set(m)))
        })
        m.value.variables.foreach(v => {
          assignedNotRead(v) = joinVS(assignedNotRead(v), VS.Read(Set(), Set(m)))
        })
      }
      case m: IndirectCall => {
        assignedNotRead(m.target) = joinVS(assignedNotRead(m.target), VS.Read(Set(), Set(m)))
      }
      case m: Assert => {
        m.body.variables.foreach(v => {
          assignedNotRead(v) = joinVS(assignedNotRead(v), VS.Read(Set(), Set(m)))
        })
      }
      case m: Assume => {
        for (v <- m.body.variables) {
          assignedNotRead(v) = joinVS(assignedNotRead(v), VS.Read(Set(), Set(m)))
        }
      }
      case c: DirectCall => {
        c.actualParams
          .flatMap(_._2.variables)
          .foreach(v => {
            assignedNotRead(v) = joinVS(assignedNotRead(v), VS.Read(Set(), Set(c)))
          })
      }
      case p: Return => {
        p.outParams
          .flatMap(_._2.variables)
          .foreach(v => {
            assignedNotRead(v) = joinVS(assignedNotRead(v), VS.Read(Set(), Set(p)))
          })
      }
      case p: GoTo => ()
      case p: NOP => ()
      case p: Unreachable => ()
      case p: Procedure => ()
      case b: Block => ()
    }
  }

  var toRemove = assignedNotRead.filter(_._2.isInstanceOf[VS.Assigned])
  var removeOld = toRemove

  toRemove.map(_._1).toSet
}

class CleanupAssignments() extends CILVisitor {
  var deadVariables = Set[Variable]()
  var modified = false

  // def isRedundant(a: LocalAssign) = {
  //  a.lhs == a.rhs || redundantAssignments.contains(a)
  // }

  override def vproc(p: Procedure) = {
    modified = false
    deadVariables = getRedundantAssignments(p)
    DoChildren()
  }

  override def vstmt(s: Statement) = {
    var didAny = true
    val action: VisitAction[List[Statement]] = s match {
      case SimulAssign(assignments, _) if assignments.forall { case (lhs, rhs) =>
            deadVariables.contains(lhs)
          } =>
        ChangeTo(List())
      case a: SimulAssign =>
        val ns = a.assignments.filterNot { case (lhs, rhs) =>
          deadVariables.contains(lhs)
        }
        if (ns.size != a.assignments.size) {
          a.assignments = ns
          if a.assignments.isEmpty then ChangeTo(List()) else SkipChildren()
        } else {
          didAny = false
          SkipChildren()
        }
      case _ =>
        didAny = false
        SkipChildren()
    }
    modified = modified || didAny
    action
  }

  def transform(p: Procedure): Unit = {
    modified = true
    while (modified) {
      modified = false
      visit_proc(this, p)
    }
  }

  def transform(p: Program): Unit = {
    for (p <- p.procedures) {
      transform(p)
    }
  }

}

/**
 * Propagate flag calculation into this assume statement, finding a linear
 * backwards chain from this block until the first side-effecting or non-linear branch
 * and inlines the meet of all the assignments.
 *
 * Doesn't preserve assignment order or reason about clobbers so requires DSA form to be valid
 * and to correctly identify the linear backwards dependency.
 *
 * TODO: would be much more efficient if we memoised, as we are finding and evaluating
 * the backwards path twice for each branch.
 */
def inlineCond(a: Assume): Option[Expr] = boundary {

  condPropDebugLogger.debug(s"START : ${a.parent.label}")

  var cond = a.body
  var block = a.parent

  def goodSubst(v: Variable) = {
    v.name.startsWith("Cse")
    || v.name.startsWith("ZF")
    || v.name.startsWith("VF")
    || v.name.startsWith("CF")
    || v.name.startsWith("NF")
  }
  val interesting = a.body.variables.filter(goodSubst)
  if (interesting.isEmpty) {
    break(None)
  }

  var worklist = List(List(block))

  def processChain(incoming: Map[Variable, Expr])(bs: List[Block]) = boundary {
    var st = incoming

    for (s <- Vector.from(bs).flatMap(_.statements).reverseIterator) {
      s match {
        case assign: LocalAssign => {
          st = st.filterNot(_._2.variables.contains(assign.lhs)).updated(assign.lhs, assign.rhs)
        }
        case assign: MemoryLoad => {
          st = st.filterNot(_._2.variables.contains(assign.lhs))
        }
        case n: MemoryStore => ()
        case n: Assume => ()
        case n: Assume => ()
        case n: Assert => ()
        case n: NOP => ()
        case _ => break((st, false))
      }
    }
    (st, true)
  }

  var first = true
  var currJoin = Map[Variable, Expr]()
  var abortNow = false
  var seen = 1
  currJoin = boundary {
    while (worklist.nonEmpty) {
      condPropDebugLogger.debug(currJoin)

      val strata = worklist.head.map(findSimpleBackwardsChain)

      worklist = worklist.tail
      val extra = interesting.flatMap(currJoin.get(_).toSet.flatMap(_.variables))
      val extra2 = extra.flatMap(currJoin.get(_).toSet.flatMap(_.variables))

      val nextJoin = strata match {
        case (join :: _) :: Nil => join
        case (join :: _) :: tail if (tail.forall(_.headOption.contains(join))) => join
        case xs => {
          condPropDebugLogger.debug(s"Abort nonsame or empty head\n ${xs.map(_.headOption.map(_.label)).toList} ")
          break(currJoin)
        }
      }
      condPropDebugLogger.debug(s"Next join: ${nextJoin.label}")

      seen += strata.map(_.size).sum

      val res = strata.map(processChain(currJoin))
      condPropDebugLogger.debug(s"Res ${res.size} ${strata.map(_.map(_.label)).mkString("\n  ")}")

      currJoin = if (res.size == 1) {
        res.head._1
      } else if (res.forall(_._2)) {
        res
          .map(_._1)
          .reduce((acc, r) => {
            acc.keySet.intersect(r.keySet).filter(k => acc(k) == r(k)).map(k => k -> acc(k)).toMap
          })
      } else {
        condPropDebugLogger.debug(s"Abort found side effect:\n $res")
        break(currJoin)
      }

      if (seen > 20) {
        condPropDebugLogger.debug("Abort depth")
        break(currJoin)
      }

      if (!nextJoin.isLoopHeader()) {
        worklist = (nextJoin.prevBlocks.toList) :: worklist
      } else {
        condPropDebugLogger.debug("Abort loop header")
      }

    }

    currJoin
  }

  condPropDebugLogger.debug(s"subst $currJoin")
  cond = Substitute(currJoin.get, true)(cond).getOrElse(cond)
  condPropDebugLogger.debug(cond)

  Some(cond)
}

def collectUses(p: Procedure): Map[Variable, Set[Command]] = {
  val as = p.flatMap {
    case a: Command => freeVarsPos(a).map((_, a))
    case _ => Seq()
  }

  as.groupBy(_._1).map((v, r) => v -> r.map(_._2).toSet).toMap
}

def allDefinitions(p: Procedure): Map[Variable, Set[Assign]] = {
  p.collect { case a: Assign =>
    a.assignees.map(l => l -> a)
  }.flatten
    .groupBy(_._1)
    .map { case (v, ass) =>
      v -> ass.map(_._2).toSet
    }
}

class GuardVisitor(validate: Boolean = false) extends CILVisitor {

  /**
   *
   * This takes all variables in guards and substitutes them for their definitions IFF they have
   * exactly one definition (Assuming DSA form).
   *
   * Due to dsa form this heuristic alone should prevent any copies across loop iterations / clobbers etc
   * because transitively all definitions should dominate the use (the assume statement) we are propagating to.
   *
   * The [[validate]] parameter further checks this is the case by checking the dsa property is preserved
   * by the propagation, by checking the reaching-definitions set at the use site.
   *
   * This possibly relies on an implementation detail of DSA that it introduces enough clones
   * only at the beginning and very end of loops such that any loop exists can have any dependency on the
   * original loop variables involved in cycles without breaking dsa form when these dependencies are propaated out of the loop.
   * Unclear if the original DSA invariant is sufficient for this,
   * i.e. constructing a valid dsa program:
   *
   *      x0 := y
   *        |
   *        v
   *    +->
   *    |  CF := f(x0)
   *    |  x0 := x0 + 1
   *    |  |  \
   *    ---+   z := CF
   *
   *  Propagating CF to z (z := f(x0)) would break dsa form. However in practice we will duplicate x0
   *  and place a copy on the back edge so this contrived structure can't be created.
   *
   */

  var defs = Map[Variable, Set[Assign]]()

  def goodSubst(v: Variable) = {
    v.name.startsWith("Cse")
    || v.name.startsWith("ZF")
    || v.name.startsWith("VF")
    || v.name.startsWith("CF")
    || v.name.startsWith("NF")
  }

  // for validation
  var reachingDefs: Map[Command, Map[Variable, Set[Assign]]] = Map()
  var inparams = Set[Variable]()

  def getLiveVars(p: Procedure): (Map[Block, Set[Variable]], Map[Block, Set[Variable]]) = {
    val liveVarsDom = LiveVarsDomWatchFlags(defs)
    val liveVarsSolver = worklistSolver(liveVarsDom)
    liveVarsSolver.solveProc(p, backwards = true)
  }

  override def vproc(p: Procedure) = {
    defs = allDefinitions(p)
    inparams = p.formalInParam.toSet[Variable]
    reachingDefs = if validate then basicReachingDefs(p, getLiveVars(p)) else Map()
    DoChildren()
  }

  def substitute(pos: Command)(v: Variable): Option[Expr] = {
    if (goodSubst(v)) {
      val res = defs.get(v).getOrElse(Set())

      def propOK(e: Expr) = {
        // all dependent variables satisfy dsa property for the use we want to propage to
        // DSA property: our reaching definitions are all definitions of the variable
        e.variables.map(v => v -> reachingDefs(pos).get(v)).forall {
          case (v, d) => {
            (inparams.contains(v) && defs.get(v).forall(_.isEmpty))
            || (d.isDefined && d.get.toSet == defs.get(v).toSet.flatten)
          }
        }
      }

      if (res.size == 1) {
        res.head match {
          case SimulAssign(assignments, _) => {
            val (lhs, rhs) = assignments.find(_._1 == v).get
            if (validate) {
              assert(propOK(rhs))
            }
            Some(rhs)
          }
          case o => {
            None
          }
        }
      } else {
        None
      }
    } else {
      None
    }
  }

  override def vstmt(s: Statement) = s match {
    case a @ Assume(body, b, c, d) if a.body.variables.exists(goodSubst) =>
      Substitute(substitute(s))(a.body) match {
        case Some(cond) => {
          a.body = cond
          SkipChildren()
        }
        case _ => SkipChildren()
      }
    case _ => SkipChildren()

  }

}

def localExprSimplify(prog: Program) = {
  def ts(p: Program) = for (proc <- p.procedures) {
    AlgebraicSimplifications(proc)
    AssumeConditionSimplifications(proc)
  }

  wrapShapePreservingTransformInValidation(p => visit_prog(CopyProp.BlockyProp(), p))(prog)
}

def wrapShapePreservingTransformInValidation(transform: Program => Unit)(p: Program) = {
  val validator = TranslationValidator()
  validator.setTargetProg(p)
  transform(p)
  validator.setSourceProg(p)
  validator.setEqualVarsInvariant
  val (a, b) = validator.getValidationProgWPConj
  val c = validator.getValidationSMT
  (a, b, c)
}

def validateProgs(
  vprog: Iterable[Program],
  n: String,
  splits: Map[Procedure, mutable.ArrayBuffer[GoTo]],
  splitImmediate: Boolean = false
) = {

  // val sorted = vprog.toList
  //  .map(p => {
  //    val x = ExprComplexity()
  //    visit_prog(x, p)
  //    p -> x.count
  //  })
  //  .filter(_._2 > 50)
  //  .sortBy(_._2)
  //  .map(_._1)

  vprog.toList.foreach(validateProg(_, n, splits))
}

def validateProg(
  validationProg: Program,
  n: String,
  splits: Map[Procedure, mutable.ArrayBuffer[GoTo]],
  splitImmediate: Boolean = false
) = {
  // val procs = validationProg.procedures.toArray
  //  .map(p => {
  //    val v = ExprComplexity()
  //    visit_proc(v, p)
  //    p -> v.count
  //  })
  //  .sortBy(_._2)

  for (p <- validationProg.procedures) {
    SimplifyLogger.info(s"Validating $n proc ${p.name}")
    // validateProcWithSplitsInteractive(validationProg, p, n, 8)
    validateProcWithSplits(validationProg, p, n, 30, splits(p), 5)
  }
}

var validationProgs = List[String]()

def writeSMTs(q: Map[String, String], passName: String) = {
  for ((k, v) <- q) {
    val fname = s"tvsmt/$passName-$k.smt2"
    util.writeToFile(v, fname)
    SimplifyLogger.info(s"Wrote TV SMT : $fname")
  }

}

def writeValidationProg(progs: Iterable[Program], passName: String) = {
  val dir = File("./tv/")
  if (!dir.exists()) then dir.mkdirs()
  for (p <- progs) {

    if (DebugDumpIRLogger.getLevel().id < LogLevel.OFF.id) {
      val dir = File("./graphs/")
      if (!dir.exists()) then dir.mkdirs()
      for (p <- p.procedures) {
        val blockGraph = dotBlockGraph(p)
        DebugDumpIRLogger.writeToFile(File(s"graphs/transition-${p.name}-${passName}.dot"), blockGraph)
      }
    }

    transforms.stripUnreachableFunctions(p)
    val boogieFileName = s"tv/${passName}_${p.mainProcedure.name}-translation-validate.bpl"
    val boogieFile = translating.BoogieTranslator.translateProg(p).toString
    validationProgs = boogieFileName :: validationProgs
    util.writeToFile(boogieFile, boogieFileName)
    SimplifyLogger.info(s"Wrote TV program : $boogieFileName")
  }
}

def validate(validationProg: Program, procName: String, name: String, timeout: Int = 10) = {
  val boogieFileName = s"$name-translation-validate.bpl"
  val boogieFile = translating.BoogieTranslator.translateProg(validationProg).toString
  util.writeToFile(boogieFile, boogieFileName)
  if (DebugDumpIRLogger.getLevel().id < LogLevel.OFF.id) {
    val dir = File("./graphs/")
    if (!dir.exists()) then dir.mkdirs()
    for (p <- validationProg.procedures) {
      val blockGraph = dotBlockGraph(p)
      DebugDumpIRLogger.writeToFile(File(s"graphs/transition-${p.name}-${name}.dot"), blockGraph)
    }
  }

  val nonincremental = Future[BoogieResult] {
    util.boogie_interaction.boogieBatchQuery(List(boogieFileName), Some(procName), timeout, Some(timeout / 2))
  }
  val combined = Future[BoogieResult] {
    util.boogie_interaction.boogieBatchQuery(List(boogieFileName), Some(procName), timeout)
  }

  Await
    .result(
      Future.find(List(nonincremental, combined))((acc: BoogieResult) => (acc.kind != BoogieResultKind.Timeout)),
      (timeout * 2).seconds
    )
    .getOrElse(Await.result(nonincremental, 1.seconds))
}

def chooseSplits(splits: Iterable[(GoTo, Iterable[Block])]): Vector[Vector[(GoTo, Iterable[Block])]] = {
  val cartprod = splits.foldLeft(Vector(Vector[(GoTo, Iterable[Block])]())) { case (acc, (g, tgts)) =>
    tgts.toVector.flatMap(t => acc.map(a => a ++ Seq(g -> Seq(t))))
  }
  cartprod
}

def chooseSplits(splits: Iterable[(GoTo, Iterable[Block])], depth: Int): Vector[Vector[(GoTo, Iterable[Block])]] = {
  val madeSplits = chooseSplits(splits.take(depth))

  val rest = splits.drop(depth)

  madeSplits.map(g =>
    g.flatMap { case (gb, tgt) =>
      Vector(gb -> tgt) ++ rest
    }
  )
}

def applySplit(split: Vector[(GoTo, Iterable[Block])]) = {
  split.foreach {
    case (jump, target) => {
      val t = target.toSet
      target.foreach(jump.addTarget)
      val tgts = jump.targets
      tgts.filterNot(t.contains(_)).foreach(jump.removeTarget)
    }
  }
}

def validateProcWithSplits(
  validationProg: Program,
  proc: Procedure,
  name: String,
  timeout: Int = 3,
  isplits: mutable.ArrayBuffer[GoTo],
  maxSplitDepth: Int = 0
) = {

  if (DebugDumpIRLogger.getLevel().id < LogLevel.OFF.id) {
    val dir = File("./graphs/")
    if (!dir.exists()) then dir.mkdirs()
    for (p <- validationProg.procedures) {
      val blockGraph = dotBlockGraph(p)
      util.writeToFile(blockGraph, (s"graphs/presplittransition-${p.name}-${name}.dot"))
    }
  }
  var splitDepth = -1

  val splitTargets = isplits.toList.map(g => g -> g.targets)

  var result = Seq(BoogieResultKind.Timeout)
  while (result.exists(_ == BoogieResultKind.Timeout) && splitDepth <= maxSplitDepth && splitDepth <= isplits.length) {
    splitDepth += 1
    SimplifyLogger.info(s"Restart verification with split depth $splitDepth")

    SimplifyLogger.info(s"Choose ${splitDepth} splits of ${isplits.length} avail")
    val splits = chooseSplits(splitTargets, splitDepth)

    SimplifyLogger.info("Verify Splits")
    var splitIndex = 0
    result = boundary {
      splits.map(s =>
        splitIndex += 1
        applySplit(s)
        SimplifyLogger.info(s"try split ${splitIndex} of ${splits.length}")
        val r = validate(validationProg, proc.name, name + proc.name + "_split" + splitIndex, timeout).kind
        if (r.isInstanceOf[BoogieResultKind.Verified]) then {
          SimplifyLogger.info(s"Verified ${splitIndex} of ${splits.length}")
          r
        } else break(Seq(r))
      )
    }

  }

  if (result.nonEmpty && result.forall(_.isInstanceOf[BoogieResultKind.Verified])) {
    SimplifyLogger.info(s"TV success for: $name ${proc.name}")
  } else {
    SimplifyLogger.error(s"TV failure for: $name ${proc.name} :: $result")
  }

}

def validateProcWithSplitsInteractive(validationProg: Program, proc: Procedure, name: String, timeout: Int = 3) = {
  val sourceBlocks = proc.blocks.filter(_.label.startsWith("source__")).toList

  val isplits = sourceBlocks.map(_.jump).collect { case g: GoTo =>
    g
  }
  val sourceExit = sourceBlocks.find(_.label.endsWith("SYNTH_EXIT")).get
  val sourceEntry = sourceBlocks.find(_.label.endsWith("SYNTH_ENTRY")).get

  type Split = Vector[(GoTo, Iterable[Block])] // assignment of targets to set of jumps
  val origSplit: Split = isplits.toVector.map(g => g -> g.targets)
  val splitQueue = mutable.Queue[Split]()

  val doms = analysis.Dominators.computeDominatorTree(proc)
  val dominates = analysis.Dominators.dominates(doms)
  def findSplit(starting: Block) = {
    // find a goto with multiple targets on the path from sourceEntry to sourceExit
    // DOMINATES is wrong; need existence of a path not forall paths
    isplits.find(g => {
      g.targets.size > 1
      && dominates(starting, g.parent)
      && dominates(g.parent, sourceExit)
      // && g.targets.forall(t => dominates(t, sourceExit))
    })
  }

  splitQueue.enqueue(Vector())
  var finalResult = List[BoogieResultKind]()
  var splitIndex = 0

  while (splitQueue.nonEmpty) boundary {
    splitIndex += 1
    var currSplit = splitQueue.dequeue()
    applySplit(origSplit)
    applySplit(currSplit)
    var result = validate(validationProg, proc.name, name + proc.name + "_split" + splitIndex, timeout).kind

    if (result == BoogieResultKind.Timeout) {
      SimplifyLogger.info(s"    Split timed out : queue length ${splitQueue.length}")
      var nextSplit = findSplit(sourceEntry)
      if (nextSplit.isDefined) {
        val goto = nextSplit.get
        val ns = goto.targets.map(s => currSplit ++ Vector(goto -> Seq(s)))
        splitQueue.addAll(ns)
        SimplifyLogger.info(s"     Found new split point : queue length ${splitQueue.length}")
      } else {
        finalResult = BoogieResultKind.Timeout :: finalResult
        break()
      }
    } else if (result.isInstanceOf[BoogieResultKind.Verified]) {
      finalResult = result :: finalResult
    } else {
      finalResult = result :: finalResult
      break()
    }
  }

  if (finalResult.forall(_.isInstanceOf[BoogieResultKind.Verified])) {
    SimplifyLogger.info(s"TV success for: $name ${proc.name}")
  } else {
    SimplifyLogger.error(s"TV failure for: $name ${proc.name} :: $finalResult")
  }

}

def transformAndValidate(transform: Program => Unit, name: String)(p: Program) = {
  val (progs, splits, smt) = wrapShapePreservingTransformInValidation(transform)(p)
  writeValidationProg(progs, name)
<<<<<<< HEAD
  validateProgs(progs, name, splits)
=======
  writeSMTs(smt, name)
>>>>>>> 818ebb05
}

def validatedSimplifyPipeline(p: Program) = {

  var count = 0
  def log(tname: String) = {
    count += 1
    for (pr <- p.procedures) {
      val fname = File(s"pass_${count}_${pr.name}_$tname.il")
      DebugDumpIRLogger.writeToFile(fname, pp_proc(pr))
    }
  }

  def copyProp(prog: Program) = {

    val validator = TranslationValidator()
    validator.setTargetProg(prog)

    prog.procedures.foreach(AlgebraicSimplifications(_))
    val results = prog.procedures.map(p => p.name -> OffsetProp.transform(p)).toMap

    // sliceCleanup(p)
    // deadAssignmentElimination(p)
    // combineBlocks(p)

    validator.setSourceProg(prog)
    validator.setEqualVarsInvariant
    // validator.addRDInvariant()

    val invs = results.toList.map {
      case (proc, result) => {
        val (lvs, _) = validator.liveBefore(proc)
        val lives = lvs.map((b, v) => b.label -> v).toMap
        val cuts = validator.afterCuts(validator.afterProg.get.procedures.find(_.name == proc).get)

        for ((cutName, block) <- cuts) {
          val inv = result.collect {
            case (v, ps) if lives(block.label).contains(v) => {
              polyEqual(v, ps)
            }
          }
          if (inv.nonEmpty) {
<<<<<<< HEAD
            val guard = BinaryExpr(EQ, validator.varInTarget(transitionSystemPCVar), PCMan.PCSym(cutName))
=======
            // val guard = BinaryExpr(IntEQ, validator.varInTarget(transitionSystemPCVar), PCMan.PCSym(cutName))
>>>>>>> 818ebb05
            val condTarget = validator.exprInTarget(inv.reduce((a, b) => BinaryExpr(BoolAND, a, b)))

            val propVars = result
              .collect {
                case (v, ps) if lives(block.label).contains(v) => v
              }
              .map(v => polyEqual(validator.varInTarget(v), validator.varInSource(v)))
            val eqPropVars = propVars.reduce((l, r) => BinaryExpr(BoolAND, l, r))

            val condSource = validator.exprInSource(inv.reduce((a, b) => BinaryExpr(BoolAND, a, b)))
            val invariantdef = List(
              Inv.CutPoint(cutName, condSource, Some(s"$cutName CopyProp Dom Source")),
              Inv.CutPoint(cutName, eqPropVars, Some(s"$cutName CopyProp vars correspond"))
            )

            validator.addInvariant(proc, invariantdef)
          }
          // val inv2 = result.collect {
          //   case (v, ps) if !ps.clobbered  => (polyEqual(validator.exprInTarget(v), validator.exprInSource(v)), Some("CopyProp Subst equal across tx"))
          // }

        }
        // val invExp : Expr = if inv.nonEmpty then {
        //  inv.reduce((a: Expr, b) => BinaryExpr(BoolAND, a, b))
        // } else TrueLiteral

        // val x = inv.map(e => (validator.exprInTarget(e), Some("CopyProp Result Invariant"))).toList
        // validator.addInvariant(proc, x)
      }
    }

    val (vprog, splits) = validator.getValidationProgWPConj

    writeValidationProg(vprog, "OffsetCopyProp")
<<<<<<< HEAD
    validateProgs(vprog, "OffsetCopyProp", splits)
=======
    writeSMTs(validator.getValidationSMT, "OffsetCopyProp")
>>>>>>> 818ebb05

  }

  def simplifyGuards(prog: Program) = {
<<<<<<< HEAD
=======
    // needs code motion inv
    // val gvis = GuardVisitor()
    // visit_prog(gvis, prog)
>>>>>>> 818ebb05
    for (p <- prog.procedures) {
      transforms.fixupGuards(p)
      val gvis = GuardVisitor()
      visit_proc(gvis, p)
    }
  }

  def deadAssignmentElimination(prog: Program) = {
    CleanupAssignments().transform(prog)
    visit_prog(CleanupAssignments(), prog)
  }

  def sliceCleanup(prog: Program) = {
    // removeSlices(prog)
    for (p <- prog.procedures) {
      ir.eval.cleanupSimplify(p)
      AlgebraicSimplifications(p)
    }
  }

  def combineBlocks(program: Program) = {
    program.procedures.foreach(simplifyCFG)
  }

  def dsa(p: Program) = {
    val validator = TranslationValidator()
    validator.setTargetProg(p)
    OnePassDSA().applyTransform(p)
    val x = p.procedures.forall(transforms.rdDSAProperty)
    assert(x)

    transforms.fixupGuards(p)
    transforms.removeDuplicateGuard(p)
    validator.setSourceProg(p)
    validator.setDSAInvariant

    val (vprog, splits) = validator.getValidationProgWPConj

    writeValidationProg(vprog, "DynamicSingleAssignment")
<<<<<<< HEAD
    validateProgs(vprog, "DynamicSingleAssignment", splits)

  }

  log("initial")
=======
    writeSMTs(validator.getValidationSMT, "DynamicSingleAssignment")
    // validateProgs(vprog, "DynamicSingleAssignment", splits)

  }

  transformAndValidate(p => (), "NOP")(p)
>>>>>>> 818ebb05
  combineBlocks(p)
  applyRPO(p)
  dsa(p)
  log("DSA")
  copyProp(p)
  log("copyprop")
  transformAndValidate(
    p => {
      // ExtractExtendZeroBits.doTransform(p)
      p.procedures.foreach(AlgebraicSimplifications(_))
      log("ExtractCleanup")
      simplifyGuards(p)
      log("GuardsCleanup")
      p.procedures.foreach(p => {
        AlgebraicSimplifications(p)
        AssumeConditionSimplifications(p)
        AlgebraicSimplifications(p)
        ir.eval.cleanupSimplify(p)
      })
      log("GuardsSimplify")
      removeDuplicateGuard(p)
      sliceCleanup(p)
      log("SliceCleanup")
      deadAssignmentElimination(p)
      log("DeadCode")
      combineBlocks(p)
      log("SimpCFG2")
    },
    "BranchCleanup"
  )(p)

  p
}

def simplifyCFG(p: Procedure) = {
  while (coalesceBlocks(p)) {}
  removeEmptyBlocks(p)
}

def copypropTransform(
  p: Procedure,
  procFrames: Map[Procedure, Set[Memory]],
  funcEntries: Map[BigInt, Procedure],
  constRead: (BigInt, Int) => Option[BitVecLiteral]
) = {
  val t = util.PerformanceTimer(s"simplify ${p.name} (${p.blocks.size} blocks)")
  // SimplifyLogger.info(s"${p.name} ExprComplexity ${ExprComplexity()(p)}")
  // val result = solver.solveProc(p, true).withDefaultValue(dom.bot)

  AlgebraicSimplifications(p)
  OffsetProp.transform(p)
  // MinCopyProp.transform(p)

  simplifyCFG(p)

  transforms.fixupGuards(p)
  val gvis = GuardVisitor(ir.eval.SimplifyValidation.validate)
  visit_proc(gvis, p)
  AlgebraicSimplifications(p)
  AssumeConditionSimplifications(p)
  ir.eval.cleanupSimplify(p)
  transforms.removeDuplicateGuard(p.blocks.toSeq)
  println(pp_proc(p))

  val xf = t.checkPoint("transform")

  CleanupAssignments().transform(p)
  t.checkPoint("redundant assignments")

  AlgebraicSimplifications(p)
  val sipm = t.checkPoint("algebraic simp")

  // removeSlices(p)
  ir.eval.cleanupSimplify(p)
  AlgebraicSimplifications(p)

}

def removeEmptyBlocks(proc: Procedure): Unit = {
  val blocks = proc.blocks.toList
  for (b <- blocks) {
    b match {
      case b: Block if b.statements.size == 0 && b.prevBlocks.size == 1 && b.jump.isInstanceOf[GoTo] => {
        val prev = b.prevBlocks
        val next = b.nextBlocks
        for (p <- prev) {
          p.jump match {
            case g: GoTo => {
              for (n <- next) {
                g.addTarget(n)
              }
              g.removeTarget(b)
            }
            case _ => throw Exception("Must have goto")
          }
        }
        b.replaceJump(Unreachable())
        b.parent.removeBlocks(b)
      }
      case _ => ()
    }
  }
}

def removeEmptyBlocks(p: Program): Unit = {
  for (proc <- p.procedures) {
    removeEmptyBlocks(proc)
  }
}

/**
 * If we have two consecutive branches with a join between, duplicate the join for each
 * side of the first branch so that the subsequent analyses can differentiate dependency
 * behaviour of the second branch depending on which of the first branches was taken.
 */
def coalesceBlocksCrossBranchDependency(p: Program): Boolean = {
  val candidate = p.procedures.flatMap(_.blocks).collect {
    case b if b.statements.isEmpty && b.prevBlocks.size == 2 && b.nextBlocks.size == 2 => b
  }

  for (b <- candidate) {
    val left = b.nextBlocks.head
    val right = b.nextBlocks.last

    val proc = b.parent
    val nb = Block(b.label + "_disambiguate")
    proc.addBlock(nb)

    b.jump.asInstanceOf[GoTo].removeTarget(right)
    nb.replaceJump(GoTo(right))

    for (ic <- b.prevBlocks) {
      ic.jump.asInstanceOf[GoTo].addTarget(nb)
    }
  }
  candidate.nonEmpty
}

def coalesceBlocks(proc: Procedure): Boolean = {
  var didAny = false
  val blocks = proc.blocks.toList
  for (b <- blocks.sortBy(_.rpoOrder)) {
    if (
      b.prevBlocks.size == 1 && b.prevBlocks.head.statements.nonEmpty && b.statements.nonEmpty
      && b.prevBlocks.head.nextBlocks.size == 1
      && b.prevBlocks.head.statements.lastOption.forall(s => !s.isInstanceOf[Call])
      && !(b.parent.entryBlock.contains(b) || b.parent.returnBlock.contains(b))
      && b.atomicSection.isEmpty && b.prevBlocks.forall(_.atomicSection.isEmpty)
    ) {
      didAny = true
      // append topredecessor
      // we know prevBlock is only jumping to b and has no call at the end
      val prevBlock = b.prevBlocks.head
      val stmts = b.statements.map(b.statements.remove).toList
      prevBlock.statements.appendAll(stmts)
      // leave empty block b and cleanup with removeEmptyBlocks
    } else if (
      b.nextBlocks.size == 1 && b.nextBlocks.head.statements.nonEmpty && b.statements.nonEmpty
      && b.nextBlocks.head.prevBlocks.size == 1
      && b.statements.lastOption.forall(s => !s.isInstanceOf[Call])
      && !(b.parent.entryBlock.contains(b) || b.parent.returnBlock.contains(b))
      && b.atomicSection.isEmpty && b.nextBlocks.forall(_.atomicSection.isEmpty)
    ) {
      didAny = true
      // append to successor
      // we know b is only jumping to nextBlock and does not end in a call
      val nextBlock = b.nextBlocks.head
      val stmts = b.statements.map(b.statements.remove).toList
      nextBlock.statements.prependAll(stmts)
      // leave empty block b and cleanup with removeEmptyBlocks
    } else if (b.jump.isInstanceOf[Unreachable] && b.statements.isEmpty && b.prevBlocks.size == 1) {
      b.prevBlocks.head.replaceJump(Unreachable())
      b.parent.removeBlocks(b)
    }
  }
  didAny
}

def coalesceBlocks(p: Program): Boolean = {
  var didAny = false
  for (proc <- p.procedures) {
    didAny = didAny || coalesceBlocks(proc)
  }
  didAny
}

def removeDeadInParams(p: Program): Boolean = {
  var modified = false
  assert(invariant.correctCalls(p))

  for (block <- p.procedures.filterNot(_.isExternal.contains(true)).flatMap(_.entryBlock)) {
    val proc = block.parent

    val (liveBefore, _) = getLiveVars(proc)
    val live = liveBefore(block)
    val unused = proc.formalInParam.filterNot(live.contains(_))

    for (unusedFormalInParam <- unused) {
      modified = true
      proc.formalInParam.remove(unusedFormalInParam)

      for (call <- proc.incomingCalls()) {
        call.actualParams = call.actualParams.removed(unusedFormalInParam)
      }
    }
  }

  if (modified) assert(invariant.correctCalls(p))
  modified
}

/*
 * Inline procedure output parameters where the procedure returns a constant or the same out param as the in param.
 *
 * Returns additional set newly inlined variables.
 */
def removeInvariantOutParameters(
  p: Program,
  alreadyInlined: Map[Procedure, Set[Variable]] = Map()
): Map[Procedure, Set[Variable]] = {
  assert(invariant.correctCalls(p))
  assert(invariant.singleCallBlockEnd(p))
  var modified = false
  var inlined = Map[Procedure, Set[Variable]]()

  val returns = p.procedures.flatMap(_.returnBlock).map(_.jump).collect { case r: Return => r }
  for (ret <- returns) {
    val proc = ret.parent.parent
    val inParams = proc.formalInParam.toSet

    val specDependencies: Set[Variable] = proc.ensuresExpr.flatMap(_.variables).toSet

    val doneAlready = alreadyInlined.getOrElse(proc, Set())
    var doneNow = Set[Variable]()
    var toRename = Map[Variable, LocalVar]()

    val invariantParams = ret.outParams.filterNot(x => specDependencies.contains(x._1)).collect {
      // we are returning a constant and can inline
      case (formalOut, binding: Literal) => (formalOut, binding)
      // we are returning the input parameter with the same name as the output parameter so can inline at callsite
      case (formalOut, binding: Expr) if binding.variables.forall {
            case l: LocalVar => inParams.contains(l)
            case _ => false
          } =>
        (formalOut, binding)
    }

    // remove invariant params from outparam signature, and outparam list of return, and out param list of all calls,
    // and add assignment after the call of bound actual param to bound outparam
    // TODO: dependency from specification into account when removing outparams
    val overApproxSpecDependency = ((0 to 7).map(n => LocalVar(s"R${n}_in", BitVecType(64))) ++ (0 to 7).map(n =>
      LocalVar(s"R${n}_out", BitVecType(64))
    )).toSet

    for ((invariantOutFormal, binding) <- invariantParams.filterNot((k, v) => doneAlready.contains(k))) {
      doneNow = doneNow + invariantOutFormal

      modified = true

      val remove = !overApproxSpecDependency.contains(invariantOutFormal)

      if (remove) {
        proc.formalOutParam.remove(invariantOutFormal)
        ret.outParams = ret.outParams.removed(invariantOutFormal)
      }

      val calls = proc.incomingCalls()

      for (call <- calls) {
        // substitute the call in params for
        val rhs = Substitute(
          (
            (v: Variable) =>
              v match {
                case l: LocalVar => call.actualParams.get(l)
                case _ => None
              }
          ),
          false
        )(binding).getOrElse(binding)

        // rename lhs to fresh ssa variable

        val lhs = call.outParams(invariantOutFormal)

        // if we are in dsa form, replace the return outparam with a new local so the
        // inlining does not break ssa form
        val callLHS = lhs match {
          case l: LocalVar if (l.index != 0) => {
            val newName = proc.getFreshSSAVar(l.varName + "_retval_inlined", l.getType)
            toRename = toRename + (l -> newName)
            newName
          }
          case o => o
        }
        call.outParams = call.outParams + (invariantOutFormal -> callLHS)

        if (remove) {
          call.outParams = call.outParams.removed(invariantOutFormal)
        }

        // insert assignment of to successor to maintain singleCallBlockEnd invariant
        // TODO: this would really be simpler if we just broke the singleCallBlockEnd invariant
        call.parent.jump match {
          case r: Return => {
            // substitute directly into return
            r.outParams =
              r.outParams.map((f, a) => (f, Substitute(v => if (v == lhs) then Some(rhs) else None)(a).getOrElse(a)))
          }
          case r: Unreachable => ()
          case g: GoTo => {

            val tgts = g.targets.toSet
            val label = g.parent.label + "_retval_inline"
            val b =
              if (g.targets.size == 1 && g.targets.forall(_.label == label)) then g.targets.head
              else {
                val b = Block(label)
                g.parent.parent.addBlock(b)
                g.parent.replaceJump(GoTo(b))
                b.replaceJump(GoTo(tgts))
              }

            b.statements.prepend(LocalAssign(lhs, rhs, Some("inlineret")))
          }
        }
      }
    }

    if (doneNow.nonEmpty) {
      inlined = inlined.updated(proc, doneNow)
    }
  }

  if (inlined.nonEmpty) {
    assert(invariant.correctCalls(p))
    assert(invariant.singleCallBlockEnd(p))
    applyRPO(p) /* Because we added blocks */
  }

  inlined
}

def cleanupBlocks(p: Program) = {
  var merged = true
  while (merged) {
    SimplifyLogger.debug("[!] Simplify :: Merge empty blocks")
    merged = coalesceBlocks(p)
    removeEmptyBlocks(p)
  }
}

def doCopyPropTransform(p: Program, rela: Map[BigInt, BigInt]) = {

  applyRPO(p)

  def isExternal(p: Procedure) = p.isExternal.contains(true) || p.blocks.isEmpty
  // assume some functions modify nothing
  def noModifies(p: Procedure) =
    p.procName match {
      case "strlen" | "assert" | "printf" | "__stack_chk_fail" | "__printf_chk" | "__syslog_chk" => true
      case _ => false
    }

  val procFrames = getProcFrame.solveInterproc(p)

  val addrToProc = p.procedures.toSeq.flatMap(p => p.address.map(addr => addr -> p).toSeq).toMap

  def read(addr: BigInt, size: Int): Option[BitVecLiteral] = {
    val rodata = p.initialMemory.filter((_, s) => s.readOnly)
    rodata.maxBefore(addr + 1) match {
      case None => None
      case (Some((k, s))) if s.canGetBytes(addr, size / 8) => {
        SimplifyLogger.debug(s"got [$addr..${addr + size}] from ${s.name} [${s.address}..${s.address + s.size}]")
        Some(
          s.getBytes(addr, size / 8)
            .reverse
            .foldLeft(BitVecLiteral(0, 0))((acc, r) => ir.eval.BitVectorEval.smt_concat(acc, r))
        )
      }
      case (Some((k, s))) => {
        // SimplifyLogger.debug(s"Cannot get [$addr..${addr + size}] from ${s.name} [${s.address}..${s.address + s.size}]")
        None
      }
    }
  }

  SimplifyLogger.info("[!] Simplify :: Expr/Copy-prop Transform")
  val work = p.procedures
    .filter(_.blocks.size > 0)
    .map(p =>
      p -> // Future
        {
          SimplifyLogger
            .debug(s"CopyProp Transform ${p.name} (${p.blocks.size} blocks, expr complexity ${ExprComplexity()(p)})")
          copypropTransform(p, procFrames, addrToProc, read)
        }
    )

  work.foreach((p, job) => {
    try {
      // Await.result(job, 10000.millis)
      job
    } catch {
      case e => {
        SimplifyLogger.error("Simplify :: CopyProp " + p.name + ": " + e.toString)
      }
    }
  })

  SimplifyLogger.info("[!] Simplify :: Dead variable elimination")

  // cleanup
  visit_prog(CleanupAssignments(), p)
  ExtractExtendZeroBits.doTransform(p)

  SimplifyLogger.info("[!] Simplify :: Merge empty blocks")
  cleanupBlocks(p)

  visit_prog(CopyProp.BlockyProp(), p)
  visit_prog(CleanupAssignments(), p)

}

def copyPropParamFixedPoint(p: Program, rela: Map[BigInt, BigInt]): Int = {
  SimplifyLogger.info(s"Simplify:: Copyprop iteration 0")
  doCopyPropTransform(p, rela)
  var inlinedOutParams: Map[Procedure, Set[Variable]] = removeInvariantOutParameters(p)
  var changed = inlinedOutParams.nonEmpty
  var iterations = 1
  val maxIterations = 2
  while (changed && iterations < maxIterations) {
    changed = false
    SimplifyLogger.info(s"Simplify:: Copyprop iteration $iterations")
    transforms.removeTriviallyDeadBranches(p)
    doCopyPropTransform(p, rela)
    val extraInlined = removeInvariantOutParameters(p, inlinedOutParams)
    inlinedOutParams = extraInlined.foldLeft(inlinedOutParams)((acc, v) =>
      acc + (v._1 -> (acc.getOrElse(v._1, Set[Variable]()) ++ v._2))
    )
    var deadIn = removeDeadInParams(p)

    while (removeDeadInParams(p)) {}

    changed = changed || extraInlined.nonEmpty || deadIn

    cleanupBlocks(p)
    iterations += 1
  }
  if (changed && iterations == maxIterations) {
    SimplifyLogger.info(s"Stopped at copyprop iteration bound: $maxIterations")
  }
  iterations
}

def reversePostOrder(p: Procedure): Unit = {
  /* Procedures may contain disconnected sets of blocks so we arbitrarily order these with respect to eachother. */
  for (b <- p.blocks) {
    b.rpoOrder = -1
  }
  var left = p.entryBlock.map(reversePostOrder(_)).getOrElse(0) + 1
  for (b <- p.blocks.filter(_.rpoOrder == -1)) {
    left = reversePostOrder(b, true, left) + 1
  }
}

def reversePostOrder(startBlock: Block, fixup: Boolean = false, begin: Int = 0): Int = {
  var count = begin
  val seen = mutable.HashSet[Block]()

  def walk(b: Block): Unit = {
    seen += b
    for (s <- b.nextBlocks) {
      if (!seen.contains(s)) {
        walk(s)
      }
    }
    if (!fixup || b.rpoOrder < count) {
      b.rpoOrder = count
    }
    count += 1
  }

  walk(startBlock)
  count
}

def applyRPO(p: Program) = {
  for (proc <- p.procedures) {
    reversePostOrder(proc)
  }
}

object getProcFrame {
  class GetProcFrame(frames: Procedure => Set[Memory]) extends CILVisitor {
    var modifies = Set[Memory]()

    override def vstmt(e: Statement) = e match {
      case s: MemoryStore => modifies = modifies + s.mem; SkipChildren()
      case d: DirectCall => modifies = modifies ++ frames(d.target); SkipChildren()
      case _ => SkipChildren()
    }

  }

  def solveProc(st: Procedure => Set[Memory], s: Set[Memory], p: Procedure): Set[Memory] = {
    val v = GetProcFrame(st)
    visit_proc(v, p)
    s ++ v.modifies
  }

  def solveInterproc(p: Program) = {
    val solver = BottomUpCallgraphWorklistSolver[Set[Memory]](solveProc, _ => Set[Memory]())
    solver.solve(p)

  }

}

object OffsetProp {

  /*
   * Copyprop for any expression of fitting into the structure
   *    bvadd(variable, constant)
   *
   * This is sufficient to propagate branch conditions through.
   */

  // None, None -> Top
  // Some(v), None -> v
  // Some(v), Some(Lit) -> v + Lit
  // None, Some(Lit) -> Lit
  type Value = (Option[Variable], Option[BitVecLiteral])

  def joinValue(l: Value, r: Value) = {
    (l, r) match {
      case ((None, None), _) => (None, None)
      case (_, (None, None)) => (None, None)
      case (l, r) if l != r => (None, None)
      case (l, r) => l
    }
  }

  class CopyProp() {
    val st = mutable.Map[Variable, Value]()
    var giveUp = false
    val lastUpdate = mutable.Map[Block, Int]()
    var stSequenceNo = 1

    def findOff(v: Variable, c: BitVecLiteral): BitVecLiteral | Variable | BinaryExpr = find(v) match {
      case lc: BitVecLiteral => ir.eval.BitVectorEval.smt_bvadd(lc, c)
      case lv: Variable => BinaryExpr(BVADD, lv, c)
      case BinaryExpr(BVADD, l: Variable, r: BitVecLiteral) =>
        BinaryExpr(BVADD, l, ir.eval.BitVectorEval.smt_bvadd(r, c))
      case _ => throw Exception("Unexpected expression structure created by find() at some point")
    }

    def find(v: Variable): BitVecLiteral | Variable | BinaryExpr = {
      st.get(v) match {
        case None => v
        case Some((None, None)) => v
        case Some((None, Some(c))) => c
        case Some((Some(v), None)) => find(v)
        case Some((Some(v), Some(c))) => findOff(v, c)
      }
    }

    def joinState(lhs: Variable, rhs: Expr) = {
      specJoinState(lhs, rhs) match {
        case Some((l, r)) => {
          if (st.contains(l) && st(l) != r) {
            stSequenceNo += 1
          }
          st(l) = r
        }
        case _ => ()
      }
    }

    def specJoinState(lhs: Variable, rhs: Expr): Option[(Variable, Value)] = {
      rhs match {
        case e @ BinaryExpr(BVADD, l: Variable, r: BitVecLiteral) if (!st.contains(lhs)) =>
          Some(lhs -> (Some(l), Some(r)))
        case e @ BinaryExpr(BVADD, l: Variable, r: BitVecLiteral) if findOff(l, r) == find(lhs) => None
        case v: Variable if (!st.contains(lhs)) => Some(lhs -> (Some(v), None))
        case v: BitVecLiteral if (!st.contains(lhs)) => Some(lhs -> (None, Some(v)))
        case v: Variable if (find(lhs) == find(v)) => None
        case c: BitVecLiteral if (find(lhs) != c) => Some(lhs -> (None, None))
        case _ => Some(lhs -> (None, None))
      }
    }

    def clob(v: Variable) = {
      st(v) = (None, None)
    }

    def transfer(s: Statement) = s match {
      case SimulAssign(assignments, _) =>
        assignments
          .flatMap {
            case (l: Variable, r: Variable) => specJoinState(l, r).toSeq
            case (l: Variable, r: Literal) => specJoinState(l, r).toSeq
            case (l: Variable, r @ BinaryExpr(BVADD, _: Variable, _: BitVecLiteral)) => specJoinState(l, r).toSeq
            case (l: Variable, _) => Seq(l -> (None, None))
          }
          .foreach { case (l, r) =>
            st(l) = r
          }
      case a: Assign => {
        // memoryload and DirectCall
        a.assignees.foreach(clob)
      }
      case _: MemoryStore => ()
      case _: NOP => ()
      case _: Assert => ()
      case _: Assume => ()
      case i: IndirectCall => giveUp = true
    }

    def analyse(p: Procedure): Map[Variable, Expr] = {
      reversePostOrder(p)
      val worklist = mutable.PriorityQueue[Block]()(Ordering.by(_.rpoOrder))
      worklist.addAll(p.entryBlock)
      while (worklist.nonEmpty && !giveUp) {
        val b = worklist.dequeue()
        val seq = lastUpdate.get(b).getOrElse(0)

        b.statements.foreach(transfer)

        if (stSequenceNo != seq || seq == 0) {
          lastUpdate(b) = stSequenceNo
          worklist.addAll(b.nextBlocks)
        }
      }

      val res: Map[Variable, Variable | Literal | BinaryExpr] =
        if giveUp then Map()
        else
          st.collect {
            case (v, (Some(v2), None)) => v -> find(v2)
            case (v, (None, Some(c))) => v -> c
            case (v, (Some(v2), Some(c))) => v -> findOff(v2, c)
          }.toMap

      res
    }

  }

  def transform(p: Procedure): Map[Variable, Expr] = {
    val solver = CopyProp()
    val res = solver.analyse(p)

    class SubstExprs(subst: Map[Variable, Expr]) extends CILVisitor {
      override def vexpr(e: Expr) = {
        Substitute(subst.get)(e) match {
          case Some(n) => ChangeTo(n)
          case _ => SkipChildren()
        }
      }
    }
    if (res.nonEmpty) {
      visit_proc(SubstExprs(res), p)
    }
    res
  }
}

object MinCopyProp {

  // None -> Top
  type Value = Option[Variable | Literal]

  class CopyProp() {
    val st = mutable.Map[Variable, Value]()
    val lastUpdate = mutable.Map[Block, Int]()
    var stSequenceNo = 1
    var giveUp = false

    def find(v: Variable): Literal | Variable = {
      var search: Variable = v

      boundary {
        while (st.contains(search)) {
          st(search) match {
            case None => break(search)
            case Some(c: Literal) => break(c)
            case Some(v: Variable) =>
              search = v
          }
        }
        search
      }
    }

    def specJoinState(lhs: Variable, rhs: Variable | Literal): Option[(Variable, Value)] = {
      rhs match {
        case v: Variable if (!st.contains(lhs)) => Some(lhs -> Some(v))
        case v: Literal if (!st.contains(lhs)) => Some(lhs -> Some(v))
        case v: Variable if (find(lhs) != find(v)) => Some(lhs -> None)
        case c: Literal if (find(lhs) != c) => Some(lhs -> None)
        case _ => None
      }
    }

    def joinState(lhs: Variable, rhs: Variable | Literal) = {
      specJoinState(lhs, rhs) match {
        case Some((l, r)) => {
          if (st.contains(l) && st(l) != r) {
            stSequenceNo += 1
          }
          st(l) = r
        }
        case _ => ()
      }
    }

    def clob(v: Variable) = {
      st(v) = None
    }

    def transfer(s: Statement) = s match {
      case LocalAssign(l: Variable, r: Variable, _) => joinState(l, r)
      case LocalAssign(l: Variable, r: Literal, _) => joinState(l, r)
      case LocalAssign(l: Variable, _, _) => clob(l)
      // case s: SimulAssign => s.assignments.flatMap {
      //   case (l: Variable, r: Variable) => specJoinState(l, r).toSeq
      //   case (l: Variable, r) => Seq(l -> None)
      // }.foreach {
      //   case (l, r) => st(l) = r
      // }
      case a: Assign => {
        // memoryload and DirectCall
        a.assignees.foreach(clob)
      }
      case _: MemoryStore => ()
      case _: NOP => ()
      case _: Assert => ()
      case _: Assume => ()
      case i: IndirectCall => giveUp = true
    }

    def analyse(p: Procedure): Map[Variable, Variable | Literal] = {
      reversePostOrder(p)
      val worklist = mutable.PriorityQueue[Block]()(Ordering.by(_.rpoOrder))
      worklist.addAll(p.entryBlock)
      while (worklist.nonEmpty && !giveUp) {
        val b = worklist.dequeue()
        val seq = lastUpdate.get(b).getOrElse(0)

        b.statements.foreach(transfer)

        if (stSequenceNo != seq || seq == 0) {
          lastUpdate(b) = stSequenceNo
          worklist.addAll(b.nextBlocks)
        }
      }

      val res: Map[Variable, Variable | Literal] =
        if giveUp then Map()
        else
          st.collect {
            case (v, Some(r: Variable)) => v -> find(r)
            case (v, Some(c: Literal)) => v -> c
          }.toMap

      res
    }
  }

  def transform(p: Procedure) = {
    val solver = CopyProp()
    val res = solver.analyse(p)

    class SubstExprs(subst: Map[Variable, Expr]) extends CILVisitor {
      override def vexpr(e: Expr) = {
        Substitute(subst.get)(e) match {
          case Some(n) => ChangeTo(n)
          case _ => SkipChildren()
        }
      }
    }
    if (res.nonEmpty) {
      visit_proc(SubstExprs(res), p)
    }

  }

}

object CopyProp {

  class BlockyProp(trivialOnly: Boolean = true, var transform: Boolean = true) extends CILVisitor {
    /* Flow-sensitive intra-block copyprop */

    var st = Map[Variable, Expr]()

    def replaceVar(lhs: Variable, rhs: Option[Expr] = None) = {
      st = st
        .filterNot { case (l, r) =>
          r.variables.contains(lhs) || l == lhs
        }
      rhs.foreach(nrhs => st = st.updated(lhs, nrhs))
    }

    def subst(e: Expr): Expr = {
      // val normed = normedST
      def getter(v: Variable) =
        st.get(v) match {
          case Some(n: Variable) if n != v => Some(n)
          case Some(n) if (!trivialOnly || isTrivial(n)) && !n.variables.contains(v) => Some(n)
          case _ => None
        }
      simplifyExprFixpoint(Substitute(getter, true)(e).getOrElse(e))(0)
    }

    override def vblock(b: Block) = {
      st = Map()
      DoChildren()
    }

    override def vstmt(s: Statement) = {
      s match {
        case l: LocalAssign => {
          val nrhs = subst(l.rhs)
          replaceVar(l.lhs, Some(nrhs))
          if transform then l.rhs = nrhs
          SkipChildren()
        }

        case l: SimulAssign => {
          val assignments = l.assignments.map { case (l, r) =>
            (l, subst(r))
          }
          assignments.foreach { case (l, r) =>
            st = st.updated(l, r)
          }
          l.assignments = assignments
          SkipChildren()
        }
        case x: Assert => {
          if transform then x.body = subst(x.body)
          SkipChildren()
        }
        case x: Assume => {
          if transform then x.body = subst(x.body)
          SkipChildren()
        }
        case x: DirectCall => {
          if transform then x.actualParams = x.actualParams.map((l, r) => (l, subst(r)))
          val lhs = x.outParams.map(_._2)
          lhs.foreach(replaceVar(_, None))
          SkipChildren()
        }
        case d: MemoryLoad => {
          if transform then d.index = subst(d.index)
          replaceVar(d.lhs, None)
          SkipChildren()
        }
        case d: MemoryStore => {
          if transform then d.index = subst(d.index)
          if transform then d.value = subst(d.value)
          SkipChildren()
        }
        case d: MemoryAssign => {
          if transform then d.rhs = subst(d.rhs)
          replaceVar(d.lhs, None)
          SkipChildren()
        }
        case x: IndirectCall => {
          st = Map()
          SkipChildren()
        }
        case _: NOP => SkipChildren()
      }
    }
  }

  case class PropState(var e: Expr, val deps: mutable.Set[Variable], var clobbered: Boolean, var useCount: Int)

  def clobberFull(c: mutable.HashMap[Variable, PropState], l: Variable): Unit = {
    clobberOne(c, l)
    for ((v, x) <- c) {
      if (x.deps.contains(l)) {
        clobberOne(c, v)
      }
    }
  }

  def clobberOne(c: mutable.HashMap[Variable, PropState], l: Variable): Unit = {
    val entry = c.getOrElseUpdate(l, PropState(FalseLiteral, mutable.Set(), true, 0))
    entry.clobbered = true
  }

  // TODO: consider copies where there is only one use trivial
  def isTrivial(e: Expr): Boolean = e match {
    case l: Literal => true
    case l: Variable => true
    case BinaryExpr(op, e: Variable, b: Literal) => true
    case ZeroExtend(_, e) if isTrivial(e) => true
    case SignExtend(_, e) if isTrivial(e) => true
    case Extract(_, _, e) if isTrivial(e) => true
    case UnaryExpr(_, e) if isTrivial(e) => true
    case _ => false
  }

  def canPropTo(s: mutable.HashMap[Variable, PropState], e: Expr): Option[(Expr, Set[Variable])] = {

    def proped(e: Expr) = {
      var deps = Set[Variable]() ++ e.variables
      val ne =
        if e.variables.size > 1 then Some(e)
        else
          Substitute(
            v => {
              s.get(v) match {
                case Some(vs) if !vs.clobbered => {
                  deps = deps ++ vs.deps + v
                  Some(vs.e)
                }
                case _ => None
              }
            },
            true
          )(e)

      // partial eval after prop
      (simplifyExprFixpoint(ne.getOrElse(e))._1, deps)
    }

    val (p, deps) = proped(e)
    p match {
      case l: Literal => Some(l, deps)
      case l: Variable => Some(l, deps)
      case e @ BinaryExpr(o, v: Variable, c: Literal) => Some(e, deps)
      case e: Expr if (e.variables.size < 2) => Some(e, deps)
      case _ => None
    }
  }

  def varForMem(m: Memory) = Register("symbolic_memory_var" + m.name, 1)
  def isMemVar(v: Variable) = v.name.startsWith("symbolic_memory_var")
  def varForLoadStore(m: Memory, addr: Expr, sz: Int) = {
    Register(m.name + "_symbolic_store_" + translating.PrettyPrinter.pp_expr(addr), sz)
  }

  def clobberAllMemory(c: mutable.HashMap[Variable, PropState]) = {
    c.keys.filter(isMemVar).foreach(v => clobberFull(c, v))
  }

  def DSACopyProp(
    p: Procedure,
    procFrames: Map[Procedure, Set[Memory]],
    funcEntries: Map[BigInt, Procedure],
    constRead: (BigInt, Int) => Option[BitVecLiteral]
  ) = {
    val updated = false
    val state = mutable.HashMap[Variable, PropState]()
    var poisoned = false // we have an indirect call

    // This is obviously invalid to do flow-insensitively as we don't have
    // a DSA form on memory imposing the order of loads/stores

    def transfer(c: mutable.HashMap[Variable, PropState], s: Statement): Unit = {
      // val callClobbers = ((0 to 7) ++ (19 to 30)).map("R" + _).map(c => Register(c, 64))

      s match {
        case l: MemoryStore => {
          ()
        }
        case l: MemoryLoad => {
          clobberFull(c, l.lhs)
        }
        case l: MemoryAssign => {
          clobberFull(c, l.lhs)
        }
        case s: SimulAssign =>
          s.assignments.foreach {
            case (l, r) => {
              var prop = canPropTo(c, r)
              val existing = c.get(l)

              val toDo = (prop, existing) match {
                case (Some(evaled, deps), None) => {
                  Seq(l -> PropState(evaled, mutable.Set.from(deps), false, 0))
                }
                case (_, Some(ps)) if ps.clobbered => {
                  Seq()
                }
                case (Some(evaled, deps), Some(ps))
                    if ps.e == r || ps.e == evaled || (canPropTo(c, ps.e).contains(evaled)) => {
                  Seq(l -> c(l).copy(e = evaled, deps = c(l).deps ++ deps))
                }
                case _ => {
                  // ps.e != evaled and have prop
                  Seq(l -> "clobber")
                }
              }
              toDo.foreach {
                case (l, n: PropState) => c(l) = n
                case (l, "clobber") => clobberFull(c, l)
                case _ => ???
              }
            }
          }
        case LocalAssign(l, r, lb) => {

          var prop = canPropTo(c, r)
          val existing = c.get(l)

          (prop, existing) match {
            case (Some(evaled, deps), None) => {
              c(l) = PropState(evaled, mutable.Set.from(deps), false, 0)
            }
            case (_, Some(ps)) if ps.clobbered => {
              ()
            }
            case (Some(evaled, deps), Some(ps))
                if ps.e == r || ps.e == evaled || (canPropTo(c, ps.e).contains(evaled)) => {
              c(l).e = evaled
              c(l).deps.addAll(deps)
            }
            case _ => {
              // ps.e != evaled and have prop
              clobberFull(c, l)
            }
          }
        }
        case x: DirectCall => {
          val lhs = x.outParams.map(_._2)
          for (l <- lhs) {
            clobberFull(c, l)
          }
        }

        case x: IndirectCall => {
          // need a reaching-defs to get inout args (just assume register name matches?)
          // this reduce we have to clobber with the indirect call this round
          poisoned = true
          val r = for {
            (addr, deps) <- canPropTo(c, x.target)
            addr <- addr match {
              case b: BitVecLiteral => Some(b.value)
              case _ => None
            }
            proc <- funcEntries.get(addr)
          } yield (proc, deps)

          r match {
            case Some(target, deps) => {
              SimplifyLogger.info("Resolved indirect call")
            }
            case None => {
              for ((i, v) <- c) {
                v.clobbered = true
              }
              poisoned = true
            }
          }

        }
        case _ => ()
      }
    }

    // sort by precedence
    val worklist = mutable.PriorityQueue[Block]()(Ordering.by(_.rpoOrder))
    worklist.addAll(p.blocks)

    while (worklist.nonEmpty && !poisoned) {
      val b: Block = worklist.dequeue
      for (l <- b.statements) {
        transfer(state, l)
      }
    }

    val trivialOnly = false

    if (!poisoned) state else mutable.HashMap()
  }

  def toResult(s: mutable.Map[Variable, PropState])(trivialOnly: Boolean = true)(v: Variable): Option[Expr] = {
    s.get(v) match {
      case Some(c) if !c.clobbered && (!trivialOnly || isTrivial(c.e)) => Some(c.e)
      case _ => None
    }
  }

}

/** Use this to count the number of subexpressions in a basil-ir expression
  */
class ExprComplexity extends CILVisitor {
  // count the nodes in the expression AST
  var count = 0
  var stmt = 0
  override def vexpr(e: Expr) = {
    count += 1
    DoChildren()
  }

  override def vstmt(s: Statement) = {
    stmt += 1
    DoChildren()
  }

  def apply(e: Procedure) = {
    count = 0
    visit_proc(this, e)
    count
  }

  def stmtCount(p: Procedure) = {
    stmt = 0
    visit_proc(this, p)
    stmt
  }

  def apply(e: Expr) = {
    count = 0
    visit_expr(this, e)
    count
  }
}

/** Use this as a partially applied function. Substitute(Map.from(substs).get, recurse = false)
  *
  * @param res
  *   defines the substitutions to make
  * @param recurse
  *   continue substituting with `res` into each substituted expression
  * @param complexityThreshold
  *   Stop substituting after the AST node count has increased by this much
  *
  *  TODO: The recursive substitution here is a broken when res produces substitution loops.
  *  I want a substituter that takes a set of replacements to a canonical
  *  closure under substitution, but is more subtle to implement than it initially appears.
  *  One possibility is a union find on the set of rewrites to partition cycles it into canonical representative
  *  expressions, but generally we want analyses to establish a correct terminating rewrite rather than post-process to
  *  achieve it. I.e. stack overflows here are usually errors in the analysis used to produce the substitution [[res]].
  */
class Substitute(val res: Variable => Option[Expr], val recurse: Boolean = true, val complexityThreshold: Int = 0)
    extends CILVisitor {
  var madeAnyChange = false
  var complexity = 0
  var seen = Map[Variable, Variable]()

  override def vexpr(e: Expr) = {
    e match {
      case v: Variable if res(v).isDefined => {
        val changeTo = res(v).get
        if (complexityThreshold > 0) {
          complexity += ExprComplexity()(changeTo) - ExprComplexity()(e)
        }
        if (complexityThreshold > 0 && complexity > complexityThreshold) {
          SkipChildren()
        } else if (recurse) {
          madeAnyChange = true

          var newChange = changeTo
          var madeNewChange = true

          while (newChange.isInstanceOf[Variable] && madeNewChange) do {
            res(newChange.asInstanceOf[Variable]) match {
              case Some(v) =>
                newChange = v
                madeNewChange = true
              case _ =>
                madeNewChange = false
            }
          }

          ChangeDoChildrenPost(newChange, x => x)
        } else {
          madeAnyChange = true
          ChangeTo(changeTo)
        }
      }
      case e => DoChildren()
    }
  }

  def apply(e: Expr): Option[Expr] = {
    madeAnyChange = false
    val ne = visit_expr(this, e)
    val changed = madeAnyChange
    madeAnyChange = false
    if (changed) {
      Some(ne)
    } else {
      None
    }
  }
}

enum PathExit:
  case Maybe
  case Return
  case NoReturn
  case Bot

object PathExit:
  def join(l: PathExit, r: PathExit) = (l, r) match {
    case (PathExit.Return, PathExit.Return) => PathExit.Return
    case (PathExit.NoReturn, PathExit.NoReturn) => PathExit.NoReturn
    case (PathExit.Return, PathExit.NoReturn) => PathExit.Maybe
    case (PathExit.NoReturn, PathExit.Return) => PathExit.Maybe
    case (PathExit.Maybe, x) => PathExit.Maybe
    case (x, PathExit.Maybe) => PathExit.Maybe
    case (PathExit.Bot, x) => x
    case (x, PathExit.Bot) => x
  }

class ProcExitsDomain(is_nonreturning: String => Boolean) extends AbstractDomain[PathExit] {
  /* backwards analysis to identify non-returning function */

  override def transfer(s: PathExit, b: Command) = {
    b match {
      case d: DirectCall if is_nonreturning(d.target.name) => PathExit.NoReturn
      case r: Return => PathExit.Maybe
      case _ => s
    }
  }
  override def top = PathExit.Maybe
  def bot = PathExit.Bot
  def join(l: PathExit, r: PathExit, pos: Block) = PathExit.join(l, r)
}

case class ProcReturnInfo(returning: Set[Procedure], nonreturning: Set[Procedure]) {
  override def toString =
    s"returning : ${returning.map(_.name).toList.sorted}\nnonretruning: ${nonreturning.map(_.name).toList.sorted}"
}

class DefinitelyExits(knownExit: Set[Procedure]) extends ProcedureSummaryGenerator[PathExit, PathExit] {
  def top: ir.transforms.PathExit = ???
  def bot: ir.transforms.PathExit = PathExit.Bot
  override def init(p: Procedure) = if p.procName == "exit" then PathExit.NoReturn else PathExit.Bot
  def join(l: PathExit, r: PathExit, p: Procedure) = PathExit.join(l, r)

  def transfer(a: ir.transforms.PathExit, b: ir.Procedure): ir.transforms.PathExit = ???

  /** 
   *  Join the summary [[summaryForTarget]] for a call [[p]] into the local abstract state [[l]]
   */
  def localTransferCall(
    l: ir.transforms.PathExit,
    summaryForTarget: ir.transforms.PathExit,
    p: ir.DirectCall
  ): ir.transforms.PathExit = (l, summaryForTarget) match {
    case (PathExit.Return, PathExit.Return) => PathExit.Return
    case (_, PathExit.NoReturn) => PathExit.NoReturn
    case (o, _) => o
  }

  /**
   * Return the new updated summary for a procedure based on the results of a dataflow analysis of that procedure.
   */
  def updateSummary(
    prevSummary: ir.transforms.PathExit,
    p: ir.Procedure,
    resBefore: Map[ir.Block, ir.transforms.PathExit],
    resAfter: Map[ir.Block, ir.transforms.PathExit]
  ): ir.transforms.PathExit = {
    p.entryBlock.flatMap(resBefore.get) match {
      case Some(PathExit.NoReturn) => PathExit.NoReturn
      case Some(PathExit.Return) => PathExit.Return
      case Some(PathExit.Maybe) => PathExit.Maybe
      case _ => prevSummary
    }
  }
}

def findDefinitelyExits(p: Program) = {
  val exit = p.procedures.filter(p => p.procName == "exit").toSet
  val dom = DefinitelyExits(exit)
  val ldom = ProcExitsDomain(x => false)
  val solve = interprocSummaryFixpointSolver(ldom, dom)
  val res = solve.solveProgInterProc(p, true)
  ProcReturnInfo(
    res.collect { case (p, PathExit.Return) =>
      p
    }.toSet,
    res.collect { case (p, PathExit.NoReturn) =>
      p
    }.toSet
  )
}

class Simplify(val res: Boolean => Variable => Option[Expr], val initialBlock: Block = null) extends CILVisitor {

  var madeAnyChange = false
  var block: Block = initialBlock
  var skipped = Set[String]()
  var trivialOnly = true

  override def vstmt(s: Statement) = {
    s match {
      case _: Assume => {
        trivialOnly = false
      }
      case LocalAssign(_, rhs: Variable, _) => {
        trivialOnly = true
      }
      case _ => {
        trivialOnly = true
      }
    }
    DoChildren()
  }

  override def vexpr(e: Expr) = {
    val threshold = 500
    val variables = e.variables.toSet
    val subst = Substitute(res(trivialOnly), true, threshold)
    var old: Expr = e
    var result = subst(e).getOrElse(e)
    var limit = 0
    while (old != result && limit < 5) {
      limit += 1
      old = result
      result = subst(e).getOrElse(e)
    }

    if (subst.complexity > threshold) {
      val bl = s"${block.parent.name}::${block.label}"
      if (!skipped.contains(bl)) {
        skipped = skipped + bl
        SimplifyLogger.warn(s"Some skipped substitution at $bl due to resulting expr size > ${threshold} threshold")
      }
    }
    ChangeDoChildrenPost(result, x => x)
  }

  override def vblock(b: Block) = {
    block = b
    DoChildren()
  }
}

def fixupGuards(p: Program): Unit = {
  p.procedures.foreach(fixupGuards)
}

def fixupGuards(p: Procedure): Unit = {
  // the DSA transform can insert phi nodes on edges between a nondet branch and the block containing the guard
  // This breaks the interpreter because it can't immediately evaluate the guard.

  // This fixup clones assumes back to the statement immediately after the

  val concerning = p.collect {
    case b: Block if b.nextBlocks.size > 1 =>
      b.nextBlocks.filterNot(succ => IRWalk.firstInBlock(succ).isInstanceOf[Assume])
  }.flatten

  // traverse a straight-line path to find an assume, while evaluating the code
  def findAssume(b: Block): Option[Assume] = boundary {
    var visited = List[LocalAssign | SimulAssign]()
    var joinCount = 0
    var seenBlocks = Set[Block]()

    var block = b
    while (true) {

      seenBlocks = seenBlocks + b

      for (s <- block.statements) {
        s match {
          case l: LocalAssign => visited = l :: visited
          case l: SimulAssign => visited = l :: visited
          case Assume(oBody, _, b, c) => {
            var body = oBody
            for (assign <- visited) {
              body = Substitute(v =>
                if (!assign.assignees.contains(v)) then None
                else {
                  assign match {
                    case l: LocalAssign => Some(l.rhs)
                    case l: SimulAssign =>
                      l.assignments.collect {
                        case (lhs, r) if v == lhs => r
                      }.headOption
                  }
                }
              )(body).getOrElse(body)
            }
            break(Some(Assume(body, None, b, c)))
          }
          case n: NOP => ()
          case _ => break(None)
        }
      }

      if (block.nextBlocks.exists(b => b.prevBlocks.size > 1)) {
        joinCount += 1
      }

      if (block.nextBlocks.size != 1 || joinCount > 1 || seenBlocks.contains(block.nextBlocks.head)) {
        break(None)
      }

      block = block.nextBlocks.head
    }

    None
  }

  val propAssumes = concerning.map(bl => bl -> findAssume(bl))

  for ((bl, assume) <- propAssumes) {
    assume.foreach(bl.statements.prepend)
  }

}

def removeDuplicateGuard(b: Iterable[Block]): Unit = {
  b.foreach {
    case block: Block if IRWalk.firstInBlock(block).isInstanceOf[Assume] => {
      val assumes = block.statements.collect { case a: Assume =>
        a
      }.toList

      val chosen = assumes.head.body

      for (a <- assumes.tail) {
        if (a.body == TrueLiteral) {
          block.statements.remove(a)
        } else if (a.body == chosen) {
          block.statements.remove(a)
        }

      }
    }
    case _ => Seq()
  }
}

def removeDuplicateGuard(p: Program): Unit = {
  removeDuplicateGuard(p.procedures.flatMap(_.blocks).toSeq)
}

def findSimpleBackwardsChain(b: Block) = {
  var block = b

  var before = List[Block]()

  while {
    if (block.prevBlocks.size == 1) {
      block = block.prevBlocks.head
      before = block :: before
    }
    block.prevBlocks.size == 1 && block.prevBlocks.forall(_.nextBlocks.size == 1)
  } do {}

  before ++ Seq(b)
}

def findSimpleChain(b: Block) = {
  var block = b

  var before = List[Block]()
  var after = List[Block]()

  while (block.prevBlocks.size == 1 && block.prevBlocks.forall(_.nextBlocks.size == 1)) {
    block = block.prevBlocks.head
    before = block :: before
  }

  while (block.nextBlocks.size == 1 && block.nextBlocks.forall(_.prevBlocks.size == 1)) {
    block = block.nextBlocks.head
    after = block :: before
  }

  before ++ Seq(b) ++ after
}

def removeTriviallyDeadBranches(p: Program, removeAllUnreachableBlocks: Boolean = false): Boolean = {

  /**
   * This will remove branch on high checks, but since we can only eliminate branches
   * based on program constants (classified low), we can only realistically eliminate branches on low.
   */
  val dead = p.procedures.flatMap(_.blocks).map(IRWalk.firstInBlock(_)).collect {
    case a @ Assume(FalseLiteral, _, _, _) => a.parent
  }

  for (b <- dead) {
    if (b.hasParent) {
      val ch = findSimpleChain(b)
      val proc = b.parent

      proc.removeBlocksDisconnect(ch)

    }
  }

  if (removeAllUnreachableBlocks) {
    for (proc <- p.procedures) {
      val reachable = computeDomain(IntraProcBlockIRCursor, proc.entryBlock)
      for (b <- proc.blocks) {
        if (!reachable.contains(b)) {
          proc.removeBlocksDisconnect(b)
        }
      }
    }
  }

  applyRPO(p)

  dead.nonEmpty
}

// ensure procedure entry has no incoming jumps, if it does replace with new
// block jumping to the old procedure entry
def makeProcEntryNonLoop(p: Procedure) = {
  if (p.entryBlock.exists(_.prevBlocks.nonEmpty)) {
    val nb = Block(p.name + "_entry")
    p.addBlock(nb)
    val eb = p.entryBlock.get
    nb.replaceJump(GoTo(eb))
    p.entryBlock = nb
  }
}<|MERGE_RESOLUTION|>--- conflicted
+++ resolved
@@ -1002,11 +1002,7 @@
 def transformAndValidate(transform: Program => Unit, name: String)(p: Program) = {
   val (progs, splits, smt) = wrapShapePreservingTransformInValidation(transform)(p)
   writeValidationProg(progs, name)
-<<<<<<< HEAD
-  validateProgs(progs, name, splits)
-=======
   writeSMTs(smt, name)
->>>>>>> 818ebb05
 }
 
 def validatedSimplifyPipeline(p: Program) = {
@@ -1049,11 +1045,7 @@
             }
           }
           if (inv.nonEmpty) {
-<<<<<<< HEAD
-            val guard = BinaryExpr(EQ, validator.varInTarget(transitionSystemPCVar), PCMan.PCSym(cutName))
-=======
-            // val guard = BinaryExpr(IntEQ, validator.varInTarget(transitionSystemPCVar), PCMan.PCSym(cutName))
->>>>>>> 818ebb05
+            // val guard = BinaryExpr(EQ, validator.varInTarget(transitionSystemPCVar), PCMan.PCSym(cutName))
             val condTarget = validator.exprInTarget(inv.reduce((a, b) => BinaryExpr(BoolAND, a, b)))
 
             val propVars = result
@@ -1088,21 +1080,12 @@
     val (vprog, splits) = validator.getValidationProgWPConj
 
     writeValidationProg(vprog, "OffsetCopyProp")
-<<<<<<< HEAD
-    validateProgs(vprog, "OffsetCopyProp", splits)
-=======
+    // validateProgs(vprog, "OffsetCopyProp", splits)
     writeSMTs(validator.getValidationSMT, "OffsetCopyProp")
->>>>>>> 818ebb05
 
   }
 
   def simplifyGuards(prog: Program) = {
-<<<<<<< HEAD
-=======
-    // needs code motion inv
-    // val gvis = GuardVisitor()
-    // visit_prog(gvis, prog)
->>>>>>> 818ebb05
     for (p <- prog.procedures) {
       transforms.fixupGuards(p)
       val gvis = GuardVisitor()
@@ -1142,20 +1125,12 @@
     val (vprog, splits) = validator.getValidationProgWPConj
 
     writeValidationProg(vprog, "DynamicSingleAssignment")
-<<<<<<< HEAD
-    validateProgs(vprog, "DynamicSingleAssignment", splits)
-
-  }
-
-  log("initial")
-=======
+    // validateProgs(vprog, "DynamicSingleAssignment", splits)
     writeSMTs(validator.getValidationSMT, "DynamicSingleAssignment")
     // validateProgs(vprog, "DynamicSingleAssignment", splits)
 
   }
 
-  transformAndValidate(p => (), "NOP")(p)
->>>>>>> 818ebb05
   combineBlocks(p)
   applyRPO(p)
   dsa(p)
