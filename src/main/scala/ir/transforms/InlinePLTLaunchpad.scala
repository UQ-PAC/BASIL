package ir.transforms
import ir.{Program, Procedure}
import ir.cilvisitor.visit_prog

<<<<<<< HEAD
val inlinePLTLaunchpad = SingleTransform("InlinePLTLaunchpad", (ctx, man) => {
  val prog = ctx.program
  for (p <- prog.procedures) {
=======
def inlinePLTLaunchpad(prog: Program) = {
  prog.sortProceduresRPO()
>>>>>>> f75bffff

  def candidate(p: Procedure): Boolean =
    (p.blocks.size <= 4)
      && p.calls.size == 1
      && p.calls.forall(_.isExternal.contains(true))
      && p.procName.startsWith("FUN")
      && !p.calls.contains(p)

  for (p <- prog.procedures.reverse.filter(candidate)) {
    p.incomingCalls().foreach { call =>
      inlineCall(prog, call)
    }
  }

  applyRPO(prog)
  man.ClobberAll
})<|MERGE_RESOLUTION|>--- conflicted
+++ resolved
@@ -2,14 +2,8 @@
 import ir.{Program, Procedure}
 import ir.cilvisitor.visit_prog
 
-<<<<<<< HEAD
 val inlinePLTLaunchpad = SingleTransform("InlinePLTLaunchpad", (ctx, man) => {
-  val prog = ctx.program
-  for (p <- prog.procedures) {
-=======
-def inlinePLTLaunchpad(prog: Program) = {
-  prog.sortProceduresRPO()
->>>>>>> f75bffff
+  ctx.program.sortProceduresRPO()
 
   def candidate(p: Procedure): Boolean =
     (p.blocks.size <= 4)
@@ -18,12 +12,12 @@
       && p.procName.startsWith("FUN")
       && !p.calls.contains(p)
 
-  for (p <- prog.procedures.reverse.filter(candidate)) {
+  for (p <- ctx.program.procedures.reverse.filter(candidate)) {
     p.incomingCalls().foreach { call =>
-      inlineCall(prog, call)
+      inlineCall(ctx.program, call)
     }
   }
 
-  applyRPO(prog)
+  applyRPO(ctx.program)
   man.ClobberAll
 })