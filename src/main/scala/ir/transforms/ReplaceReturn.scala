package ir.transforms

import ir.*
import ir.cilvisitor.*
import util.assertion.*

class ReplaceReturns(insertR30InvariantAssertion: Procedure => Boolean = (_ => true)) extends CILVisitor {

  /** Assumes IR with 1 call per block which appears as the last statement.
    */
  override def vstmt(j: Statement): VisitAction[List[Statement]] = {
    val assertR30Addr = insertR30InvariantAssertion(j.parent.parent)

    j match {
      case IndirectCall(r30 @ Register("R30", rt), _) => {
        debugAssert(j.parent.statements.lastOption.contains(j))
        if (j.parent.jump.isInstanceOf[Unreachable | Return]) {
          j.parent.replaceJump(Return())
          val R30Begin = LocalVar("R30_begin", BitVecType(64))
          if (assertR30Addr) {
            ChangeTo(List(Assert(BinaryExpr(EQ, r30, R30Begin), Some("is returning to caller-set R30"))))
          } else {
            ChangeTo(List())
          }
        } else {
          SkipChildren()
        }
      }
      case i: IndirectCall => {
        (i.predecessor, i.parent.jump) match {
          case (Some(l: LocalAssign), _) if l.lhs.name == "R30" => SkipChildren()
          case (_, _) => {
            val R30Begin = LocalVar("R30_begin", BitVecType(64))
            i.parent.replaceJump(Return())
            if (assertR30Addr) {
              ChangeTo(List(Assert(BinaryExpr(EQ, Register("R30", 64), R30Begin), Some("R30 = R30_in")), i))
            } else {
              SkipChildren()
            }
          }
        }
      }
      case d: DirectCall => {
        (d.predecessor, d.parent.jump) match {
          // d.parent.jump == d.successor,  from singleprocend invariant
          // case (Some(l: LocalAssign), _) if l.lhs.name == "R30" && l.rhs.isInstanceOf[BitVecLiteral] => SkipChildren()
          // ^ we can resolve the exact return target if we are assigning a constant
          // If we can't find one
          case (_, _: Unreachable) if d.target == d.parent.parent => {
            // recursive tailcall
            val R30Begin = LocalVar("R30_begin", BitVecType(64))
            d.parent.replaceJump(GoTo((d.parent.parent.entryBlock.get)))
            if (assertR30Addr) {
              ChangeTo(List(Assert(BinaryExpr(EQ, Register("R30", 64), R30Begin), Some("R30 = R30_in")), d))
            } else {
              SkipChildren()
            }
          }
          case (_, _: Unreachable) => {
            val R30Begin = LocalVar("R30_begin", BitVecType(64))
            d.parent.replaceJump(Return())
            if (assertR30Addr) {
              ChangeTo(List(Assert(BinaryExpr(EQ, Register("R30", 64), R30Begin), Some("R30 = R30_in")), d))
            } else {
              SkipChildren()
            }
          }
          case _ => SkipChildren()
        }

      }
      case _ => SkipChildren()
    }
  }

  override def vjump(j: Jump) = SkipChildren()
}

def addReturnBlocks(
  p: Program,
  toAll: Boolean = false,
  insertR30InvariantAssertion: Procedure => Boolean = _ => false
) = {
  p.procedures.foreach(p => {
    val returningBlocks = p.blocks.filter(_.jump.isInstanceOf[Return]).toList
    val containsReturn = returningBlocks.nonEmpty

    if (
      returningBlocks.size == 1 && !p.entryBlock.contains(returningBlocks.head) && returningBlocks
        .forall(_.statements.isEmpty)
    ) {
      p.returnBlock = returningBlocks.head
    } else {
      val returnBlockID = p.freshBlockId(p.procName + "_basil_return")
      val entryBlockID = p.freshBlockId(p.procName + "_basil_entry")

      if (toAll && p.blocks.isEmpty && p.entryBlock.isEmpty && p.returnBlock.isEmpty) {
        p.returnBlock = (Block(label = returnBlockID, jump = Return()))
        p.entryBlock = (Block(label = entryBlockID, jump = GoTo(p.returnBlock.get)))
      } else if (p.returnBlock.isEmpty && (toAll || containsReturn)) {
        p.returnBlock = p.addBlock(Block(label = returnBlockID, jump = Return()))
      }
    }

    // doesnt really belong here does it
    if (insertR30InvariantAssertion(p)) {
      for (eb <- p.entryBlock) {
        val R30Begin = LocalVar("R30_begin", BitVecType(64))
        p.entryBlock.get.statements.prepend(LocalAssign(R30Begin, Register("R30", 64)))
      }
    }
  })
}

class ConvertSingleReturn extends CILVisitor {

  /** Assumes procedures have defined return blocks if they contain a return statement.
    */
  override def vjump(j: Jump) = j match {
    case r: Return if !(j.parent.parent.returnBlock.contains(j.parent)) =>
      ChangeTo(GoTo(Seq(j.parent.parent.returnBlock.get)))
    case _ => SkipChildren()
  }

  override def vstmt(s: Statement) = SkipChildren()
}

/**
 * Establish procedure diamond structure with designated entry and return block which contain no statements.
 *
 * This is supposed to be idempotent, if it fails please report as a bug.
 */
def establishProcedureDiamondForm(program: Program, doSimplify: Boolean = false) = {
  // FIXME: Main will often maintain the stack by loading R30 from the caller's stack frame
  //        before returning, which makes the R30 assertin faile. Hence we currently skip this
  //        assertion for main, instead we should precondition the stack layout before main
  //        but the interaction between spec and memory regions is nontrivial currently
  cilvisitor.visit_prog(ReplaceReturns(proc => doSimplify && program.mainProcedure != proc), program)

  addReturnBlocks(program, insertR30InvariantAssertion = _ => doSimplify)
  cilvisitor.visit_prog(ConvertSingleReturn(), program)
<<<<<<< HEAD
  assert(ir.invariant.programDiamondForm(program))
}

def getEstablishProcedureDiamondFormTransform(doSimplify: Boolean): Transform =
  Transform(
    "EstablishProcedureDiamondForm",
    (ctx, man) => {
      establishProcedureDiamondForm(ctx.program, doSimplify)
      man.ClobberAll
    }
  )
=======
  debugAssert(ir.invariant.programDiamondForm(program))
}
>>>>>>> 4e96884d
<|MERGE_RESOLUTION|>--- conflicted
+++ resolved
@@ -139,8 +139,7 @@
 
   addReturnBlocks(program, insertR30InvariantAssertion = _ => doSimplify)
   cilvisitor.visit_prog(ConvertSingleReturn(), program)
-<<<<<<< HEAD
-  assert(ir.invariant.programDiamondForm(program))
+  debugAssert(ir.invariant.programDiamondForm(program))
 }
 
 def getEstablishProcedureDiamondFormTransform(doSimplify: Boolean): Transform =
@@ -150,8 +149,4 @@
       establishProcedureDiamondForm(ctx.program, doSimplify)
       man.ClobberAll
     }
-  )
-=======
-  debugAssert(ir.invariant.programDiamondForm(program))
-}
->>>>>>> 4e96884d
+  )