package ir.transforms

import ir.*
<<<<<<< HEAD
import util.Logger
=======
import util.assertion.*
>>>>>>> 4e96884d

import collection.mutable

// This shouldn't be run before indirect calls are resolved
def stripUnreachableFunctions(p: Program, depth: Int): Unit = {
  val procedureCalleeNames = p.procedures.map(f => f -> f.calls).toMap

  val toVisit: mutable.LinkedHashSet[(Int, Procedure)] = mutable.LinkedHashSet((0, p.mainProcedure))
  var reachableFound = true
  val reachableNames = mutable.HashMap[Procedure, Int]()
  while (toVisit.nonEmpty) {
    val next = toVisit.head
    toVisit.remove(next)

    if (next._1 <= depth) {

      def addName(depth: Int, name: Procedure): Unit = {
        val oldDepth = reachableNames.getOrElse(name, Integer.MAX_VALUE)
        reachableNames.put(next._2, if depth < oldDepth then depth else oldDepth)
      }
      addName(next._1, next._2)

      val callees = procedureCalleeNames(next._2)

      toVisit.addAll(callees.diff(reachableNames.keySet).map(c => (next._1 + 1, c)))
      callees.foreach(c => addName(next._1 + 1, c))
    }
  }
  debugAssert(invariant.cfgCorrect(p))
  val removed = p.procedures.filterNot(f => reachableNames.keySet.contains(f)).toSet
  // p.procedures = p.procedures.filter(f => reachableNames.keySet.contains(f.name))
  for (proc <- removed) {
    p.removeProcedure(proc)
  }

  for (elem <- p.procedures.filter(c => c.calls.exists(s => removed.contains(s)))) {
    // last layer is analysed only as specifications so we remove the body for anything that calls
    // a function we have removed

    elem.clearBlocks()
    debugAssert(elem.entryBlock.isEmpty)
    debugAssert(elem.returnBlock.isEmpty)

  }
<<<<<<< HEAD
  assert(invariant.blocksUniqueToEachProcedure(p))
  assert(invariant.cfgCorrect(p))
}

def getStripUnreachableFunctionsTransform(depth: Int): Transform =
  Transform(
    "StripUnreachableFunctions",
    (ctx, man) => {
      val before = ctx.program.procedures.size
      stripUnreachableFunctions(ctx.program, depth)
      Logger.info(
        s"[!] Removed ${before - ctx.program.procedures.size} functions (${ctx.program.procedures.size} remaining)"
      )

      /* Fixme: Since refactoring RunUtils, the following code runs when this transform is invoked by the
      loadAndTranslate function, whereas it used to only run when invoked by the prepareForTranslation function. I don't
      know if this is problematic. */
      val dupProcNames = ctx.program.procedures.groupBy(_.name).filter((_, p) => p.size > 1).toList.flatMap(_(1))
      assert(dupProcNames.isEmpty)
=======
  debugAssert(invariant.blocksUniqueToEachProcedure(p))
  debugAssert(invariant.cfgCorrect(p))
>>>>>>> 4e96884d

      ctx.program.procedures.foreach(p =>
        p.blocks.foreach(b => {
          b.jump match {
            case GoTo(targs, _) if targs.isEmpty =>
              Logger.warn(s"block ${b.label} in subroutine ${p.name} has no outgoing edges")
            case _ => ()
          }
        })
      )
      man.ClobberAll
    },
    notice = "Stripping Unreachable"
  )<|MERGE_RESOLUTION|>--- conflicted
+++ resolved
@@ -1,11 +1,8 @@
 package ir.transforms
 
 import ir.*
-<<<<<<< HEAD
 import util.Logger
-=======
 import util.assertion.*
->>>>>>> 4e96884d
 
 import collection.mutable
 
@@ -50,9 +47,9 @@
     debugAssert(elem.returnBlock.isEmpty)
 
   }
-<<<<<<< HEAD
-  assert(invariant.blocksUniqueToEachProcedure(p))
-  assert(invariant.cfgCorrect(p))
+  debugAssert(invariant.blocksUniqueToEachProcedure(p))
+  debugAssert(invariant.cfgCorrect(p))
+
 }
 
 def getStripUnreachableFunctionsTransform(depth: Int): Transform =
@@ -70,10 +67,6 @@
       know if this is problematic. */
       val dupProcNames = ctx.program.procedures.groupBy(_.name).filter((_, p) => p.size > 1).toList.flatMap(_(1))
       assert(dupProcNames.isEmpty)
-=======
-  debugAssert(invariant.blocksUniqueToEachProcedure(p))
-  debugAssert(invariant.cfgCorrect(p))
->>>>>>> 4e96884d
 
       ctx.program.procedures.foreach(p =>
         p.blocks.foreach(b => {
