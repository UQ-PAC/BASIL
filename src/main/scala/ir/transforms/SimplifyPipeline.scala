--- conflicted
+++ resolved
@@ -114,12 +114,8 @@
     }
   }
   Logger.info("Copyprop Start")
-<<<<<<< HEAD
   transforms.copyPropParamFixedPoint(program)
-=======
   assert(ir.invariant.readUninitialised(ctx.program))
-  transforms.copyPropParamFixedPoint(program, ctx.globalOffsets)
->>>>>>> d41cae21
 
   transforms.fixupGuards(program)
   transforms.removeDuplicateGuard(program)
