package ir.cilvisitor

import ir.*
import scala.collection.mutable.ArrayBuffer

/** A new visitor based off CIL.
  *
  * Copied from ASLi https://github.com/UQ-PAC/aslp/blob/partial_eval/libASL/asl_visitor.ml copying from George Necula's
  * CIL project (https://people.eecs.berkeley.edu/~necula/cil/)
  */

sealed trait VisitAction[T]
case class SkipChildren[T]() extends VisitAction[T]
case class DoChildren[T]() extends VisitAction[T]
case class ChangeTo[T](e: T) extends VisitAction[T]
// changes to e, then visits children of e, then applies f to the result
case class ChangeDoChildrenPost[T](e: T, f: T => T) extends VisitAction[T]

trait CILVisitor:
  def vprog(e: Program): VisitAction[Program] = DoChildren()
  def vproc(e: Procedure): VisitAction[List[Procedure]] = DoChildren()
  def vblock(e: Block): VisitAction[Block] = DoChildren()

  def vstmt(e: Statement): VisitAction[List[Statement]] = DoChildren()
  def vjump(j: Jump): VisitAction[Jump] = DoChildren()

  def vexpr(e: Expr): VisitAction[Expr] = DoChildren()
  def vrvar(e: Variable): VisitAction[Variable] = DoChildren()
  def vlvar(e: Variable): VisitAction[Variable] = DoChildren()
  def vmem(e: Memory): VisitAction[Memory] = DoChildren()

  def enter_scope(params: Map[LocalVar, Expr]): Unit = ()
  def leave_scope(): Unit = ()

def doVisitList[T](v: CILVisitor, a: VisitAction[List[T]], n: T, continue: T => T): List[T] = {
  a match {
    case SkipChildren()             => List(n)
    case ChangeTo(z)                => z
    case DoChildren()               => List(continue(n))
    case ChangeDoChildrenPost(x, f) => f(x.map(continue(_)))
  }
}

def doVisit[T](v: CILVisitor, a: VisitAction[T], n: T, continue: T => T): T = {
  a match {
    case SkipChildren()             => n
    case DoChildren()               => continue(n)
    case ChangeTo(z)                => z
    case ChangeDoChildrenPost(x, f) => f(continue(x))
  }
}

class CILVisitorImpl(val v: CILVisitor) {

<<<<<<< HEAD
  def visit_rvar(n: Variable): Variable = {
    // variable in right expression
    doVisit(v, v.vrvar(n), n, (n) => n)
  }

  def visit_lvar(n: Variable): Variable = {
    // variable in left expression
    doVisit(v, v.vlvar(n), n, (n) => n)
=======
  def visit_parameters(p: ArrayBuffer[Parameter]): ArrayBuffer[Parameter] = {
    doVisit(v, v.vparams(p), p, n => n)
  }

  def visit_var(n: Variable): Variable = {
    doVisit(v, v.vvar(n), n, n => n)
>>>>>>> 4586ce26
  }

  def visit_mem(n: Memory): Memory = {
    doVisit(v, v.vmem(n), n, n => n)
  }

  def visit_jump(j: Jump): Jump = {
<<<<<<< HEAD
    def continue(j: Jump) = j match {
      case r: Return => {
        val outs = r.outParams.map(o => o._1 -> visit_expr(o._2))
        v.leave_scope()
        r.outParams = outs
        r
      }
      case x => x
    }
    doVisit(v, v.vjump(j), j, continue)
  }

=======
    doVisit(v, v.vjump(j), j, j => j)
  }

  def visit_fallthrough(j: Option[GoTo]): Option[GoTo] = {
    doVisit(v, v.vfallthrough(j), j, j => j)
  }
>>>>>>> 4586ce26


   def visit_expr(n: Expr): Expr = {
    def continue(n: Expr): Expr = n match {
<<<<<<< HEAD
      case n: Literal => n
      case MemoryLoad(mem, index, endian, size) => {
        val nmem = visit_mem(mem)
        val nind = visit_expr(index)
        if ((nmem ne mem) || (nind ne index)) MemoryLoad(visit_mem(mem), visit_expr(index), endian, size) else n
      }
      case Extract(end, start, arg) => {
        val narg = visit_expr(arg)
        if (narg ne arg) Extract(end, start, narg) else n
      }
      case Repeat(repeats, arg) => {
        val narg = visit_expr(arg)
        if (narg ne arg) Repeat(repeats, arg) else n
      }
      case ZeroExtend(bits, arg) => {
        val narg = visit_expr(arg)
        if (narg ne arg) ZeroExtend(bits, narg) else n
      }
      case SignExtend(bits, arg) => {
        val narg = visit_expr(arg)
        if (narg ne arg) SignExtend(bits, narg) else n
      }
      case BinaryExpr(op, arg, arg2) => {
        val narg1 = visit_expr(arg)
        val narg2 = visit_expr(arg2)
        if ((narg1 ne arg) || (narg2 ne arg2)) BinaryExpr(op, narg1, narg2) else n
      }
      case UnaryExpr(op, arg) => {
        val narg = visit_expr(arg)
        if (narg ne arg) UnaryExpr(op, narg) else n
      }
      case v: Variable => visit_rvar(v)
      case UninterpretedFunction(name, params, rt) => {
        val nparams = params.map(visit_expr)
        val updated = (params.zip(nparams).map((a, b) => a ne b)).contains(true)
        if (updated) UninterpretedFunction(name, nparams, rt) else n
      } 
=======
      case n: Literal                           => n
      case Extract(end, start, arg)             => Extract(end, start, visit_expr(arg))
      case Repeat(repeats, arg)                 => Repeat(repeats, visit_expr(arg))
      case ZeroExtend(bits, arg)                => ZeroExtend(bits, visit_expr(arg))
      case SignExtend(bits, arg)                => SignExtend(bits, visit_expr(arg))
      case BinaryExpr(op, arg, arg2)            => BinaryExpr(op, visit_expr(arg), visit_expr(arg2))
      case UnaryExpr(op, arg)                   => UnaryExpr(op, visit_expr(arg))
      case v: Variable                          => visit_var(v)
      case UninterpretedFunction(n, params, rt) => UninterpretedFunction(n, params.map(visit_expr), rt)
>>>>>>> 4586ce26
    }
    doVisit(v, v.vexpr(n), n, continue)
  }

  def visit_stmt(s: Statement): List[Statement] = {
    def continue(n: Statement) = n match {
<<<<<<< HEAD
      case d: DirectCall => {
        val actuals = d.actualParams.map(i => i._1 -> visit_expr(i._2))
        val outs = d.outParams.map(i => i._1 -> visit_lvar(i._2))
        v.enter_scope(actuals)
        d.outParams = outs
        d.actualParams = actuals
        d
      }
      case i: IndirectCall => {
        i.target = visit_rvar(i.target)
=======
      case d: DirectCall => d
      case i: IndirectCall =>
        i.target = visit_var(i.target)
>>>>>>> 4586ce26
        i
      case m: MemoryStore =>
        m.mem = visit_mem(m.mem)
        m.index = visit_expr(m.index)
        m.value = visit_expr(m.value)
        m
      case m: MemoryLoad =>
        m.mem = visit_mem(m.mem)
        m.index = visit_expr(m.index)
        m.lhs = visit_var(m.lhs)
        m
      case m: LocalAssign =>
        m.rhs = visit_expr(m.rhs)
        m.lhs = visit_lvar(m.lhs)
        m
      case s: Assert =>
        s.body = visit_expr(s.body)
        s
      case s: Assume =>
        s.body = visit_expr(s.body)
        s
      case n: NOP => n
    }
    doVisitList(v, v.vstmt(s), s, continue)
  }

  def visit_block(b: Block): Block = {
    def continue(b: Block) = {
      b.statements.foreach { s =>
        val r = visit_stmt(s)
        r match {
          case Nil => b.statements.remove(s)
          case n :: tl =>
            b.statements.replace(s, n)
            b.statements.insertAllAfter(Some(n), tl)
        }
      }
      b.replaceJump(visit_jump(b.jump))
      b
    }

    doVisit(v, v.vblock(b), b, continue)
  }

  def visit_proc(p: Procedure): List[Procedure] = {
    def continue(p: Procedure) = {
      // manage scope on call/return
      // v.enter_scope(ArrayBuffer())
      for (b <- p.blocks) {
        p.replaceBlock(b, visit_block(b))
      }
      // v.leave_scope(ArrayBuffer())
      p
    }

    doVisitList(v, v.vproc(p), p, continue)
  }

  def visit_prog(p: Program): Program = {
    def continue(p: Program) = {
      for (i <- (0 until p.procedures.size)) {
        visit_proc(p.procedures(i)) match {
          case h::Nil if p.procedures(i) eq h => {}
          case h::Nil if !(p.procedures(i) eq h) => {
            // TODO: need some better approximation of knowing whether this procedure requires relinking?
            p.removeProcedure(i)
            p.addProcedure(h)
          }
          case Nil => p.removeProcedure(i)
          case h::tl => {
            p.removeProcedure(i)
            for (x <- h::tl) {
              p.addProcedure(x)
            }
          }
        }
      }
      p
    }
    doVisit(v, v.vprog(p), p, continue)
  }
}

def visit_block(v: CILVisitor, b: Block): Block = CILVisitorImpl(v).visit_block(b)
def visit_proc(v: CILVisitor, b: Procedure): List[Procedure] = CILVisitorImpl(v).visit_proc(b)
def visit_prog(v: CILVisitor, b: Program): Program = CILVisitorImpl(v).visit_prog(b)
def visit_stmt(v: CILVisitor, e: Statement): List[Statement] = CILVisitorImpl(v).visit_stmt(e)
def visit_jump(v: CILVisitor, e: Jump): Jump = CILVisitorImpl(v).visit_jump(e)
def visit_expr(v: CILVisitor, e: Expr): Expr = CILVisitorImpl(v).visit_expr(e)<|MERGE_RESOLUTION|>--- conflicted
+++ resolved
@@ -52,7 +52,6 @@
 
 class CILVisitorImpl(val v: CILVisitor) {
 
-<<<<<<< HEAD
   def visit_rvar(n: Variable): Variable = {
     // variable in right expression
     doVisit(v, v.vrvar(n), n, (n) => n)
@@ -61,14 +60,6 @@
   def visit_lvar(n: Variable): Variable = {
     // variable in left expression
     doVisit(v, v.vlvar(n), n, (n) => n)
-=======
-  def visit_parameters(p: ArrayBuffer[Parameter]): ArrayBuffer[Parameter] = {
-    doVisit(v, v.vparams(p), p, n => n)
-  }
-
-  def visit_var(n: Variable): Variable = {
-    doVisit(v, v.vvar(n), n, n => n)
->>>>>>> 4586ce26
   }
 
   def visit_mem(n: Memory): Memory = {
@@ -76,7 +67,6 @@
   }
 
   def visit_jump(j: Jump): Jump = {
-<<<<<<< HEAD
     def continue(j: Jump) = j match {
       case r: Return => {
         val outs = r.outParams.map(o => o._1 -> visit_expr(o._2))
@@ -89,25 +79,11 @@
     doVisit(v, v.vjump(j), j, continue)
   }
 
-=======
-    doVisit(v, v.vjump(j), j, j => j)
-  }
-
-  def visit_fallthrough(j: Option[GoTo]): Option[GoTo] = {
-    doVisit(v, v.vfallthrough(j), j, j => j)
-  }
->>>>>>> 4586ce26
 
 
    def visit_expr(n: Expr): Expr = {
     def continue(n: Expr): Expr = n match {
-<<<<<<< HEAD
       case n: Literal => n
-      case MemoryLoad(mem, index, endian, size) => {
-        val nmem = visit_mem(mem)
-        val nind = visit_expr(index)
-        if ((nmem ne mem) || (nind ne index)) MemoryLoad(visit_mem(mem), visit_expr(index), endian, size) else n
-      }
       case Extract(end, start, arg) => {
         val narg = visit_expr(arg)
         if (narg ne arg) Extract(end, start, narg) else n
@@ -139,49 +115,31 @@
         val updated = (params.zip(nparams).map((a, b) => a ne b)).contains(true)
         if (updated) UninterpretedFunction(name, nparams, rt) else n
       } 
-=======
-      case n: Literal                           => n
-      case Extract(end, start, arg)             => Extract(end, start, visit_expr(arg))
-      case Repeat(repeats, arg)                 => Repeat(repeats, visit_expr(arg))
-      case ZeroExtend(bits, arg)                => ZeroExtend(bits, visit_expr(arg))
-      case SignExtend(bits, arg)                => SignExtend(bits, visit_expr(arg))
-      case BinaryExpr(op, arg, arg2)            => BinaryExpr(op, visit_expr(arg), visit_expr(arg2))
-      case UnaryExpr(op, arg)                   => UnaryExpr(op, visit_expr(arg))
-      case v: Variable                          => visit_var(v)
-      case UninterpretedFunction(n, params, rt) => UninterpretedFunction(n, params.map(visit_expr), rt)
->>>>>>> 4586ce26
     }
     doVisit(v, v.vexpr(n), n, continue)
   }
 
   def visit_stmt(s: Statement): List[Statement] = {
     def continue(n: Statement) = n match {
-<<<<<<< HEAD
-      case d: DirectCall => {
+      case d: DirectCall =>
         val actuals = d.actualParams.map(i => i._1 -> visit_expr(i._2))
         val outs = d.outParams.map(i => i._1 -> visit_lvar(i._2))
         v.enter_scope(actuals)
         d.outParams = outs
         d.actualParams = actuals
         d
-      }
-      case i: IndirectCall => {
+      case i: IndirectCall =>
         i.target = visit_rvar(i.target)
-=======
-      case d: DirectCall => d
-      case i: IndirectCall =>
-        i.target = visit_var(i.target)
->>>>>>> 4586ce26
         i
       case m: MemoryStore =>
+        m.value = visit_expr(m.value)
+        m.index = visit_expr(m.index)
         m.mem = visit_mem(m.mem)
-        m.index = visit_expr(m.index)
-        m.value = visit_expr(m.value)
         m
       case m: MemoryLoad =>
+        m.index = visit_expr(m.index)
         m.mem = visit_mem(m.mem)
-        m.index = visit_expr(m.index)
-        m.lhs = visit_var(m.lhs)
+        m.lhs = visit_lvar(m.lhs)
         m
       case m: LocalAssign =>
         m.rhs = visit_expr(m.rhs)
