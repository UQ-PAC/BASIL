--- conflicted
+++ resolved
@@ -16,7 +16,6 @@
 // changes to e, then visits children of e, then applies f to the result
 case class ChangeDoChildrenPost[T](e: T, f: T => T) extends VisitAction[T]
 
-
 trait CILVisitor:
   def vprog(e: Program): VisitAction[Program] = DoChildren()
   def vproc(e: Procedure): VisitAction[List[Procedure]] = DoChildren()
@@ -27,17 +26,12 @@
   def vfallthrough(j: Option[GoTo]): VisitAction[Option[GoTo]] = DoChildren()
 
   def vexpr(e: Expr): VisitAction[Expr] = DoChildren()
-<<<<<<< HEAD
-  def vvar(e: Variable): VisitAction[Variable] = DoChildren()
-=======
   def vrvar(e: Variable): VisitAction[Variable] = DoChildren()
->>>>>>> eef39b9e
   def vlvar(e: Variable): VisitAction[Variable] = DoChildren()
   def vmem(e: Memory): VisitAction[Memory] = DoChildren()
 
   def enter_scope(params: Map[LocalVar, Expr]): Unit = ()
   def leave_scope(): Unit = ()
-
 
 def doVisitList[T](v: CILVisitor, a: VisitAction[List[T]], n: T, continue: (T) => T): List[T] = {
   a match {
@@ -69,13 +63,6 @@
     doVisit(v, v.vlvar(n), n, (n) => n)
   }
 
-<<<<<<< HEAD
-  def visit_lvar(n: Variable): Variable = {
-    doVisit(v, v.vlvar(n), n, (n) => n)
-  }
-
-=======
->>>>>>> eef39b9e
   def visit_mem(n: Memory): Memory = {
     doVisit(v, v.vmem(n), n, (n) => n)
   }
