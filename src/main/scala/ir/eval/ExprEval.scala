package ir.eval
import ir.*
<<<<<<< HEAD
import ir.cilvisitor.*
=======
import util.assertion.*
>>>>>>> 761748b5
import util.functional.State

/** We generalise the expression evaluator to a partial evaluator to simplify evaluating casts.
  *
  *   - Program state is taken via a function from var -> value and for loads a function from (mem,addr,endian,size) ->
  *     value.
  *   - For conrete evaluators we prefer low-level representations (bool vs BoolLit) and wrap them at the expression
  *     eval level
  *   - Avoid using any default cases so we have some idea of complete coverage
  */

def evalBVBinExpr(b: BVBinOp, l: BitVecLiteral, r: BitVecLiteral): BitVecLiteral = {
  b match {
    case BVADD => BitVectorEval.smt_bvadd(l, r)
    case BVSUB => BitVectorEval.smt_bvsub(l, r)
    case BVMUL => BitVectorEval.smt_bvmul(l, r)
    case BVUDIV => BitVectorEval.smt_bvudiv(l, r)
    case BVSDIV => BitVectorEval.smt_bvsdiv(l, r)
    case BVSREM => BitVectorEval.smt_bvsrem(l, r)
    case BVUREM => BitVectorEval.smt_bvurem(l, r)
    case BVSMOD => BitVectorEval.smt_bvsmod(l, r)
    case BVAND => BitVectorEval.smt_bvand(l, r)
    case BVOR => BitVectorEval.smt_bvor(l, r)
    case BVXOR => BitVectorEval.smt_bvxor(l, r)
    case BVNAND => BitVectorEval.smt_bvnand(l, r)
    case BVNOR => BitVectorEval.smt_bvnor(l, r)
    case BVXNOR => BitVectorEval.smt_bvxnor(l, r)
    case BVSHL => BitVectorEval.smt_bvshl(l, r)
    case BVLSHR => BitVectorEval.smt_bvlshr(l, r)
    case BVASHR => BitVectorEval.smt_bvashr(l, r)
    case BVCOMP => BitVectorEval.smt_bvcomp(l, r)
    case BVCONCAT => BitVectorEval.smt_concat(l, r)
    case BVULE | BVULT | BVUGT | BVUGE | BVSLT | BVSLE | BVSGT | BVSGE =>
      throw IllegalArgumentException("Did not expect logical op")
  }
}

def evalBVLogBinExpr(b: BVBinOp | PolyCmp, l: BitVecLiteral, r: BitVecLiteral): Boolean = b match {
  case BVULE => BitVectorEval.smt_bvule(l, r)
  case BVUGT => BitVectorEval.smt_bvugt(l, r)
  case BVUGE => BitVectorEval.smt_bvuge(l, r)
  case BVULT => BitVectorEval.smt_bvult(l, r)
  case BVSLT => BitVectorEval.smt_bvslt(l, r)
  case BVSLE => BitVectorEval.smt_bvsle(l, r)
  case BVSGT => BitVectorEval.smt_bvsgt(l, r)
  case BVSGE => BitVectorEval.smt_bvsge(l, r)
  case EQ => BitVectorEval.smt_bveq(l, r)
  case NEQ => BitVectorEval.smt_bvneq(l, r)
  case BVADD | BVSUB | BVMUL | BVUDIV | BVSDIV | BVSREM | BVUREM | BVSMOD | BVAND | BVOR | BVXOR | BVNAND | BVNOR |
      BVXNOR | BVSHL | BVLSHR | BVASHR | BVCOMP | BVCONCAT =>
    throw IllegalArgumentException("Did not expect non-logical op")
}

def evalIntLogBinExpr(b: IntBinOp | PolyCmp, l: BigInt, r: BigInt): Boolean = b match {
  case EQ => l == r
  case NEQ => l != r
  case IntLT => l < r
  case IntLE => l <= r
  case IntGT => l > r
  case IntGE => l >= r
  case IntADD | IntSUB | IntMUL | IntDIV | IntMOD => throw IllegalArgumentException("Did not expect non-logical op")
}

def evalIntBinExpr(b: IntBinOp, l: BigInt, r: BigInt): BigInt = b match {
  case IntADD => l + r
  case IntSUB => l - r
  case IntMUL => l * r
  case IntDIV => l / r
  case IntMOD => l % r
  case IntLT | IntLE | IntGT | IntGE => throw IllegalArgumentException("Did not expect logical op")
}

def evalBoolLogBinExpr(b: BoolBinOp | PolyCmp, l: Boolean, r: Boolean): Boolean = b match {
  case BoolAND => l && r
  case BoolOR => l || r
  case BoolIMPLIES => l || (!r)
  case EQ => l == r
  case NEQ => l != r
}

def evalUnOp(op: UnOp, body: Literal): Literal = {
  (body, op) match {
    case (b: BitVecLiteral, BVNOT) => BitVectorEval.smt_bvnot(b)
    case (b: BitVecLiteral, BVNEG) => BitVectorEval.smt_bvneg(b)
    case (i: IntLiteral, IntNEG) => IntLiteral(-i.value)
    case (FalseLiteral, BoolNOT) => TrueLiteral
    case (TrueLiteral, BoolNOT) => FalseLiteral
    case (TrueLiteral, BoolToBV1) => BitVecLiteral(1, 1)
    case (FalseLiteral, BoolToBV1) => BitVecLiteral(0, 1)
    case (_, _) => throw Exception(s"Unreachable ${(body, op)}")
  }
}

def evalIntExpr(
  exp: Expr,
  variableAssignment: Variable => Option[Literal],
  memory: (Memory, Expr, Endian, Int) => Option[Literal] = ((a, b, c, d) => None)
): Either[Expr, BigInt] = {
  partialEvalExpr(exp, variableAssignment, memory) match {
    case i: IntLiteral => Right(i.value)
    case o => Left(o)
  }
}

def evalBVExpr(
  exp: Expr,
  variableAssignment: Variable => Option[Literal],
  memory: (Memory, Expr, Endian, Int) => Option[Literal] = ((a, b, c, d) => None)
): Either[Expr, BitVecLiteral] = {
  partialEvalExpr(exp, variableAssignment, memory) match {
    case b: BitVecLiteral => Right(b)
    case o => Left(o)
  }
}

def evalLogExpr(
  exp: Expr,
  variableAssignment: Variable => Option[Literal],
  memory: (Memory, Expr, Endian, Int) => Option[Literal] = ((a, b, c, d) => None)
): Either[Expr, Boolean] = {
  partialEvalExpr(exp, variableAssignment, memory) match {
    case TrueLiteral => Right(true)
    case FalseLiteral => Right(false)
    case o => Left(o)
  }
}

def evalExpr(
  exp: Expr,
  variableAssignment: Variable => Option[Literal],
  memory: (Memory, Expr, Endian, Int) => Option[Literal] = ((d, a, b, c) => None)
): Option[Literal] = {
  partialEvalExpr match {
    case l: Literal => Some(l)
    case _ => None
  }
}

/** typeclass defining variable and memory laoding from state S
  */
trait Loader[S, E] {
  def getVariable(v: Variable): State[S, Option[Literal], E]
  def loadMemory(m: Memory, addr: Expr, endian: Endian, size: Int): State[S, Option[Literal], E] = {
    State.pure(None)
  }
}

def evaluateExpr(exp: Expr): Option[Literal] = {
  partialEvaluateExpr(exp) match {
    case l: Literal => Some(l)
    case _ => None
  }
}

def partialEvaluateExpr(exp: Expr): Expr = {
  try {
    val (e, _) = simpFixedPoint(SimpExpr(fastPartialEvalExprTopLevel).apply)(exp)
    e
  } catch {
    case exc =>
      val m = s"Error eval expr: $exp :: ${exc.getStackTrace.mkString("\n")}"
      throw Exception(m)
  }
}

def fastPartialEvalExprTopLevel(exp: Expr): (Expr, Boolean) = {
  /*
   * Ignore substitutions and parital eval
   */

  var didAnything = true
  val r = exp match {
    case UnaryExpr(op, l: Literal) => logSimp(exp, evalUnOp(op, l))
    case BinaryExpr(EQ, l: Literal, r: Literal) => if (l == r) then TrueLiteral else FalseLiteral
    case BinaryExpr(NEQ, l: Literal, r: Literal) => if (l != r) then TrueLiteral else FalseLiteral
    case BinaryExpr(op: BVBinOp, l: BitVecLiteral, r: BitVecLiteral) if exp.getType.isInstanceOf[BitVecType] =>
      logSimp(exp, evalBVBinExpr(op, l, r))
    case BinaryExpr(op: IntBinOp, l: IntLiteral, r: IntLiteral) if exp.getType == IntType =>
      logSimp(exp, IntLiteral(evalIntBinExpr(op, l.value, r.value)))
    case BinaryExpr(op: IntBinOp, l: IntLiteral, r: IntLiteral) if exp.getType == BoolType =>
      logSimp(exp, if evalIntLogBinExpr(op, l.value, r.value) then TrueLiteral else FalseLiteral)
    case BinaryExpr(op: BVBinOp, l: BitVecLiteral, r: BitVecLiteral) if exp.getType == BoolType =>
      logSimp(exp, if evalBVLogBinExpr(op, l, r) then TrueLiteral else FalseLiteral)
    case BinaryExpr(op: BoolBinOp, l: BoolLit, r: BoolLit) =>
      logSimp(exp, if (evalBoolLogBinExpr(op, l.value, r.value)) then TrueLiteral else FalseLiteral)
    case ZeroExtend(e, l: BitVecLiteral) => logSimp(exp, BitVectorEval.smt_zero_extend(e, l))
    case SignExtend(e, l: BitVecLiteral) => logSimp(exp, BitVectorEval.smt_sign_extend(e, l))
    case Extract(e, b, l: BitVecLiteral) => logSimp(exp, BitVectorEval.boogie_extract(e, b, l))
    case Repeat(reps, b: BitVecLiteral) => {
      debugAssert(reps > 0)
      if (reps == 1) logSimp(exp, b)
      else {
        logSimp(exp, (2 to reps).foldLeft(b)((acc, r) => BitVectorEval.smt_concat(acc, b)))
      }
    }
    case o => {
      didAnything = false
      o
    }
  }
  (r, didAnything)
}

def statePartialEvalExpr[S](l: Loader[S, InterpreterError])(exp: Expr): State[S, Expr, InterpreterError] = {
  val eval = statePartialEvalExpr(l)
  val ns = exp match {
    case m: SharedMemory => State.pure(m)
    case m: StackMemory => State.pure(m)
    case b: BoolExp => eval(b.toBinaryExpr)
    case f: OldExpr => State.pure(f)
    case f: QuantifierExpr => State.pure(f)
    case e: LambdaExpr => State.pure(e)
    case f: UninterpretedFunction => State.pure(f)
    case unOp: UnaryExpr =>
      for {
        body <- eval(unOp.arg)
      } yield (body match {
        case l: Literal => evalUnOp(unOp.op, l)
        case o => UnaryExpr(unOp.op, body)
      })
    case binOp: BinaryExpr =>
      for {
        lhs <- eval(binOp.arg1)
        rhs <- eval(binOp.arg2)
      } yield (binOp.getType match {
        case m: MapType => binOp
        case m: CustomSort => binOp
        case b: BitVecType => {
          (binOp.op, lhs, rhs) match {
            case (o: BVBinOp, l: BitVecLiteral, r: BitVecLiteral) => evalBVBinExpr(o, l, r)
            case _ => BinaryExpr(binOp.op, lhs, rhs)
          }
        }
        case BoolType => {
          def bool2lit(b: Boolean) = if b then TrueLiteral else FalseLiteral
          (binOp.op, lhs, rhs) match {
            case (EQ, l: Literal, r: Literal) => bool2lit(l == r)
            case (NEQ, l: Literal, r: Literal) => bool2lit(l != r)
            case (o: BVBinOp, l: BitVecLiteral, r: BitVecLiteral) => bool2lit(evalBVLogBinExpr(o, l, r))
            case (o: IntBinOp, l: IntLiteral, r: IntLiteral) => bool2lit(evalIntLogBinExpr(o, l.value, r.value))
            case (o: BoolBinOp, l: BoolLit, r: BoolLit) => bool2lit(evalBoolLogBinExpr(o, l.value, r.value))
            case _ => BinaryExpr(binOp.op, lhs, rhs)
          }
        }
        case IntType => {
          (binOp.op, lhs, rhs) match {
            case (o: IntBinOp, l: IntLiteral, r: IntLiteral) => IntLiteral(evalIntBinExpr(o, l.value, r.value))
            case _ => BinaryExpr(binOp.op, lhs, rhs)
          }
        }
      })
    case extend: ZeroExtend =>
      for {
        body <- eval(extend.body)
      } yield (body match {
        case b: BitVecLiteral => BitVectorEval.smt_zero_extend(extend.extension, b)
        case o => extend.copy(body = o)
      })
    case extend: SignExtend =>
      for {
        body <- eval(extend.body)
      } yield (body match {
        case b: BitVecLiteral => BitVectorEval.smt_sign_extend(extend.extension, b)
        case o => extend.copy(body = o)
      })
    case e: Extract =>
      for {
        body <- eval(e.body)
      } yield (body match {
        case b: BitVecLiteral => BitVectorEval.boogie_extract(e.end, e.start, b)
        case o => e.copy(body = o)
      })
    case r: Repeat =>
      for {
        body <- eval(r.body)
      } yield (body match {
        case b: BitVecLiteral => {
          debugAssert(r.repeats > 0)
          if (r.repeats == 1) b
          else {
            (2 to r.repeats).foldLeft(b)((acc, r) => BitVectorEval.smt_concat(acc, b))
          }
        }
        case o => r.copy(body = o)
      })
    case variable: Variable =>
      for {
        v: Option[Literal] <- l.getVariable(variable)
      } yield (v.getOrElse(variable))
    case b: BitVecLiteral => State.pure(b)
    case b: IntLiteral => State.pure(b)
    case b: BoolLit => State.pure(b)
  }
  State.protect(
    () => ns,
    { case e =>
      Errored(e.toString)
    }: PartialFunction[Exception, InterpreterError]
  )

}

class StatelessLoader[E](
  getVar: Variable => Option[Literal],
  loadMem: (Memory, Expr, Endian, Int) => Option[Literal] = ((a, b, c, d) => None)
) extends Loader[Unit, E] {
  def getVariable(v: Variable): State[Unit, Option[Literal], E] = State.pure(getVar(v))
  override def loadMemory(m: Memory, addr: Expr, endian: Endian, size: Int): State[Unit, Option[Literal], E] =
    State.pure(loadMem(m, addr, endian, size))
}

def partialEvalExpr(
  exp: Expr,
  variableAssignment: Variable => Option[Literal],
  memory: (Memory, Expr, Endian, Int) => Option[Literal] = ((a, b, c, d) => None)
): Expr = {
  val l = StatelessLoader[InterpreterError](variableAssignment, memory)
  State.evaluate((), statePartialEvalExpr(l)(exp)) match {
    case Right(e) => e
    case Left(e) => throw Exception(s"Unable to evaluate expr  $exp :" + e.toString)
  }
}

def evalLambdaApply(definition: LambdaExpr, apply: UninterpretedFunction): Expr = {
  require(apply.params.toList.map(_.getType) == definition.binds.toList.map(_.getType))
  val params = definition.binds.toList.zip(apply.params).toMap[Variable, Expr].get
  visit_expr(SubstOnce(params), definition.body)
}

class SubstOnce(s: Variable => Option[Expr]) extends CILVisitor {

  var scopeStack = List[Set[Variable]]()

  override def enter_scope(bound: Iterable[Variable]): Unit = {
    scopeStack = bound.toSet :: scopeStack
  }
  override def leave_scope(): Unit =
    scopeStack = scopeStack match {
      case h :: tl => tl
      case Nil => Nil
    }

  def isBound(v: Variable) = {
    scopeStack.exists(_.contains(v))
  }

  override def vexpr(e: Expr) = e match {
    case v: Variable if (!isBound(v)) => ChangeTo(s(v).getOrElse(v))
    case _ => DoChildren()
  }

}<|MERGE_RESOLUTION|>--- conflicted
+++ resolved
@@ -1,10 +1,7 @@
 package ir.eval
 import ir.*
-<<<<<<< HEAD
 import ir.cilvisitor.*
-=======
 import util.assertion.*
->>>>>>> 761748b5
 import util.functional.State
 
 /** We generalise the expression evaluator to a partial evaluator to simplify evaluating casts.
