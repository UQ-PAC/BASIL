--- conflicted
+++ resolved
@@ -210,11 +210,7 @@
   val ns = exp match {
     case m: SharedMemory => State.pure(m)
     case m: StackMemory => State.pure(m)
-<<<<<<< HEAD
-    case b: BoolExp => eval(b.toBinaryExpr)
-=======
     case b: AssocExpr => eval(b.toBinaryExpr)
->>>>>>> 3865f6ca
     case f: OldExpr => State.pure(f)
     case f: QuantifierExpr => State.pure(f)
     case e: LambdaExpr => State.pure(e)
@@ -329,11 +325,7 @@
   }
 }
 
-<<<<<<< HEAD
-def evalLambdaApply(definition: LambdaExpr, apply: UninterpretedFunction): Expr = {
-=======
 def evalLambdaApply(definition: LambdaExpr, apply: FApplyExpr): Expr = {
->>>>>>> 3865f6ca
   require(apply.params.toList.map(_.getType) == definition.binds.toList.map(_.getType))
   val params = definition.binds.toList.zip(apply.params).toMap[Variable, Expr].get
   visit_expr(SubstOnce(params), definition.body)
