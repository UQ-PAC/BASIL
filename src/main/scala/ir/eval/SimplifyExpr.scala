package ir.eval
import ir.*
import util.Logger
import sourcecode.Line, sourcecode.FileName
import scala.collection.mutable

import java.io.{BufferedWriter}
import ir.cilvisitor.*

/** ******************************************************************************** Combination of Simplifiers
  */

/** Expr => (Expr, Boolean)
  *
  * Expression simplification functions have this signature, taking an expression and returning an updated expression
  * and a boolean indicating whether a simplification rule was applied.
  *
  * def simplifier(expr: Expr) : (Expr, Boolean)
  *
  * This is so that a fixed-point can be computed without performing a structural equality test at every step.
  */
@FunctionalInterface
trait Simplifier {

  /** Apply this simplification.
    *
    * @ensures
    *   return._2 ==> (return._1 != expr)
    */
  def apply(expr: Expr): (Expr, Boolean)
}

/** Perform a simplification down the expression tree and then up the expression tree.
  *
  * @param simplifier:
  *   simplification function which returns an updated expression and whether it was changed
  *
  * @throws Exception
  *   when simplifier returns true indicating that the expression was changed but it returned the same output as input,
  *   or a cycle is detected through repeated applications of the simplification.
  */
class SimpExpr(simplifier: Simplifier) extends CILVisitor with Simplifier {
  var changedAnything = false
  var count = 0

  def simplify(e: Expr) = {
    val (n, changed) = simplifier(e)

    changedAnything = changedAnything || changed

    if (changed) logSimp(e, n)
    (n, changed)
  }

  override def vexpr(e: Expr) = {
    val e1 = e
    val cbefore = changedAnything
    val (ne, changed) = simplify(e)
    ChangeDoChildrenPost(
      ne,
      (oe: Expr) => {
        val (ne2, c) = simplify(oe)
        if (!cbefore && changedAnything && (oe == e1)) {
          throw Exception(s"Intermediate changes but $e1 -> $oe -> $ne2")
        }
        ne2
      }
    )
  }

  /** Apply this simplification to an expression.
    *
    * @return
    *   the updated expression and whether it was changed.
    */
  def apply(e: Expr) = {
    val ns = SimpExpr(simplifier)
    val ne = visit_expr(ns, e)
    (ne, ns.changedAnything)
  }
}

/** Apply two simplification functions in sequence.
  *
  * @implements
  *   Simplifier
  * @ensures
  *   return._2 ==> return._1 != e
  */
def sequenceSimp(a: Simplifier, b: Simplifier)(e: Expr): (Expr, Boolean) = {
  val (ne1, changed1) = a(e)
  if (ne1 == e && changed1) {
    val change = s" ${SimplifyValidation.debugTrace.last}"
    throw Exception(s"Simplifier $change returned 'changed' for identical expression $e \n  -> $ne1")
  }
  val (ne2, changed2) = b(ne1)
  if (ne2 == ne1 && changed2) {
    val change = SimplifyValidation.debugTrace.takeRight(5).map("  " + _).mkString("\n")
    throw Exception(s"$change\nSimplifier returned 'changed' for identical expression $ne1 \n  -> $ne2")
  }
  if (ne2 == e && (changed1 || changed2)) {
    val change = SimplifyValidation.debugTrace.takeRight(5).map("  " + _).mkString("\n")
    throw Exception(s"$change\nSimplifier returned 'changed' for identical expression $e \n  -> $ne1\n  -> $ne2")
  }
  (ne2, changed1 || changed2)
}

/** Apply a simplifier to a fixed point
  *
  * @implements
  *   Simplifier
  * @ensures
  *   return._2 ==> return._1 != e
  */
def simpFixedPoint(s: Simplifier)(e: Expr): (Expr, Boolean) = {
  var expr = e
  var changed = true
  var changedAny = false
  var count = 0
  while (changed) {
    val (ne, ce) = s(expr)
    count += 1
    changedAny = changedAny || ce
    if ((expr == ne) && ce) {
      Logger.error("Rewrite trace:\n" + SimplifyValidation.debugTrace.map(x => "    " + x).mkString("\n"))
      throw Exception(s"changed flag set but no change \n    $expr\n    $ne\n, ${s.getClass.getSimpleName}")
    }
    if (count > 100) {
      Logger.error(s"$ne, ${SimplifyValidation.debugTrace.last}")
    }
    changed = ce
    expr = ne
  }
  (expr, changedAny)
}

/** ******************************************************************************** Expression simplifier functions
  */

/** Perform general-purpose expression simplifications and partial evaluation to remove redundant operations.
  *   - Normalises predicate calculations to boolean form rather than bitvector form.
  *   - Normalises BinaryExpr(NEQ, a, b) to unaryExpr(BoolNOT, BinaryExpr(EQ, a, b))
  *   - Normalises BinaryExpr(BVSUB, a, b) to BinaryExpr(BVADD, a, UnaryExpr(BVNEG, b))
  *
  * @see
  *   [[simplifyExpr]]
  */
def simplifyExprFixpoint: Simplifier = simpFixedPoint(
  SimpExpr(simpFixedPoint(sequenceSimp(simplifyExpr, SimpExpr(fastPartialEvalExprTopLevel))))
)

/**
 * Perform regular simplification to a fixed point, then cleanup bitvector extension ops.
 */
def simplifyPaddingAndSlicingExprFixpoint: Simplifier = simpFixedPoint(
  sequenceSimp(simplifyExprFixpoint, SimpExpr(cleanupExtends))
)

/** Perform (expensive) simplification of inequalities and attempt to lift flag calculations to inequalities.
  *
  * Sequences [[simplifyCmpInequalities]] with [[simplifyExprFixpoint]] since we expect the normal form to apply for
  * these rules to work.
  */
def simplifyCondFixpoint: Simplifier = simpFixedPoint(
  SimpExpr(
    simpFixedPoint(
      sequenceSimp(simpFixedPoint(SimpExpr(simpFixedPoint(simplifyCmpInequalities))), simplifyExprFixpoint)
    )
  )
)

/** Apply [[simplifyCondFixpoint]] to every Assert or Assume condition in a procedure.
  *
  * These are the only places we expect to see predicate expressions once we have applied flag copy-prop.
  */
object AssumeConditionSimplifications extends CILVisitor {
  override def vstmt(s: Statement) = s match {
    case a: Assert => {
      a.body = simplifyCondFixpoint(a.body)._1
      SkipChildren()
    }
    case a: Assume => {
      Logger.debug(s"before : " + a.body)
      a.body = simplifyCondFixpoint(a.body)._1
      Logger.debug("after : " + a.body)
      SkipChildren()
    }

    case _ => SkipChildren()
  }

  def apply(p: Procedure) = {
    visit_proc(this, p)
  }
}

/** Apply the [[simplifyExprFixpoint]] to every expression in a procedure.
  */
object AlgebraicSimplifications extends CILVisitor {
  override def vexpr(e: Expr) = {
    ChangeTo(simplifyExprFixpoint(e)._1)
  }

  def apply(p: Procedure) = {
    visit_proc(AlgebraicSimplifications, p)
  }
}

/** CleanupExtends simplifier. This tries to minimise redundant bitvector operations using local syntactically known
  * bits.
  *
  * Do not perform this before assume condition simplification as the flag calculation detection is sensitive to the
  * structure of bitvector operations emitted by the lifter.
  */
object cleanupSimplify extends CILVisitor {

  override def vexpr(e: Expr) = {
    ChangeTo(simpFixedPoint(SimpExpr(cleanupExtends))(e)._1)
  }

  def apply(p: Procedure) = {
    visit_proc(cleanupSimplify, p)
  }

}

/** ******************************************************************************** Simplification logging and
  * validation *
  */

/** Global logging of simplifications.
  *
  *   - stores a bounded history of simplifications applied for debugging (debugTrace)
  *   - if `validate` has been set; stores a set of all unique normalised simplifications applied for the life of the
  *     program. The normalisation only extends to variable names, so we still get many duplicates.
  */
object SimplifyValidation {
  var traceLog = mutable.LinkedHashSet[(Expr, Expr, String)]()
  var validate: Boolean = false
  var debugTrace = mutable.ArrayBuffer[(Expr, Expr, sourcecode.Line, sourcecode.FileName, sourcecode.Name)]()

  def makeValidation(writer: BufferedWriter) = {

    def makeEQ(a: Expr, b: Expr) = {
      require(a.getType == b.getType)
<<<<<<< HEAD
      a.getType match {
        case BitVecType(sz) => BinaryExpr(BVEQ, a, b)
        case IntType => BinaryExpr(IntEQ, a, b)
        case BoolType => BinaryExpr(BoolEQ, a, b)
        case m: MapType => ???
        case m: CustomSort => ???
      }
=======
      BinaryExpr(EQ, a, b)
>>>>>>> b45683f7
    }

    var ind = 0

    for ((o, n, sname) <- traceLog) {
      ind += 1
      if (ir.transforms.ExprComplexity()(n) > 5000) {
        Logger.warn(s"Skipping simplification proof $ind because too large (> 5000)!")
      } else {
        if (ind % 100 == 0) Logger.info(s"Wrote simplification proof $ind / ${traceLog.size}")
        val equal = UnaryExpr(BoolNOT, makeEQ(o, n))
        val expr = translating.BasilIRToSMT2.exprUnsat(equal, Some(s"simp.$ind$sname"))
        writer.write(expr)
        writer.write("\n\n")
      }
    }
  }
}

def logSimp(e: Expr, ne: Expr, actual: Boolean = true)(implicit
  line: sourcecode.Line,
  file: sourcecode.FileName,
  name: sourcecode.Name
): Expr = {
  if (!actual) {
    return ne
  }

  e.getType
  ne.getType

  if (SimplifyValidation.debugTrace.length > 50) {
    SimplifyValidation.debugTrace.drop(SimplifyValidation.debugTrace.length - 50)
  }
  SimplifyValidation.debugTrace.append((e, ne, line, file, name))
  if (e == ne) {
    Logger.error(s"NOP simplification $e")(line, file, name)
  }

  if (e != ne) {
    val normer = VarNameNormalise()
    val a = visit_expr(normer, e)
    val b = visit_expr(normer, ne)
    val s = s"${file.value}..${line.value}"

    SimplifyValidation.traceLog.add((a, b, s))
  }
  ne
}

/** Normalises variable names to a counted sequence in the order of traversal. Only used to deduplicate log entries.
  */
class VarNameNormalise() extends CILVisitor {
  var count = 1
  val assigned = mutable.Map[Variable, Variable]()

  def rename(v: Variable, newName: String) = {
    v match {
      case l: GlobalVar => GlobalVar(newName, l.irType)
      case l: LocalVar => LocalVar(newName, l.irType)
    }
  }

  override def vrvar(v: Variable) = {
    if (assigned.contains(v)) {
      ChangeTo(assigned(v))
    } else {
      count += 1
      val newName = "Var" + count
      val nv = rename(v, newName)
      assigned(v) = nv
      ChangeTo(nv)
    }
  }

  def apply(e: Expr) = {
    count = 1
    assigned.clear()
    val ne = visit_expr(this, e)
    count = 1
    assigned.clear()
    ne
  }
}
def bvLogOpToBoolOp = Map[BinOp, BinOp](
  // logical ops when bv1
  BVAND -> BoolAND,
  BVOR -> BoolOR
)

/** ******************************************************************************** Expression simplifier
  * implementations
  */

/** Simplifier which reduces branch conditions on assembly flags to inequality expression. Assuming normal form provided
  * by simplifyExprFixpoint.
  *
  * @see
  *   [[Simplifier]]
  */
def simplifyCmpInequalities(e: Expr): (Expr, Boolean) = {

  var didAnything = true
  def simplifyCond(e: Expr): Expr = {
    simplifyCondFixpoint(e)._1
  }

  val r = e match {

    /** canonicalising to boolean operations */
    /* remove bool2bv in boolean context */
    case BinaryExpr(EQ, UnaryExpr(BoolToBV1, body), BitVecLiteral(1, 1)) => logSimp(e, body)
    case BinaryExpr(EQ, UnaryExpr(BoolToBV1, l), UnaryExpr(BoolToBV1, r)) => logSimp(e, BinaryExpr(EQ, (l), (r)))

    case BinaryExpr(BVADD, l @ UnaryExpr(BVNEG, x), r) if !r.isInstanceOf[Literal] && ! {
          r match {
            case UnaryExpr(BVNEG, _) => true
            case _ => false
          }
        } =>
      logSimp(e, BinaryExpr(BVADD, r, l))

    case BinaryExpr(BoolAND, l @ BinaryExpr(EQ, _, _), r @ BinaryExpr(relop, _, _))
        if ineqToStrict.contains(relop) || strictIneq.contains(relop) => {
      logSimp(e, BinaryExpr(BoolAND, r, l))
    }
    case BinaryExpr(BoolAND, l @ UnaryExpr(BoolNOT, BinaryExpr(EQ, _, _)), r @ BinaryExpr(relop, _, _))
        if ineqToStrict.contains(relop) || strictIneq.contains(relop) => {
      logSimp(e, BinaryExpr(BoolAND, r, l))
    }

    case BinaryExpr(BVCOMP, l, r) => {
      logSimp(e, bool2bv1(BinaryExpr(EQ, l, r)))
    }
    /* push bool2bv upwards */
    case BinaryExpr(bop, BitVecLiteral(x, 1), UnaryExpr(BoolToBV1, r)) if bvLogOpToBoolOp.contains(bop) => {
      val l = if x == 1 then TrueLiteral else FalseLiteral
      logSimp(e, bool2bv1(BinaryExpr(bvLogOpToBoolOp(bop), (l), (r))))
    }

    case BinaryExpr(bop, UnaryExpr(BoolToBV1, l), BitVecLiteral(x, 1)) if bvLogOpToBoolOp.contains(bop) => {
      val r = if x == 1 then TrueLiteral else FalseLiteral
      logSimp(e, bool2bv1(BinaryExpr(bvLogOpToBoolOp(bop), (l), (r))))
    }
    case BinaryExpr(bop, UnaryExpr(BoolToBV1, l), UnaryExpr(BoolToBV1, r)) if bvLogOpToBoolOp.contains(bop) => {
      logSimp(e, bool2bv1(BinaryExpr(bvLogOpToBoolOp(bop), (l), (r))))
    }
    case BinaryExpr(bop, UnaryExpr(BoolToBV1, l), UnaryExpr(BoolToBV1, r)) if bvLogOpToBoolOp.contains(bop) => {
      logSimp(e, bool2bv1(BinaryExpr(bvLogOpToBoolOp(bop), (l), (r))))
    }

    // tautologies
    case BinaryExpr(BVUGT, x, t @ BitVecLiteral(y, s)) if t == BitVectorEval.smt_bvnot(BitVecLiteral(0, s)) =>
      logSimp(e, FalseLiteral)
    case BinaryExpr(BVULT, x, BitVecLiteral(0, s)) => logSimp(e, FalseLiteral)

    // subsume constant bound
    case BinaryExpr(BoolOR, l @ BinaryExpr(BVUGE, x, y: BitVecLiteral), BinaryExpr(EQ, x2, y2: BitVecLiteral))
        if x == x2 && y2.value >= y.value => {
      logSimp(e, l)
    }
    case BinaryExpr(BoolOR, l @ BinaryExpr(BVULE, x, y: BitVecLiteral), BinaryExpr(EQ, x2, y2: BitVecLiteral))
        if x == x2 && y2.value <= y.value => {
      logSimp(e, l)
    }
    case BinaryExpr(BoolOR, l @ BinaryExpr(BVUGT, x, y: BitVecLiteral), BinaryExpr(EQ, x2, y2: BitVecLiteral))
        if x == x2 && y2.value > y.value => {
      logSimp(e, l)
    }
    case BinaryExpr(BoolOR, l @ BinaryExpr(BVULT, x, y: BitVecLiteral), BinaryExpr(EQ, x2, y2: BitVecLiteral))
        if x == x2 && y2.value < y.value => {
      logSimp(e, l)
    }

    // relax bound by 1
    case BinaryExpr(BoolOR, BinaryExpr(BVULE, x, y: BitVecLiteral), (BinaryExpr(EQ, x2, z: BitVecLiteral)))
        if x == x2 && ((y.value + 1) == z.value) => {
      logSimp(e, BinaryExpr(BVULE, x, z))
    }
    case BinaryExpr(BoolOR, BinaryExpr(BVULT, x, y: BitVecLiteral), (BinaryExpr(EQ, x2, z: BitVecLiteral)))
        if x == x2 && y.value == z.value => {
      logSimp(e, BinaryExpr(BVULE, x, z))
    }
    case BinaryExpr(BoolOR, BinaryExpr(BVUGT, x, y: BitVecLiteral), (BinaryExpr(EQ, x2, z: BitVecLiteral)))
        if x == x2 && y.value == z.value => {
      logSimp(e, BinaryExpr(BVUGE, x, z))
    }
    case BinaryExpr(BoolOR, BinaryExpr(BVUGE, x, y: BitVecLiteral), (BinaryExpr(EQ, x2, z: BitVecLiteral)))
        if x == x2 && y.value - 1 == z.value => {
      logSimp(e, BinaryExpr(BVULE, x, z))
    }

    case BinaryExpr(
          BoolAND,
          l @ BinaryExpr(BVUGT, e1, BitVecLiteral(x1, _)),
          r @ BinaryExpr(BVUGT, e2, BitVecLiteral(x2, _))
        ) if e1 == e2 && (x2 >= x1) =>
      logSimp(e, r)
    case BinaryExpr(
          BoolAND,
          l @ BinaryExpr(BVUGT, e1, BitVecLiteral(x1, _)),
          r @ BinaryExpr(BVUGT, e2, BitVecLiteral(x2, _))
        ) if e1 == e2 && (x1 >= x2) =>
      logSimp(e, l)
    case BinaryExpr(
          BoolAND,
          l @ BinaryExpr(BVUGE, e1, BitVecLiteral(x1, _)),
          r @ BinaryExpr(BVUGE, e2, BitVecLiteral(x2, _))
        ) if e1 == e2 && (x2 >= x1) =>
      logSimp(e, r)

    case BinaryExpr(
          BoolAND,
          l @ BinaryExpr(BVUGE, e1, BitVecLiteral(x1, _)),
          r @ UnaryExpr(BoolNOT, BinaryExpr(EQ, e2, BitVecLiteral(x2, _)))
        ) if e1 == e2 && (x1 > x2) =>
      logSimp(e, l)
    case BinaryExpr(
          BoolAND,
          l @ BinaryExpr(BVUGT, e1, BitVecLiteral(x1, _)),
          r @ UnaryExpr(BoolNOT, BinaryExpr(EQ, e2, BitVecLiteral(x2, _)))
        ) if e1 == e2 && (x1 >= x2) =>
      logSimp(e, l)

    case BinaryExpr(
          BoolAND,
          l @ BinaryExpr(BVUGE, e1, BitVecLiteral(x1, _)),
          r @ BinaryExpr(EQ, e2, BitVecLiteral(x2, _))
        ) if e1 == e2 && (x1 <= x2) =>
      logSimp(e, r)
    case BinaryExpr(
          BoolAND,
          l @ BinaryExpr(BVUGT, e1, BitVecLiteral(x1, _)),
          r @ BinaryExpr(EQ, e2, BitVecLiteral(x2, _))
        ) if e1 == e2 && (x1 > x2) =>
      logSimp(e, r)
    case BinaryExpr(
          BoolAND,
          l @ BinaryExpr(BVUGE, e1, BitVecLiteral(x1, _)),
          r @ BinaryExpr(EQ, e2, BitVecLiteral(x2, _))
        ) if e1 == e2 && (x1 > x2) =>
      logSimp(e, FalseLiteral)
    case BinaryExpr(
          BoolAND,
          l @ BinaryExpr(BVUGT, e1, BitVecLiteral(x1, _)),
          r @ BinaryExpr(EQ, e2, BitVecLiteral(x2, _))
        ) if e1 == e2 && (x2 <= x1) =>
      logSimp(e, FalseLiteral)

    // tighten bound by 1
    case BinaryExpr(
          BoolAND,
          BinaryExpr(BVUGT, x, y: BitVecLiteral),
          UnaryExpr(BoolNOT, (BinaryExpr(EQ, x2, z: BitVecLiteral)))
        ) if x == x2 && z.value == y.value + 1 => {
      logSimp(e, BinaryExpr(BVUGT, x, z))
    }
    case BinaryExpr(
          BoolAND,
          BinaryExpr(BVULT, x, y: BitVecLiteral),
          UnaryExpr(BoolNOT, (BinaryExpr(EQ, x2, z: BitVecLiteral)))
        ) if x == x2 && z.value == y.value - 1 => {
      logSimp(e, BinaryExpr(BVULT, x, z))
    }
    case BinaryExpr(
          BoolAND,
          BinaryExpr(BVUGE, x, y: BitVecLiteral),
          UnaryExpr(BoolNOT, (BinaryExpr(EQ, x2, z: BitVecLiteral)))
        ) if x == x2 && z.value == y.value + 1 => {
      logSimp(e, BinaryExpr(BVUGT, x, z))
    }
    case BinaryExpr(
          BoolAND,
          BinaryExpr(BVULE, x, y: BitVecLiteral),
          UnaryExpr(BoolNOT, (BinaryExpr(EQ, x2, z: BitVecLiteral)))
        ) if x == x2 && z.value == y.value - 1 => {
      logSimp(e, BinaryExpr(BVULT, x, z))
    }
    case BinaryExpr(EQ, BinaryExpr(BVADD, x, y), BitVecLiteral(0, _)) =>
      logSimp(e, BinaryExpr(EQ, x, UnaryExpr(BVNEG, y)))

    case UnaryExpr(BVNOT, UnaryExpr(BoolToBV1, arg)) => {
      logSimp(e, bool2bv1(UnaryExpr(BoolNOT, arg)))
    }

    /*  COMPARISON FLAG HANDLING
     *
     * We quite precisely pattern match ASLp's output for C and V,
     * these are computed by comparing the test to a higher-precision calculation of the test.
     */

    // NF check on expr
    case Extract(upper, lower, b) if size(b).contains(upper) && (upper == (lower + 1)) && size(b).get >= 8 => {
      logSimp(e, bool2bv1(BinaryExpr(BVSLT, (b), BitVecLiteral(0, size(b).get))))
    }
    // sliced negative
    case Extract(upper, lower, b)
        if lower == upper - 1 && (upper % 8) == 0 && size(b).get % upper == 0 && size(b).get > upper => {
      logSimp(e, bool2bv1(BinaryExpr(BVSLT, Extract(upper, 0, b), BitVecLiteral(0, upper))))
    }

    /** https://developer.arm.com/documentation/dui0801/l/Condition-Codes/Condition-code-suffixes-and-related-flags
      *
      * match NF == VF
      *
      * (declare-const Var2 (_ BitVec 64)) (declare-const Var3 (_ BitVec 64)) (assert (! (not (= (= (bvslt (bvadd Var2
      * Var3) (_ bv0 64)) (not (= (concat ((_ extract 63 63) (bvadd Var2 Var3)) (bvadd Var2 Var3)) (bvadd (concat ((_
      * extract 63 63) Var2) Var2) (concat ((_ extract 63 63) Var3) Var3))))) (bvsgt Var2 (bvnot Var3)))) :named
      * simp105))
      */
    case BinaryExpr(
          // add case
          EQ,
          // N set
          (BinaryExpr(BVSLT, lhs, BitVecLiteral(0, sz))),
          // V set
          UnaryExpr(
            BoolNOT,
            BinaryExpr(
              EQ,
              SignExtend(exts, orig @ BinaryExpr(BVADD, x1, y1)),
              compar @ BinaryExpr(BVADD, x2, y2)
            ) // high precision op
          )
        )
        if sz > 1 && lhs == orig
          && simplifyCond(SignExtend(exts, x1)) == x2
          && simplifyCond(SignExtend(exts, y1)) == y2 => {
      logSimp(e, BinaryExpr(BVSGE, x1, UnaryExpr(BVNEG, y1)))
    }
    case BinaryExpr(
          // add case
          EQ,
          // N set
          (BinaryExpr(BVSLT, BinaryExpr(BVADD, UnaryExpr(BVNEG, x0), y0), BitVecLiteral(0, sz))),
          // V set
          UnaryExpr(
            BoolNOT,
            BinaryExpr(
              EQ,
              SignExtend(exts, orig @ BinaryExpr(BVADD, UnaryExpr(BVNEG, x1), y1)),
              compar @ BinaryExpr(BVADD, UnaryExpr(BVNEG, x2), y2)
            ) // high precision op
          )
        )
        if sz > 1
          && x0 == x1 && y0 == y1
          && simplifyCond(SignExtend(exts, x1)) == x2
          && simplifyCond(SignExtend(exts, y1)) == y2 => {
      logSimp(e, BinaryExpr(BVSGE, y0, x0), true)
    }

    // special case for collapsed cmp 0 x
    case BinaryExpr(
          // add case
          EQ,
          // N set
          (BinaryExpr(BVSLT, lhs @ UnaryExpr(BVNOT, _), BitVecLiteral(0, sz))),
          // V set
          UnaryExpr(
            BoolNOT,
            BinaryExpr(
              EQ,
              SignExtend(exts, orig @ UnaryExpr(BVNOT, x2)),
              compar @ BinaryExpr(BVADD, SignExtend(_, UnaryExpr(BVNOT, x3)), BitVecLiteral(2, _))
            ) // high precision op
          )
        ) if sz >= 8 && lhs == orig && x2 == x3 => {
      logSimp(e, BinaryExpr(BVSLE, BitVecLiteral(0, sz), x2))
    }

    case BinaryExpr(
          // sub case (with two args)
          EQ,
          // N set
          (BinaryExpr(BVSLT, lhs, BitVecLiteral(0, sz))),
          // V set
          UnaryExpr(
            BoolNOT,
            BinaryExpr(
              EQ,
              SignExtend(exts, orig @ BinaryExpr(o1, x1, UnaryExpr(BVNEG, y1))),
              compar @ BinaryExpr(o2, SignExtend(ext1, x2), UnaryExpr(BVNEG, SignExtend(ext2, y2)))
            ) // high precision op
          )
        )
        if (o1 == o2) && o1 == BVADD && (lhs) == (orig) && sz >= 8
          && exts == ext1 && exts == ext2
          && x2 == x1
          && y2 == y1 => {

      logSimp(e, BinaryExpr(BVSGE, x1, y1))
    }

    // NF == VF
    case BinaryExpr(
          // this matches sub case a - b ===> (x1 + (bvneg y1)) + 1
          EQ,
          // N set
          (BinaryExpr(BVSLT, lhs, BitVecLiteral(0, sz))),
          // V set
          UnaryExpr(
            BoolNOT,
            BinaryExpr(
              EQ,
              SignExtend(exts, orig @ BinaryExpr(o1, BinaryExpr(o3, x1, y1), z1)),
              BinaryExpr(o2, compar @ BinaryExpr(o4, x2, y2), z2) // high precision op
            )
          )
        )
        if sz >= 8 && (o1 == o2) && o2 == o4 && o1 == BVADD && (lhs) == (orig)
          && simplifyCond(x2) == simplifyCond(SignExtend(exts, x1))
          && simplifyCond(y2) == simplifyCond(SignExtend(exts, y1))
          && simplifyCond(z2) == simplifyCond(SignExtend(exts, z1)) => {
      logSimp(e, BinaryExpr(BVSGE, x1, UnaryExpr(BVNEG, BinaryExpr(BVADD, y1, z1))))
    }

    case BinaryExpr(EQ, ZeroExtend(exts, orig @ BinaryExpr(o1, x1, y1)), compar @ BinaryExpr(o2, x2, y2))
        if size(x1).get > 1 && (o1 == o2) && o1 == BVADD
          && simplifyCond(x2) == simplifyCond(ZeroExtend(exts, x1))
          && simplifyCond(y2) == simplifyCond(ZeroExtend(exts, y1)) => {
      // C not Set
      logSimp(e, UnaryExpr(BoolNOT, BinaryExpr(BVUGT, x1, UnaryExpr(BVNOT, y1))))
    }

    case BinaryExpr(
          EQ,
          ZeroExtend(exts, BinaryExpr(BVADD, UnaryExpr(BVNEG, x1), y1)),
          BinaryExpr(BVADD, ZeroExtend(sz, UnaryExpr(BVNOT, x2)), z2)
        )
        if size(x1).get > 1
          && exts == sz && x1 == x2
          && simplifyCond(BinaryExpr(BVSUB, z2, BitVecLiteral(1, size(z2).get))) == simplifyCond(
            ZeroExtend(exts, y1)
          ) => {
      // C not Set
      logSimp(e, UnaryExpr(BoolNOT, BinaryExpr(BVUGE, y1, x1)), true)
    }

    case BinaryExpr(EQ, ZeroExtend(sz, v), BinaryExpr(BVADD, ZeroExtend(sz2, v2), BitVecLiteral(mv, _)))
        if sz == sz2 && v == v2 && mv == BigInt(2).pow(size(v).get) => {
      // special case for comparison collapsed cmp 0 - v
      logSimp(e, UnaryExpr(BoolNOT, BinaryExpr(BVUGT, v, UnaryExpr(BVNEG, BitVecLiteral(1, size(v).get)))))
    }

    case BinaryExpr(
          EQ,
          ZeroExtend(exts, orig @ BinaryExpr(o1, BinaryExpr(o3, x1, y1), z1)),
          BinaryExpr(o2, compar @ BinaryExpr(o4, x2, y2), z2) // high precision op
        )
        if size(x1).get >= 8 && (o1 == o2) && o2 == o4 && o1 == BVADD
          && (x2) == (ZeroExtend(exts, x1))
          && (y2) == (ZeroExtend(exts, y1))
          && (z2) == (ZeroExtend(exts, z1)) => {
      // C not Set
      // TODO: dead
      Logger.error("HIT1")
      logSimp(e, UnaryExpr(BoolNOT, BinaryExpr(BVUGT, x1, UnaryExpr(BVNOT, BinaryExpr(BVADD, y1, z1)))))
    }

    case BinaryExpr(
          EQ,
          extended @ ZeroExtend(exts, orig @ BinaryExpr(o1, x1, z1)),
          BinaryExpr(o2, compar @ ZeroExtend(ext2, BinaryExpr(o4, x2, y2)), z2)
        )
        if exts == ext2 && size(x1).get >= 8 && (o1 == o2) && o2 == o4 && o1 == BVADD
          && simplifyCond(BinaryExpr(o1, ZeroExtend(exts, x1), ZeroExtend(exts, z1)))
          == simplifyCond(BinaryExpr(BVADD, ZeroExtend(exts, x2), (BinaryExpr(BVADD, ZeroExtend(exts, y2), z2)))) => {
      // C not Set
      logSimp(e, UnaryExpr(BoolNOT, BinaryExpr(BVUGT, x1, UnaryExpr(BVNOT, z1))))
    }

    case BinaryExpr(
          EQ,
          ZeroExtend(exts, orig @ BinaryExpr(o1, x1, UnaryExpr(BVNEG, y1))),
          BinaryExpr(
            o2,
            compar @ BinaryExpr(o4, ZeroExtend(ext1, x2), ZeroExtend(ext2, UnaryExpr(BVNOT, y2))),
            BitVecLiteral(1, _)
          ) // high precision op
        )
        if size(x1).get >= 8 && (o1 == o2) && o2 == o4 && o1 == BVADD
          && exts == ext1 && exts == ext2
          && x1 == x2 && y1 == y2 => {
      // C not Set
      logSimp(e, UnaryExpr(BoolNOT, BinaryExpr(BVUGE, x1, y1)))
    }

    case BinaryExpr(
          EQ,
          ZeroExtend(exts, orig @ BinaryExpr(BVADD, x1, y1: BitVecLiteral)),
          BinaryExpr(BVADD, ZeroExtend(ext1, BinaryExpr(BVADD, x2, y3neg: BitVecLiteral)), y4neg: BitVecLiteral)
        )
        if size(x1).get >= 8
          && exts == ext1
          && simplifyCond(UnaryExpr(BVNEG, y1))
          == simplifyCond(
            BinaryExpr(BVADD, UnaryExpr(BVNEG, y3neg), UnaryExpr(BVNEG, Extract(size(y4neg).get - exts, 0, y4neg)))
          )
          && simplifyCond(ZeroExtend(exts, Extract(size(y4neg).get - exts, 0, y4neg))) == y4neg
          && {
            val l = simplifyCond(BinaryExpr(BVSUB, UnaryExpr(BVNEG, y1), UnaryExpr(BVNEG, (y3neg))))
            val r = simplifyCond(UnaryExpr(BVNEG, Extract(size(y4neg).get - exts, 0, y4neg)))
            l == r
          }
          && x1 == x2 => {
      // somehow we get three-way inequality
      logSimp(
        e,
        BinaryExpr(BoolAND, BinaryExpr(BVULT, x1, UnaryExpr(BVNEG, y1)), BinaryExpr(BVUGE, x1, UnaryExpr(BVNEG, y3neg)))
      )
    }

    /* generic comparison simplification */
    // redundant inequality
    // x < y && x != z when z <= y
    case BinaryExpr(
          BoolAND,
          l @ BinaryExpr(BoolAND, _, BinaryExpr(op, lhs, rhs: BitVecLiteral)),
          UnaryExpr(BoolNOT, BinaryExpr(EQ, lhs2, rhs2: BitVecLiteral))
        )
        if (ineqToStrict.contains(op) || strictIneq
          .contains(op)) && rhs.getType == rhs2.getType && simplifyCond(
          BinaryExpr(ineqToStrict.get(op).getOrElse(op), rhs, rhs2)
        ) == TrueLiteral
          && lhs == lhs2 => {
      logSimp(e, l)
    }
    case BinaryExpr(
          BoolAND,
          l @ BinaryExpr(BoolAND, _, BinaryExpr(op, lhs, rhs)),
          UnaryExpr(BoolNOT, BinaryExpr(EQ, lhs2, rhs2))
        ) if strictIneq.contains(op) && rhs == rhs2 && lhs == lhs2 => {
      logSimp(e, l)
    }

    case BinaryExpr(
          BoolAND,
          l @ BinaryExpr(BVUGT, lhs, UnaryExpr(BVNOT, rhs)),
          UnaryExpr(BoolNOT, BinaryExpr(EQ, lhs2, nrhs @ UnaryExpr(BVNEG, rhs2)))
        ) if rhs == rhs2 && lhs == lhs2 => {
      logSimp(e, BinaryExpr(BVUGT, lhs, nrhs))
    }
    case BinaryExpr(
          BoolAND,
          l @ BinaryExpr(BVULT, lhs, UnaryExpr(BVNEG, rhs)),
          UnaryExpr(BoolNOT, BinaryExpr(EQ, lhs2, nrhs @ UnaryExpr(BVNOT, rhs2)))
        ) if rhs == rhs2 && lhs == lhs2 => {
      logSimp(e, BinaryExpr(BVULT, lhs, nrhs))
    }

    // weak to strict inequality
    // x >= 0 && x != 0 ===> x > 0
    case BinaryExpr(BoolAND, BinaryExpr(op, lhs, BitVecLiteral(0, sz)), UnaryExpr(BoolNOT, rhs))
        if ineqToStrict.contains(op) &&
          size(lhs).isDefined && (simplifyCond(BinaryExpr(EQ, lhs, BitVecLiteral(0, size(lhs).get))) == rhs) => {
      logSimp(e, BinaryExpr(ineqToStrict(op), lhs, BitVecLiteral(0, size(lhs).get)))
    }
    case BinaryExpr(BoolAND, BinaryExpr(op, lhs, rhs), UnaryExpr(BoolNOT, BinaryExpr(EQ, lhs2, rhs2)))
        if ineqToStrict.contains(op) &&
          lhs == lhs2 && (simplifyCond(UnaryExpr(BVNEG, rhs)) == simplifyCond(rhs2)) => {
      logSimp(e, BinaryExpr(ineqToStrict(op), lhs, rhs))
    }

    case BinaryExpr(EQ, UnaryExpr(BoolNOT, x), UnaryExpr(BoolNOT, y)) => logSimp(e, BinaryExpr(EQ, x, y))

    case BinaryExpr(BoolOR, BinaryExpr(strictOp, x, y), r @ BinaryExpr(EQ, a, b))
        if x == a && y == b && strictToNonStrict.contains(strictOp) => {
      logSimp(e, BinaryExpr(strictToNonStrict(strictOp), x, y))
    }

    case BinaryExpr(
          BoolOR,
          BinaryExpr(strictOp, BinaryExpr(BVADD, x, UnaryExpr(BVNEG, y)), BitVecLiteral(0, _)),
          r @ BinaryExpr(EQ, a, b)
        ) if x == a && y == b && strictToNonStrict.contains(strictOp) => {
      logSimp(e, BinaryExpr(strictToNonStrict(strictOp), x, y))
    }

    case BinaryExpr(BoolAND, BinaryExpr(BoolAND, x, y), r @ UnaryExpr(BoolNOT, BinaryExpr(EQ, a, b))) => {
      logSimp(e, BinaryExpr(BoolAND, BinaryExpr(BoolAND, x, r), BinaryExpr(BoolAND, y, r)))
    }

    case BinaryExpr(BoolOR, BinaryExpr(op, lhs, rhs), BinaryExpr(EQ, lhs2, rhs2))
        if strictToNonStrict.contains(op) && rhs == rhs2 && lhs == lhs2 => {
      logSimp(e, BinaryExpr(strictToNonStrict(op), lhs, rhs))
    }

    case BinaryExpr(BoolAND, lhs @ BinaryExpr(op, l, r), UnaryExpr(BoolNOT, BinaryExpr(EQ, l2, r2)))
        if strictIneq.contains(op) && l == l2 && r == r2 => {
      logSimp(e, lhs)
    }

    case BinaryExpr(
          BoolAND,
          BinaryExpr(BoolAND, a @ BinaryExpr(op1, lhs1, lb: Literal), b @ BinaryExpr(op2, lhs3, rb: Literal)),
          BinaryExpr(BoolAND, c @ BinaryExpr(op4, lhs2, lb2: Literal), d @ BinaryExpr(op3, lhs4, rb2: Literal))
        ) if isIneq(op1) && isIneq(op2) && isIneq(op3) && isIneq(op4) && lhs1 == lhs2 && lhs3 != lhs1 => {
      logSimp(e, BinaryExpr(BoolAND, BinaryExpr(BoolAND, a, c), BinaryExpr(BoolAND, b, d)))
    }

    // case orig @ BinaryExpr(
    //       BoolAND,
    //       BinaryExpr(BoolAND, a, b),
    //       BinaryExpr(BoolOR, c, d)
    //     )  if {
    //       //val simpeda = BinaryExpr(BoolAND, BinaryExpr(BoolOR, a, c), BinaryExpr(BoolOR, a, d))
    //       //val simpedb = BinaryExpr(BoolAND, BinaryExpr(BoolOR, b, c), BinaryExpr(BoolOR, b, d))
    //       //val s = BinaryExpr(BoolAND, simpeda, simpedb)
    //       //val r = simplifyCond(s)
    //       true
    //     } => {
    //       trace = true
    //       val simpeda = (BinaryExpr(BoolAND, (BinaryExpr(BoolAND, c, a)), (BinaryExpr(BoolAND, c, b))))
    //       val simpedb = (BinaryExpr(BoolAND, (BinaryExpr(BoolAND, d, a)), (BinaryExpr(BoolAND, d, b))))
    //       val s = simplifyCond(BinaryExpr(BoolOR, simpeda, simpedb))
    //       val nr =  logSimp(e, s)
    //       trace = false
    //       nr
    //     }

    case BinaryExpr(
          BoolOR,
          BinaryExpr(BoolAND, l @ BinaryExpr(op1, lhs1, lb: Literal), r @ BinaryExpr(op2, lhs3, rb: Literal)),
          d @ BinaryExpr(EQ, lhs2, rhs2: Literal)
        )
        if isIneq(op1) && isIneq(op2) && lhs1 == lhs2 && lhs3 == lhs2
          && {
            val ls = simplifyCond(BinaryExpr(BoolOR, l, d))
            val rs = simplifyCond(BinaryExpr(BoolOR, r, d))
            (ls, rs) match {
              case (BinaryExpr(_, l, r: Literal), BinaryExpr(_, ll, rr: Literal)) => true
              case _ => false
            }
          } => {
      logSimp(e, BinaryExpr(BoolAND, simplifyCond(BinaryExpr(BoolOR, l, d)), simplifyCond(BinaryExpr(BoolOR, r, d))))
    }

    case BinaryExpr(
          BoolAND,
          BinaryExpr(op, lhs, rhs),
          UnaryExpr(BoolNOT, BinaryExpr(EQ, BinaryExpr(BVADD, lhs2, rhs2), BitVecLiteral(0, _)))
        )
        if ineqToStrict.contains(op) &&
          rhs == rhs2 && (simplifyCond(lhs) == simplifyCond(UnaryExpr(BVNEG, lhs2))) => {
      logSimp(e, BinaryExpr(ineqToStrict(op), lhs, rhs))
    }

    // TODO: below are possibly redundant due to changed canonical form
    case BinaryExpr(BoolAND, BinaryExpr(op, lhs, rhs), UnaryExpr(BoolNOT, BinaryExpr(EQ, lhs2, rhs2)))
        if ineqToStrict.contains(op) &&
          lhs == lhs2 && rhs == rhs2 => {
      logSimp(e, BinaryExpr(ineqToStrict(op), lhs, rhs))
    }
    case BinaryExpr(
          BoolAND,
          BinaryExpr(op, lhs, rhs),
          UnaryExpr(BoolNOT, BinaryExpr(EQ, BinaryExpr(BVADD, lhs2, rhs2), BitVecLiteral(0, _)))
        )
        if ineqToStrict.contains(op) &&
          lhs == lhs2 && simplifyCond(rhs) == simplifyCond(UnaryExpr(BVNEG, rhs2)) => {
      logSimp(e, BinaryExpr(ineqToStrict(op), lhs, rhs))
    }

    // tighten inequality bounds
    case e @ BinaryExpr(BoolAND, BinaryExpr(BVSLT, x, y), (BinaryExpr(BVSLT, z, y2))) if y == y2 => {
      logSimp(e, BinaryExpr(BVSLT, x, z))
    }
    case e @ BinaryExpr(BoolAND, BinaryExpr(BVULT, x, y), (BinaryExpr(BVULT, z, y2))) if y == y2 => {
      logSimp(e, BinaryExpr(BVULT, x, z))
    }
    case e @ BinaryExpr(BoolAND, BinaryExpr(BVULT, x, y), (BinaryExpr(BVULT, x2, z)))
        if x == x2 /* && simplifyCond(BinaryExpr(BVULT, y, z)).isInstanceOf[BoolLit] */ => {
      logSimp(
        e,
        simplifyCond(BinaryExpr(BVULT, y, z)) match {
          case TrueLiteral => BinaryExpr(BVULT, x, y)
          case FalseLiteral => BinaryExpr(BVULT, x, z)
          case _ => e
        }
      )
    }
    case e @ BinaryExpr(BoolAND, BinaryExpr(BVSLT, x, y), (BinaryExpr(BVSLT, x2, z)))
        if x == x2 /*&& simplifyCond(BinaryExpr(BVSLT, y, z)).isInstanceOf[BoolLit]*/ => {
      logSimp(
        e,
        simplifyCond(BinaryExpr(BVSLT, y, z)) match {
          case TrueLiteral => BinaryExpr(BVSLT, x, y)
          case FalseLiteral => BinaryExpr(BVSLT, x, z)
          case _ => e
        }
      )
    }

    case o => {
      didAnything = false
      o
    }
  }
  (r, didAnything)
}

def bool2bv1(e: Expr) = {
  e.getType match {
    case BitVecType(1) => e
    case BoolType => UnaryExpr(BoolToBV1, e)
    case _ => ???
  }

}

def isRel(b: BinOp) = {
  isIneq(b) || b == NEQ || b == EQ
}

def isIneq(b: BinOp) = {
  ineqToStrict.contains(b) || strictIneq.contains(b)
}

val ineqToStrict = Map[BinOp, BinOp](BVSGE -> BVSGT, BVUGE -> BVUGT, BVSLE -> BVSLT, BVULE -> BVULT)

val strictToNonStrict = Map[BinOp, BinOp](BVSGT -> BVSGE, BVUGT -> BVUGE, BVSLT -> BVSLE, BVULT -> BVULE)

val strictIneq = Set[BinOp](BVSGT, BVUGT, BVSLT, BVULT)

/** Simplify bitvector extract and extending expressions based on bits we locally know based on the expression.
  *
  * This 'de-canonicalises' to some extent, but makes the resulting program simpler, so we perform as a post pass
  */
def cleanupExtends(e: Expr): (Expr, Boolean) = {

  var changedAnything = true

  val res = e match {
    case Extract(ed, 0, body) if size(body).get == ed => logSimp(e, body)
    case Extract(ed, lo, ZeroExtend(_, body)) if size(body).get >= ed => logSimp(e, Extract(ed, lo, body))
    case Extract(ed, lo, SignExtend(_, body)) if size(body).get >= ed => logSimp(e, Extract(ed, lo, body))
    case ZeroExtend(0, body) => logSimp(e, body)
    case SignExtend(0, body) => logSimp(e, body)
    case BinaryExpr(BVADD, body, BitVecLiteral(0, _)) => logSimp(e, body)
    case BinaryExpr(BVMUL, body, BitVecLiteral(1, _)) => logSimp(e, body)
    case Repeat(1, body) => logSimp(e, body)
    case Extract(ed, 0, ZeroExtend(extension, body)) if (body.getType == BitVecType(ed)) => logSimp(e, body)
    case Extract(ed, 0, SignExtend(extension, body)) if (body.getType == BitVecType(ed)) => logSimp(e, body)
    case Extract(ed, 0, ZeroExtend(exts, body)) if exts + size(body).get >= ed && ed > size(body).get =>
      logSimp(e, ZeroExtend(ed - size(body).get, body))

    case BinaryExpr(EQ, ZeroExtend(x, body), y: BitVecLiteral) if y.value <= BigInt(2).pow(size(body).get) - 1 =>
      logSimp(e, BinaryExpr(EQ, body, BitVecLiteral(y.value, size(body).get)))

    case BinaryExpr(EQ, ZeroExtend(sz, expr), BitVecLiteral(0, sz2)) =>
      logSimp(e, BinaryExpr(EQ, expr, BitVecLiteral(0, size(expr).get)))

    // compose slices
    case Extract(ed1, be1, Extract(ed2, be2, body)) => logSimp(e, Extract(ed1 + be2, be1 + be2, (body)))
    case SignExtend(sz1, SignExtend(sz2, exp)) => logSimp(e, SignExtend(sz1 + sz2, exp))
    case ZeroExtend(sz1, ZeroExtend(sz2, exp)) => logSimp(e, ZeroExtend(sz1 + sz2, exp))

    // make subs more readable
    // case BinaryExpr(BVADD, x, b: BitVecLiteral) if eval.BitVectorEval.isNegative(b) => {
    //  BinaryExpr(BVSUB, x, eval.BitVectorEval.smt_bvneg(b))
    // }

    // extract(hi, m+e, 0) ++ zeroextend(e, extract(m, 0, r0)) to  bitmask
    case BinaryExpr(BVCONCAT, Extract(hi1, lo1, x1), ZeroExtend(ext, Extract(hi2, 0, x2))) if lo1 == ext + hi2 => {
      val b = "1" * (hi1 - lo1) ++ ("0" * ext) ++ "1" * hi2
      val n = BinaryExpr(BVAND, Extract(hi1, 0, x2), BitVecLiteral(BigInt(b, 2), hi1))
      logSimp(e, n)
    }

    // redundant extends
    // extract extended zero part
    case Extract(ed, bg, ZeroExtend(x, expr)) if (bg > size(expr).get) => logSimp(e, BitVecLiteral(0, ed - bg))
    // extract below extend
    case Extract(ed, bg, ZeroExtend(x, expr)) if (bg < size(expr).get) && (ed < size(expr).get) =>
      logSimp(e, Extract(ed, bg, expr))
    case Extract(ed, bg, SignExtend(x, expr)) if (bg < size(expr).get) && (ed < size(expr).get) =>
      logSimp(e, Extract(ed, bg, expr))

    // case ZeroExtend(ed, Extract(hi, 0, e)) if size(e).get == hi + ed =>
    //  logSimp(
    //    e,
    //    BinaryExpr(BVAND, e, BinaryExpr(BVCONCAT, BitVecLiteral(0, ed), BitVecLiteral(BigInt(2).pow(hi) - 1, hi)))
    //  )

    case BinaryExpr(BVSHL, body, BitVecLiteral(n, _)) if size(body).get <= n =>
      logSimp(e, BitVecLiteral(0, size(body).get))

    // simplify convoluted bit test
    case BinaryExpr(EQ, BinaryExpr(BVSHL, ZeroExtend(n1, body), BitVecLiteral(n, _)), BitVecLiteral(0, _))
        if n1 == n => {
      logSimp(e, BinaryExpr(EQ, body, BitVecLiteral(0, size(body).get)))
    }
    //     assume (!(bvshl8(zero_extend6_2(R3_19[8:6]), 6bv8) == 128bv8));
    case BinaryExpr(
          EQ,
          BinaryExpr(BVSHL, ZeroExtend(n1, body @ Extract(hi, lo, v)), BitVecLiteral(n, _)),
          c @ BitVecLiteral(cval, _)
        ) if lo == n && cval >= BigInt(2).pow(lo + n.toInt) => {
      logSimp(e, BinaryExpr(EQ, body, Extract(hi + n.toInt, lo + n.toInt, c)))
    }
    case BinaryExpr(EQ, BinaryExpr(BVSHL, b, BitVecLiteral(n, _)), c @ BitVecLiteral(0, _)) => {
      // b low bits are all zero due to shift
      logSimp(e, BinaryExpr(EQ, b, BitVecLiteral(0, size(b).get)))
    }
    case BinaryExpr(EQ, BinaryExpr(BVSHL, b, BitVecLiteral(n, _)), c @ BitVecLiteral(cval, _))
        if cval != 0 && cval < BigInt(2).pow(n.toInt) => {
      // low bits are all zero due to shift, and cval low bits are not zero
      logSimp(e, FalseLiteral)
    }
    case BinaryExpr(
          EQ,
          BinaryExpr(BVSHL, ZeroExtend(n1, body @ Extract(hi, lo, v)), BitVecLiteral(n, _)),
          c @ BitVecLiteral(cval, _)
        ) if lo == n && cval >= BigInt(2).pow(n.toInt) => {
      // extract the part of cval we are testing and remove the shift on the lhs operand
      logSimp(e, BinaryExpr(EQ, body, Extract((hi - lo) + n.toInt, n.toInt, c)))
    }

    case SignExtend(shift, Extract(sz, shift2, body)) if shift == shift2 && sz == size(body).get => {
      logSimp(e, BinaryExpr(BVASHR, body, BitVecLiteral(shift, sz)))
    }

    // leads to less readable code when extracting high bits
    // case ZeroExtend(shift, Extract(sz, shift2, body))  if  shift == shift2 && sz == size(body).get => {
    //  logSimp(e, BinaryExpr(BVLSHR, body, BitVecLiteral(shift, sz)))
    // }

    // bvnot to bvneg
    // case BinaryExpr(BVADD, UnaryExpr(BVNOT, x), BitVecLiteral(1, _)) => logSimp(e, UnaryExpr(BVNEG, x))

    case r => {
      changedAnything = false
      r
    }
  }

  (res, changedAnything)
}

private val assocOps: Set[BinOp] =
  Set(BVADD, BVMUL, BVOR, BVAND, EQ, BoolAND, BoolOR, NEQ, IntADD, IntMUL)

/** Simplifier implementing basic canonicalisation and simplifications of experssions without changing them too much.
  *
  *   - Normalises predicate calculations to boolean form rather than bitvector form.
  *   - Normalises BinaryExpr(NEQ, a, b) to unaryExpr(BoolNOT, BinaryExpr(EQ, a, b))
  *   - Normalises BinaryExpr(BVSUB, a, b) to BinaryExpr(BVADD, a, UnaryExpr(BVNEG, b))
  *   - Removes redundant expressions
  */
def simplifyExpr(e: Expr): (Expr, Boolean) = {

  // println((0 until indent).map(" ").mkString("") + e)

  /** Apply the rewrite rules once. Note some rules expect a canonical form produced by other rules, and hence this is
    * more effective when applied iteratively until a fixed point.
    */
  var didAnything = true
  val simped = e match {
    // constant folding
    // const + (expr + const) -> expr + (const + const)
    //
    //
    // (comp (comp x y) 1) = (comp x y)
    case BinaryExpr(EQ, UnaryExpr(BoolToBV1, body), BitVecLiteral(1, 1)) => logSimp(e, body)
    case BinaryExpr(
          EQ,
          BinaryExpr(BVCOMP, body @ BinaryExpr(BVCOMP, _, _), BitVecLiteral(0, 1)),
          BitVecLiteral(1, 1)
        ) =>
      logSimp(e, BinaryExpr(EQ, (body), BitVecLiteral(0, 1)))
    case BinaryExpr(EQ, ZeroExtend(hi, Extract(ehi, 0, expr)), BitVecLiteral(0, _)) => {
      val x = BinaryExpr(EQ, Extract(ehi, 0, expr), BitVecLiteral(0, ehi))
      logSimp(e, x)
    }

    case BinaryExpr(EQ, BinaryExpr(BVCOMP, e1: Expr, e2: Expr), BitVecLiteral(0, 1)) =>
      logSimp(e, UnaryExpr(BoolNOT, BinaryExpr(EQ, (e1), (e2))))

    case BinaryExpr(BVADD, BinaryExpr(BVADD, body, l: BitVecLiteral), r: BitVecLiteral)
        if !body.isInstanceOf[Literal] =>
      logSimp(e, BinaryExpr(BVADD, body, (BinaryExpr(BVADD, r, l))))

    case BinaryExpr(BVMUL, BinaryExpr(BVMUL, body, l: BitVecLiteral), r: BitVecLiteral) =>
      logSimp(e, BinaryExpr(BVMUL, BinaryExpr(BVMUL, l, r), (body)))

    case BinaryExpr(BVOR, BinaryExpr(BVOR, body, l: BitVecLiteral), r: BitVecLiteral) =>
      logSimp(e, BinaryExpr(BVOR, BinaryExpr(BVOR, l, r), (body)))

    case BinaryExpr(BVAND, BinaryExpr(BVAND, body, l: BitVecLiteral), r: BitVecLiteral) =>
      logSimp(e, BinaryExpr(BVAND, BinaryExpr(BVAND, l, r), (body)))

    case BinaryExpr(BVADD, BinaryExpr(BVADD, l, lc: BitVecLiteral), BinaryExpr(BVADD, r, rc: BitVecLiteral))
        if !l.isInstanceOf[BitVecLiteral] =>
      logSimp(e, BinaryExpr(BVADD, (BinaryExpr(BVADD, l, r)), (BinaryExpr(BVADD, lc, rc))))
    // normalise
    // make all comparisons positive so double negatives can be cleaned up

    case BinaryExpr(EQ, BinaryExpr(BVCOMP, e1: Expr, e2: Expr), BitVecLiteral(1, 1)) =>
      logSimp(e, BinaryExpr(EQ, (e1), (e2)))

    case BinaryExpr(NEQ, e1, e2) => logSimp(e, UnaryExpr(BoolNOT, BinaryExpr(EQ, (e1), (e2))))

    case BinaryExpr(op, BinaryExpr(op1, a, b: Literal), BinaryExpr(op2, c, d: Literal))
        if !a.isInstanceOf[Literal] && !c.isInstanceOf[Literal]
          && assocOps.contains(op) && op == op1 && op == op2 =>
      logSimp(e, BinaryExpr(op, BinaryExpr(op, a, c), BinaryExpr(op, b, d)))

    case BinaryExpr(op, x: Literal, y: Expr) if !y.isInstanceOf[Literal] && assocOps.contains(op) =>
      logSimp(e, BinaryExpr(op, (y), (x)))

    case BinaryExpr(BVADD, ed @ SignExtend(sz, UnaryExpr(BVNOT, x)), bo @ BitVecLiteral(bv, sz2))
        if size(ed).contains(sz2) && !BitVectorEval.isNegative(bo) =>
      didAnything = false
      logSimp(e, BinaryExpr(BVADD, UnaryExpr(BVNEG, SignExtend(sz, x)), BitVecLiteral(bv - 1, sz2)), actual = false)

    case BinaryExpr(BVADD, BinaryExpr(BVADD, y, ed @ UnaryExpr(BVNOT, x)), bo @ BitVecLiteral(off, sz2))
        if size(ed).contains(sz2) && !(y.isInstanceOf[BitVecLiteral]) && !BitVectorEval.isNegative(bo) =>
      didAnything = false
      logSimp(
        e,
        BinaryExpr(BVADD, BinaryExpr(BVADD, y, UnaryExpr(BVNEG, x)), BitVecLiteral(off - 1, sz2)),
        actual = false
      )

    case BinaryExpr(BVADD, BinaryExpr(BVADD, y, ed @ SignExtend(sz, UnaryExpr(BVNOT, x))), BitVecLiteral(off, sz2))
        if size(ed).contains(sz2) && !(y.isInstanceOf[BitVecLiteral]) =>
      didAnything = false
      logSimp(
        e,
        BinaryExpr(BVADD, BinaryExpr(BVADD, y, UnaryExpr(BVNEG, SignExtend(sz, x))), BitVecLiteral(off - 1, sz2)),
        actual = false
      )

    // case BinaryExpr(BVADD, UnaryExpr(BVNEG, x), BitVecLiteral(c, sz)) if c == BitVectorEval.smt_bvneg(BitVecLiteral(1, sz)).value => logSimp(e, UnaryExpr(BVNOT, x))
    // case BinaryExpr(BVADD, BitVecLiteral(1, _), UnaryExpr(BVNEG, x)) => logSimp(e, UnaryExpr(BVNOT, x))
    // case BinaryExpr(BVADD, UnaryExpr(BVNEG, x), BitVecLiteral(c, sz)) => logSimp(e, BinaryExpr(UnaryExpr(BVNOT, x), ))

    case BinaryExpr(BVADD, UnaryExpr(BVNOT, x), BitVecLiteral(1, _)) => logSimp(e, UnaryExpr(BVNEG, x))

    // case BinaryExpr(EQ, BinaryExpr(BVADD, x, y: BitVecLiteral), BitVecLiteral(0, _))
    //    if (eval.BitVectorEval.isNegative(y)) =>
    //  logSimp(e, BinaryExpr(EQ, x, eval.BitVectorEval.smt_bvneg(y)))

    /*
     * Simplify BVop to Bool ops in a boolean context.
     */

    case BinaryExpr(BVCOMP, body @ BinaryExpr(BVCOMP, _, _), BitVecLiteral(1, 1)) => logSimp(e, body)
    case BinaryExpr(BVCOMP, body @ BinaryExpr(BVCOMP, _, _), BitVecLiteral(0, 1)) =>
      logSimp(e, UnaryExpr(BVNOT, (body)))
    case BinaryExpr(EQ, l, BitVecLiteral(0, 1)) =>
      logSimp(e, UnaryExpr(BoolNOT, BinaryExpr(EQ, l, BitVecLiteral(1, 1))))

    case BinaryExpr(BoolAND, x, TrueLiteral) => logSimp(e, x)
    case BinaryExpr(BoolAND, x, FalseLiteral) => logSimp(e, FalseLiteral)
    case BinaryExpr(BoolOR, x, FalseLiteral) => logSimp(e, x)
    case BinaryExpr(BoolOR, x, TrueLiteral) => logSimp(e, TrueLiteral)

    case BinaryExpr(BVCONCAT, BitVecLiteral(0, sz), expr) => logSimp(e, ZeroExtend(sz, expr))
    case BinaryExpr(BVCONCAT, expr, BitVecLiteral(0, sz)) if (BigInt(2).pow(sz + size(expr).get) > sz) =>
      logSimp(e, BinaryExpr(BVSHL, ZeroExtend(sz, expr), BitVecLiteral(sz, sz + size(expr).get)))

    // identities
    case BinaryExpr(BVXOR, l, r) if l == r =>
      logSimp(
        e,
        e.getType match {
          case BitVecType(sz) => BitVecLiteral(0, sz)
          case _ => throw Exception("Type error (should be unreachable)")
        }
      )
    case BinaryExpr(EQ, x, FalseLiteral) => logSimp(e, UnaryExpr(BoolNOT, x))
    case BinaryExpr(BVADD, x, BitVecLiteral(0, _)) => logSimp(e, x)

    case BinaryExpr(BoolIMPLIES, FalseLiteral, _) => logSimp(e, TrueLiteral)
    case BinaryExpr(BoolIMPLIES, _, TrueLiteral) => logSimp(e, TrueLiteral)
    case BinaryExpr(BoolIMPLIES, TrueLiteral, x) => logSimp(e, x)
    case BinaryExpr(BoolIMPLIES, x, FalseLiteral) => logSimp(e, UnaryExpr(BoolNOT, x))
    case BinaryExpr(BoolIMPLIES, x, y) if x == y => logSimp(e, TrueLiteral)

    // double negation
    case UnaryExpr(BVNOT, UnaryExpr(BVNOT, body)) => logSimp(e, body)
    case UnaryExpr(BVNEG, UnaryExpr(BVNEG, body)) => logSimp(e, body)
    case UnaryExpr(BoolNOT, UnaryExpr(BoolNOT, body)) => logSimp(e, body)
    case BinaryExpr(BoolIMPLIES, UnaryExpr(BoolNOT, a), b) => logSimp(e, BinaryExpr(BoolOR, a, b))

    // syntactic equality
    case BinaryExpr(EQ, a, b) if a == b => logSimp(e, TrueLiteral)

    case BinaryExpr(BVADD, BinaryExpr(BVADD, y, UnaryExpr(BVNOT, x)), BitVecLiteral(1, _))
        if !(y.isInstanceOf[BitVecLiteral]) =>
      logSimp(e, BinaryExpr(BVADD, y, UnaryExpr(BVNEG, x)))

    // case BinaryExpr(EQ, BinaryExpr(BVADD, x, y: BitVecLiteral), BitVecLiteral(0, s)) =>
    //  logSimp(e, BinaryExpr(EQ, x, UnaryExpr(BVNEG, y)))
    //
    // case BinaryExpr(EQ, BinaryExpr(BVADD, x, UnaryExpr(BVNEG, y)), BitVecLiteral(0, _)) =>
    //  logSimp(e, BinaryExpr(EQ, x, y))

    // case BinaryExpr(op, BinaryExpr(BVADD, x, UnaryExpr(BVNEG, y)), BitVecLiteral(0, _)) if strictIneq.contains(op) || op == EQ || ineqToStrict.contains(op) =>
    //  logSimp(e, BinaryExpr(op, x, y))

    case BinaryExpr(BVSUB, x: Expr, y: BitVecLiteral) => logSimp(e, BinaryExpr(BVADD, x, UnaryExpr(BVNEG, y)))
    // DeMorgans
    case UnaryExpr(BoolNOT, BinaryExpr(BoolAND, a, b)) =>
      logSimp(e, BinaryExpr(BoolOR, UnaryExpr(BoolNOT, a), UnaryExpr(BoolNOT, b)))
    case UnaryExpr(BoolNOT, BinaryExpr(BoolOR, a, b)) =>
      logSimp(e, BinaryExpr(BoolAND, UnaryExpr(BoolNOT, a), UnaryExpr(BoolNOT, b)))

    case UnaryExpr(BoolNOT, BinaryExpr(BVSLT, lhs, rhs)) => logSimp(e, BinaryExpr(BVSGE, lhs, rhs))
    case UnaryExpr(BoolNOT, BinaryExpr(BVSGT, lhs, rhs)) => logSimp(e, BinaryExpr(BVSLE, lhs, rhs))
    case UnaryExpr(BoolNOT, BinaryExpr(BVULT, lhs, rhs)) => logSimp(e, BinaryExpr(BVUGE, lhs, rhs))
    case UnaryExpr(BoolNOT, BinaryExpr(BVUGT, lhs, rhs)) => logSimp(e, BinaryExpr(BVULE, lhs, rhs))
    case UnaryExpr(BoolNOT, BinaryExpr(BVSLE, lhs, rhs)) => logSimp(e, BinaryExpr(BVSGT, lhs, rhs))
    case UnaryExpr(BoolNOT, BinaryExpr(BVSGE, lhs, rhs)) => logSimp(e, BinaryExpr(BVSLT, lhs, rhs))
    case UnaryExpr(BoolNOT, BinaryExpr(BVULE, lhs, rhs)) => logSimp(e, BinaryExpr(BVUGT, lhs, rhs))
    case UnaryExpr(BoolNOT, BinaryExpr(BVUGE, lhs, rhs)) => logSimp(e, BinaryExpr(BVULT, lhs, rhs))

    case BinaryExpr(BoolOR, BinaryExpr(BVUGE, x, y), BinaryExpr(BVULT, x1, y1)) if x1 == x && y1 == y =>
      logSimp(e, TrueLiteral)
    case BinaryExpr(BoolOR, BinaryExpr(BVUGT, x, y), BinaryExpr(BVULE, x1, y1)) if x1 == x && y1 == y =>
      logSimp(e, TrueLiteral)
    case BinaryExpr(BoolOR, BinaryExpr(BVULT, x, y), BinaryExpr(BVUGE, x1, y1)) if x1 == x && y1 == y =>
      logSimp(e, TrueLiteral)
    case BinaryExpr(BoolOR, BinaryExpr(BVULE, x, y), BinaryExpr(BVUGT, x1, y1)) if x1 == x && y1 == y =>
      logSimp(e, TrueLiteral)
    case BinaryExpr(BoolOR, BinaryExpr(BVSGE, x, y), BinaryExpr(BVSLT, x1, y1)) if x1 == x && y1 == y =>
      logSimp(e, TrueLiteral)
    case BinaryExpr(BoolOR, BinaryExpr(BVSGT, x, y), BinaryExpr(BVSLE, x1, y1)) if x1 == x && y1 == y =>
      logSimp(e, TrueLiteral)
    case BinaryExpr(BoolOR, BinaryExpr(BVSLT, x, y), BinaryExpr(BVSGE, x1, y1)) if x1 == x && y1 == y =>
      logSimp(e, TrueLiteral)
    case BinaryExpr(BoolOR, BinaryExpr(BVSLE, x, y), BinaryExpr(BVSGT, x1, y1)) if x1 == x && y1 == y =>
      logSimp(e, TrueLiteral)

    case BinaryExpr(BoolOR, a, UnaryExpr(BoolNOT, b)) if a == b => logSimp(e, TrueLiteral)
    case BinaryExpr(BoolOR, UnaryExpr(BoolNOT, a), b) if a == b => logSimp(e, TrueLiteral)

    case BinaryExpr(BoolOR, BinaryExpr(BoolAND, a, b), BinaryExpr(BoolAND, c, d)) if a == c =>
      logSimp(e, BinaryExpr(BoolAND, BinaryExpr(BoolOR, b, d), a))
    case BinaryExpr(BoolOR, BinaryExpr(BoolAND, a, b), BinaryExpr(BoolAND, c, d)) if b == c =>
      logSimp(e, BinaryExpr(BoolAND, BinaryExpr(BoolOR, a, d), b))
    case BinaryExpr(BoolOR, BinaryExpr(BoolAND, a, b), BinaryExpr(BoolAND, c, d)) if a == d =>
      logSimp(e, BinaryExpr(BoolAND, BinaryExpr(BoolOR, b, c), a))
    case BinaryExpr(BoolOR, BinaryExpr(BoolAND, a, b), BinaryExpr(BoolAND, c, d)) if b == d =>
      logSimp(e, BinaryExpr(BoolAND, BinaryExpr(BoolOR, a, c), b))

    // case BinaryExpr(BoolOR, UnaryExpr(BoolNOT, a), b) => logSimp(e, BinaryExpr(BoolIMPLIES, a, b))
    // case BinaryExpr(BoolOR, a, UnaryExpr(BoolNOT, b)) => logSimp(e, BinaryExpr(BoolIMPLIES, b, a))

    case r => {
      didAnything = false
      r
    }
  }
  (simped, didAnything)
}<|MERGE_RESOLUTION|>--- conflicted
+++ resolved
@@ -243,17 +243,7 @@
 
     def makeEQ(a: Expr, b: Expr) = {
       require(a.getType == b.getType)
-<<<<<<< HEAD
-      a.getType match {
-        case BitVecType(sz) => BinaryExpr(BVEQ, a, b)
-        case IntType => BinaryExpr(IntEQ, a, b)
-        case BoolType => BinaryExpr(BoolEQ, a, b)
-        case m: MapType => ???
-        case m: CustomSort => ???
-      }
-=======
       BinaryExpr(EQ, a, b)
->>>>>>> b45683f7
     }
 
     var ind = 0
