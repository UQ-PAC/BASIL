package ir

import scala.collection.mutable.ArrayBuffer
import scala.collection.{IterableOnceExtensionMethods, View, immutable, mutable}
import boogie.*
import analysis.BitVectorEval
import intrusiveList.{IntrusiveList, IntrusiveListElement}

trait HasParent[T]:
  /*
      If a node is reachable from the IL then it *must* have a parent defined. This will only be null until
      the object is fully initialised.

      All IL structures must set the parent of the child to itself, when a child is added to itself.
   */
  private var _parent: Option[T] = None
  def parent: T = _parent.get

  def parent_=(value: T): Unit = setParent(value)


  /**
   * Update any IL control-flow links implied by this relation.
   * NOT necessarily idempotent.
   *  For example;
   *    - Registering calls with their target procedure
   *    - Registering jumps with their target block
   *
   * TODO: consider making abstract to force implementers to consider the linking.
   * @param p The new parent
   */
  protected[this] def linkParent(p: T): Unit = ()

  /**
   * Update any IL control-flow links implied by this relation.
   * NOT necessarily idempotent.
   */
  protected[this] def unlinkParent(): Unit = ()


  /**
   * Remove this element's parent and update any IL control-flow links implied by this relation.
   * Is idempotent.
   */
  final def deParent(): Unit = if _parent.isDefined then {
    unlinkParent()
    _parent = None
    }

  /**
   * Set this element's parent and update any IL control-flow links implied by this relation.
   * If another parent is already set then it will be de-parented and unlinked from that first.
   * Is idempotent.
   */
  final def setParent(p: T): Unit = {
    _parent match
      case Some(existing) if existing == p => ()
      case None =>
        _parent = Some(p)
        linkParent(p)
      case Some(_) =>
        deParent()
        _parent = Some(p)
        linkParent(p)
  }

class Program(var procedures: ArrayBuffer[Procedure], var mainProcedure: Procedure,
              var initialMemory: ArrayBuffer[MemorySection],
              var readOnlyMemory: ArrayBuffer[MemorySection]) extends Iterable[CFGPosition] {

  // This shouldn't be run before indirect calls are resolved


  def stripUnreachableFunctions(depth: Int = Int.MaxValue): Unit = {
    val procedureCalleeNames = procedures.map(f => f.name -> f.calls.map(_.name)).toMap

    var toVisit: mutable.LinkedHashSet[(Int, String)] = mutable.LinkedHashSet((0, mainProcedure.name))
    var reachableFound = true
    val reachableNames = mutable.HashMap[String, Int]()
    while (toVisit.nonEmpty) {
      val next = toVisit.head
      toVisit.remove(next)

      if (next._1 <= depth) {

        def addName(depth: Int, name: String): Unit = {
          val oldDepth = reachableNames.getOrElse(name, Integer.MAX_VALUE)
          reachableNames.put(next._2, if depth < oldDepth then depth else oldDepth)
        }
        addName(next._1, next._2)

        val callees = procedureCalleeNames(next._2)

        toVisit.addAll(callees.diff(reachableNames.keySet).map(c => (next._1 + 1, c)))
        callees.foreach(c => addName(next._1 + 1, c))
      }
    }
    procedures = procedures.filter(f => reachableNames.keySet.contains(f.name))

    for (elem <- procedures.filter(c => c.calls.exists(s => !procedures.contains(s)))) {
      // last layer is analysed only as specifications so we remove the body for anything that calls
      // a function we have removed
      elem.blocks.clear()
    }
  }

  def setModifies(specModifies: Map[String, List[String]]): Unit = {
    val procToCalls: mutable.Map[Procedure, Set[Procedure]] = mutable.Map()
    for (p <- procedures) {
      p.modifies.addAll(p.blocks.flatMap(_.modifies))
      procToCalls(p) = p.calls
    }

    for (p <- procedures) {
      if (specModifies.contains(p.name)) {
        p.modifies.addAll(specModifies(p.name).map(nameToGlobal))
      }
    }

    // very naive implementation but will work for now
    var hasChanged: Boolean = true
    while (hasChanged) {
      hasChanged = false
      for (p <- procedures) {
        val children = procToCalls(p)
        val childrenModifies: mutable.Set[Global] = mutable.Set()
        for (c <- children) {
          childrenModifies.addAll(c.modifies)
        }
        if (!childrenModifies.subsetOf(p.modifies)) {
          hasChanged = true
          p.modifies.addAll(childrenModifies)
        }
      }
    }
  }

  // this is very crude but the simplest thing for now until we have a more sophisticated specification system that can relate to the IR instead of the Boogie
  def nameToGlobal(name: String): Global = {
    if ((name.startsWith("R") || name.startsWith("V")) && (name.length == 2 || name.length == 3) && name.substring(1).forall(_.isDigit)) {
      if (name.startsWith("R")) {
        Register(name, BitVecType(64))
      } else {
        Register(name, BitVecType(128))
      }
    } else {
      Memory(name, 64, 8)
    }
  }

  /**
    * Takes all the memory sections we get from the ADT (previously in initialMemory) and restricts initialMemory to
    * just the .data section (which contains things such as global variables which are mutable) and puts the .rodata
    * section in readOnlyMemory. It also takes the .rela.dyn entries taken from the readelf output and adds them to the
    * .rodata section, as they are the global offset table entries that we can assume are constant.
    */
  def determineRelevantMemory(rela_dyn: Map[BigInt, BigInt]): Unit = {
    val initialMemoryNew = ArrayBuffer[MemorySection]()

    val rodata = initialMemory.collect { case s if s.name == ".rodata" => s }
    readOnlyMemory.addAll(rodata)

    val data = initialMemory.collect { case s if s.name == ".data" => s }
    initialMemoryNew.addAll(data)

    // assuming little endian, adding the rela_dyn offset/address pairs like this is crude but is simplest for now
    for ((offset, address) <- rela_dyn) {
      val addressBV = BitVecLiteral(address, 64)
      val bytes = for (i <- 0 to 7) yield {
        val low = i * 8
        val high = low + 8
        BitVectorEval.boogie_extract(high, low, addressBV)
      }
      readOnlyMemory.append(MemorySection(s".got_$offset", offset.intValue, 8, bytes))
    }

    initialMemory = initialMemoryNew
  }

  class ILUnorderedIterator(private val begin: Program) extends Iterator[CFGPosition] {
    val stack = mutable.Stack[CFGPosition]()
    stack.addAll(begin.procedures)

    override def hasNext: Boolean = {
      stack.nonEmpty
    }

    override def next(): CFGPosition = {
      val n: CFGPosition  = stack.pop()

      stack.pushAll(n match  {
        case p : Procedure => p.blocks
        case b: Block => Seq() ++ b.statements ++ Seq(b.jump)
        case s: Command => Seq()
      })

      n
    }

  }

  def iterator: Iterator[CFGPosition] = {
    ILUnorderedIterator(this)
  }

}

class Procedure private (
                  var name: String,
                  var address: Option[Int],
                  var entryBlock: Option[Block],
                  var returnBlock: Option[Block],
                  private val _blocks: mutable.LinkedHashSet[Block],
                  var in: ArrayBuffer[Parameter],
                  var out: ArrayBuffer[Parameter],
                ) {
  private var _callers = new mutable.HashSet[DirectCall]

  // class invariant
  require(returnBlock.forall(b => _blocks.contains(b)) && entryBlock.forall(b => _blocks.contains(b)))
  require(_blocks.isEmpty == entryBlock.isEmpty) // blocks.nonEmpty <==> entryBlock.isDefined

  def this(name: String, address: Option[Int] = None , entryBlock: Option[Block] = None, returnBlock: Option[Block] = None, blocks: Iterable[Block] = ArrayBuffer(), in: IterableOnce[Parameter] = ArrayBuffer(), out: IterableOnce[Parameter] = ArrayBuffer()) = {
    this(name, address, entryBlock, returnBlock, mutable.LinkedHashSet.from(blocks), ArrayBuffer.from(in), ArrayBuffer.from(out))
  }

  override def toString: String = {
    s"Procedure $name at ${address.getOrElse("None")} with ${blocks.size} blocks and ${in.size} in and ${out.size} out parameters"
  }

  def calls: Set[Procedure] = blocks.iterator.flatMap(_.calls).toSet

  /**
   * Block iteration order is defined such that that the entryBlock is first, and no order is defined beyond that.
   * Both entry block and return block are elements of _blocks.
   */
  def blocks: Iterator[Block] = _blocks.iterator

  def addCaller(c: DirectCall): Unit = {
    _callers.remove(c)
  }

  def removeCaller(c: DirectCall): Unit = {
    _callers.remove(c)
  }

  def addBlocks(block: Block): Block = {
    if (!_blocks.contains(block)) {
      block.parent = this
      _blocks.add(block)
      if (entryBlock.isEmpty) {
        entryBlock = Some(block)
      }
    }
    block
  }

  def addBlocks(blocks: Iterable[Block]): Unit = {
    for (elem <- blocks) {
      addBlocks(elem)
    }
  }

  def replaceBlock(oldBlock: Block, block: Block): Block = {
    require(_blocks.contains(oldBlock))
    if (oldBlock ne block) {
      val isEntry: Boolean = entryBlock.contains(oldBlock)
      val isReturn: Boolean = returnBlock.contains(oldBlock)
      removeBlocks(oldBlock)
      addBlocks(block)
      if isEntry then entryBlock = Some(block)
      if isReturn then returnBlock = Some(block)
    }
    block
  }

  /**
   * Removes all blocks and replaces them with the provided iterator.
   *
   * @param newBlocks the new set of blocks
   * @return an iterator to the new block set
   */
  def replaceBlocks(newBlocks: Iterable[Block]): Unit = {
    removeBlocks(_blocks)
    addBlocks(newBlocks)
  }

  def removeBlocks(block: Block): Block = {
    if (_blocks.contains(block)) {
      block.deParent()
      _blocks.remove(block)
    }
    if (_blocks.isEmpty) {
      entryBlock = None
    }
    block
  }
  def removeBlocks(blocks: Iterable[Block]): Unit = {
    for (elem <- blocks) {
      removeBlocks(elem)
    }
  }


  def callers(): Iterable[Procedure] = _callers.map(_.parent.parent).toSet[Procedure]
  def incomingCalls(): Iterator[DirectCall] = _callers.iterator

  var modifies: mutable.Set[Global] = mutable.Set()

<<<<<<< HEAD

  def stackIdentification(): Unit = {
    val stackPointer = Register("R31", BitVecType(64))
    val stackRefs: mutable.Set[Variable] = mutable.Set(stackPointer)
    val visitedBlocks: mutable.Set[Block] = mutable.Set()
    val stackMemory = Memory("stack", 64, 8)
    val firstBlock = entryBlock
    firstBlock.foreach(visitBlock)

    // does not handle loops but we do not currently support loops in block CFG so this should do for now anyway
    def visitBlock(b: Block): Unit = {
      if (visitedBlocks.contains(b)) {
        return
      }
      for (s <- b.statements) {
        s match {
          case l: LocalAssign =>
            // replace mem with stack in loads if index contains stack references
            val loads = l.rhs.loads
            for (load <- loads) {
              val loadStackRefs = load.index.variables.intersect(stackRefs)
              if (loadStackRefs.nonEmpty) {
                load.mem = stackMemory
              }
            }

            // update stack references
            val variableVisitor = VariablesWithoutStoresLoads()
            variableVisitor.visitExpr(l.rhs)

            val rhsStackRefs = variableVisitor.variables.toSet.intersect(stackRefs)
            if (rhsStackRefs.nonEmpty) {
              stackRefs.add(l.lhs)
            } else if (stackRefs.contains(l.lhs) && l.lhs != stackPointer) {
              stackRefs.remove(l.lhs)
            }
          case m: MemoryAssign =>
            // replace mem with stack if index contains stack reference
            val indexStackRefs = m.rhs.index.variables.intersect(stackRefs)
            if (indexStackRefs.nonEmpty) {
              m.lhs = stackMemory
              m.rhs.mem = stackMemory
            }
          case _ =>
        }
      }
      visitedBlocks.add(b)
      b.jump match {
        case g: GoTo => g.targets.foreach(visitBlock)
        case d: DirectCall => d.returnTarget.foreach(visitBlock)
        case i: IndirectCall => i.returnTarget.foreach(visitBlock)
      }
    }
  }

=======
>>>>>>> 41e07885
}
class Parameter(var name: String, var size: Int, var value: Register) {
  def toBoogie: BVariable = BParam(name, BitVecBType(size))
  def toGamma: BVariable = BParam(s"Gamma_$name", BoolBType)
}


class Block private (var label: String,
 var address: Option[Int],
 val statements: IntrusiveList[Statement],
 private var _jump: Jump,
 private val _incomingJumps: mutable.HashSet[GoTo],
) extends IntrusiveListElement, HasParent[Procedure] {
  statements.foreach(_.setParent(this))
  _jump.setParent(this)

  statements.onInsert = x => x.setParent(this)
  statements.onRemove = x => x.deParent()

  def this(label: String, address: Option[Int], statements: IterableOnce[Statement], jump: Jump) = {
    this(label, address, IntrusiveList.from(statements), jump, mutable.HashSet.empty)
  }

  def this(label: String, address: Option[Int], statements: IterableOnce[Statement]) = {
    this(label, address, IntrusiveList.from(statements), GoTo(Seq(), Some(label + "_unknown")), mutable.HashSet.empty)
  }

  def this(label: String, address: Option[Int] = None) = {
    this(label, address, IntrusiveList(), GoTo(Seq(), Some(label + "_unknown")), mutable.HashSet.empty)
  }

  def jump: Jump = _jump

  def incomingJumps: immutable.Set[GoTo] = _incomingJumps.toSet

  def addIncomingJump(g: GoTo) = _incomingJumps.add(g)
  def removeIncomingJump(g: GoTo) = _incomingJumps.remove(g)

  def replaceJump(j: Jump): this.type = {
    _jump.deParent()
    j.setParent(this)
    _jump = j
    this
  }

  def isEntry: Boolean = parent.entryBlock.contains(this)
  def isReturn: Boolean = parent.returnBlock.contains(this)

  def calls: Set[Procedure] = _jump.calls

  def modifies: Set[Global] = statements.flatMap(_.modifies).toSet
  //def locals: Set[Variable] = statements.flatMap(_.locals).toSet ++ jumps.flatMap(_.locals).toSet

  def calledBy: Set[Block] = {
    Set.empty
  }

  override def toString: String = {
    // display all statements and jumps
    val statementsString = statements.map(_.toString).mkString("\n")
    s"Block $label with $statementsString\n$jump"
  }

  /**
   * @return The intra-procedural set of successor blocks. If the block ends in a call then the empty set is returned.
   */
  def nextBlocks: Iterable[Block] = {
    jump match {
      case c: GoTo => c.targets
      case c: DirectCall => c.returnTarget
      case c: IndirectCall => c.returnTarget
    }
  }

  /**
   * @return The intra-procedural set of predecessor blocks.
   */
  def prevBlocks: Iterable[Block] = {
    incomingJumps.map(_.parent)
  }

  /**
   * If the block has a single block successor then this returns that block, otherwise None.
   *
   * @return The successor block if there is exactly one
   */
  def singleSuccessor: Option[Block] = {
    jump match {
      case c: GoTo if c.targets.size == 1 => c.targets.headOption
      case _ => None
    }
  }

  /**
   * If the block has a single block predecessor then this returns that block, otherwise None.
   *
   * @return The predecessor block if there is exactly one
   */
  def singlePredecessor: Option[Block] = {
    if incomingJumps.size == 1 then {
      incomingJumps.headOption.map(_.parent)
    } else None
  }

  override def equals(obj: scala.Any): Boolean =
    obj match
      case b: Block => b.label == this.label
      case _ => false

  override def hashCode(): Int = label.hashCode()

  override def linkParent(p: Procedure): Unit = {
    // The first block added to the procedure is the entry block
    if parent.blocks.isEmpty then parent.entryBlock = Some(this)
    // to connect call() links that reference jump.parent.parent
    jump.setParent(this)
  }
  override def unlinkParent(): Unit = {
    if parent.entryBlock.contains(this) then parent.entryBlock = None
    if parent.returnBlock.contains(this) then parent.returnBlock = None
    // to disconnect call() links that reference jump.parent.parent
    jump.deParent()
  }
 }


/**
  * @param name name
  * @param address initial offset of memory section
  * @param size number of bytes
  * @param bytes sequence of bytes represented by BitVecLiterals of size 8
  */
case class MemorySection(name: String, address: Int, size: Int, bytes: Seq[BitVecLiteral])<|MERGE_RESOLUTION|>--- conflicted
+++ resolved
@@ -100,7 +100,8 @@
     for (elem <- procedures.filter(c => c.calls.exists(s => !procedures.contains(s)))) {
       // last layer is analysed only as specifications so we remove the body for anything that calls
       // a function we have removed
-      elem.blocks.clear()
+
+      elem.clearBlocks()
     }
   }
 
@@ -295,77 +296,23 @@
     }
     block
   }
-  def removeBlocks(blocks: Iterable[Block]): Unit = {
+  def removeBlocks(blocks: IterableOnce[Block]): Unit = {
     for (elem <- blocks) {
       removeBlocks(elem)
     }
   }
 
+  def clearBlocks() : Unit = {
+    removeBlocks(blocks)
+  }
+
 
   def callers(): Iterable[Procedure] = _callers.map(_.parent.parent).toSet[Procedure]
   def incomingCalls(): Iterator[DirectCall] = _callers.iterator
 
   var modifies: mutable.Set[Global] = mutable.Set()
-
-<<<<<<< HEAD
-
-  def stackIdentification(): Unit = {
-    val stackPointer = Register("R31", BitVecType(64))
-    val stackRefs: mutable.Set[Variable] = mutable.Set(stackPointer)
-    val visitedBlocks: mutable.Set[Block] = mutable.Set()
-    val stackMemory = Memory("stack", 64, 8)
-    val firstBlock = entryBlock
-    firstBlock.foreach(visitBlock)
-
-    // does not handle loops but we do not currently support loops in block CFG so this should do for now anyway
-    def visitBlock(b: Block): Unit = {
-      if (visitedBlocks.contains(b)) {
-        return
-      }
-      for (s <- b.statements) {
-        s match {
-          case l: LocalAssign =>
-            // replace mem with stack in loads if index contains stack references
-            val loads = l.rhs.loads
-            for (load <- loads) {
-              val loadStackRefs = load.index.variables.intersect(stackRefs)
-              if (loadStackRefs.nonEmpty) {
-                load.mem = stackMemory
-              }
-            }
-
-            // update stack references
-            val variableVisitor = VariablesWithoutStoresLoads()
-            variableVisitor.visitExpr(l.rhs)
-
-            val rhsStackRefs = variableVisitor.variables.toSet.intersect(stackRefs)
-            if (rhsStackRefs.nonEmpty) {
-              stackRefs.add(l.lhs)
-            } else if (stackRefs.contains(l.lhs) && l.lhs != stackPointer) {
-              stackRefs.remove(l.lhs)
-            }
-          case m: MemoryAssign =>
-            // replace mem with stack if index contains stack reference
-            val indexStackRefs = m.rhs.index.variables.intersect(stackRefs)
-            if (indexStackRefs.nonEmpty) {
-              m.lhs = stackMemory
-              m.rhs.mem = stackMemory
-            }
-          case _ =>
-        }
-      }
-      visitedBlocks.add(b)
-      b.jump match {
-        case g: GoTo => g.targets.foreach(visitBlock)
-        case d: DirectCall => d.returnTarget.foreach(visitBlock)
-        case i: IndirectCall => i.returnTarget.foreach(visitBlock)
-      }
-    }
-  }
-
-=======
->>>>>>> 41e07885
 }
+
 class Parameter(var name: String, var size: Int, var value: Register) {
   def toBoogie: BVariable = BParam(name, BitVecBType(size))
   def toGamma: BVariable = BParam(s"Gamma_$name", BoolBType)
