package ir

import scala.collection.mutable.ArrayBuffer
import scala.collection.{IterableOnceExtensionMethods, View, immutable, mutable}
import boogie.*
import analysis.{MergedRegion, Loop}
import util.intrusive_list.*
import eval.BitVectorEval
import translating.PrettyPrinter.*

/** Iterator in approximate syntactic pre-order of procedures, blocks, and commands. Blocks and procedures are not
  * guaranteed to be in any defined order.
  */
private class ILForwardIterator(
  private val begin: IterableOnce[CFGPosition],
  val walk: IRWalk[CFGPosition, CFGPosition]
) extends Iterator[CFGPosition] {
  val seen = mutable.Set[CFGPosition]()
  private val stack = mutable.Stack[CFGPosition]()
  stack.pushAll(begin)
  seen.addAll(begin)

  override def hasNext: Boolean = {
    stack.nonEmpty
  }

  override def next(): CFGPosition = {
    val n: CFGPosition = stack.pop()
    seen.add(n)

    val next = walk.succ(n).filterNot(seen.contains(_))
    seen.addAll(next)
    stack.pushAll(next)
    n
  }
}

/** Iterator in approximate syntactic pre-order of procedures, blocks, and commands. Blocks and procedures are not
  * guaranteed to be in any defined order.
  */
private class ILLexicalIterator(private val begin: Iterable[CFGPosition]) extends Iterator[CFGPosition] {
  private val stack = mutable.Stack[CFGPosition]()
  stack.pushAll(begin)

  override def hasNext: Boolean = {
    stack.nonEmpty
  }

  override def next(): CFGPosition = {
    val n: CFGPosition = stack.pop()

    stack.pushAll(n match {
      case p: Procedure => p.blocks
      case b: Block => b.statements ++ Iterator(b.jump)
      case s: Command => Seq()
    })
    n
  }
}

case class Metadata(originalLabel: Option[String] = None, address: Option[BigInt] = None)

class Program(
  var procedures: ArrayBuffer[Procedure],
  var mainProcedure: Procedure,
  val initialMemory: mutable.TreeMap[BigInt, MemorySection]
) extends Iterable[CFGPosition]
    with DeepEquality {

  val threads: ArrayBuffer[ProgramThread] = ArrayBuffer()
  val usedMemory: mutable.Map[BigInt, MemorySection] = mutable.TreeMap()

  override def deepEquals(o: Object): Boolean = o match {
    case p: Program => deepEqualsProg(p)
    case _ => false
  }
  private def deepEqualsProg(p: Program): Boolean = {
    def toMap(p: Program) = {
      p.procedures.view.map(p => p.name -> p).toMap
    }
    val t = toMap(this)
    val o = toMap(p)
    (mainProcedure.name == p.mainProcedure.name) && (t.keys == o.keys) && t.keys.forall { case k =>
      t(k).deepEquals(o(k))
    }
  }

  def removeProcedure(i: Int): Unit = {
    val p = procedures(i)
    for (b <- p.blocks) {
      b.deParent()
    }
    procedures.remove(i)
  }

  def removeProcedure(p: Procedure): Unit = {
    removeProcedure(procedures.indexOf(p))
  }

  def addProcedure(p: Procedure) = {
    for (b <- p.blocks) {
      b.setParent(p)
    }
    procedures += p
  }

  def sortProceduresRPO() = {

    var count = 0
    val seen = mutable.HashSet[Procedure]()
    val ordering = mutable.HashMap[Procedure, Int]()

    def walk(p: Procedure): Unit = {
      seen += p
      for (n <- p.calls) {
        if (!seen.contains(n)) {
          walk(n)
        }
      }
      ordering(p) = count
      count += 1
    }

    walk(mainProcedure)

    var wl = procedures.toSet.diff(seen)

    while (wl.nonEmpty) {
      // add the rest of the procedures
      val n = wl.find(p => p.incomingCalls().isEmpty).getOrElse(wl.head)
      walk(n)
      wl = procedures.toSet.diff(seen)
    }

    procedures.sortInPlaceBy(ordering)
  }

  override def toString(): String = {
    translating.PrettyPrinter.pp_prog(this)
  }

  def setModifies(specModifies: Map[String, List[String]]): Unit = {
    val procToCalls: mutable.Map[Procedure, Set[Procedure]] = mutable.Map()
    for (p <- procedures) {
      p.modifies.addAll(p.blocks.flatMap(_.modifies))
      procToCalls(p) = p.calls
    }

    for (p <- procedures) {
      if (specModifies.contains(p.procName)) {
        p.modifies.addAll(specModifies(p.procName).map(nameToGlobal))
      }
    }

    // very naive implementation but will work for now
    var hasChanged: Boolean = true
    while (hasChanged) {
      hasChanged = false
      for (p <- procedures) {
        val children = procToCalls(p)
        val childrenModifies: mutable.Set[Global] = mutable.Set()
        for (c <- children) {
          childrenModifies.addAll(c.modifies)
        }
        if (!childrenModifies.subsetOf(p.modifies)) {
          hasChanged = true
          p.modifies.addAll(childrenModifies)
        }
      }
    }
  }

  // this is very crude but the simplest thing for now until we have a more sophisticated specification system that can relate to the IR instead of the Boogie
  def nameToGlobal(name: String): Global = {
    if (
      (name.startsWith("R") || name.startsWith("V")) && (name.length == 2 || name.length == 3)
      && name.substring(1).forall(_.isDigit)
    ) {
      if (name.startsWith("R")) {
        Register(name, 64)
      } else {
        Register(name, 128)
      }
    } else if (name == "stack") {
      StackMemory(name, 64, 8)
    } else {
      SharedMemory(name, 64, 8)
    }
  }

  /** Takes all the memory sections we get from the ADT (previously in initialMemory) and restricts initialMemory to
    * just the .data section (which contains things such as global variables which are mutable) and puts the .rodata
    * section in readOnlyMemory. It also takes the .rela.dyn entries taken from the readelf output and adds them to the
    * .rodata section, as they are the global offset table entries that we can assume are constant.
    */

  def determineRelevantMemory(rela_dyn: Map[BigInt, BigInt]): Unit = {
    val rodata = initialMemory.values.collect { case s if s.name == ".rodata" => s }
    rodata.foreach { r => usedMemory.addOne(r.address, r) }
    val data = initialMemory.values.collect { case s if s.name == ".data" => s }
    data.foreach { d => usedMemory.addOne(d.address, d) }

    // assuming little endian, adding the rela_dyn offset/address pairs like this is crude but is simplest for now
    for ((offset, address) <- rela_dyn) {
      val addressBV = BitVecLiteral(address, 64)
      val bytes = for (i <- 0 to 7) yield {
        val low = i * 8
        val high = low + 8
        BitVectorEval.boogie_extract(high, low, addressBV)
      }
      usedMemory.addOne(offset, MemorySection(s".got_$offset", offset, 8, bytes, true, None))
    }

  }

  /** Get an Iterator in approximate syntactic pre-order of procedures, blocks, and commands. Blocks and procedures are
    * not guaranteed to be in any defined order.
    */
  def iterator: Iterator[CFGPosition] = {
    ILLexicalIterator(this.procedures)
  }

  def preOrderIterator: Iterator[CFGPosition] = {
    ILForwardIterator(this.procedures, IntraProcIRCursor)
  }

  def memoryLookup(memory: mutable.TreeMap[BigInt, MemorySection], address: BigInt) = {
    memory.maxBefore(address + 1) match {
      case Some(_, section) =>
        if (section.address + section.size > address) {
          Some(section)
        } else {
          None
        }
      case _ => None
    }
  }

  def initialMemoryLookup(address: BigInt): Option[MemorySection] = memoryLookup(initialMemory, address)

  def nameToProcedure: Map[String, Procedure] = {
    procedures.view.map(p => p.procName -> p).toMap
  }

  def labelToBlock: Map[String, Block] = {
    procedures.view.flatMap(_.blocks.map((b: Block) => b.label -> b)).toMap
  }

  def loadedLabelToBlock: Map[String, Block] = {
    val x = procedures.view.flatMap(_.loadedLabelToBlock).toMap
    println(x.mkString("\n"))
    x
    // blocks.filter(_.meta.originalLabel.isDefined).map(p => p.meta.originalLabel.get -> p).toMap
  }
}

// if creationSite == None then it is the initial thread
class ProgramThread(
  val entry: Procedure,
  val procedures: mutable.LinkedHashSet[Procedure],
  val creationSite: Option[DirectCall]
)

/*
 * R0 := call procname(R0, R1, R2)
 *
 * procname (R0a, R1a, R2a):
 *  ...
 *  return (R0)
 *
 */

class Procedure private (
  var procName: String,
  var address: Option[BigInt],
  private var _entryBlock: Option[Block],
  private var _returnBlock: Option[Block],
  private val _blocks: mutable.ArrayBuffer[Block],
  var formalInParam: mutable.SortedSet[LocalVar],
  var formalOutParam: mutable.SortedSet[LocalVar],
  var inParamDefaultBinding: immutable.SortedMap[LocalVar, Expr],
  var outParamDefaultBinding: immutable.SortedMap[LocalVar, Variable],
  var requires: List[BExpr],
  var ensures: List[BExpr],
  var requiresExpr: List[Expr],
  var ensuresExpr: List[Expr]
) extends Iterable[CFGPosition]
    with DeepEquality {

  def name = procName + address.map("_" + _).getOrElse("")

  private val _callers = mutable.HashSet[DirectCall]()
  _blocks.foreach(_.parent = this)
  // class invariant
  require(_returnBlock.forall(b => _blocks.contains(b)) && _entryBlock.forall(b => _blocks.contains(b)))
  require(_blocks.isEmpty == _entryBlock.isEmpty) // blocks.nonEmpty <==> entryBlock.isDefined

  def this(
    name: String,
    address: Option[BigInt] = None,
    entryBlock: Option[Block] = None,
    returnBlock: Option[Block] = None,
    blocks: Iterable[Block] = ArrayBuffer(),
    formalInParam: IterableOnce[LocalVar] = ArrayBuffer(),
    formalOutParam: IterableOnce[LocalVar] = ArrayBuffer(),
    inParamDefaultBinding: Map[LocalVar, Expr] = Map(),
    outParamDefaultBinding: Map[LocalVar, Variable] = Map(),
    requires: IterableOnce[BExpr] = ArrayBuffer(),
    ensures: IterableOnce[BExpr] = ArrayBuffer()
  ) = {
    this(
      name,
      address,
      entryBlock,
      returnBlock,
      mutable.ArrayBuffer.from(blocks),
      mutable.SortedSet.from(formalInParam),
      mutable.SortedSet.from(formalOutParam),
      immutable.SortedMap.from(inParamDefaultBinding),
      immutable.SortedMap.from(outParamDefaultBinding),
      List.from(requires),
      List.from(ensures),
      List(),
      List()
    )
  }

<<<<<<< HEAD
  val blockCounter = util.Counter()

  def freshBlockId(prefix: String) = {
    prefix + "_" + blockCounter.next()
=======
  override def deepEquals(o: Object): Boolean = o match {
    case p: Procedure => deepEqualsProc(p)
    case _ => false
  }
  private def deepEqualsProc(p: Procedure) = {
    name == p.name && (p.blocks.size == blocks.size) && {
      p.blocksBookended.zip(blocksBookended).forall { case ((l: Block), (r: Block)) =>
        l.deepEqualsDbg(r)
      }
    }
>>>>>>> 2ca272f5
  }

  def normaliseBlockNames() = {
    var counter = 0
    var loopCounter = 0
    sort()
    val prefix = procName
    for (b <- _blocks) {
      counter += 1
      val label = b match {
        case b if b.isEntry => prefix + "_entry"
        case b if b.isReturn => prefix + "_return"
        case b => {
          counter += 1
          if (b.isLoopHeader()) {
            loopCounter += 1
          }
          val loop = if (b.isLoopParticipant()) {
            s"_loop${loopCounter}"
          } else ""
          s"${prefix}${loop}_$counter"
        }
      }

      b.label = label

    }

  }

  def makeCall(label: Option[String] = None) = DirectCall(this, label, outParamDefaultBinding, inParamDefaultBinding)

  var isExternal: Option[Boolean] = None

  /** Get an Iterator in approximate syntactic pre-order of procedures, blocks, and commands. Blocks and procedures are
    * not guaranteed to be in any defined order.
    */
  def iterator: Iterator[CFGPosition] = {
    ILLexicalIterator(Seq(this))
  }

  /** Iterate in cfg pre order.
    */
  def preOrderIterator: Iterator[CFGPosition] = {
    ILForwardIterator(Seq(this), IntraProcIRCursor)
  }

  override def toString: String = Sigil.BASIR.proc + name
  def dumpString: String = translating.PrettyPrinter.pp_proc(this)

  def calls: Set[Procedure] = blocks.iterator.flatMap(_.calls).toSet

  /** Block iteration order is defined such that that the entryBlock is first, and no order is defined beyond that. Both
    * entry block and return block are elements of _blocks.
    */
  def blocks: Iterator[Block] = _blocks.iterator
  def blocksBookended: Iterable[Block] =
    entryBlock.toSeq ++ _blocks.filterNot(entryBlock.contains).filterNot(returnBlock.contains) ++ returnBlock.toSeq

  def addCaller(c: DirectCall): Unit = {
    _callers.add(c)
  }

  def removeCaller(c: DirectCall): Unit = {
    _callers.remove(c)
  }

  def returnBlock: Option[Block] = _returnBlock

  def returnBlock_=(value: Block): Unit = {
    if (!returnBlock.contains(value)) {
      _returnBlock.foreach(removeBlocks)
      _returnBlock = Some(addBlock(value))
    }
  }

  def entryBlock: Option[Block] = _entryBlock

  def entryBlock_=(value: Block): Unit = {
    if (!entryBlock.contains(value)) {
      _entryBlock = Some(addBlock(value))
    }
  }

  def addBlock(block: Block): Block = {
    if (!_blocks.contains(block)) {
      block.parent = this
      _blocks.append(block)
    }
    block
  }

  def addBlocks(blocks: Iterable[Block]): Unit = {
    for (elem <- blocks) {
      addBlock(elem)
    }
  }

  def replaceBlock(oldBlock: Block, block: Block): Block = {
    require(_blocks.contains(oldBlock))
    if (oldBlock ne block) {
      val isEntry: Boolean = entryBlock.contains(oldBlock)
      val isReturn: Boolean = returnBlock.contains(oldBlock)
      val incoming = oldBlock.incomingJumps
      removeBlocksDisconnect(oldBlock)
      addBlock(block)
      for (elem <- incoming) {
        elem.addTarget(block)
      }
      if isEntry then entryBlock = block
      if isReturn then returnBlock = block
    }
    block
  }

  /** Removes all blocks and replaces them with the provided iterator.
    *
    * @param newBlocks
    *   the new set of blocks
    * @return
    *   an iterator to the new block set
    */
  def replaceBlocks(newBlocks: Iterable[Block]): Unit = {
    clearBlocks()
    addBlocks(newBlocks)
  }

  /** Removes a block assuming no existing blocks jump to it.
    * @param block
    *   the block to remove
    * @return
    *   the removed block
    */
  def removeBlocks(block: Block): Block = {
    require(_blocks.contains(block))
    require(block.incomingJumps.isEmpty) // don't leave jumps dangling
    block.deParent()
    val index = _blocks.indexOf(block)
    _blocks.remove(index)
    if (_entryBlock.contains(block)) {
      _entryBlock = None
    }
    if (_returnBlock.contains(block)) {
      _returnBlock = None
    }
    block
  }

  /** Remove block(s) and all jumps that target it
    * @param blocks
    *   the blocks to remove
    */
  def removeBlocksDisconnect(blocks: Iterable[Block]): Unit = {
    for (elem <- blocks) {
      for (j <- elem.incomingJumps) {
        j.removeTarget(elem)
      }
      removeBlocks(elem)
    }
  }

  def removeBlocksDisconnect(blocks: Block*): Unit = {
    removeBlocksDisconnect(blocks.toSeq)
  }

  def removeBlocks(blocks: IterableOnce[Block]): Unit = {
    for (elem <- blocks.iterator) {
      removeBlocks(elem)
    }
  }

  def clearBlocks(): Unit = {
    // O(n) because we are careful to unlink the parents etc.
    // .toList to avoid modifying our own iterator
    removeBlocksDisconnect(_blocks.toList)
  }

  def labelToBlock: Map[String, Block] = {
    blocks.map(p => p.label -> p).toMap
  }
  def loadedLabelToBlock: Map[String, Block] = {
    blocks.filter(_.meta.originalLabel.isDefined).map(p => p.meta.originalLabel.get -> p).toMap
  }

  def callers(): Iterable[Procedure] = _callers.map(_.parent.parent).toSet[Procedure]
  def incomingCalls(): Iterator[DirectCall] = _callers.iterator

  var modifies: mutable.Set[Global] = mutable.Set()

  def reachableFrom: Set[Procedure] = {
    val reachable = mutable.Set[Procedure](this)
    val toVisit = mutable.Queue[Procedure]()
    toVisit.enqueue(this)

    while (toVisit.nonEmpty) {
      val p = toVisit.dequeue()
      val calledBy = p.calls
      for (c <- p.calls) {
        if (!reachable.contains(c)) {
          reachable.add(c)
          toVisit.enqueue(c)
        }
      }
    }
    reachable.toSet
  }

  /** 
   *  SSA Form
   */

  var ssaCount = 0
  def getFreshSSAVar(name: String, ty: IRType) = {
    ssaCount += 1
    LocalVar(name, ty, ssaCount)
  }

  def sort() = {
    ir.transforms.reversePostOrder(this)
    _blocks.sortInPlaceBy(_.rpoOrder)
    for (e <- entryBlock) {
      val i = _blocks.indexOf(e)
      if (i != 0) {
        _blocks.remove(i)
        _blocks.prepend(e)
      }
    }
  }

}

class Block private (
  var label: String,
  val statements: IntrusiveList[Statement],
  private var _jump: Jump,
<<<<<<< HEAD
  private val _incomingJumps: mutable.HashSet[GoTo],
  var meta: Metadata
) extends HasParent[Procedure] {
=======
  private val _incomingJumps: mutable.HashSet[GoTo]
) extends HasParent[Procedure]
    with DeepEquality {
>>>>>>> 2ca272f5
  var atomicSection: Option[AtomicSection] = None
  _jump.setParent(this)
  statements.foreach(_.setParent(this))

  statements.onInsert = x => x.setParent(this)
  statements.onRemove = x => x.deParent()

  def this(
    label: String,
    address: Option[BigInt] = None,
    statements: IterableOnce[Statement] = Set.empty,
    jump: Jump = GoTo(Set.empty)
  ) = {
    this(label, IntrusiveList().addAll(statements), jump, mutable.HashSet.empty, Metadata(None, address))
  }

<<<<<<< HEAD
  def address = meta.address
=======
  override def deepEquals(b: Object): Boolean = b match {
    case b: Block => deepEqualsBlock(b)
    case o => false
  }
  private def deepEqualsBlock(b: Block): Boolean = {
    (label == b.label) && statements.zip(b.statements).forall { case (l, r) =>
      l.deepEqualsDbg(r)
    }
  }

>>>>>>> 2ca272f5
  def isReturn: Boolean = parent.returnBlock.contains(this)
  def isEntry: Boolean = parent.entryBlock.contains(this)

  var inLoop: Set[Loop] = Set()
  def isLoopHeader() = inLoop.exists(x => x.header == this)
  def isLoopParticipant() = inLoop.nonEmpty

  def jump: Jump = _jump

  var rpoOrder: Long = -1

  private def jump_=(j: Jump): Unit = {
    require(!j.hasParent)
    if (j ne _jump) {
      _jump.deParent()
      _jump = j
      _jump.parent = this
    }
  }

  def replaceJump(j: Jump): Block = {
    if (j.hasParent) {
      val parent = j.parent
      j.deParent()
      parent.jump = GoTo(Set.empty)
    }
    jump = j
    this
  }

  def incomingJumps: immutable.Set[GoTo] = _incomingJumps.toSet

  def addIncomingJump(g: GoTo): Boolean = _incomingJumps.add(g)

  def removeIncomingJump(g: GoTo): Unit = {
    _incomingJumps.remove(g)
    assert(!incomingJumps.contains(g))
  }

  def calls: Set[Procedure] = statements.toSet.collect { case d: DirectCall =>
    d.target
  }

  def modifies: Set[Global] = statements.flatMap(_.modifies).toSet
  // def locals: Set[Variable] = statements.flatMap(_.locals).toSet ++ jumps.flatMap(_.locals).toSet

  def calledBy: Set[Block] = {
    Set.empty
  }

  override def toString: String = Sigil.BASIR.block + label
  def dumpString: String = translating.PrettyPrinter.pp_block(this)

  /** @return
    *   The intra-procedural set of successor blocks. If the block ends in a call then the empty set is returned.
    */
  def nextBlocks: Iterable[Block] = {
    jump match {
      case c: GoTo => c.targets
      case _ => Seq()
    }
  }

  /** @return
    *   The intra-procedural set of predecessor blocks.
    */
  def prevBlocks: Iterable[Block] = {
    incomingJumps.map(_.parent)
  }

  /** If the block has a single block successor then this returns that block, otherwise None.
    *
    * @return
    *   The successor block if there is exactly one
    */
  def singleSuccessor: Option[Block] = {
    jump match {
      case c: GoTo if c.targets.size == 1 => c.targets.headOption
      case _ => None
    }
  }

  /** If the block has a single block predecessor then this returns that block, otherwise None.
    *
    * @return
    *   The predecessor block if there is exactly one
    */
  def singlePredecessor: Option[Block] = {
    if incomingJumps.size == 1 then {
      incomingJumps.headOption.map(_.parent)
    } else None
  }

  override def linkParent(p: Procedure): Unit = {
    // to connect call() links that reference jump.parent.parent
    for (s <- statements) {
      s.setParent(this)
    }
    jump.setParent(this)
  }

  override def unlinkParent(): Unit = {
    // to disconnect call() links that reference jump.parent.parent
    for (s <- statements) {
      s.deParent()
    }
    jump.deParent()
  }

  def createBlockAfter(suffix: String): Block = {
    val label = parent.freshBlockId(suffix)
    val nb = Block(label)
    nb.meta = meta.copy(address = None)

    parent.addBlock(nb)
    val ojump = jump
    replaceJump(GoTo(nb))
    nb.replaceJump(ojump)
  }

  def createBlockBetween(b2: Block, suffix: String = "goto"): Block = {
    require(nextBlocks.toSet.contains(b2))
    val b1 = this
    val label = parent.freshBlockId(suffix)
    val origs = (meta.originalLabel.toList ++ b2.meta.originalLabel).flatMap(_.split(",")).toSet.toList.sorted match {
      case Nil => None
      case xs => Some(xs.mkString(", "))
    }

    val nb = Block(label)
    nb.meta = Metadata(originalLabel = origs)

    b1.parent.addBlock(nb)
    b1.jump match {
      case g: GoTo => {
        g.addTarget(nb)
        g.removeTarget(b2)
      }
      case _ => ???
    }
    nb.replaceJump(GoTo(b2))
    nb
  }

  def createBlockOnEdgeWith(b2: Block, suffix: String = "_goto"): Block = {
    require((nextBlocks ++ prevBlocks).exists(_ == b2))
    if (nextBlocks.exists(_ == b2)) {
      createBlockBetween(b2, suffix)
    } else if (prevBlocks.exists(_ == b2)) {
      b2.createBlockBetween(this, suffix)
    } else {
      throw IllegalArgumentException(s"This block does not have edge with ${b2.label}")
    }
  }

}

object Block {
  def procedureReturn(from: Procedure): Block = {
    Block(from.name + "_basil_return", None, List(), Return())
  }
}

/** @param name
  *   name
  * @param address
  *   initial offset of memory section
  * @param size
  *   number of bytes
  * @param bytes
  *   sequence of bytes represented by BitVecLiterals of size 8
  */
case class MemorySection(
  name: String,
  address: BigInt,
  size: Int,
  bytes: Seq[BitVecLiteral],
  readOnly: Boolean,
  region: Option[MergedRegion] = None
) {

  def canGetBytes(addr: BigInt, num: Int): Boolean = {
    (addr >= address) && (addr + num < (address + size))
  }

  def getBytes(addr: BigInt, num: Int): Seq[BitVecLiteral] = {
    val startIndex = (addr - address).toInt
    for (i <- 0 until num) yield {
      val index = startIndex + i
      if (index >= bytes.size || index < 0) {
        throw Exception(
          s"can't get $num bytes from section $name with size $size starting at index $startIndex (access address $addr)"
        )
      }
      bytes(index)
    }
  }

}

class AtomicSection(start: Block, end: Block, blocks: mutable.Set[Block]) {
  def isStart(b: Block): Boolean = {
    if (start == b) {
      true
    } else {
      false
    }
  }

  def isEnd(b: Block): Boolean = {
    if (end == b) {
      true
    } else {
      false
    }
  }

  def getBlocks: mutable.Set[Block] = blocks
}<|MERGE_RESOLUTION|>--- conflicted
+++ resolved
@@ -325,12 +325,6 @@
     )
   }
 
-<<<<<<< HEAD
-  val blockCounter = util.Counter()
-
-  def freshBlockId(prefix: String) = {
-    prefix + "_" + blockCounter.next()
-=======
   override def deepEquals(o: Object): Boolean = o match {
     case p: Procedure => deepEqualsProc(p)
     case _ => false
@@ -341,7 +335,12 @@
         l.deepEqualsDbg(r)
       }
     }
->>>>>>> 2ca272f5
+  }
+
+  val blockCounter = util.Counter()
+
+  def freshBlockId(prefix: String) = {
+    prefix + "_" + blockCounter.next()
   }
 
   def normaliseBlockNames() = {
@@ -369,7 +368,6 @@
       b.label = label
 
     }
-
   }
 
   def makeCall(label: Option[String] = None) = DirectCall(this, label, outParamDefaultBinding, inParamDefaultBinding)
@@ -577,15 +575,9 @@
   var label: String,
   val statements: IntrusiveList[Statement],
   private var _jump: Jump,
-<<<<<<< HEAD
   private val _incomingJumps: mutable.HashSet[GoTo],
   var meta: Metadata
-) extends HasParent[Procedure] {
-=======
-  private val _incomingJumps: mutable.HashSet[GoTo]
-) extends HasParent[Procedure]
-    with DeepEquality {
->>>>>>> 2ca272f5
+) extends HasParent[Procedure] with DeepEquality {
   var atomicSection: Option[AtomicSection] = None
   _jump.setParent(this)
   statements.foreach(_.setParent(this))
@@ -602,9 +594,8 @@
     this(label, IntrusiveList().addAll(statements), jump, mutable.HashSet.empty, Metadata(None, address))
   }
 
-<<<<<<< HEAD
   def address = meta.address
-=======
+
   override def deepEquals(b: Object): Boolean = b match {
     case b: Block => deepEqualsBlock(b)
     case o => false
@@ -615,7 +606,6 @@
     }
   }
 
->>>>>>> 2ca272f5
   def isReturn: Boolean = parent.returnBlock.contains(this)
   def isEntry: Boolean = parent.entryBlock.contains(this)
 
