package ir

import scala.collection.mutable.ArrayBuffer
import scala.collection.{IterableOnceExtensionMethods, View, immutable, mutable}
import boogie.*
import analysis.{MergedRegion, Loop}
import util.intrusive_list.*
import translating.serialiseIL
import eval.BitVectorEval


/**
  * Iterator in approximate syntactic pre-order of procedures, blocks, and commands. Blocks and procedures are 
  * not guaranteed to be in any defined order. 
  */
private class ILForwardIterator(private val begin: IterableOnce[CFGPosition], val walk: IRWalk[CFGPosition, CFGPosition]) extends Iterator[CFGPosition] {
  val seen = mutable.Set[CFGPosition]()
  private val stack = mutable.Stack[CFGPosition]()
  stack.pushAll(begin)
  seen.addAll(begin)

  override def hasNext: Boolean = {
    stack.nonEmpty
  }

  override def next(): CFGPosition = {
    val n: CFGPosition = stack.pop()
    seen.add(n)

    val next = walk.succ(n).filterNot(seen.contains(_))
    seen.addAll(next)
    stack.pushAll(next)
    n
  }
}

/**
  * Iterator in approximate syntactic pre-order of procedures, blocks, and commands. Blocks and procedures are 
  * not guaranteed to be in any defined order. 
  */
private class ILLexicalIterator(private val begin: Iterable[CFGPosition]) extends Iterator[CFGPosition] {
  private val stack = mutable.Stack[CFGPosition]()
  stack.pushAll(begin)

  override def hasNext: Boolean = {
    stack.nonEmpty
  }

  override def next(): CFGPosition = {
    val n: CFGPosition = stack.pop()

    stack.pushAll(n match {
      case p: Procedure => p.blocks
      case b: Block => Seq() ++ b.statements.toSeq ++ Seq(b.jump)
      case s: Command => Seq()
    })
    n
  }
}


/**
  * Iterator in approximate syntactic pre-order of procedures, blocks, and commands. Blocks and procedures are 
  * not guaranteed to be in any defined order. 
  */
private class ILForwardIterator(private val begin: IterableOnce[CFGPosition], val walk: IRWalk[CFGPosition, CFGPosition]) extends Iterator[CFGPosition] {
  val seen = mutable.Set[CFGPosition]()
  private val stack = mutable.Stack[CFGPosition]()
  stack.pushAll(begin)
  seen.addAll(begin)

  override def hasNext: Boolean = {
    stack.nonEmpty
  }

  override def next(): CFGPosition = {
    val n: CFGPosition = stack.pop()
    seen.add(n)

    val next = walk.succ(n).filterNot(seen.contains(_))
    seen.addAll(next)
    stack.pushAll(next)
    n
  }
}

/**
  * Iterator in approximate syntactic pre-order of procedures, blocks, and commands. Blocks and procedures are 
  * not guaranteed to be in any defined order. 
  */
private class ILLexicalIterator(private val begin: Iterable[CFGPosition]) extends Iterator[CFGPosition] {
  private val stack = mutable.Stack[CFGPosition]()
  stack.pushAll(begin)

  override def hasNext: Boolean = {
    stack.nonEmpty
  }

  override def next(): CFGPosition = {
    val n: CFGPosition = stack.pop()

    stack.pushAll(n match {
      case p: Procedure => p.blocks
      case b: Block => Seq() ++ b.statements.toSeq ++ Seq(b.jump)
      case s: Command => Seq()
    })
    n
  }
}

class Program(var procedures: ArrayBuffer[Procedure],
              var mainProcedure: Procedure,
              val initialMemory: mutable.TreeMap[BigInt, MemorySection]) extends Iterable[CFGPosition] {

  val threads: ArrayBuffer[ProgramThread] = ArrayBuffer()
  val usedMemory: mutable.Map[BigInt, MemorySection] = mutable.TreeMap()

  def removeProcedure(i: Int) : Unit = {
    val p = procedures(i)
    for (b <- p.blocks) {
      b.deParent()
    }
    procedures.remove(i)
  }

  def removeProcedure(p: Procedure) : Unit = {
    removeProcedure(procedures.indexOf(p))
  }

  def addProcedure(p: Procedure) = {
    for (b <- p.blocks) {
      b.setParent(p)
    }
    procedures += p
  }

  def sortProceduresRPO() = {

    var count = 0
    val seen = mutable.HashSet[Procedure]()
    val ordering = mutable.HashMap[Procedure, Int]()

    def walk(p: Procedure) : Unit = {
      seen += p
      for (n <- p.calls) {
        if (!seen.contains(n)) {
          walk(n)
        }
      }
      ordering(p) = count
      count += 1
    }

    walk(mainProcedure)

    var wl = procedures.toSet.diff(seen)

    while (wl.nonEmpty) {
      // add the rest of the procedures
      val n = wl.find(p => p.incomingCalls().isEmpty).getOrElse(wl.head)
      walk(n)
      wl = procedures.toSet.diff(seen)
    }

    procedures.sortInPlaceBy(ordering)
  }

  override def toString(): String = {
    serialiseIL(this)
  }


  def setModifies(specModifies: Map[String, List[String]]): Unit = {
    val procToCalls: mutable.Map[Procedure, Set[Procedure]] = mutable.Map()
    for (p <- procedures) {
      p.modifies.addAll(p.blocks.flatMap(_.modifies))
      procToCalls(p) = p.calls
    }

    for (p <- procedures) {
      if (specModifies.contains(p.procName)) {
        p.modifies.addAll(specModifies(p.procName).map(nameToGlobal))
      }
    }

    // very naive implementation but will work for now
    var hasChanged: Boolean = true
    while (hasChanged) {
      hasChanged = false
      for (p <- procedures) {
        val children = procToCalls(p)
        val childrenModifies: mutable.Set[Global] = mutable.Set()
        for (c <- children) {
          childrenModifies.addAll(c.modifies)
        }
        if (!childrenModifies.subsetOf(p.modifies)) {
          hasChanged = true
          p.modifies.addAll(childrenModifies)
        }
      }
    }
  }

  // this is very crude but the simplest thing for now until we have a more sophisticated specification system that can relate to the IR instead of the Boogie
  def nameToGlobal(name: String): Global = {
    if ((name.startsWith("R") || name.startsWith("V")) && (name.length == 2 || name.length == 3)
      && name.substring(1).forall(_.isDigit)) {
      if (name.startsWith("R")) {
        Register(name, 64)
      } else {
        Register(name, 128)
      }
    } else if (name == "stack") {
      StackMemory(name, 64, 8)
    } else {
      SharedMemory(name, 64, 8)
    }
  }

  /**
    * Takes all the memory sections we get from the ADT (previously in initialMemory) and restricts initialMemory to
    * just the .data section (which contains things such as global variables which are mutable) and puts the .rodata
    * section in readOnlyMemory. It also takes the .rela.dyn entries taken from the readelf output and adds them to the
    * .rodata section, as they are the global offset table entries that we can assume are constant.
    */

  def determineRelevantMemory(rela_dyn: Map[BigInt, BigInt]): Unit = {
    val rodata = initialMemory.values.collect { case s if s.name == ".rodata" => s }
    rodata.foreach { r => usedMemory.addOne(r.address, r) }
    val data = initialMemory.values.collect { case s if s.name == ".data" => s }
    data.foreach { d => usedMemory.addOne(d.address, d) }

    // assuming little endian, adding the rela_dyn offset/address pairs like this is crude but is simplest for now
    for ((offset, address) <- rela_dyn) {
      val addressBV = BitVecLiteral(address, 64)
      val bytes = for (i <- 0 to 7) yield {
        val low = i * 8
        val high = low + 8
        BitVectorEval.boogie_extract(high, low, addressBV)
      }
      usedMemory.addOne(offset, MemorySection(s".got_$offset", offset, 8, bytes, true, None))
    }

  }

  /**
   * Get an Iterator in approximate syntactic pre-order of procedures, blocks, and commands. Blocks and procedures are 
   * not guaranteed to be in any defined order. 
   */
  def iterator: Iterator[CFGPosition] = {
    ILLexicalIterator(this.procedures)
  }

  def preOrderIterator: Iterator[CFGPosition] = {
    ILForwardIterator(this.procedures, IntraProcIRCursor)
  }

  def memoryLookup(memory: mutable.TreeMap[BigInt, MemorySection], address: BigInt) = {
    memory.maxBefore(address + 1) match {
      case Some(_, section) =>
        if (section.address + section.size > address) {
          Some(section)
        } else {
          None
        }
      case _ => None
    }
  }

  def initialMemoryLookup(address: BigInt): Option[MemorySection] = memoryLookup(initialMemory, address)

  def nameToProcedure: Map[String, Procedure] = {
    procedures.view.map(p => p.name -> p).toMap
  }

  def labelToBlock: Map[String, Block] = {
    procedures.view.flatMap(_.blocks.map((b: Block) => b.label -> b)).toMap
  }
}


// if creationSite == None then it is the initial thread
class ProgramThread(val entry: Procedure,
                    val procedures: mutable.LinkedHashSet[Procedure],
                    val creationSite: Option[DirectCall]) {
}

/*
 * R0 := call procname(R0, R1, R2)
 *
 * procname (R0a, R1a, R2a):  
 *  ...
 *  return (R0)
 *
*/

class Procedure private (
                  var procName: String,
                  var address: Option[BigInt],
                  private var _entryBlock: Option[Block],
                  private var _returnBlock: Option[Block],
                  private val _blocks: mutable.LinkedHashSet[Block],
                  var formalInParam: mutable.SortedSet[LocalVar],
                  var formalOutParam: mutable.SortedSet[LocalVar],
                  var inParamDefaultBinding: immutable.SortedMap[LocalVar, Expr],
                  var outParamDefaultBinding: immutable.SortedMap[LocalVar, Variable],
                  var requires: List[BExpr],
                  var ensures: List[BExpr],
                ) extends Iterable[CFGPosition] {
<<<<<<< HEAD

  def name = procName + address.map("_" + _).getOrElse("") 

=======
>>>>>>> 04121607
  private val _callers = mutable.HashSet[DirectCall]()
  _blocks.foreach(_.parent = this)
  // class invariant
  require(_returnBlock.forall(b => _blocks.contains(b)) && _entryBlock.forall(b => _blocks.contains(b)))
  require(_blocks.isEmpty == _entryBlock.isEmpty) // blocks.nonEmpty <==> entryBlock.isDefined

  def this(name: String, address: Option[BigInt] = None , entryBlock: Option[Block] = None, 
      returnBlock: Option[Block] = None, blocks: Iterable[Block] = ArrayBuffer(), 
      formalInParam: IterableOnce[LocalVar] = ArrayBuffer(), formalOutParam: IterableOnce[LocalVar] = ArrayBuffer(), 
      inParamDefaultBinding: Map[LocalVar, Expr] = Map(), outParamDefaultBinding: Map[LocalVar, Variable] = Map(), 
      requires: IterableOnce[BExpr] = ArrayBuffer(), ensures: IterableOnce[BExpr] = ArrayBuffer()) = {
    this(name, address, entryBlock, returnBlock, mutable.LinkedHashSet.from(blocks), mutable.SortedSet.from(formalInParam), mutable.SortedSet.from(formalOutParam), 
      immutable.SortedMap.from(inParamDefaultBinding), immutable.SortedMap.from(outParamDefaultBinding),
      List.from(requires), List.from(ensures))
  }

  def makeCall(label: Option[String] = None) = DirectCall(this, label, outParamDefaultBinding, inParamDefaultBinding)

  var isExternal : Option[Boolean] = None

  /**
   * Get an Iterator in approximate syntactic pre-order of procedures, blocks, and commands. Blocks and procedures are 
   * not guaranteed to be in any defined order. 
   */
  def iterator: Iterator[CFGPosition] = {
    ILLexicalIterator(Seq(this))
  }

  /**
   * Iterate in cfg pre order.
   */
  def preOrderIterator: Iterator[CFGPosition] = {
    ILForwardIterator(Seq(this), IntraProcIRCursor)
  }

  /**
   * Get an Iterator in approximate syntactic pre-order of procedures, blocks, and commands. Blocks and procedures are 
   * not guaranteed to be in any defined order. 
   */
  def iterator: Iterator[CFGPosition] = {
    ILLexicalIterator(Seq(this))
  }

  /**
   * Iterate in cfg pre order.
   */
  def preOrderIterator: Iterator[CFGPosition] = {
    ILForwardIterator(Seq(this), IntraProcIRCursor)
  }

  override def toString: String = {
    s"Procedure $name at ${address.getOrElse("None")} with ${blocks.size} blocks and ${formalInParam.size} in and ${formalOutParam.size} out parameters"
  }

  def calls: Set[Procedure] = blocks.iterator.flatMap(_.calls).toSet

  /**
   * Block iteration order is defined such that that the entryBlock is first, and no order is defined beyond that.
   * Both entry block and return block are elements of _blocks.
   */
  def blocks: Iterator[Block] = _blocks.iterator

  def addCaller(c: DirectCall): Unit = {
    _callers.add(c)
  }

  def removeCaller(c: DirectCall): Unit = {
    _callers.remove(c)
  }

  def returnBlock: Option[Block] = _returnBlock

  def returnBlock_=(value: Block): Unit = {
    if (!returnBlock.contains(value)) {
      _returnBlock.foreach(removeBlocks)
      _returnBlock = Some(addBlocks(value))
    }
  }

  def entryBlock: Option[Block] = _entryBlock

  def entryBlock_=(value: Block): Unit = {
    if (!entryBlock.contains(value)) {
      _entryBlock.foreach(removeBlocks)
      _entryBlock = Some(addBlocks(value))
    }
  }

  def addBlocks(block: Block): Block = {
    if (!_blocks.contains(block)) {
      block.parent = this
      _blocks.add(block)
    }
    block
  }

  def addBlocks(blocks: Iterable[Block]): Unit = {
    for (elem <- blocks) {
      addBlocks(elem)
    }
  }

  def replaceBlock(oldBlock: Block, block: Block): Block = {
    require(_blocks.contains(oldBlock))
    if (oldBlock ne block) {
      val isEntry: Boolean = entryBlock.contains(oldBlock)
      val isReturn: Boolean = returnBlock.contains(oldBlock)
      val incoming = oldBlock.incomingJumps
      removeBlocksDisconnect(oldBlock)
      addBlocks(block)
      for (elem <- incoming) {
        elem.addTarget(block)
      }
      if isEntry then entryBlock = block
      if isReturn then returnBlock = block
    }
    block
  }

  /**
   * Removes all blocks and replaces them with the provided iterator.
   *
   * @param newBlocks the new set of blocks
   * @return an iterator to the new block set
   */
  def replaceBlocks(newBlocks: Iterable[Block]): Unit = {
    clearBlocks()
    addBlocks(newBlocks)
  }

  /**
   * Removes a block assuming no existing blocks jump to it.
   * @param block the block to remove
   * @return the removed block
   */
  def removeBlocks(block: Block): Block = {
    require(_blocks.contains(block)) 
    require(block.incomingJumps.isEmpty) // don't leave jumps dangling
    block.deParent()
    _blocks.remove(block)
    if (_entryBlock.contains(block)) {
      _entryBlock = None
    }
    if (_returnBlock.contains(block)) {
      _returnBlock = None
    }
    block
  }


  /**
   * Remove block(s) and all jumps that target it
   * @param blocks the blocks to remove
   */
  def removeBlocksDisconnect(blocks: Iterable[Block]): Unit = {
    for (elem <- blocks) {
      for (j <- elem.incomingJumps) {
        j.removeTarget(elem)
      }
      removeBlocks(elem)
    }
  }

  def removeBlocksDisconnect(blocks: Block*): Unit = {
    removeBlocksDisconnect(blocks.toSeq)
  }
  

  def removeBlocks(blocks: IterableOnce[Block]): Unit = {
    for (elem <- blocks.iterator) {
      removeBlocks(elem)
    }
  }

  def clearBlocks(): Unit = {
    // O(n) because we are careful to unlink the parents etc.
    // .toList to avoid modifying our own iterator
    removeBlocksDisconnect(_blocks.toList)
  }

  def callers(): Iterable[Procedure] = _callers.map(_.parent.parent).toSet[Procedure]
  def incomingCalls(): Iterator[DirectCall] = _callers.iterator

  var modifies: mutable.Set[Global] = mutable.Set()

  def reachableFrom: Set[Procedure] = {
    val reachable = mutable.Set[Procedure](this)
    val toVisit = mutable.Queue[Procedure]()
    toVisit.enqueue(this)

    while (toVisit.nonEmpty) {
      val p = toVisit.dequeue()
      val calledBy = p.calls
      for (c <- p.calls) {
        if (!reachable.contains(c)) {
          reachable.add(c)
          toVisit.enqueue(c)
        }
      }
    }
    reachable.toSet
  }

  /**
   * SSA Form
   */

  var ssaCount = 0
  def getFreshSSAVar(name: String, ty: IRType) = {
    ssaCount += 1
    LocalVar(name, ty, ssaCount)
  }

}

class Block private (
 val label: String,
 val address: Option[BigInt],
 val statements: IntrusiveList[Statement],
 private var _jump: Jump,
 private val _incomingJumps: mutable.HashSet[GoTo],
) extends HasParent[Procedure] {
  _jump.setParent(this)
  statements.foreach(_.setParent(this))

  statements.onInsert = x => x.setParent(this)
  statements.onRemove = x => x.deParent()

  def this(label: String, address: Option[BigInt] = None, statements: IterableOnce[Statement] = Set.empty, jump: Jump = GoTo(Set.empty)) = {
    this(label, address, IntrusiveList().addAll(statements), jump, mutable.HashSet.empty)
  }

  def isReturn: Boolean = parent.returnBlock.contains(this)
  def isEntry: Boolean = parent.entryBlock.contains(this)

  var inLoop: Set[Loop] = Set()
  def isLoopHeader () = inLoop.exists(x => x.header == this)
  def isLoopParticipant () = inLoop.nonEmpty

  def jump: Jump = _jump

  var rpoOrder : Long = -1

  private def jump_=(j: Jump): Unit = {
    require(!j.hasParent)
    if (j ne _jump) {
      _jump.deParent()
      _jump = j
      _jump.parent = this
    }
  }

  def replaceJump(j: Jump): Block = {
    if (j.hasParent) {
      val parent = j.parent
      j.deParent()
      parent.jump = GoTo(Set.empty)
    }
    jump = j
    this
  }

  def incomingJumps: immutable.Set[GoTo] = _incomingJumps.toSet

  def addIncomingJump(g: GoTo): Boolean = _incomingJumps.add(g)
  
  def removeIncomingJump(g: GoTo): Unit = {
    _incomingJumps.remove(g)
    assert(!incomingJumps.contains(g))
  }

  def calls: Set[Procedure] = statements.toSet.collect {
    case d: DirectCall => d.target
  }

  def modifies: Set[Global] = statements.flatMap(_.modifies).toSet
  //def locals: Set[Variable] = statements.flatMap(_.locals).toSet ++ jumps.flatMap(_.locals).toSet

  def calledBy: Set[Block] = {
    Set.empty
  }

  override def toString: String = {
    val statementsString = statements.map(_.toString).mkString("\n")
    s"Block $label with $statementsString\n$jump"
  }

  /**
   * @return The intra-procedural set of successor blocks. If the block ends in a call then the empty set is returned.
   */
  def nextBlocks: Iterable[Block] = {
    jump match {
      case c: GoTo => c.targets
      case _ => Seq()
    }
  }

  /**
   * @return The intra-procedural set of predecessor blocks.
   */
  def prevBlocks: Iterable[Block] = {
    incomingJumps.map(_.parent)
  }

  /**
   * If the block has a single block successor then this returns that block, otherwise None.
   *
   * @return The successor block if there is exactly one
   */
  def singleSuccessor: Option[Block] = {
    jump match {
      case c: GoTo if c.targets.size == 1 => c.targets.headOption
      case _ => None
    }
  }

  /**
   * If the block has a single block predecessor then this returns that block, otherwise None.
   *
   * @return The predecessor block if there is exactly one
   */
  def singlePredecessor: Option[Block] = {
    if incomingJumps.size == 1 then {
      incomingJumps.headOption.map(_.parent)
    } else None
  }

  override def linkParent(p: Procedure): Unit = {
    // to connect call() links that reference jump.parent.parent
    for (s <- statements) {
      s.setParent(this)
    }
    jump.setParent(this)
  }

  override def unlinkParent(): Unit = {
    // to disconnect call() links that reference jump.parent.parent
    for (s <- statements) {
      s.deParent()
    }
    jump.deParent()
  }

  def createBlockBetween(b2: Block, label: String = "_goto_"): Block = {
    require(nextBlocks.toSet.contains(b2))
    val b1 = this
    val nb = Block(b1.label + label + b2.label)
    b1.parent.addBlocks(nb)
    b1.jump match {
      case g: GoTo => {
        g.addTarget(nb)
        g.removeTarget(b2)
      }
      case _ => ???
    }
    nb.replaceJump(GoTo(b2))
    nb
  }

  def createBlockOnEdgeWith(b2: Block, label: String = "_goto_") : Block = {
    require((nextBlocks ++ prevBlocks).find(_ == b2).isDefined)
    if (nextBlocks.find(_ == b2).isDefined) {
      createBlockBetween(b2, label)
    } else if (prevBlocks.find(_ == b2).isDefined) {
      b2.createBlockBetween(this, "_goto_")
    } else {
      throw IllegalArgumentException(s"This block does not have edge with ${b2.label}")
    }
  }


}

object Block {
  def procedureReturn(from: Procedure): Block = {
    Block(from.name + "_basil_return", None, List(), Return())
  }
}

/**
  * @param name name
  * @param address initial offset of memory section
  * @param size number of bytes
  * @param bytes sequence of bytes represented by BitVecLiterals of size 8
  */
case class MemorySection(name: String, address: BigInt, size: Int, bytes: Seq[BitVecLiteral], readOnly: Boolean, region: Option[MergedRegion] = None) {

  def canGetBytes(addr: BigInt, num: Int) : Boolean = {
    (addr >= address) && (addr + num < (address + size))
  }

  def getBytes(addr: BigInt, num: Int): Seq[BitVecLiteral] = {
    val startIndex = (addr - address).toInt
    for (i <- 0 until num) yield {
      val index = startIndex + i
      if (index >= bytes.size || index < 0) {
        throw Exception(s"can't get $num bytes from section $name with size $size starting at index $startIndex (access address $addr)")
      }
      bytes(index)
    }
  }

}<|MERGE_RESOLUTION|>--- conflicted
+++ resolved
@@ -58,55 +58,6 @@
   }
 }
 
-
-/**
-  * Iterator in approximate syntactic pre-order of procedures, blocks, and commands. Blocks and procedures are 
-  * not guaranteed to be in any defined order. 
-  */
-private class ILForwardIterator(private val begin: IterableOnce[CFGPosition], val walk: IRWalk[CFGPosition, CFGPosition]) extends Iterator[CFGPosition] {
-  val seen = mutable.Set[CFGPosition]()
-  private val stack = mutable.Stack[CFGPosition]()
-  stack.pushAll(begin)
-  seen.addAll(begin)
-
-  override def hasNext: Boolean = {
-    stack.nonEmpty
-  }
-
-  override def next(): CFGPosition = {
-    val n: CFGPosition = stack.pop()
-    seen.add(n)
-
-    val next = walk.succ(n).filterNot(seen.contains(_))
-    seen.addAll(next)
-    stack.pushAll(next)
-    n
-  }
-}
-
-/**
-  * Iterator in approximate syntactic pre-order of procedures, blocks, and commands. Blocks and procedures are 
-  * not guaranteed to be in any defined order. 
-  */
-private class ILLexicalIterator(private val begin: Iterable[CFGPosition]) extends Iterator[CFGPosition] {
-  private val stack = mutable.Stack[CFGPosition]()
-  stack.pushAll(begin)
-
-  override def hasNext: Boolean = {
-    stack.nonEmpty
-  }
-
-  override def next(): CFGPosition = {
-    val n: CFGPosition = stack.pop()
-
-    stack.pushAll(n match {
-      case p: Procedure => p.blocks
-      case b: Block => Seq() ++ b.statements.toSeq ++ Seq(b.jump)
-      case s: Command => Seq()
-    })
-    n
-  }
-}
 
 class Program(var procedures: ArrayBuffer[Procedure],
               var mainProcedure: Procedure,
@@ -307,12 +258,9 @@
                   var requires: List[BExpr],
                   var ensures: List[BExpr],
                 ) extends Iterable[CFGPosition] {
-<<<<<<< HEAD
 
   def name = procName + address.map("_" + _).getOrElse("") 
 
-=======
->>>>>>> 04121607
   private val _callers = mutable.HashSet[DirectCall]()
   _blocks.foreach(_.parent = this)
   // class invariant
@@ -332,21 +280,6 @@
   def makeCall(label: Option[String] = None) = DirectCall(this, label, outParamDefaultBinding, inParamDefaultBinding)
 
   var isExternal : Option[Boolean] = None
-
-  /**
-   * Get an Iterator in approximate syntactic pre-order of procedures, blocks, and commands. Blocks and procedures are 
-   * not guaranteed to be in any defined order. 
-   */
-  def iterator: Iterator[CFGPosition] = {
-    ILLexicalIterator(Seq(this))
-  }
-
-  /**
-   * Iterate in cfg pre order.
-   */
-  def preOrderIterator: Iterator[CFGPosition] = {
-    ILForwardIterator(Seq(this), IntraProcIRCursor)
-  }
 
   /**
    * Get an Iterator in approximate syntactic pre-order of procedures, blocks, and commands. Blocks and procedures are 
