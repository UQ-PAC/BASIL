package ir

import scala.collection.mutable.ArrayBuffer
import scala.collection.mutable
import boogie._

class Program(
    var procedures: ArrayBuffer[Procedure],
    var initialMemory: ArrayBuffer[MemorySection],
    var mainProcedure: Procedure
) {

  // This shouldn't be run before indirect calls are resolved?
  def stripUnreachableFunctions(): Unit = {
    val functionToChildren = procedures.map(f => f.name -> f.calls.map(_.name)).toMap

    var next = mainProcedure.name
    var reachableNames: Set[String] = Set(next)
    var toVisit: List[String] = List()
    var reachableFound = true;
    while (reachableFound) {
      val children = functionToChildren(next) -- reachableNames -- toVisit - next
      reachableNames = reachableNames ++ children
      toVisit = toVisit ++ children
      if (toVisit.isEmpty) {
        reachableFound = false
      } else {
        next = toVisit.head
        toVisit = toVisit.tail
      }
    }
    procedures = procedures.filter(f => reachableNames.contains(f.name))
  }

  def setModifies(): Unit = {
    //val procToModifies: mutable.Map[Procedure, mutable.Set[Global]] = mutable.Map()
    val procToCalls: mutable.Map[Procedure, Set[Procedure]] = mutable.Map()
    for (p <- procedures) {
      //procToModifies(p) = mutable.Set()
      //procToModifies(p).addAll(p.blocks.flatMap(_.modifies))
      p.modifies.addAll(p.blocks.flatMap(_.modifies))
      procToCalls(p) = p.calls
    }

    // very naive implementation but will work for now
    var hasChanged: Boolean = true
    while (hasChanged) {
      hasChanged = false
      for (p <- procedures) {
        val children = procToCalls(p)
        val childrenModifies: mutable.Set[Global] = mutable.Set()
        for (c <- children) {
          childrenModifies.addAll(c.modifies)
        }
        if (!childrenModifies.subsetOf(p.modifies)) {
          hasChanged = true
          p.modifies.addAll(childrenModifies)
        }
      }
    }

    /*
    val visited: mutable.Set[Procedure] = mutable.Set()
    val waiting: mutable.Set[Procedure] = mutable.Set()
    val loops: mutable.Set[Set[Procedure]] = mutable.Set()
    // need to add support for back edges - do a fixed point on them so all procedures in a loop have the same modifies
    DFSVisit(mainProcedure, Vector(mainProcedure))
    def DFSVisit(p: Procedure, path: Vector[Procedure]): Vector[Procedure] = {
      val children = procToCalls(p)
      if (visited.contains(p)) {
        return path
      }
      if (waiting.contains(p)) {
        val loopPath = path.slice(path.indexOf(p), path.size)
        loops.add(loopPath.toSet)
        return path
        //throw new Exception("back edge in intraprocedural control flow graph, not currently supported")
      }
      waiting.add(p)
      p.modifies.addAll(procToModifies(p))
      for (child <- children) {
        if (child != p) {
          DFSVisit(child, path :+ p)
        }
      }
      for (child <- children) {
        p.modifies.addAll(child.modifies)
      }
      waiting.remove(p)
      visited.add(p)
      path :+ p
    }
     */
  }

  def stackIdentification(): Unit = {
    for (p <- procedures) {
      p.stackIdentification()
    }
  }

}

<<<<<<< HEAD
class Procedure(var name: String, var address: Option[Int], var blocks: ArrayBuffer[Block], var in: ArrayBuffer[Parameter], var out: ArrayBuffer[Parameter], var nonReturning: Boolean) {
=======
class Procedure(
    var name: String,
    var address: Option[Int],
    var blocks: ArrayBuffer[Block],
    var in: ArrayBuffer[Parameter],
    var out: ArrayBuffer[Parameter]
) {
>>>>>>> b101e834
  def calls: Set[Procedure] = blocks.flatMap(_.calls).toSet
  override def toString: String = {
    s"Procedure $name at ${address.getOrElse("None")} with ${blocks.size} blocks and ${in.size} in and ${out.size} out parameters" + (if (nonReturning) " Non-Returning" else "")
  }
  var modifies: mutable.Set[Global] = mutable.Set()

  def stackIdentification(): Unit = {
    val stackPointer = Register("R31", BitVecType(64))
    val stackRefs: mutable.Set[Variable] = mutable.Set(stackPointer)
    val visitedBlocks: mutable.Set[Block] = mutable.Set()
    val stackMemory = Memory("stack", 64, 8)
    val firstBlock = blocks.headOption
    firstBlock.foreach(visitBlock)

    // does not handle loops but we do not currently support loops in block CFG so this should do for now anyway
    def visitBlock(b: Block): Unit = {
      if (visitedBlocks.contains(b)) {
        return
      }
      for (s <- b.statements) {
        s match {
          case l: LocalAssign =>
            // replace mem with stack in loads if index contains stack references
            val loads = l.rhs.loads
            for (load <- loads) {
              val loadStackRefs = load.index.variables.intersect(stackRefs)
              if (loadStackRefs.nonEmpty) {
                load.mem = stackMemory
              }
            }

            // update stack references
            val rhsStackRefs = l.rhs.variables.intersect(stackRefs)
            if (rhsStackRefs.nonEmpty) {
              stackRefs.add(l.lhs)
            } else if (stackRefs.contains(l.lhs) && l.lhs != stackPointer) {
              stackRefs.remove(l.lhs)
            }
          case m: MemoryAssign =>
            // replace mem with stack if index contains stack reference
            val indexStackRefs = m.rhs.index.variables.intersect(stackRefs)
            if (indexStackRefs.nonEmpty) {
              m.lhs = stackMemory
              m.rhs.mem = stackMemory
            }
          case _ =>
        }
      }
      visitedBlocks.add(b)
      for (j <- b.jumps) {
        j match {
          case g: GoTo => visitBlock(g.target)
          case _       =>
        }
      }
    }
  }

}

class Block(
    var label: String,
    var address: Option[Int],
    var statements: ArrayBuffer[Statement],
    var jumps: ArrayBuffer[Jump]
) {
  def calls: Set[Procedure] = jumps.flatMap(_.calls).toSet
  def modifies: Set[Global] = statements.flatMap(_.modifies).toSet
  //def locals: Set[Variable] = statements.flatMap(_.locals).toSet ++ jumps.flatMap(_.locals).toSet

  override def toString: String = {
    // display all statements and jumps
    val statementsString = statements.map(_.toString).mkString("\n")
    val jumpsString = jumps.map(_.toString).mkString("\n")
    s"Block $label with $statementsString\n$jumpsString"
  }

  override def equals(obj: scala.Any): Boolean =
    obj match
      case b: Block => b.label == this.label
      case _        => false

  override def hashCode(): Int = label.hashCode()
}

class Parameter(var name: String, var size: Int, var value: Register) {
  def toBoogie: BVariable = BParam(name, BitVecBType(size))
  def toGamma: BVariable = BParam(s"Gamma_$name", BoolBType)
}

case class MemorySection(name: String, address: Int, size: Int, bytes: Seq[Literal])<|MERGE_RESOLUTION|>--- conflicted
+++ resolved
@@ -101,17 +101,15 @@
 
 }
 
-<<<<<<< HEAD
-class Procedure(var name: String, var address: Option[Int], var blocks: ArrayBuffer[Block], var in: ArrayBuffer[Parameter], var out: ArrayBuffer[Parameter], var nonReturning: Boolean) {
-=======
 class Procedure(
     var name: String,
     var address: Option[Int],
     var blocks: ArrayBuffer[Block],
     var in: ArrayBuffer[Parameter],
-    var out: ArrayBuffer[Parameter]
+    var out: ArrayBuffer[Parameter],
+    var nonReturning: Boolean
 ) {
->>>>>>> b101e834
+
   def calls: Set[Procedure] = blocks.flatMap(_.calls).toSet
   override def toString: String = {
     s"Procedure $name at ${address.getOrElse("None")} with ${blocks.size} blocks and ${in.size} in and ${out.size} out parameters" + (if (nonReturning) " Non-Returning" else "")
