--- conflicted
+++ resolved
@@ -675,14 +675,7 @@
     Set.empty
   }
 
-<<<<<<< HEAD
-  override def toString: String = {
-    val statementsString = statements.map(_.toString).mkString("\n")
-    s"block $label"
-  }
-=======
   override def toString: String = Sigil.BASIR.block + label
->>>>>>> 3e5ae142
 
   /** @return
     *   The intra-procedural set of successor blocks. If the block ends in a call then the empty set is returned.
@@ -751,7 +744,6 @@
     nb.replaceJump(ojump)
   }
 
-<<<<<<< HEAD
   def splitAfterStatement(s: Statement, suffix: String): Block = {
     val rest = statements.splitOn(s)
     val thisJump = jump
@@ -762,10 +754,7 @@
     succ
   }
 
-  def createBlockBetween(b2: Block, label: String = "_goto_"): Block = {
-=======
   def createBlockBetween(b2: Block, suffix: String = "goto"): Block = {
->>>>>>> 3e5ae142
     require(nextBlocks.toSet.contains(b2))
     val b1 = this
     val label = parent.freshBlockId(suffix)
