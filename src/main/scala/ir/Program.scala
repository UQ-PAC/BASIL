--- conflicted
+++ resolved
@@ -6,18 +6,9 @@
 import analysis.BitVectorEval
 import intrusivelist.{IntrusiveList, IntrusiveListElement}
 
-<<<<<<< HEAD
-class Program(
-    var procedures: ArrayBuffer[Procedure],
-    var mainProcedure: Procedure,
-    var initialMemory: ArrayBuffer[MemorySection],
-    var readOnlyMemory: ArrayBuffer[MemorySection]
-) {
-=======
 class Program(var procedures: ArrayBuffer[Procedure], var mainProcedure: Procedure,
               var initialMemory: ArrayBuffer[MemorySection],
               var readOnlyMemory: ArrayBuffer[MemorySection]) extends Iterable[CFGPosition] {
->>>>>>> e39fe162
 
   // This shouldn't be run before indirect calls are resolved
 
@@ -132,8 +123,6 @@
     initialMemory = initialMemoryNew
   }
 
-<<<<<<< HEAD
-=======
   /**
    * Iterator in approximate syntactic pre-order of procedures, blocks, and commands. Blocks and procedures are 
    * not guaranteed to be in any defined order. 
@@ -168,7 +157,6 @@
     ILUnorderedIterator(this)
   }
 
->>>>>>> e39fe162
 }
 
 class Procedure private (
@@ -394,27 +382,23 @@
   override def hashCode(): Int = label.hashCode()
 
   override def linkParent(p: Procedure): Unit = {
-    // The first block added to the procedure is the entry block
-    if parent.blocks.isEmpty then parent.entryBlock = Some(this)
-    // to connect call() links that reference jump.parent.parent
-    jump.setParent(this)
-  }
-  override def unlinkParent(): Unit = {
-    if parent.entryBlock.contains(this) then parent.entryBlock = None
-    if parent.returnBlock.contains(this) then parent.returnBlock = None
-    // to disconnect call() links that reference jump.parent.parent
-    jump.deParent()
-  }
- }
-
-
-/** @param name
-  *   name
-  * @param address
-  *   initial offset of memory section
-  * @param size
-  *   number of bytes
-  * @param bytes
-  *   sequence of bytes represented by BitVecLiterals of size 8
+      // The first block added to the procedure is the entry block
+      if parent.blocks.isEmpty then parent.entryBlock = Some(this)
+      // to connect call() links that reference jump.parent.parent
+      jump.setParent(this)
+    }
+    override def unlinkParent(): Unit = {
+      if parent.entryBlock.contains(this) then parent.entryBlock = None
+      if parent.returnBlock.contains(this) then parent.returnBlock = None
+      // to disconnect call() links that reference jump.parent.parent
+      jump.deParent()
+    }
+  }
+
+/**
+  * @param name name
+  * @param address initial offset of memory section
+  * @param size number of bytes
+  * @param bytes sequence of bytes represented by BitVecLiterals of size 8
   */
 case class MemorySection(name: String, address: Int, size: Int, bytes: Seq[BitVecLiteral])