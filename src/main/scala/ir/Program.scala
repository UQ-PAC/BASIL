package ir

import scala.collection.mutable.ArrayBuffer
import scala.collection.{IterableOnceExtensionMethods, View, immutable, mutable}
import boogie.*
import analysis.BitVectorEval
import util.intrusive_list.*

class Program(var procedures: ArrayBuffer[Procedure], var mainProcedure: Procedure,
              var initialMemory: ArrayBuffer[MemorySection],
              var readOnlyMemory: ArrayBuffer[MemorySection]) extends Iterable[CFGPosition] {

  // This shouldn't be run before indirect calls are resolved
  def stripUnreachableFunctions(depth: Int = Int.MaxValue): Unit = {
    val procedureCalleeNames = procedures.map(f => f.name -> f.calls.map(_.name)).toMap

    val toVisit: mutable.LinkedHashSet[(Int, String)] = mutable.LinkedHashSet((0, mainProcedure.name))
    var reachableFound = true
    val reachableNames = mutable.HashMap[String, Int]()
    while (toVisit.nonEmpty) {
      val next = toVisit.head
      toVisit.remove(next)

      if (next._1 <= depth) {

        def addName(depth: Int, name: String): Unit = {
          val oldDepth = reachableNames.getOrElse(name, Integer.MAX_VALUE)
          reachableNames.put(next._2, if depth < oldDepth then depth else oldDepth)
        }
        addName(next._1, next._2)

        val callees = procedureCalleeNames(next._2)

        toVisit.addAll(callees.diff(reachableNames.keySet).map(c => (next._1 + 1, c)))
        callees.foreach(c => addName(next._1 + 1, c))
      }
    }
    procedures = procedures.filter(f => reachableNames.keySet.contains(f.name))

    for (elem <- procedures.filter(c => c.calls.exists(s => !procedures.contains(s)))) {
      // last layer is analysed only as specifications so we remove the body for anything that calls
      // a function we have removed

      elem.clearBlocks()
    }
  }

  def setModifies(specModifies: Map[String, List[String]]): Unit = {
    val procToCalls: mutable.Map[Procedure, Set[Procedure]] = mutable.Map()
    for (p <- procedures) {
      p.modifies.addAll(p.blocks.flatMap(_.modifies))
      procToCalls(p) = p.calls
    }

    for (p <- procedures) {
      if (specModifies.contains(p.name)) {
        p.modifies.addAll(specModifies(p.name).map(nameToGlobal))
      }
    }

    // very naive implementation but will work for now
    var hasChanged: Boolean = true
    while (hasChanged) {
      hasChanged = false
      for (p <- procedures) {
        val children = procToCalls(p)
        val childrenModifies: mutable.Set[Global] = mutable.Set()
        for (c <- children) {
          childrenModifies.addAll(c.modifies)
        }
        if (!childrenModifies.subsetOf(p.modifies)) {
          hasChanged = true
          p.modifies.addAll(childrenModifies)
        }
      }
    }
  }

  // this is very crude but the simplest thing for now until we have a more sophisticated specification system that can relate to the IR instead of the Boogie
  def nameToGlobal(name: String): Global = {
    if ((name.startsWith("R") || name.startsWith("V")) && (name.length == 2 || name.length == 3)
      && name.substring(1).forall(_.isDigit)) {
      if (name.startsWith("R")) {
        Register(name, BitVecType(64))
      } else {
        Register(name, BitVecType(128))
      }
    } else {
      Memory(name, 64, 8)
    }
  }

  /**
    * Takes all the memory sections we get from the ADT (previously in initialMemory) and restricts initialMemory to
    * just the .data section (which contains things such as global variables which are mutable) and puts the .rodata
    * section in readOnlyMemory. It also takes the .rela.dyn entries taken from the readelf output and adds them to the
    * .rodata section, as they are the global offset table entries that we can assume are constant.
    */
  def determineRelevantMemory(rela_dyn: Map[BigInt, BigInt]): Unit = {
    val initialMemoryNew = ArrayBuffer[MemorySection]()

    val rodata = initialMemory.collect { case s if s.name == ".rodata" => s }
    readOnlyMemory.addAll(rodata)

    val data = initialMemory.collect { case s if s.name == ".data" => s }
    initialMemoryNew.addAll(data)

    // assuming little endian, adding the rela_dyn offset/address pairs like this is crude but is simplest for now
    for ((offset, address) <- rela_dyn) {
      val addressBV = BitVecLiteral(address, 64)
      val bytes = for (i <- 0 to 7) yield {
        val low = i * 8
        val high = low + 8
        BitVectorEval.boogie_extract(high, low, addressBV)
      }
      readOnlyMemory.append(MemorySection(s".got_$offset", offset.intValue, 8, bytes))
    }

    initialMemory = initialMemoryNew
  }

  /**
   * Iterator in approximate syntactic pre-order of procedures, blocks, and commands. Blocks and procedures are 
   * not guaranteed to be in any defined order. 
   */
  private class ILUnorderedIterator(private val begin: Program) extends Iterator[CFGPosition] {
    private val stack = mutable.Stack[CFGPosition]()
    stack.addAll(begin.procedures)

    override def hasNext: Boolean = {
      stack.nonEmpty
    }

    override def next(): CFGPosition = {
      val n: CFGPosition = stack.pop()

      stack.pushAll(n match {
        case p: Procedure => p.blocks
        case b: Block => Seq() ++ b.statements ++ Seq(b.jump) ++ b.fallthrough.toSet
        case s: Command => Seq()
      })
      n
    }

  }

  /**
   * Get an Iterator in approximate syntactic pre-order of procedures, blocks, and commands. Blocks and procedures are 
   * not guaranteed to be in any defined order. 
   */
  def iterator: Iterator[CFGPosition] = {
    ILUnorderedIterator(this)
  }

}

class Procedure private (
                  var name: String,
                  var address: Option[Int],
                  private var _entryBlock: Option[Block],
                  private var _returnBlock: Option[Block],
                  private val _blocks: mutable.LinkedHashSet[Block],
                  var in: ArrayBuffer[Parameter],
                  var out: ArrayBuffer[Parameter],
                ) {
  private val _callers = mutable.HashSet[DirectCall]()
  _blocks.foreach(_.parent = this)
  // class invariant
  require(_returnBlock.forall(b => _blocks.contains(b)) && _entryBlock.forall(b => _blocks.contains(b)))
  require(_blocks.isEmpty == _entryBlock.isEmpty) // blocks.nonEmpty <==> entryBlock.isDefined

  def this(name: String, address: Option[Int] = None , entryBlock: Option[Block] = None, returnBlock: Option[Block] = None, blocks: Iterable[Block] = ArrayBuffer(), in: IterableOnce[Parameter] = ArrayBuffer(), out: IterableOnce[Parameter] = ArrayBuffer()) = {
    this(name, address, entryBlock, returnBlock, mutable.LinkedHashSet.from(blocks), ArrayBuffer.from(in), ArrayBuffer.from(out))
  }

  override def toString: String = {
    s"Procedure $name at ${address.getOrElse("None")} with ${blocks.size} blocks and ${in.size} in and ${out.size} out parameters"
  }

  def calls: Set[Procedure] = blocks.iterator.flatMap(_.calls).toSet

  /**
   * Block iteration order is defined such that that the entryBlock is first, and no order is defined beyond that.
   * Both entry block and return block are elements of _blocks.
   */
  def blocks: Iterator[Block] = _blocks.iterator

  def addCaller(c: DirectCall): Unit = {
    _callers.add(c)
  }

  def removeCaller(c: DirectCall): Unit = {
    _callers.remove(c)
  }

  def returnBlock: Option[Block] = _returnBlock

  def returnBlock_=(value: Block): Unit = {
    if (!returnBlock.contains(value)) {
      removeBlocks(_returnBlock)
      _returnBlock = Some(addBlocks(value))
    }
  }

  def entryBlock: Option[Block] = _entryBlock

  def entryBlock_=(value: Block): Unit = {
    if (!entryBlock.contains(value)) {
      removeBlocks(_entryBlock)
      _entryBlock = Some(addBlocks(value))
    }
  }

  def addBlocks(block: Block): Block = {
    block.parent = this
    if (!_blocks.contains(block)) {
      block.parent = this
      _blocks.add(block)
      if (entryBlock.isEmpty) {
        entryBlock = block
      }
    }
    block
  }

  def addBlocks(blocks: Iterable[Block]): Unit = {
    for (elem <- blocks) {
      addBlocks(elem)
    }
  }

  def replaceBlock(oldBlock: Block, block: Block): Block = {
    require(_blocks.contains(oldBlock))
    if (oldBlock ne block) {
      val isEntry: Boolean = entryBlock.contains(oldBlock)
      val isReturn: Boolean = returnBlock.contains(oldBlock)
      val incoming = oldBlock.incomingJumps
      removeBlocksDisconnect(oldBlock)
      addBlocks(block)
      for (elem <- incoming) {
        elem.addTarget(block)
      }
      if isEntry then entryBlock = block
      if isReturn then returnBlock = block
    }
    block
  }

  /**
   * Removes all blocks and replaces them with the provided iterator.
   *
   * @param newBlocks the new set of blocks
   * @return an iterator to the new block set
   */
  def replaceBlocks(newBlocks: Iterable[Block]): Unit = {
    clearBlocks()
    addBlocks(newBlocks)
  }

  /**
   * Removes a block assuming no existing blocks jump to it.
   * @param block the block to remove
   * @return the removed block
   */
  def removeBlocks(block: Block): Block = {
    require(block.incomingJumps.isEmpty) // don't leave jumps dangling
    if (_blocks.contains(block)) {
      block.deParent()
      _blocks.remove(block)
    }
    if (_entryBlock.contains(block)) {
      _entryBlock = None
    }
    if (_returnBlock.contains(block)) {
      _returnBlock = None
    }
    block
  }

  /**
   * Remove blocks with the semantics of replacing them with a noop. The incoming jumps to this are replaced
   * with a jump(s) to this blocks jump target(s). If this block ends in a call then only its statements are removed.
   * @param blocks the block/blocks to remove
   */
  def removeBlocksInline(blocks: Iterable[Block]): Unit = {
    for (elem <- blocks) {
      elem.jump match {
        case g: GoTo =>
          // rewrite all the jumps to include our jump targets
          elem.incomingJumps.foreach(_.removeTarget(elem))
          elem.incomingJumps.foreach(_.addAllTargets(g.targets))
          removeBlocks(elem)
        case c: Call =>
          // just remove statements, keep call
          elem.statements.clear()
      }
    }
  }


  def removeBlocksInline(blocks: Block*): Unit = {
    removeBlocksInline(blocks.toSeq)
  }

  /**
   * Remove block(s) and all jumps that target it
   * @param blocks the blocks to remove
   */
  def removeBlocksDisconnect(blocks: Iterable[Block]): Unit = {
    for (elem <- blocks) {
      for (j <- elem.incomingJumps) {
        j.removeTarget(elem)
      }
      removeBlocks(elem)
    }
  }

  def removeBlocksDisconnect(blocks: Block*): Unit = {
    removeBlocksDisconnect(blocks.toSeq)
  }
  

  def removeBlocks(blocks: IterableOnce[Block]): Unit = {
    for (elem <- blocks.iterator) {
      removeBlocks(elem)
    }
  }

  def clearBlocks() : Unit = {
    // O(n) because we are careful to unlink the parents etc.
    removeBlocks(_blocks)
  }

  def callers(): Iterable[Procedure] = _callers.map(_.parent.parent).toSet[Procedure]
  def incomingCalls(): Iterator[DirectCall] = _callers.iterator

  var modifies: mutable.Set[Global] = mutable.Set()
}

class Parameter(var name: String, var size: Int, var value: Register) {
  def toBoogie: BVariable = BParam(name, BitVecBType(size))
  def toGamma: BVariable = BParam(s"Gamma_$name", BoolBType)
}



class Block private (
 val label: String,
 val address: Option[Int],
 val statements: IntrusiveList[Statement],
 private var _jump: Jump,
 private val _incomingJumps: mutable.HashSet[GoTo],
 var _fallthrough: Option[GoTo],
) extends HasParent[Procedure] {
  _jump.setParent(this)
  statements.foreach(_.setParent(this))

  statements.onInsert = x => x.setParent(this)
  statements.onRemove = x => x.deParent()

  def this(label: String, address: Option[Int] = None, statements: IterableOnce[Statement] = Set.empty, jump: Jump = GoTo(Set.empty)) = {
<<<<<<< HEAD
    this(label, address, IntrusiveList.from(statements), jump, mutable.HashSet.empty, None)
=======
    this(label, address, IntrusiveList().addAll(statements), jump, mutable.HashSet.empty, None)
>>>>>>> 4b3a278a
  }

  def jump: Jump = _jump

  def fallthrough: Option[GoTo] = _fallthrough

  def fallthrough_=(g: Option[GoTo]): Unit = {
    /*
     * Fallthrough is only set if Jump is a call, this is maintained maintained at the 
     * linkParent implementation on FallThrough of Call.
     */
    _fallthrough.foreach(_.deParent())
    g.foreach(x => x.parent = this)
    _fallthrough = g
  }

  private def jump_=(j: Jump): Unit = {
    require(!j.hasParent)
    if (j ne _jump) {
      _jump.deParent()
      _jump = j
      _jump.parent = this
    }
  }

  def replaceJump(j: Jump): Block = {
    if (j.hasParent) {
      val parent = j.parent
      j.deParent()
      parent.jump = GoTo(Set.empty)
    }
    jump = j
    this
  }

  def incomingJumps: immutable.Set[GoTo] = _incomingJumps.toSet

  def addIncomingJump(g: GoTo): Boolean = _incomingJumps.add(g)
  
  def removeIncomingJump(g: GoTo): Unit = {
    _incomingJumps.remove(g)
    assert(!incomingJumps.contains(g))
  }

  def calls: Set[Procedure] = _jump.calls

  def modifies: Set[Global] = statements.flatMap(_.modifies).toSet
  //def locals: Set[Variable] = statements.flatMap(_.locals).toSet ++ jumps.flatMap(_.locals).toSet

  def calledBy: Set[Block] = {
    Set.empty
  }

  override def toString: String = {
    val statementsString = statements.map(_.toString).mkString("\n")
    s"Block $label with $statementsString\n$jump"
  }

  /**
   * @return The intra-procedural set of successor blocks. If the block ends in a call then the empty set is returned.
   */
  def nextBlocks: Iterable[Block] = {
    jump match {
      case c: GoTo => c.targets
      case c: Call => fallthrough match {
        case Some(x) => x.targets
        case _ => Seq()
      }
    }
  }

  /**
   * @return The intra-procedural set of predecessor blocks.
   */
  def prevBlocks: Iterable[Block] = {
    incomingJumps.map(_.parent)
  }

  /**
   * If the block has a single block successor then this returns that block, otherwise None.
   *
   * @return The successor block if there is exactly one
   */
  def singleSuccessor: Option[Block] = {
    jump match {
      case c: GoTo if c.targets.size == 1 => c.targets.headOption
      case _ => None
    }
  }

  /**
   * If the block has a single block predecessor then this returns that block, otherwise None.
   *
   * @return The predecessor block if there is exactly one
   */
  def singlePredecessor: Option[Block] = {
    if incomingJumps.size == 1 then {
      incomingJumps.headOption.map(_.parent)
    } else None
  }

  override def linkParent(p: Procedure): Unit = {
    // to connect call() links that reference jump.parent.parent
    jump.setParent(this)
  }

  override def unlinkParent(): Unit = {
    // to disconnect call() links that reference jump.parent.parent
    jump.deParent()
  }
}

object Block {
  def procedureReturn(from: Procedure): Block = {
    Block(from.name + "_basil_return", None, List(), IndirectCall(Register("R30", BitVecType(64))))
  }
}

/**
  * @param name name
  * @param address initial offset of memory section
  * @param size number of bytes
  * @param bytes sequence of bytes represented by BitVecLiterals of size 8
  */
case class MemorySection(name: String, address: Int, size: Int, bytes: Seq[BitVecLiteral])<|MERGE_RESOLUTION|>--- conflicted
+++ resolved
@@ -359,11 +359,7 @@
   statements.onRemove = x => x.deParent()
 
   def this(label: String, address: Option[Int] = None, statements: IterableOnce[Statement] = Set.empty, jump: Jump = GoTo(Set.empty)) = {
-<<<<<<< HEAD
-    this(label, address, IntrusiveList.from(statements), jump, mutable.HashSet.empty, None)
-=======
     this(label, address, IntrusiveList().addAll(statements), jump, mutable.HashSet.empty, None)
->>>>>>> 4b3a278a
   }
 
   def jump: Jump = _jump
