package ir

import scala.collection.mutable.ArrayBuffer
import scala.collection.mutable
import boogie._

class Program(
    var procedures: ArrayBuffer[Procedure],
    var initialMemory: ArrayBuffer[MemorySection],
    var mainProcedure: Procedure
) {

  // This shouldn't be run before indirect calls are resolved?
  def stripUnreachableFunctions(): Unit = {
    val functionToChildren = procedures.map(f => f.name -> f.calls.map(_.name)).toMap

    var next = mainProcedure.name
    var reachableNames: Set[String] = Set(next)
    var toVisit: List[String] = List()
    var reachableFound = true;
    while (reachableFound) {
      val children = functionToChildren(next) -- reachableNames -- toVisit - next
      reachableNames = reachableNames ++ children
      toVisit = toVisit ++ children
      if (toVisit.isEmpty) {
        reachableFound = false
      } else {
        next = toVisit.head
        toVisit = toVisit.tail
      }
    }
    procedures = procedures.filter(f => reachableNames.contains(f.name))
  }

  def setModifies(specModifies: Map[String, List[String]]): Unit = {

    val procToCalls: mutable.Map[Procedure, Set[Procedure]] = mutable.Map()
    for (p <- procedures) {
      p.modifies.addAll(p.blocks.flatMap(_.modifies))
      procToCalls(p) = p.calls
    }

    for (p <- procedures) {
      if (specModifies.contains(p.name)) {
        p.modifies.addAll(specModifies(p.name).map(nameToGlobal))
      }
    }

    // very naive implementation but will work for now
    var hasChanged: Boolean = true
    while (hasChanged) {
      hasChanged = false
      for (p <- procedures) {
        val children = procToCalls(p)
        val childrenModifies: mutable.Set[Global] = mutable.Set()
        for (c <- children) {
          childrenModifies.addAll(c.modifies)
        }
        if (!childrenModifies.subsetOf(p.modifies)) {
          hasChanged = true
          p.modifies.addAll(childrenModifies)
        }
      }
    }
  }

<<<<<<< HEAD
  // this is very crude but the simplest thing for now until we have a more sophisticated specification system that can relate to the IR instead of the Boogie
  def nameToGlobal(name: String): Global = {
    if ((name.startsWith("R") || name.startsWith("V")) && (name.length == 2 || name.length == 3) && name.substring(1).forall(_.isDigit)) {
      if (name.startsWith("R")) {
        Register(name, BitVecType(64))
      } else {
        Register(name, BitVecType(128))
=======
    /*
    val visited: mutable.Set[Procedure] = mutable.Set()
    val waiting: mutable.Set[Procedure] = mutable.Set()
    val loops: mutable.Set[Set[Procedure]] = mutable.Set()
    // need to add support for back edges - do a fixed point on them so all procedures in a loop have the same modifies
    DFSVisit(mainProcedure, Vector(mainProcedure))
    def DFSVisit(p: Procedure, path: Vector[Procedure]): Vector[Procedure] = {
      val children = procToCalls(p)
      if (visited.contains(p)) {
        return path
      }
      if (waiting.contains(p)) {
        val loopPath = path.slice(path.indexOf(p), path.size)
        loops.add(loopPath.toSet)
        return path
        //throw new Exception("back edge in intraprocedural control flow graph, not currently supported")
      }
      waiting.add(p)
      p.modifies.addAll(procToModifies(p))
      for (child <- children) {
        if (child != p) {
          DFSVisit(child, path :+ p)
        }
      }
      for (child <- children) {
        p.modifies.addAll(child.modifies)
>>>>>>> 96bc93f0
      }
    } else {
      Memory(name, 64, 8)
    }
<<<<<<< HEAD
=======
     */
>>>>>>> 96bc93f0
  }

  def stackIdentification(): Unit = {
    for (p <- procedures) {
      p.stackIdentification()
    }
  }

}

class Procedure(
    var name: String,
    var address: Option[Int],
    var blocks: ArrayBuffer[Block],
    var in: ArrayBuffer[Parameter],
    var out: ArrayBuffer[Parameter]
) {
  def calls: Set[Procedure] = blocks.flatMap(_.calls).toSet
  override def toString: String = {
    s"Procedure $name at ${address.getOrElse("None")} with ${blocks.size} blocks and ${in.size} in and ${out.size} out parameters"
  }
  var modifies: mutable.Set[Global] = mutable.Set()

  def stackIdentification(): Unit = {
    val stackPointer = Register("R31", BitVecType(64))
    val stackRefs: mutable.Set[Variable] = mutable.Set(stackPointer)
    val visitedBlocks: mutable.Set[Block] = mutable.Set()
    val stackMemory = Memory("stack", 64, 8)
    val firstBlock = blocks.headOption
    firstBlock.foreach(visitBlock)

    // does not handle loops but we do not currently support loops in block CFG so this should do for now anyway
    def visitBlock(b: Block): Unit = {
      if (visitedBlocks.contains(b)) {
        return
      }
      for (s <- b.statements) {
        s match {
          case l: LocalAssign =>
            // replace mem with stack in loads if index contains stack references
            val loads = l.rhs.loads
            for (load <- loads) {
              val loadStackRefs = load.index.variables.intersect(stackRefs)
              if (loadStackRefs.nonEmpty) {
                load.mem = stackMemory
              }
            }

            // update stack references
            val rhsStackRefs = l.rhs.variables.intersect(stackRefs)
            if (rhsStackRefs.nonEmpty) {
              stackRefs.add(l.lhs)
            } else if (stackRefs.contains(l.lhs) && l.lhs != stackPointer) {
              stackRefs.remove(l.lhs)
            }
          case m: MemoryAssign =>
            // replace mem with stack if index contains stack reference
            val indexStackRefs = m.rhs.index.variables.intersect(stackRefs)
            if (indexStackRefs.nonEmpty) {
              m.lhs = stackMemory
              m.rhs.mem = stackMemory
            }
          case _ =>
        }
      }
      visitedBlocks.add(b)
      for (j <- b.jumps) {
        j match {
          case g: GoTo => visitBlock(g.target)
          case _       =>
        }
      }
    }
  }

}

class Block(
    var label: String,
    var address: Option[Int],
    var statements: ArrayBuffer[Statement],
    var jumps: ArrayBuffer[Jump]
) {
  def calls: Set[Procedure] = jumps.flatMap(_.calls).toSet
  def modifies: Set[Global] = statements.flatMap(_.modifies).toSet
  //def locals: Set[Variable] = statements.flatMap(_.locals).toSet ++ jumps.flatMap(_.locals).toSet

  override def toString: String = {
    // display all statements and jumps
    val statementsString = statements.map(_.toString).mkString("\n")
    val jumpsString = jumps.map(_.toString).mkString("\n")
    s"Block $label with $statementsString\n$jumpsString"
  }

  override def equals(obj: scala.Any): Boolean =
    obj match
      case b: Block => b.label == this.label
      case _        => false

  override def hashCode(): Int = label.hashCode()
}

class Parameter(var name: String, var size: Int, var value: Register) {
  def toBoogie: BVariable = BParam(name, BitVecBType(size))
  def toGamma: BVariable = BParam(s"Gamma_$name", BoolBType)
}

case class MemorySection(name: String, address: Int, size: Int, bytes: Seq[Literal])<|MERGE_RESOLUTION|>--- conflicted
+++ resolved
@@ -64,7 +64,6 @@
     }
   }
 
-<<<<<<< HEAD
   // this is very crude but the simplest thing for now until we have a more sophisticated specification system that can relate to the IR instead of the Boogie
   def nameToGlobal(name: String): Global = {
     if ((name.startsWith("R") || name.startsWith("V")) && (name.length == 2 || name.length == 3) && name.substring(1).forall(_.isDigit)) {
@@ -72,42 +71,10 @@
         Register(name, BitVecType(64))
       } else {
         Register(name, BitVecType(128))
-=======
-    /*
-    val visited: mutable.Set[Procedure] = mutable.Set()
-    val waiting: mutable.Set[Procedure] = mutable.Set()
-    val loops: mutable.Set[Set[Procedure]] = mutable.Set()
-    // need to add support for back edges - do a fixed point on them so all procedures in a loop have the same modifies
-    DFSVisit(mainProcedure, Vector(mainProcedure))
-    def DFSVisit(p: Procedure, path: Vector[Procedure]): Vector[Procedure] = {
-      val children = procToCalls(p)
-      if (visited.contains(p)) {
-        return path
-      }
-      if (waiting.contains(p)) {
-        val loopPath = path.slice(path.indexOf(p), path.size)
-        loops.add(loopPath.toSet)
-        return path
-        //throw new Exception("back edge in intraprocedural control flow graph, not currently supported")
-      }
-      waiting.add(p)
-      p.modifies.addAll(procToModifies(p))
-      for (child <- children) {
-        if (child != p) {
-          DFSVisit(child, path :+ p)
-        }
-      }
-      for (child <- children) {
-        p.modifies.addAll(child.modifies)
->>>>>>> 96bc93f0
       }
     } else {
       Memory(name, 64, 8)
     }
-<<<<<<< HEAD
-=======
-     */
->>>>>>> 96bc93f0
   }
 
   def stackIdentification(): Unit = {
