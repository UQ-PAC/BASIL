--- conflicted
+++ resolved
@@ -17,7 +17,6 @@
   override def toString(): String = {
     serialiseIL(this)
   }
-
 
   def setModifies(specModifies: Map[String, List[String]]): Unit = {
     val procToCalls: mutable.Map[Procedure, Set[Procedure]] = mutable.Map()
@@ -319,7 +318,6 @@
     }
     reachable.toSet
   }
-
 }
 
 class Parameter(var name: String, var size: Int, var value: Register) {
@@ -342,13 +340,8 @@
   statements.onInsert = x => x.setParent(this)
   statements.onRemove = x => x.deParent()
 
-<<<<<<< HEAD
   def this(label: String, address: Option[BigInt] = None, statements: IterableOnce[Statement] = Set.empty, jump: Jump = GoTo(Set.empty)) = {
-    this(label, address, IntrusiveList().addAll(statements), jump, mutable.HashSet.empty, None)
-=======
-  def this(label: String, address: Option[Int] = None, statements: IterableOnce[Statement] = Set.empty, jump: Jump = GoTo(Set.empty)) = {
     this(label, address, IntrusiveList().addAll(statements), jump, mutable.HashSet.empty)
->>>>>>> c9ad83d8
   }
 
   def isReturn: Boolean = parent.returnBlock.contains(this)
