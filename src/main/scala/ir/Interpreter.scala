--- conflicted
+++ resolved
@@ -190,22 +190,6 @@
     TODO
     // Block.Jump
     breakable {
-<<<<<<< HEAD
-      //Logger.debug(s"jump[$index]:")
-      b.jump match {
-        case gt: GoTo =>
-          Logger.debug(s"$gt")
-          gt.condition match {
-            case Some(value) =>
-              eval(value, regs) match {
-                case TrueLiteral =>
-                  nextBlock = Some(gt.target)
-                  break
-                case FalseLiteral =>
-              }
-            case None =>
-              nextBlock = Some(gt.target)
-=======
       for ((jump, index) <- b.jumps.zipWithIndex) {
         Logger.debug(s"jump[$index]:")
         jump match {
@@ -239,21 +223,11 @@
                 //Exit Interpreter
                 nextBlock = None
               }
->>>>>>> ccb76690
               break
-          }
-        case dc: DirectCall =>
-          Logger.debug(s"$dc")
-          interpretProcedure(dc.target)
-          break
-        case ic: IndirectCall =>
-          Logger.debug(s"$ic")
-          if (ic.target == Register("R30", BitVecType(64)) & ic.returnTarget.isEmpty) {
-            nextBlock = None
-            break
-          } else {
-            ???
-          }
+            } else {
+              ???
+            }
+        }
       }
     }
     */
