--- conflicted
+++ resolved
@@ -295,18 +295,12 @@
       case assign: MemoryAssign =>
         Logger.debug(s"MemoryAssign ${assign.lhs} = ${assign.rhs}")
         val evalRight = eval(assign.rhs, regs)
-<<<<<<< HEAD
         evalRight match {
           case BitVecLiteral(value, size) =>
             Logger.debug(s"MemoryAssign ${assign.lhs} := 0x${value.toString(16)}[u$size]\n")
           case _ => throw new Exception("cannot register non-bitvectors")
         }
       case _ : NOP => ()
-      case _ : Assume => ()
-=======
-        Logger.debug(s"MemoryAssign ${assign.lhs} := 0x${evalRight.value.toString(16)}[u$evalRight.size]\n")
-
->>>>>>> 53a26477
       case assert: Assert =>
         Logger.debug(assert)
         // TODO
