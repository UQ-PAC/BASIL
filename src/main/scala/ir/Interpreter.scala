--- conflicted
+++ resolved
@@ -188,22 +188,6 @@
 
     // Block.Jump
     breakable {
-<<<<<<< HEAD
-      for ((jump, index) <- b.jumps.zipWithIndex) {
-        Logger.debug(s"jump[$index]:")
-        jump match {
-          case gt: NonDetGoTo => ???
-          case gt: DetGoTo =>
-            Logger.debug(s"$gt")
-            gt.condition match {
-              case Some(value) =>
-                eval(value, regs) match {
-                  case TrueLiteral =>
-                    nextBlock = Some(gt.target)
-                    break
-                  case FalseLiteral =>
-                }
-=======
       Logger.debug(s"jump:")
       b.jump match {
         case gt: GoTo =>
@@ -217,7 +201,6 @@
                   break
                 case _ =>
               }
->>>>>>> 5711c4d8
               case None =>
                 nextBlock = Some(g)
                 break
