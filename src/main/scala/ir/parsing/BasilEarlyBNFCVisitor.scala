package ir.parsing

import basil_ir.Absyn as syntax

import scala.collection.immutable.ListMap
import scala.jdk.CollectionConverters.*

private object Declarations {
  lazy val empty = Declarations(Map(), Map(), Map(), Map(), SymbolTableInfo.empty, ProgSpec())
}

/**
 * Container for the result of the [[ir.parsing.BasilEarlyBNFCVisitor]].
 * Stores global variable declarations, memory region declarations, procedure signatures,
 * and metadata.
 *
 * Note that the [[ir.dsl.EventuallyProcedure]] structures stored by this class are
 * *incomplete*. Only the procedure name and the formalIn/Out parameters should be used.
 */
case class Declarations(
  val globals: Map[String, ir.GlobalVar],
<<<<<<< HEAD
=======
  val functions: Map[String, FunDecl],
>>>>>>> 3865f6ca
  val memories: Map[String, ir.Memory],
  val procedures: Map[String, ir.dsl.EventuallyProcedure],
  val symtab: SymbolTableInfo,
  val progSpec: ProgSpec
) {
  private def ensureDisjoint[T, U](x: Map[T, U], y: Map[T, U]): Unit =
    val overlap = x.keySet.intersect(y.keySet)
    if (!overlap.isEmpty) {
      throw new IllegalArgumentException(
        "invalid attempt to merge non-disjoint declarations. repeated names: " + overlap
      )
    }

  @throws[IllegalArgumentException]("if the two Declarations have overlapping names")
  def merge(other: Declarations) = {
    ensureDisjoint(globals, other.globals)
    ensureDisjoint(functions, other.functions)
    ensureDisjoint(memories, other.memories)
    ensureDisjoint(procedures, other.procedures)
    Declarations(
      globals ++ other.globals,
      functions ++ other.functions,
      memories ++ other.memories,
      procedures ++ other.procedures,
      symtab.merge(other.symtab),
      progSpec.merge(other.progSpec)
    )
  }
}

trait AttributeListBNFCVisitor[A]()
    extends syntax.AttrDefList.Visitor[Attrib.Map, A],
      syntax.AttrValue.Visitor[Attrib, A],
      syntax.AttrKeyValue.Visitor[(String, Attrib), A],
      LiteralsBNFCVisitor[A] {

  def visit(x: syntax.MapAttr, arg: A): ir.parsing.Attrib =
    Attrib.Map(ListMap.from(x.listattrkeyvalue_.asScala.toList.map(_.accept(this, arg))))
  def visit(x: syntax.ListAttr, arg: A): ir.parsing.Attrib =
    Attrib.List(x.listattrvalue_.asScala.toVector.map(_.accept(this, arg)))
  def visit(x: syntax.LiteralAttr, arg: A): ir.parsing.Attrib =
    Attrib.ValLiteral(x.value_.accept(this, arg))
  def visit(x: syntax.StringAttr, arg: A): ir.parsing.Attrib = {
    Attrib.ValString(unquote(x.str_, x))
  }

  override def visit(p: syntax.AttrDefListEmpty, arg: A): Attrib.Map = Attrib.Map(ListMap())
  override def visit(p: syntax.AttrKeyValue1, arg: A): (String, Attrib) = {
    (unsigilAttrib(p.bident_), p.attrvalue_.accept(this, arg))
  }
  override def visit(p: syntax.AttrDefListSome, arg: A): Attrib.Map = {
    Attrib.Map(ListMap.from(p.listattrkeyvalue_.asScala.toList.map(_.accept(this, arg))))
  }

  def getIntCompatAttr(n: String)(attrs: Attrib): Option[BigInt] = {
    attrs match {
      case Attrib.Map(vs) =>
        vs.collect {
          case (attr, Attrib.ValLiteral(ir.IntLiteral(v))) if attr == n => v
          case (attr, Attrib.ValLiteral(ir.BitVecLiteral(v, _))) if attr == n => v
        }.lastOption
      case _ => None
    }
  }

  def parseAttr(a: syntax.AttrValue, arg: A): Attrib = {
    a.accept(this, arg)
  }

  def parseAttrMap(a: syntax.AttrDefList, arg: A): Attrib = {
    a.accept(this, arg)
  }

  def getAddrAttr(attrs: Attrib): Option[BigInt] = getIntCompatAttr("address")(attrs)

  def getStrAttr(n: String)(attrs: Attrib): Option[String] = {
    attrs match {
      case Attrib.Map(vs) =>
        vs.collect {
          case (attr, Attrib.ValString(v)) if attr == n => v
        }.lastOption
      case _ => None
    }
  }
  val getCommentAttr = getStrAttr("comment")
  val getLabelAttr = getStrAttr("label")

}

/**
 * Performs an initial pass to read global declarations. Importantly, this picks up
 * procedure declarations and their paramter lists, so a later pass can correctly map a
 * direct call's actual arguments to their formal parameters.
 *
 * Visiting a [[basil_ir.Absyn.Prog]] with this visitor will return the complete declarations
 * object for the entire program. Using the other visit methods will only return declarations
 * for that subset of the AST.
 */
case class BasilEarlyBNFCVisitor[A]()
    extends syntax.Module.Visitor[Declarations, A],
      syntax.Declaration.Visitor[Declarations, A],
      syntax.ProcSig.Visitor[Declarations, A],
      syntax.Params.Visitor[(String, ir.IRType), A],
      TypesBNFCVisitor[A],
      LiteralsBNFCVisitor[A],
      AttributeListBNFCVisitor[A] {

  override def visit(x: syntax.AxiomDecl, arg: A) = ???

  override def visit(x: syntax.Module1, arg: A) =
    x.listdeclaration_.asScala.foldLeft(Declarations.empty) { case (decls, x) =>
      try {
        decls.merge(x.accept(this, arg))
      } catch {
        case e: IllegalArgumentException =>
          throw ParseException(
            "encountered duplicate declarations with the same name",
            x.asInstanceOf[HasParsePosition],
            e
          )
      }
    }

  // Members declared in Declaration.Visitor
  override def visit(x: syntax.ProgDecl, arg: A) = Declarations.empty
  override def visit(x: syntax.ProgDeclWithSpec, arg: A) = Declarations.empty

  override def visit(x: syntax.UnsharedMemDecl, arg: A) =
    val ir.MapType(ir.BitVecType(addrwd), ir.BitVecType(valwd)) = x.type_.accept(this, arg): @unchecked
    val mem = ir.StackMemory(unsigilGlobal(x.globalident_), addrwd, valwd)
    Declarations.empty.copy(memories = Map(mem.name -> mem))

  override def visit(x: syntax.SharedMemDecl, arg: A) =
    val ir.MapType(ir.BitVecType(addrwd), ir.BitVecType(valwd)) = x.type_.accept(this, arg): @unchecked
    val mem = ir.SharedMemory(unsigilGlobal(x.globalident_), addrwd, valwd)
    Declarations.empty.copy(memories = Map(mem.name -> mem))

  def visit(x: basil_ir.Absyn.UninterpFunDecl, arg: A): ir.parsing.Declarations = {
    val n = unsigilGlobal(x.globalident_)
    val paramTypes = x.listtype_.asScala.toList.map(_.accept(this, arg))
    val returnType = x.type_.accept(this, arg)
    val ty = ir.uncurryFunctionType(paramTypes, returnType)
    Declarations.empty.copy(functions = Map(n -> FunDecl(ty, None)))
  }
  def visit(x: basil_ir.Absyn.FunDef, arg: A): ir.parsing.Declarations = {
    val n = unsigilGlobal(x.globalident_)
    val paramTypes = visitParams(x.listparams_, arg).toList.map(_._2)
    val returnType = x.type_.accept(this, arg)
    val ty = ir.uncurryFunctionType(paramTypes, returnType)
    Declarations.empty.copy(functions = Map(n -> FunDecl(ty, None)))
  }

  override def visit(x: syntax.VarDecl, arg: A) =
<<<<<<< HEAD
    val v = ir.GlobalVar(x.bident_, x.type_.accept(this, arg))
=======
    val v = ir.GlobalVar(unsigilGlobal(x.globalident_), x.type_.accept(this, arg))
>>>>>>> 3865f6ca
    Declarations.empty.copy(globals = Map(v.name -> v))

  override def visit(x: syntax.Param, arg: A): (String, ir.IRType) =
    val lv = ir.LocalVar.ofIndexed(unsigilLocal(x.localident_), x.type_.accept(this, arg))
    lv.name -> lv.irType

  private def visitParams(x: syntax.ListParams, arg: A): Map[String, ir.IRType] = {
    // NOTE: uses ListMap instead of SortedMap, because the orders are presumed to
    // match between calls and param lists within the same file.
    x.asScala.toSeq.map(_.accept(this, arg)).to(ListMap)
  }

  override def visit(x: syntax.ProcedureSig, arg: A) = {
    val name = unsigilProc(x.procident_)
    val inparams = visitParams(x.listparams_1, arg)
    val outparams = visitParams(x.listparams_2, arg)
    val proc = ir.dsl.EventuallyProcedure(name, inparams, outparams, Nil)
    Declarations.empty.copy(procedures = Map(name -> proc))
  }

  override def visit(x: syntax.Procedure, arg: A) = x.procsig_.accept(this, arg)
}<|MERGE_RESOLUTION|>--- conflicted
+++ resolved
@@ -19,10 +19,7 @@
  */
 case class Declarations(
   val globals: Map[String, ir.GlobalVar],
-<<<<<<< HEAD
-=======
   val functions: Map[String, FunDecl],
->>>>>>> 3865f6ca
   val memories: Map[String, ir.Memory],
   val procedures: Map[String, ir.dsl.EventuallyProcedure],
   val symtab: SymbolTableInfo,
@@ -176,11 +173,7 @@
   }
 
   override def visit(x: syntax.VarDecl, arg: A) =
-<<<<<<< HEAD
-    val v = ir.GlobalVar(x.bident_, x.type_.accept(this, arg))
-=======
     val v = ir.GlobalVar(unsigilGlobal(x.globalident_), x.type_.accept(this, arg))
->>>>>>> 3865f6ca
     Declarations.empty.copy(globals = Map(v.name -> v))
 
   override def visit(x: syntax.Param, arg: A): (String, ir.IRType) =
