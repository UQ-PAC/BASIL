--- conflicted
+++ resolved
@@ -18,12 +18,8 @@
  * *incomplete*. Only the procedure name and the formalIn/Out parameters should be used.
  */
 case class Declarations(
-<<<<<<< HEAD
   val globals: Map[String, ir.GlobalVar],
-=======
-  val globals: Map[String, ir.Register],
   val functions: Map[String, FunDecl],
->>>>>>> 3e5ae142
   val memories: Map[String, ir.Memory],
   val procedures: Map[String, ir.dsl.EventuallyProcedure],
   val symtab: SymbolTableInfo,
@@ -177,11 +173,7 @@
   }
 
   override def visit(x: syntax.VarDecl, arg: A) =
-<<<<<<< HEAD
-    val v = ir.GlobalVar(x.bident_, x.type_.accept(this, arg))
-=======
-    val v = ir.Register(unsigilGlobal(x.globalident_), x.type_.accept(this, arg).asInstanceOf[ir.BitVecType].size)
->>>>>>> 3e5ae142
+    val v = ir.GlobalVar(unsigilGlobal(x.globalident_), x.type_.accept(this, arg))
     Declarations.empty.copy(globals = Map(v.name -> v))
 
   override def visit(x: syntax.Param, arg: A): (String, ir.IRType) =
