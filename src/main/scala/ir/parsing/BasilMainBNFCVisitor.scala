--- conflicted
+++ resolved
@@ -122,31 +122,6 @@
   override def visit(x: syntax.LocalVar1, arg: A) = {
     // handle registers which are declared in the global scope. everything else
     // is localvar
-<<<<<<< HEAD
-    val ty = x.type_.accept(this, arg).ty
-    decls.globals
-      .get(x.bident_)
-      .filter(_.irType == ty)
-      .getOrElse(ir.LocalVar.ofIndexed(x.bident_, ty))
-
-  override def visit(x: syntax.BinaryExpr, arg: A): BasilParseValue =
-    ir.BinaryExpr(x.binop_.accept(this, arg).binop, x.expr_1.accept(this, arg).expr, x.expr_2.accept(this, arg).expr)
-  override def visit(x: syntax.UnaryExpr, arg: A): BasilParseValue =
-    ir.UnaryExpr(x.unop_.accept(this, arg).unop, x.expr_.accept(this, arg).expr)
-  override def visit(x: syntax.ZeroExtend, arg: A): BasilParseValue =
-    ir.ZeroExtend(x.intval_.accept(this, arg).int32, x.expr_.accept(this, arg).expr)
-  override def visit(x: syntax.SignExtend, arg: A): BasilParseValue =
-    ir.SignExtend(x.intval_.accept(this, arg).int32, x.expr_.accept(this, arg).expr)
-  override def visit(x: syntax.Extract, arg: A): BasilParseValue =
-    ir.Extract(x.intval_1.accept(this, arg).int32, x.intval_2.accept(this, arg).int32, x.expr_.accept(this, arg).expr)
-  override def visit(x: syntax.Concat, arg: A): BasilParseValue =
-    ir.BinaryExpr(ir.BVCONCAT, x.expr_1.accept(this, arg).expr, x.expr_2.accept(this, arg).expr)
-  override def visit(x: syntax.BVLiteral, arg: A): BasilParseValue =
-    ir.BitVecLiteral(x.intval_.accept(this, arg).int, x.bvtype_.accept(this, arg).bvty.size)
-  override def visit(x: syntax.IntLiteral, arg: A): BasilParseValue = ir.IntLiteral(x.intval_.accept(this, arg).int)
-  override def visit(x: syntax.TrueLiteral, arg: A): BasilParseValue = ir.TrueLiteral
-  override def visit(x: syntax.FalseLiteral, arg: A): BasilParseValue = ir.FalseLiteral
-=======
     val ty = x.type_.accept(this, arg)
     ir.LocalVar.ofIndexed(unsigilLocal(x.localident_), ty)
   }
@@ -178,7 +153,6 @@
     ir.Extract(x.intval_1.accept(this, arg).toInt, x.intval_2.accept(this, arg).toInt, x.expr_.accept(this, arg))
   override def visit(x: syntax.Concat, arg: A) =
     ir.BinaryExpr(ir.BVCONCAT, x.expr_1.accept(this, arg), x.expr_2.accept(this, arg))
->>>>>>> 3865f6ca
 
   // Members declared in Statement.Visitor
   override def visit(x: syntax.Assignment1, arg: A): (ir.Variable, ir.Expr) =
