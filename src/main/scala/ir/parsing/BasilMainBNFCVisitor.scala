--- conflicted
+++ resolved
@@ -478,12 +478,8 @@
     timer.checkPoint("lexed")
     val parser = new basil_ir.parser(lexer, lexer.getSymbolFactory());
 
-<<<<<<< HEAD
     val ast = parser.pModule()
-=======
-    val ast = parser.pProgram()
     timer.checkPoint("parsed")
->>>>>>> d9f60a08
 
     val vis0 = BasilEarlyBNFCVisitor[Unit]()
     val decls = ast.accept(vis0, ())
@@ -491,26 +487,9 @@
     // Logger.debug(decls)
 
     val vis = BasilMainBNFCVisitor[Unit](decls)
-<<<<<<< HEAD
-    ast.accept(vis, ())
-=======
     val result = ast.accept(vis, ())
-    timer.checkPoint("main visitor")
-    // Logger.debug(result)
-    val prog = result.resolve
-    timer.checkPoint("dsl resolving")
-
-    Logger.debug {
-      import ir.dsl.given
-      val s = prog.toScalaLines
-      timer.checkPoint("toScalaLines")
-      val _ = s.mkString
-      timer.checkPoint("mkString")
-      "computed mkString"
-    }
-
-    prog
->>>>>>> d9f60a08
+    timer.checkPoint("main visitor & resolve")
+    result
   }
 
   def loadILFile(filePath: String): util.IRContext = {
@@ -523,16 +502,4 @@
     loadILReader(reader)
   }
 
-<<<<<<< HEAD
-=======
-  def parse(path: String) = {
-    val prog = loadILFile(path)
-    println(translating.PrettyPrinter.pp_prog(prog))
-  }
-
-  def main(args: Array[String]): Unit = {
-    Logger.setLevel(LogLevel.DEBUG)
-    parse(args(0))
-  }
->>>>>>> d9f60a08
 }