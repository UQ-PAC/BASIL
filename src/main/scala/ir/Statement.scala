package ir
import util.Logger
import util.intrusive_list.IntrusiveListElement
import boogie.{BMapVar, GammaStore}
import collection.immutable.SortedMap

import collection.mutable

/*
  To support the state-free IL iteration in CFG order all Commands must be classes with a unique object ref.
 */

/** A Statement or Jump.
  *
  * Note that some commands have optional labels. For example, jump destinations.
  */
sealed trait Command extends HasParent[Block] {
  val label: Option[String]

  def labelStr: String = label match {
    case Some(s) => s"$s: "
    case None => ""
  }

}

sealed trait Statement extends Command, IntrusiveListElement[Statement] {
  def modifies: Set[Global] = Set()
  def acceptVisit(visitor: Visitor): Statement = throw new Exception(
    "visitor " + visitor + " unimplemented for: " + this
  )
  def predecessor: Option[Command] = parent.statements.prevOption(this)
  def successor: Command = parent.statements.nextOption(this).getOrElse(parent.jump)
}

sealed trait Assign extends Statement {
  def assignees: Set[Variable]
}

sealed trait SingleAssign extends Assign {
  def lhs: Variable
  override def assignees = Set(lhs)
}

class LocalAssign(var lhs: Variable, var rhs: Expr, override val label: Option[String] = None) extends SingleAssign {
  override def modifies: Set[Global] = lhs match {
    case r: Register => Set(r)
    case _ => Set()
  }
  override def toString: String = s"$labelStr$lhs := $rhs"
  override def acceptVisit(visitor: Visitor): Statement = visitor.visitLocalAssign(this)
}

object LocalAssign:
  def unapply(l: LocalAssign): Some[(Variable, Expr, Option[String])] = Some(l.lhs, l.rhs, l.label)

class MemoryStore(
  var mem: Memory,
  var index: Expr,
  var value: Expr,
  var endian: Endian,
  var size: Int,
  override val label: Option[String] = None
) extends Statement {
  override def modifies: Set[Global] = Set(mem)
  override def toString: String = s"$labelStr$mem[$index] := MemoryStore($value, $endian, $size)"
  override def acceptVisit(visitor: Visitor): Statement = visitor.visitMemoryStore(this)
}

object MemoryStore {
  def unapply(m: MemoryStore): Some[(Memory, Expr, Expr, Endian, Int, Option[String])] =
    Some(m.mem, m.index, m.value, m.endian, m.size, m.label)
}

class MemoryLoad(
  var lhs: Variable,
  var mem: Memory,
  var index: Expr,
  var endian: Endian,
  var size: Int,
  override val label: Option[String] = None
) extends SingleAssign {
  override def modifies: Set[Global] = lhs match {
    case r: Register => Set(r)
    case _ => Set()
  }
  override def toString: String = s"$labelStr$lhs := MemoryLoad($mem, $index, $endian, $size)"
  override def acceptVisit(visitor: Visitor): Statement = visitor.visitMemoryLoad(this)
}

object MemoryLoad {
  def unapply(m: MemoryLoad): Some[(Variable, Memory, Expr, Endian, Int, Option[String])] =
    Some(m.lhs, m.mem, m.index, m.endian, m.size, m.label)
}

class NOP(override val label: Option[String] = None) extends Statement {
  override def toString: String = s"NOP $labelStr"
  override def acceptVisit(visitor: Visitor): Statement = this
}
object NOP {
  def unapply(x: NOP) = Some(x.label)
}

class Assert(var body: Expr, var comment: Option[String] = None, override val label: Option[String] = None)
    extends Statement {
  override def toString: String = s"${labelStr}assert $body" + comment.map(" //" + _)
  override def acceptVisit(visitor: Visitor): Statement = visitor.visitAssert(this)
}

object Assert:
  def unapply(a: Assert): Some[(Expr, Option[String], Option[String])] = Some(a.body, a.comment, a.label)

/** Assumptions express control flow restrictions and other properties that can be assumed to be true.
<<<<<<< HEAD
  *
  * For example, an `if (C) S else T` statement in C will eventually be translated to IR with a non-deterministic
  * goto to two blocks, one with `assume C; S` and the other with `assume not(C); T`.
=======
>>>>>>> 8dd3a0ed
  *
  * For example, an `if (C) S else T` statement in C will eventually be translated to IR with a non-deterministic goto
  * to two blocks, one with `assume C; S` and the other with `assume not(C); T`.
  *
  * checkSecurity is true if this is a branch condition that we want to assert has a security level of low before
  * branching
  */
class Assume(
  var body: Expr,
  var comment: Option[String] = None,
  override val label: Option[String] = None,
  var checkSecurity: Boolean = false
) extends Statement {

  override def toString: String = s"${labelStr}assume $body" + comment.map(" //" + _)
  override def acceptVisit(visitor: Visitor): Statement = visitor.visitAssume(this)
}

object Assume:
  def unapply(a: Assume): Some[(Expr, Option[String], Option[String], Boolean)] =
    Some(a.body, a.comment, a.label, a.checkSecurity)

sealed trait Jump extends Command {
  def modifies: Set[Global] = Set()
  // def locals: Set[Variable] = Set()
  def acceptVisit(visitor: Visitor): Jump = throw new Exception("visitor " + visitor + " unimplemented for: " + this)
}

class Unreachable(override val label: Option[String] = None) extends Jump {
  /* Terminate / No successors / assume false */
  override def acceptVisit(visitor: Visitor): Jump = this
}

<<<<<<< HEAD
class Return(override val label: Option[String] = None, var outParams : SortedMap[LocalVar, Expr] = SortedMap()) extends Jump {
=======
class Return(override val label: Option[String] = None, var outParams: SortedMap[LocalVar, Expr] = SortedMap())
    extends Jump {
>>>>>>> 8dd3a0ed
  override def acceptVisit(visitor: Visitor): Jump = this
  override def toString = s"Return(${outParams.mkString(",")})"
}

object Unreachable {
  def unapply(u: Unreachable): Some[Option[String]] = Some(u.label)
}

object Return {
  def unapply(r: Return): Some[(Option[String], SortedMap[LocalVar, Expr])] = Some((r.label, r.outParams))
}

class GoTo private (private val _targets: mutable.LinkedHashSet[Block], override val label: Option[String])
    extends Jump {

  def this(targets: Iterable[Block], label: Option[String] = None) = this(mutable.LinkedHashSet.from(targets), label)

  def this(target: Block) = this(mutable.Set(target), None)

  def targets: Set[Block] = _targets.toSet

  def addAllTargets(t: Iterable[Block]): Unit = {
    t.foreach(addTarget)
  }

  def addTarget(t: Block): Unit = {
    if (_targets.add(t)) {
      t.addIncomingJump(this)
    }
  }

  override def linkParent(b: Block): Unit = {
    _targets.foreach(_.addIncomingJump(this))
  }

  override def unlinkParent(): Unit = {
    targets.foreach(_.removeIncomingJump(this))
  }

  def removeTarget(t: Block): Unit = {
    // making the assumption that blocks only contain the same outgoing edge once
    //  e.g. We don't have two edges going to the same block under different conditions
    if (_targets.remove(t)) {
      t.removeIncomingJump(this)
    }
    assert(!_targets.contains(t))
    assert(!t.incomingJumps.contains(this))
  }

  override def toString: String = s"${labelStr}GoTo(${targets.map(_.label).mkString(", ")})"
  override def acceptVisit(visitor: Visitor): Jump = visitor.visitGoTo(this)
}

object GoTo:
  def unapply(g: GoTo): Some[(Set[Block], Option[String])] = Some(g.targets, g.label)

sealed trait Call extends Statement {
  def returnTarget: Option[Command] = successor match {
    case h: Unreachable => None
    case o => Some(o)
  }
}

class DirectCall(
  val target: Procedure,
  override val label: Option[String] = None,
  var outParams: SortedMap[LocalVar, Variable] = SortedMap(), // out := formal
  var actualParams: SortedMap[LocalVar, Expr] = SortedMap() // formal := actual
) extends Call
    with Assign {
  /* override def locals: Set[Variable] = condition match {
    case Some(c) => c.locals
    case None => Set()
  } */
  def calls: Set[Procedure] = Set(target)
  override def toString: String =
    s"${labelStr}${outParams.map(_._2.name).mkString(",")} := DirectCall(${target.name})(${actualParams.map(_._2).mkString(",")})"
  override def acceptVisit(visitor: Visitor): Statement = visitor.visitDirectCall(this)

  def assignees = outParams.map(_._2).toSet

  override def linkParent(p: Block): Unit = {
    super.linkParent(p)
    target.addCaller(this)
  }

  override def unlinkParent(): Unit = {
    super.unlinkParent()
    target.removeCaller(this)
  }

}

object DirectCall:
  def unapply(i: DirectCall): Some[(Procedure, Map[LocalVar, Variable], Map[LocalVar, Expr], Option[String])] =
    Some(i.target, i.outParams, i.actualParams, i.label)

class IndirectCall(var target: Variable, override val label: Option[String] = None) extends Call {
  /* override def locals: Set[Variable] = condition match {
    case Some(c) => c.locals + target
    case None => Set(target)
  } */
  override def toString: String = s"${labelStr}IndirectCall($target)"
  override def acceptVisit(visitor: Visitor): Statement = visitor.visitIndirectCall(this)
}

object IndirectCall:
  def unapply(i: IndirectCall): Some[(Variable, Option[String])] = Some(i.target, i.label)<|MERGE_RESOLUTION|>--- conflicted
+++ resolved
@@ -111,12 +111,6 @@
   def unapply(a: Assert): Some[(Expr, Option[String], Option[String])] = Some(a.body, a.comment, a.label)
 
 /** Assumptions express control flow restrictions and other properties that can be assumed to be true.
-<<<<<<< HEAD
-  *
-  * For example, an `if (C) S else T` statement in C will eventually be translated to IR with a non-deterministic
-  * goto to two blocks, one with `assume C; S` and the other with `assume not(C); T`.
-=======
->>>>>>> 8dd3a0ed
   *
   * For example, an `if (C) S else T` statement in C will eventually be translated to IR with a non-deterministic goto
   * to two blocks, one with `assume C; S` and the other with `assume not(C); T`.
@@ -150,12 +144,8 @@
   override def acceptVisit(visitor: Visitor): Jump = this
 }
 
-<<<<<<< HEAD
-class Return(override val label: Option[String] = None, var outParams : SortedMap[LocalVar, Expr] = SortedMap()) extends Jump {
-=======
 class Return(override val label: Option[String] = None, var outParams: SortedMap[LocalVar, Expr] = SortedMap())
     extends Jump {
->>>>>>> 8dd3a0ed
   override def acceptVisit(visitor: Visitor): Jump = this
   override def toString = s"Return(${outParams.mkString(",")})"
 }
