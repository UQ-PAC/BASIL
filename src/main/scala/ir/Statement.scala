package ir
import intrusiveList.IntrusiveListElement
import collection.mutable 

<<<<<<< HEAD

sealed trait Command {
=======
import scala.collection.mutable.ArrayBuffer

trait Command {
>>>>>>> 5711c4d8
  val label: Option[String]
  var parent: Block

  def labelStr: String = label match {
    case Some(s) => s"$s: "
    case None => ""
  }
  
}

sealed trait Statement extends Command with IntrusiveListElement {
  def modifies: Set[Global] = Set()
  //def locals: Set[Variable] = Set()
  def acceptVisit(visitor: Visitor): Statement = throw new Exception(
    "visitor " + visitor + " unimplemented for: " + this
  )
}

class LocalAssign(var lhs: Variable, var rhs: Expr, var parent: Block, override val label: Option[String] = None) extends Statement {
  //override def locals: Set[Variable] = rhs.locals + lhs
  override def modifies: Set[Global] = lhs match {
    case r: Register => Set(r)
    case _           => Set()
  }
  override def toString: String = s"$labelStr$lhs := $rhs"
  override def acceptVisit(visitor: Visitor): Statement = visitor.visitLocalAssign(this)
}

object LocalAssign:
  def unapply(l: LocalAssign): Option[(Variable, Expr, Block, Option[String])] = Some(l.lhs, l.rhs, l.parent, l.label)

class MemoryAssign(var lhs: Memory, var rhs: MemoryStore,  var parent: Block, override val label: Option[String] = None) extends Statement {
  override def modifies: Set[Global] = Set(lhs)
  //override def locals: Set[Variable] = rhs.locals
  override def toString: String = s"$labelStr$lhs := $rhs"
  override def acceptVisit(visitor: Visitor): Statement = visitor.visitMemoryAssign(this)
}

object MemoryAssign:
  def unapply(m: MemoryAssign): Option[(Memory, MemoryStore, Block, Option[String])] = Some(m.lhs, m.rhs, m.parent,  m.label)

case class NOP(override val label: Option[String] = None, var parent: Block) extends Statement {
  override def toString: String = s"$labelStr"
  override def acceptVisit(visitor: Visitor): Statement = this
}

class Assert(var body: Expr, var parent: Block, var comment: Option[String] = None, override val label: Option[String] = None) extends Statement {
  override def toString: String = s"${labelStr}assert $body" + comment.map(" //" + _)
  override def acceptVisit(visitor: Visitor): Statement = visitor.visitAssert(this)
}

object Assert:
  def unapply(a: Assert): Option[(Expr, Block, Option[String], Option[String])] = Some(a.body, a.parent, a.comment, a.label)

<<<<<<< HEAD
class Assume(var body: Expr,  var parent: Block, var comment: Option[String] = None, override val label: Option[String] = None) extends Statement {
=======
/**
  * checkSecurity is true if this is a branch condition that we want to assert has a security level of low before branching
  * */
class Assume(var body: Expr, var comment: Option[String] = None, override val label: Option[String] = None, var checkSecurity: Boolean = false) extends Statement {
>>>>>>> 5711c4d8
  override def toString: String = s"${labelStr}assume $body" + comment.map(" //" + _)
  override def acceptVisit(visitor: Visitor): Statement = visitor.visitAssume(this)
}

object Assume:
<<<<<<< HEAD
  def unapply(a: Assume): Option[(Expr, Block, Option[String], Option[String])] = Some(a.body, a.parent, a.comment, a.label)
=======
  def unapply(a: Assume): Option[(Expr, Option[String], Option[String], Boolean)] = Some(a.body, a.comment, a.label, a.checkSecurity)
>>>>>>> 5711c4d8

sealed trait Jump extends Command, IntrusiveListElement {
  def modifies: Set[Global] = Set()
  //def locals: Set[Variable] = Set()
  def calls: Set[Procedure] = Set()
  def acceptVisit(visitor: Visitor): Jump = throw new Exception("visitor " + visitor + " unimplemented for: " + this)

  /* Remove backwards control flow records from IL */
  def deParent(): Unit
}

<<<<<<< HEAD

sealed trait GoTo extends Jump

sealed class DetGoTo (private var _target: Block, var parent: Block, var condition: Option[Expr], override val label: Option[String] = None) extends GoTo {
  _target.incomingJumps.add(parent)
 
   /* override def locals: Set[Variable] = condition match {
     case Some(c) => c.locals
     case None => Set()
   } */
 
  def target: Block = _target

  override def deParent() : Unit = {
   // assume you do not have two jumps to the same block from this block; would'nt make sense
    target.incomingJumps.remove(parent)
  }
 
  def replaceTarget(newTarget: Block): Block = {
    _target.incomingJumps.remove(parent)
    newTarget.incomingJumps.add(parent)
    _target = newTarget
    _target
  }

  override def toString: String = s"${labelStr}GoTo(${_target.label}, $condition)"
=======
class GoTo(var targets: ArrayBuffer[Block], override val label: Option[String] = None) extends Jump {
  /* override def locals: Set[Variable] = condition match {
    case Some(c) => c.locals
    case None => Set()
  } */
  override def toString: String = s"${labelStr}GoTo(${targets.map(_.label).mkString(", ")})"
>>>>>>> 5711c4d8

  override def acceptVisit(visitor: Visitor): Jump = visitor.visitGoTo(this)
}

<<<<<<< HEAD
object DetGoTo:
  def unapply(g: DetGoTo): Option[(Block, Block, Option[Expr], Option[String])] = Some(g.target, g.parent, g.condition, g.label)

class NonDetGoTo private (private var _targets: mutable.Set[Block], var parent: Block, override val label: Option[String]) extends GoTo {
  _targets.foreach(_.incomingJumps.add(parent))


  def this(targets: IterableOnce[Block], parent: Block, label: Option[String] = None) = this(mutable.Set.from(targets), parent, label)

  def targets: Set[Block] = _targets.toSet

  def addAllTargets(t: Iterable[Block]): Unit = {
    t.foreach(addTarget(_))
  }

  def addTarget(t: Block): Unit = {
    if (_targets.add(t)) {
      t.incomingJumps.add(parent)
    }
  }

  override def deParent() :  Unit = {
    targets.foreach(_.incomingJumps.remove(parent))
  }

  def removeTarget(t: Block): Unit = {
    // making the assumption that blocks only contain the same outgoing edge once
    //  e.g. We don't have two edges going to the same block under different conditions
    if (_targets.remove(t)) {
      t.incomingJumps.remove(parent)
    }
  }


  override def toString: String = s"${labelStr}NonDetGoTo(${targets.map(_.label).mkString(", ")})"
  override def acceptVisit(visitor: Visitor): Jump = visitor.visitNonDetGoTo(this)
}
=======
object GoTo:
  def unapply(g: GoTo): Option[(ArrayBuffer[Block], Option[String])] = Some(g.targets, g.label)
>>>>>>> 5711c4d8


sealed trait Call extends Jump 

class DirectCall(val target: Procedure, var returnTarget: Option[Block], var parent: Block, override val label: Option[String] = None) extends Call {
  target.addCaller(this)
  /* override def locals: Set[Variable] = condition match {
    case Some(c) => c.locals
    case None => Set()
  } */
  override def calls: Set[Procedure] = Set(target)
  override def toString: String = s"${labelStr}DirectCall(${target.name}, ${returnTarget.map(_.label)})"
  override def acceptVisit(visitor: Visitor): Jump = visitor.visitDirectCall(this)

  override def deParent(): Unit = {
    target.removeCaller(this)
  }
}

object DirectCall:
  def unapply(i: DirectCall): Option[(Procedure, Option[Block], Block, Option[String])] = Some(i.target, i.returnTarget, i.parent, i.label)

class IndirectCall(var target: Variable, var parent: Block, var returnTarget: Option[Block], override val label: Option[String] = None) extends Call {
  /* override def locals: Set[Variable] = condition match {
    case Some(c) => c.locals + target
    case None => Set(target)
  } */
  override def toString: String = s"${labelStr}IndirectCall($target, ${returnTarget.map(_.label)})"
  override def acceptVisit(visitor: Visitor): Jump = visitor.visitIndirectCall(this)

  override def deParent(): Unit = {}
}

object IndirectCall:
  def unapply(i: IndirectCall): Option[(Variable, Block, Option[Block], Option[String])] = Some(i.target, i.parent, i.returnTarget, i.label)<|MERGE_RESOLUTION|>--- conflicted
+++ resolved
@@ -1,26 +1,21 @@
 package ir
 import intrusiveList.IntrusiveListElement
-import collection.mutable 
 
-<<<<<<< HEAD
+import scala.collection.mutable.ArrayBuffer
+import collection.mutable
 
-sealed trait Command {
-=======
-import scala.collection.mutable.ArrayBuffer
 
-trait Command {
->>>>>>> 5711c4d8
+sealed trait Command extends HasParent[Block] {
   val label: Option[String]
-  var parent: Block
 
   def labelStr: String = label match {
     case Some(s) => s"$s: "
     case None => ""
   }
-  
+
 }
 
-sealed trait Statement extends Command with IntrusiveListElement {
+sealed trait Statement extends Command, HasParent[Block], IntrusiveListElement {
   def modifies: Set[Global] = Set()
   //def locals: Set[Variable] = Set()
   def acceptVisit(visitor: Visitor): Statement = throw new Exception(
@@ -28,7 +23,7 @@
   )
 }
 
-class LocalAssign(var lhs: Variable, var rhs: Expr, var parent: Block, override val label: Option[String] = None) extends Statement {
+class LocalAssign(var lhs: Variable, var rhs: Expr, override val label: Option[String] = None) extends Statement {
   //override def locals: Set[Variable] = rhs.locals + lhs
   override def modifies: Set[Global] = lhs match {
     case r: Register => Set(r)
@@ -39,9 +34,9 @@
 }
 
 object LocalAssign:
-  def unapply(l: LocalAssign): Option[(Variable, Expr, Block, Option[String])] = Some(l.lhs, l.rhs, l.parent, l.label)
+  def unapply(l: LocalAssign): Option[(Variable, Expr, Option[String])] = Some(l.lhs, l.rhs, l.label)
 
-class MemoryAssign(var lhs: Memory, var rhs: MemoryStore,  var parent: Block, override val label: Option[String] = None) extends Statement {
+class MemoryAssign(var lhs: Memory, var rhs: MemoryStore,  override val label: Option[String] = None) extends Statement {
   override def modifies: Set[Global] = Set(lhs)
   //override def locals: Set[Variable] = rhs.locals
   override def toString: String = s"$labelStr$lhs := $rhs"
@@ -49,98 +44,45 @@
 }
 
 object MemoryAssign:
-  def unapply(m: MemoryAssign): Option[(Memory, MemoryStore, Block, Option[String])] = Some(m.lhs, m.rhs, m.parent,  m.label)
+  def unapply(m: MemoryAssign): Option[(Memory, MemoryStore, Option[String])] = Some(m.lhs, m.rhs, m.label)
 
-case class NOP(override val label: Option[String] = None, var parent: Block) extends Statement {
+case class NOP(override val label: Option[String] = None) extends Statement {
   override def toString: String = s"$labelStr"
   override def acceptVisit(visitor: Visitor): Statement = this
 }
 
-class Assert(var body: Expr, var parent: Block, var comment: Option[String] = None, override val label: Option[String] = None) extends Statement {
+class Assert(var body: Expr, var comment: Option[String] = None, override val label: Option[String] = None) extends Statement {
   override def toString: String = s"${labelStr}assert $body" + comment.map(" //" + _)
   override def acceptVisit(visitor: Visitor): Statement = visitor.visitAssert(this)
 }
 
 object Assert:
-  def unapply(a: Assert): Option[(Expr, Block, Option[String], Option[String])] = Some(a.body, a.parent, a.comment, a.label)
+  def unapply(a: Assert): Option[(Expr, Option[String], Option[String])] = Some(a.body, a.comment, a.label)
 
-<<<<<<< HEAD
-class Assume(var body: Expr,  var parent: Block, var comment: Option[String] = None, override val label: Option[String] = None) extends Statement {
-=======
-/**
-  * checkSecurity is true if this is a branch condition that we want to assert has a security level of low before branching
-  * */
+  /**
+   * checkSecurity is true if this is a branch condition that we want to assert has a security level of low before branching
+   * */
 class Assume(var body: Expr, var comment: Option[String] = None, override val label: Option[String] = None, var checkSecurity: Boolean = false) extends Statement {
->>>>>>> 5711c4d8
+
   override def toString: String = s"${labelStr}assume $body" + comment.map(" //" + _)
   override def acceptVisit(visitor: Visitor): Statement = visitor.visitAssume(this)
 }
 
 object Assume:
-<<<<<<< HEAD
-  def unapply(a: Assume): Option[(Expr, Block, Option[String], Option[String])] = Some(a.body, a.parent, a.comment, a.label)
-=======
   def unapply(a: Assume): Option[(Expr, Option[String], Option[String], Boolean)] = Some(a.body, a.comment, a.label, a.checkSecurity)
->>>>>>> 5711c4d8
 
-sealed trait Jump extends Command, IntrusiveListElement {
+sealed trait Jump extends Command, IntrusiveListElement, HasParent[Block]  {
   def modifies: Set[Global] = Set()
   //def locals: Set[Variable] = Set()
   def calls: Set[Procedure] = Set()
   def acceptVisit(visitor: Visitor): Jump = throw new Exception("visitor " + visitor + " unimplemented for: " + this)
-
-  /* Remove backwards control flow records from IL */
-  def deParent(): Unit
 }
 
-<<<<<<< HEAD
-
-sealed trait GoTo extends Jump
-
-sealed class DetGoTo (private var _target: Block, var parent: Block, var condition: Option[Expr], override val label: Option[String] = None) extends GoTo {
-  _target.incomingJumps.add(parent)
- 
-   /* override def locals: Set[Variable] = condition match {
-     case Some(c) => c.locals
-     case None => Set()
-   } */
- 
-  def target: Block = _target
-
-  override def deParent() : Unit = {
-   // assume you do not have two jumps to the same block from this block; would'nt make sense
-    target.incomingJumps.remove(parent)
-  }
- 
-  def replaceTarget(newTarget: Block): Block = {
-    _target.incomingJumps.remove(parent)
-    newTarget.incomingJumps.add(parent)
-    _target = newTarget
-    _target
-  }
-
-  override def toString: String = s"${labelStr}GoTo(${_target.label}, $condition)"
-=======
-class GoTo(var targets: ArrayBuffer[Block], override val label: Option[String] = None) extends Jump {
-  /* override def locals: Set[Variable] = condition match {
-    case Some(c) => c.locals
-    case None => Set()
-  } */
-  override def toString: String = s"${labelStr}GoTo(${targets.map(_.label).mkString(", ")})"
->>>>>>> 5711c4d8
-
-  override def acceptVisit(visitor: Visitor): Jump = visitor.visitGoTo(this)
-}
-
-<<<<<<< HEAD
-object DetGoTo:
-  def unapply(g: DetGoTo): Option[(Block, Block, Option[Expr], Option[String])] = Some(g.target, g.parent, g.condition, g.label)
-
-class NonDetGoTo private (private var _targets: mutable.Set[Block], var parent: Block, override val label: Option[String]) extends GoTo {
-  _targets.foreach(_.incomingJumps.add(parent))
 
 
-  def this(targets: IterableOnce[Block], parent: Block, label: Option[String] = None) = this(mutable.Set.from(targets), parent, label)
+class GoTo private (private var _targets: mutable.Set[Block], override val label: Option[String]) extends Jump {
+
+  def this(targets: Iterable[Block], label: Option[String] = None) = this(mutable.Set.from(targets), label)
 
   def targets: Set[Block] = _targets.toSet
 
@@ -154,9 +96,13 @@
     }
   }
 
-  override def deParent() :  Unit = {
-    targets.foreach(_.incomingJumps.remove(parent))
+  override def setParent(b: Block): Unit = {
+    setParentValue(b)
+    _targets.foreach(_.incomingJumps.add(parent))
   }
+
+  override def deParent(): Unit = targets.foreach(_.incomingJumps.remove(parent))
+
 
   def removeTarget(t: Block): Unit = {
     // making the assumption that blocks only contain the same outgoing edge once
@@ -168,18 +114,17 @@
 
 
   override def toString: String = s"${labelStr}NonDetGoTo(${targets.map(_.label).mkString(", ")})"
-  override def acceptVisit(visitor: Visitor): Jump = visitor.visitNonDetGoTo(this)
+  override def acceptVisit(visitor: Visitor): Jump = visitor.visitGoTo(this)
 }
-=======
+
 object GoTo:
-  def unapply(g: GoTo): Option[(ArrayBuffer[Block], Option[String])] = Some(g.targets, g.label)
->>>>>>> 5711c4d8
+  case class ConstructionPattern(targets: Iterable[Block], label: Option[String] = None)
+  def unapply(g: GoTo): Option[(Set[Block], Option[String])] = Some(g.targets, g.label)
 
 
-sealed trait Call extends Jump 
+sealed trait Call extends Jump
 
-class DirectCall(val target: Procedure, var returnTarget: Option[Block], var parent: Block, override val label: Option[String] = None) extends Call {
-  target.addCaller(this)
+class DirectCall(val target: Procedure, var returnTarget: Option[Block],  override val label: Option[String] = None) extends Call {
   /* override def locals: Set[Variable] = condition match {
     case Some(c) => c.locals
     case None => Set()
@@ -188,24 +133,26 @@
   override def toString: String = s"${labelStr}DirectCall(${target.name}, ${returnTarget.map(_.label)})"
   override def acceptVisit(visitor: Visitor): Jump = visitor.visitDirectCall(this)
 
-  override def deParent(): Unit = {
-    target.removeCaller(this)
+  override def setParent(p: Block): Unit = {
+    super.setParent(p)
+    target.addCaller(this)
   }
+
+  override def deParent(): Unit = target.removeCaller(this)
+
 }
 
 object DirectCall:
-  def unapply(i: DirectCall): Option[(Procedure, Option[Block], Block, Option[String])] = Some(i.target, i.returnTarget, i.parent, i.label)
+  def unapply(i: DirectCall): Option[(Procedure,  Option[Block], Option[String])] = Some(i.target, i.returnTarget, i.label)
 
-class IndirectCall(var target: Variable, var parent: Block, var returnTarget: Option[Block], override val label: Option[String] = None) extends Call {
+class IndirectCall(var target: Variable, var returnTarget: Option[Block], override val label: Option[String] = None) extends Call {
   /* override def locals: Set[Variable] = condition match {
     case Some(c) => c.locals + target
     case None => Set(target)
   } */
   override def toString: String = s"${labelStr}IndirectCall($target, ${returnTarget.map(_.label)})"
   override def acceptVisit(visitor: Visitor): Jump = visitor.visitIndirectCall(this)
-
-  override def deParent(): Unit = {}
 }
 
 object IndirectCall:
-  def unapply(i: IndirectCall): Option[(Variable, Block, Option[Block], Option[String])] = Some(i.target, i.parent, i.returnTarget, i.label)+  def unapply(i: IndirectCall): Option[(Variable, Option[Block], Option[String])] = Some(i.target, i.returnTarget, i.label)