package ir
import util.Logger
import util.intrusive_list.IntrusiveListElement
import boogie.{BMapVar, GammaStore}
import collection.immutable.SortedMap

import collection.mutable

/*
  To support the state-free IL iteration in CFG order all Commands must be classes with a unique object ref.
 */

/** A Statement or Jump.
  *
  * Note that some commands have optional labels. For example, jump destinations.
  */
sealed trait Command extends HasParent[Block] with DeepEquality {
  val label: Option[String]

  var comment: Option[String] = None

  def labelStr: String = label match {
    case Some(s) => s"$s: "
    case None => ""
  }
}

sealed trait Statement extends Command, IntrusiveListElement[Statement] {
  def modifies: Set[Global] = Set()
  def acceptVisit(visitor: Visitor): Statement = throw new Exception(
    "visitor " + visitor + " unimplemented for: " + this
  )
  def predecessor: Option[Command] = parent.statements.prevOption(this)
  def successor: Command = parent.statements.nextOption(this).getOrElse(parent.jump)
}

sealed trait Assign extends Statement {
  def assignees: Set[Variable]
}

sealed trait SingleAssign extends Assign {
  def lhs: Variable
  override def assignees = Set(lhs)
}

class MemoryAssign(var lhs: Variable, var rhs: Expr, override val label: Option[String] = None) extends SingleAssign {
  override def modifies: Set[Global] = lhs match
    case r: GlobalVar => Set(r)
    case _ => Set()

  override def toString: String = s"$labelStr$lhs := $rhs"
  override def acceptVisit(visitor: Visitor): Statement = visitor.visitMemoryAssign(this)

  def deepEquals(o: Object): Boolean = o match {
    case MemoryAssign(l, r, lbl) if l == lhs && r == rhs && lbl == label => true
    case _ => false
  }
}

object MemoryAssign {
  def unapply(l: MemoryAssign): Some[(Variable, Expr, Option[String])] = Some(l.lhs, l.rhs, l.label)
}

class LocalAssign(var lhs: Variable, var rhs: Expr, override val label: Option[String] = None) extends SingleAssign {
  override def modifies: Set[Global] = lhs match {
    case r: GlobalVar => Set(r)
    case _ => Set()
  }
  override def toString: String = s"$labelStr$lhs := $rhs"
  override def acceptVisit(visitor: Visitor): Statement = visitor.visitLocalAssign(this)

  def deepEquals(o: Object) = o match {
    case LocalAssign(l, r, lbl) if l == lhs && r == rhs && lbl == label => true
    case _ => false
  }
}

class SimulAssign(var assignments: Vector[(Variable, Expr)], override val label: Option[String] = None) extends Assign {
  override def modifies: Set[Global] = assignments.collect { case (r: Global, _) =>
    r
  }.toSet

  def assignees = assignments.map(_._1).toSet
  override def toString: String = s"$labelStr${assignments
      .map { case (lhs, rhs) =>
        lhs.toString + " := " + rhs
      }
      .mkString(", ")}"
  override def acceptVisit(visitor: Visitor): Statement = visitor.visitSimulAssign(this)
}

object SimulAssign {
  def unapply(l: SimulAssign | LocalAssign): Some[(Iterable[(Variable, Expr)], Option[String])] = l match {
    case LocalAssign(lhs, rhs, label) => Some(Seq(lhs -> rhs), label)
    case s: SimulAssign => Some((s.assignments, s.label))
  }
}

object LocalAssign {
  def unapply(l: LocalAssign): Some[(Variable, Expr, Option[String])] = Some(l.lhs, l.rhs, l.label)
}

class MemoryStore(
  var mem: Memory,
  var index: Expr,
  var value: Expr,
  var endian: Endian,
  var size: Int,
  override val label: Option[String] = None
) extends Statement {
  override def modifies: Set[Global] = Set(mem)
  override def toString: String = s"$labelStr$mem[$index] := MemoryStore($value, $endian, $size)"
  override def acceptVisit(visitor: Visitor): Statement = visitor.visitMemoryStore(this)
  override def deepEquals(o: Object) = o match {
    case MemoryStore(m, i, v, e, s, l) => m == mem && i == index && v == value && e == endian && s == size && l == label
    case _ => false
  }
}

object MemoryStore {
  def unapply(m: MemoryStore): Some[(Memory, Expr, Expr, Endian, Int, Option[String])] =
    Some(m.mem, m.index, m.value, m.endian, m.size, m.label)
}

class MemoryLoad(
  var lhs: Variable,
  var mem: Memory,
  var index: Expr,
  var endian: Endian,
  var size: Int,
  override val label: Option[String] = None
) extends SingleAssign {
  override def modifies: Set[Global] = lhs match {
    case r: GlobalVar => Set(r)
    case _ => Set()
  }
  override def toString: String = s"$labelStr$lhs := MemoryLoad($mem, $index, $endian, $size)"
  override def acceptVisit(visitor: Visitor): Statement = visitor.visitMemoryLoad(this)
  override def deepEquals(o: Object) = o match {
    case MemoryLoad(l, m, ind, en, sz, lbl) =>
      l == lhs && m == mem && ind == index && en == endian && sz == size && lbl == label
    case _ => false
  }
}

object MemoryLoad {
  def unapply(m: MemoryLoad): Some[(Variable, Memory, Expr, Endian, Int, Option[String])] =
    Some(m.lhs, m.mem, m.index, m.endian, m.size, m.label)
}

class NOP(override val label: Option[String] = None) extends Statement {
  override def toString: String = s"NOP $labelStr"
  override def acceptVisit(visitor: Visitor): Statement = this
  override def deepEquals(o: Object) = o match {
    case NOP(x) => x == label
    case _ => false
  }
}
object NOP {
  def unapply(x: NOP) = Some(x.label)
}

class AtomicStart(override val label: Option[String] = None) extends NOP(label) {
  override def toString: String = s"AtomicStart $labelStr"
}

class AtomicEnd(override val label: Option[String] = None) extends NOP(label) {
  override def toString: String = s"AtomicEnd $labelStr"
}

class Assert(var body: Expr, acomment: Option[String] = None, override val label: Option[String] = None)
    extends Statement {
  comment = acomment
  override def toString: String = s"${labelStr}assert $body" + comment.map(" //" + _)
  override def acceptVisit(visitor: Visitor): Statement = visitor.visitAssert(this)
  override def deepEquals(o: Object) = o match {
    case Assert(b, c, l) => b == body && c == comment && l == label
  }
}

object Assert {
  def unapply(a: Assert): Some[(Expr, Option[String], Option[String])] = Some(a.body, a.comment, a.label)
}

/** Assumptions express control flow restrictions and other properties that can be assumed to be true.
  *
  * For example, an `if (C) S else T` statement in C will eventually be translated to IR with a non-deterministic goto
  * to two blocks, one with `assume C; S` and the other with `assume not(C); T`.
  *
  * checkSecurity is true if this is a branch condition that we want to assert has a security level of low before
  * branching
  */
class Assume(
  var body: Expr,
  acomment: Option[String] = None,
  override val label: Option[String] = None,
  var checkSecurity: Boolean = false
) extends Statement {

  comment = acomment
  override def toString: String = s"${labelStr}assume $body" + comment.map(" // " + _)
  override def acceptVisit(visitor: Visitor): Statement = visitor.visitAssume(this)
  override def deepEquals(o: Object) = o match {
    case Assume(b, c, l, sec) => b == body && c == comment && l == label && sec == checkSecurity
    case _ => false
  }
}

object Assume {
  def unapply(a: Assume): Some[(Expr, Option[String], Option[String], Boolean)] =
    Some(a.body, a.comment, a.label, a.checkSecurity)
}

sealed trait Jump extends Command {
  def modifies: Set[Global] = Set()
  def acceptVisit(visitor: Visitor): Jump = throw new Exception("visitor " + visitor + " unimplemented for: " + this)
}

class Unreachable(override val label: Option[String] = None) extends Jump {
  /* Terminate / No successors / assume false */
  override def acceptVisit(visitor: Visitor): Jump = this

  override def deepEquals(o: Object) = o match {
    case Unreachable(l) => label == l
    case _ => false
  }
}

class Return(override val label: Option[String] = None, var outParams: SortedMap[LocalVar, Expr] = SortedMap())
    extends Jump {
  override def acceptVisit(visitor: Visitor): Jump = this
  override def toString = s"Return(${outParams.mkString(",")})"
  override def deepEquals(o: Object): Boolean = o match {
    case Return(lbl, param) => lbl == label && param.toList == outParams.toList
    case _ => false
  }
}

object Unreachable {
  def unapply(u: Unreachable): Some[Option[String]] = Some(u.label)
}

object Return {
  def unapply(r: Return): Some[(Option[String], SortedMap[LocalVar, Expr])] = Some((r.label, r.outParams))
}

class GoTo private (private val _targets: mutable.LinkedHashSet[Block], override val label: Option[String])
    extends Jump {

  def this(targets: Iterable[Block], label: Option[String] = None) = this(mutable.LinkedHashSet.from(targets), label)

  def this(target: Block) = this(mutable.Set(target), None)

  def targets: Set[Block] = _targets.toSet

<<<<<<< HEAD
  def fixTargets = {
    for (t <- targets) {
      if (!t.incomingJumps.contains(this)) {
        t.addIncomingJump(this)
      }
    }
=======
  override def deepEquals(o: Object): Boolean = o match {
    case GoTo(tgts, lbl) => tgts.map(_.label).toSet == targets.map(_.label).toSet && lbl == label
    case _ => false
>>>>>>> ac7f8750
  }

  def addAllTargets(t: Iterable[Block]): Unit = {
    t.foreach(addTarget)
  }

  def addTarget(t: Block): Unit = {
    if (_targets.add(t)) {
      t.addIncomingJump(this)
    }
  }

  override def linkParent(b: Block): Unit = {
    _targets.foreach(_.addIncomingJump(this))
  }

  override def unlinkParent(): Unit = {
    targets.foreach(_.removeIncomingJump(this))
  }

  def removeTarget(t: Block): Unit = {
    // making the assumption that blocks only contain the same outgoing edge once
    //  e.g. We don't have two edges going to the same block under different conditions
    if (_targets.remove(t)) {
      t.removeIncomingJump(this)
    }
    assert(!_targets.contains(t))
    assert(!t.incomingJumps.contains(this))
  }

  override def toString: String = s"${labelStr}GoTo(${targets.map(_.label).mkString(", ")})"
  override def acceptVisit(visitor: Visitor): Jump = visitor.visitGoTo(this)
}

object GoTo {
  def unapply(g: GoTo): Some[(Set[Block], Option[String])] = Some(g.targets, g.label)
}

sealed trait Call extends Statement {
  def returnTarget: Option[Command] = successor match {
    case h: Unreachable => None
    case o => Some(o)
  }
}

class DirectCall(
  val target: Procedure,
  override val label: Option[String] = None,
  var outParams: SortedMap[LocalVar, Variable] = SortedMap(), // out := formal
  var actualParams: SortedMap[LocalVar, Expr] = SortedMap() // formal := actual
) extends Call
    with Assign {
  /* override def locals: Set[Variable] = condition match {
    case Some(c) => c.locals
    case None => Set()
  } */
  def calls: Set[Procedure] = Set(target)
  override def toString: String =
    s"${labelStr}${outParams.values.map(_.name).mkString(",")} := DirectCall(${target.name})(${actualParams.values.mkString(",")})"
  override def acceptVisit(visitor: Visitor): Statement = visitor.visitDirectCall(this)

  def assignees: Set[Variable] = outParams.values.toSet

  override def linkParent(p: Block): Unit = {
    super.linkParent(p)
    target.addCaller(this)
  }

  override def unlinkParent(): Unit = {
    super.unlinkParent()
    target.removeCaller(this)
  }

  override def deepEquals(o: Object): Boolean = o match {
    case dc @ DirectCall(tgt, out, actual, l) =>
      tgt.name == target.name && l == label && out == outParams && actual == actualParams
    case _ => false
  }

}

object DirectCall {
  def unapply(i: DirectCall): Some[(Procedure, Map[LocalVar, Variable], Map[LocalVar, Expr], Option[String])] =
    Some(i.target, i.outParams, i.actualParams, i.label)
}

class IndirectCall(var target: Variable, override val label: Option[String] = None) extends Call {
  /* override def locals: Set[Variable] = condition match {
    case Some(c) => c.locals + target
    case None => Set(target)
  } */
  override def toString: String = s"${labelStr}IndirectCall($target)"
  override def acceptVisit(visitor: Visitor): Statement = visitor.visitIndirectCall(this)
  override def deepEquals(o: Object): Boolean = o match {
    case IndirectCall(t, l) => t == target && l == label
    case _ => false
  }
}

object IndirectCall {
  def unapply(i: IndirectCall): Some[(Variable, Option[String])] = Some(i.target, i.label)
}<|MERGE_RESOLUTION|>--- conflicted
+++ resolved
@@ -87,6 +87,12 @@
       }
       .mkString(", ")}"
   override def acceptVisit(visitor: Visitor): Statement = visitor.visitSimulAssign(this)
+
+  override def deepEquals(o: Object): Boolean = o match {
+    case SimulAssign(otherAssings) => otherAssings == assignments
+    case _ => false
+  }
+
 }
 
 object SimulAssign {
@@ -253,18 +259,10 @@
 
   def targets: Set[Block] = _targets.toSet
 
-<<<<<<< HEAD
-  def fixTargets = {
-    for (t <- targets) {
-      if (!t.incomingJumps.contains(this)) {
-        t.addIncomingJump(this)
-      }
-    }
-=======
+
   override def deepEquals(o: Object): Boolean = o match {
     case GoTo(tgts, lbl) => tgts.map(_.label).toSet == targets.map(_.label).toSet && lbl == label
     case _ => false
->>>>>>> ac7f8750
   }
 
   def addAllTargets(t: Iterable[Block]): Unit = {
