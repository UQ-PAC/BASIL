--- conflicted
+++ resolved
@@ -81,7 +81,6 @@
         lhs.toString + " := " + rhs
       }
       .mkString(", ")}"
-  override def acceptVisit(visitor: Visitor): Statement = visitor.visitSimulAssign(this)
 
   override def deepEquals(o: Object): Boolean = o match {
     case SimulAssign(otherAssings) => otherAssings == assignments
@@ -194,13 +193,8 @@
   var checkSecurity: Boolean = false
 ) extends Statement {
 
-<<<<<<< HEAD
   comment = acomment
   override def toString: String = s"${labelStr}assume $body" + comment.map(" // " + _)
-  override def acceptVisit(visitor: Visitor): Statement = visitor.visitAssume(this)
-=======
-  override def toString: String = s"${labelStr}assume $body" + comment.map(" //" + _)
->>>>>>> 087b70af
   override def deepEquals(o: Object) = o match {
     case Assume(b, c, l, sec) => b == body && c == comment && l == label && sec == checkSecurity
     case _ => false
