--- conflicted
+++ resolved
@@ -25,15 +25,14 @@
   override def acceptVisit(visitor: Visitor): Statement = visitor.visitMemoryAssign(this)
 }
 
-<<<<<<< HEAD
 class NOP() extends Statement {
   override def toString: String = "<NOP>"
   override def acceptVisit(visitor: Visitor): Statement = this
-=======
+}
+
 class Assert(var body: Expr, var comment: Option[String]) extends Statement {
   override def toString: String = s"assert $body" + comment.map(" //" + _)
   override def acceptVisit(visitor: Visitor): Statement = visitor.visitAssert(this)
->>>>>>> 50c80a66
 }
 
 trait Jump extends Command {
