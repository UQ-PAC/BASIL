package ir

trait Command {
<<<<<<< HEAD
  val label: Option[String]
  def labelStr: String = label match {
    case Some(s) => s"$s: "
    case None => ""
  }
=======
  def label: Option[String]
>>>>>>> a14ddeaf
}

trait Statement extends Command {
  def modifies: Set[Global] = Set()
  //def locals: Set[Variable] = Set()
  def acceptVisit(visitor: Visitor): Statement = throw new Exception(
    "visitor " + visitor + " unimplemented for: " + this
  )
}

class LocalAssign(var lhs: Variable, var rhs: Expr, override val label: Option[String] = None) extends Statement {
  //override def locals: Set[Variable] = rhs.locals + lhs
  override def modifies: Set[Global] = lhs match {
    case r: Register => Set(r)
    case _           => Set()
  }
  override def toString: String = s"$labelStr$lhs := $rhs"
  override def acceptVisit(visitor: Visitor): Statement = visitor.visitLocalAssign(this)
}

<<<<<<< HEAD
=======
object LocalAssign:
  def unapply(l: LocalAssign): Option[(Variable, Expr, Option[String])] = Some(l.lhs, l.rhs, l.label)

>>>>>>> a14ddeaf
class MemoryAssign(var lhs: Memory, var rhs: MemoryStore, override val label: Option[String] = None) extends Statement {
  override def modifies: Set[Global] = Set(lhs)
  //override def locals: Set[Variable] = rhs.locals
  override def toString: String = s"$labelStr$lhs := $rhs"
  override def acceptVisit(visitor: Visitor): Statement = visitor.visitMemoryAssign(this)
}

<<<<<<< HEAD
case class NOP(override val label: Option[String] = None) extends Statement {
  override def toString: String = s"$labelStr"
  override def acceptVisit(visitor: Visitor): Statement = this
}

class Assert(var body: Expr, var comment: Option[String] = None, override val label: Option[String] = None) extends Statement {
  override def toString: String = s"${labelStr}assert $body" + comment.map(" //" + _)
  override def acceptVisit(visitor: Visitor): Statement = visitor.visitAssert(this)
}

class Assume(var body: Expr, var comment: Option[String] = None, override val label: Option[String] = None) extends Statement {
  override def toString: String = s"${labelStr}assume $body" + comment.map(" //" + _)
  override def acceptVisit(visitor: Visitor): Statement = visitor.visitAssume(this)
}
=======
object MemoryAssign:
  def unapply(m: MemoryAssign): Option[(Memory, MemoryStore, Option[String])] = Some(m.lhs, m.rhs, m.label)

case object NOP extends Statement {
  override def label: Option[String] = None
  override def toString: String = "<NOP>"
  override def acceptVisit(visitor: Visitor): Statement = this
}

class Assume(var body: Expr, var comment: Option[String], override val label: Option[String] = None) extends Statement {
  override def toString: String = s"assume $body" + comment.map(" //" + _)
  override def acceptVisit(visitor: Visitor): Statement = visitor.visitAssume(this)
}

object Assume:
  def unapply(a: Assume): Option[(Expr, Option[String], Option[String])] = Some(a.body, a.comment, a.label)

class Assert(var body: Expr, var comment: Option[String], override val label: Option[String] = None) extends Statement {
  override def toString: String = s"assert $body" + comment.map(" //" + _)
  override def acceptVisit(visitor: Visitor): Statement = visitor.visitAssert(this)
}

object Assert:
  def unapply(a: Assert): Option[(Expr, Option[String], Option[String])] = Some(a.body, a.comment, a.label)
>>>>>>> a14ddeaf

trait Jump extends Command {
  def modifies: Set[Global] = Set()
  //def locals: Set[Variable] = Set()
  def calls: Set[Procedure] = Set()
  def acceptVisit(visitor: Visitor): Jump = throw new Exception("visitor " + visitor + " unimplemented for: " + this)
}
<<<<<<< HEAD

=======
>>>>>>> a14ddeaf
class GoTo(var target: Block, var condition: Option[Expr], override val label: Option[String] = None) extends Jump {
  /* override def locals: Set[Variable] = condition match {
    case Some(c) => c.locals
    case None => Set()
  } */
  override def toString: String = s"${labelStr}GoTo(${target.label}, $condition)"

  override def acceptVisit(visitor: Visitor): Jump = visitor.visitGoTo(this)
}

<<<<<<< HEAD
class NonDetGoTo(var targets: Seq[Block], override val label: Option[String] = None) extends Jump {
  override def toString: String = s"${labelStr}NonDetGoTo(${targets.map(_.label).mkString(", ")})"
  override def acceptVisit(visitor: Visitor): Jump = visitor.visitNonDetGoTo(this)
}
=======
object GoTo:
  def unapply(g: GoTo): Option[(Block, Option[Expr], Option[String])] = Some(g.target, g.condition, g.label)
>>>>>>> a14ddeaf

class DirectCall(var target: Procedure, var condition: Option[Expr], var returnTarget: Option[Block], override val label: Option[String] = None) extends Jump {
  /* override def locals: Set[Variable] = condition match {
    case Some(c) => c.locals
    case None => Set()
  } */
  override def calls: Set[Procedure] = Set(target)
  override def toString: String = s"${labelStr}DirectCall(${target.name}, $condition, ${returnTarget.map(_.label)})"
  override def acceptVisit(visitor: Visitor): Jump = visitor.visitDirectCall(this)
}

<<<<<<< HEAD
class IndirectCall(var target: Variable, var condition: Option[Expr], var returnTarget: Option[Block], override val label: Option[String] = None) extends Jump {
=======
object DirectCall:
  def unapply(i: DirectCall): Option[(Procedure, Option[Expr], Option[Block], Option[String])] = Some(i.target, i.condition, i.returnTarget, i.label)

class IndirectCall(var target: Variable, var condition: Option[Expr], var returnTarget: Option[Block],
                   override val label: Option[String] = None) extends Jump {
>>>>>>> a14ddeaf
  /* override def locals: Set[Variable] = condition match {
    case Some(c) => c.locals + target
    case None => Set(target)
  } */
  override def toString: String = s"${labelStr}IndirectCall($target, $condition, ${returnTarget.map(_.label)})"
  override def acceptVisit(visitor: Visitor): Jump = visitor.visitIndirectCall(this)
}

object IndirectCall:
  def unapply(i: IndirectCall): Option[(Variable, Option[Expr], Option[Block], Option[String])] = Some(i.target, i.condition, i.returnTarget, i.label)<|MERGE_RESOLUTION|>--- conflicted
+++ resolved
@@ -1,15 +1,11 @@
 package ir
 
 trait Command {
-<<<<<<< HEAD
   val label: Option[String]
   def labelStr: String = label match {
     case Some(s) => s"$s: "
     case None => ""
   }
-=======
-  def label: Option[String]
->>>>>>> a14ddeaf
 }
 
 trait Statement extends Command {
@@ -30,12 +26,9 @@
   override def acceptVisit(visitor: Visitor): Statement = visitor.visitLocalAssign(this)
 }
 
-<<<<<<< HEAD
-=======
 object LocalAssign:
   def unapply(l: LocalAssign): Option[(Variable, Expr, Option[String])] = Some(l.lhs, l.rhs, l.label)
 
->>>>>>> a14ddeaf
 class MemoryAssign(var lhs: Memory, var rhs: MemoryStore, override val label: Option[String] = None) extends Statement {
   override def modifies: Set[Global] = Set(lhs)
   //override def locals: Set[Variable] = rhs.locals
@@ -43,7 +36,9 @@
   override def acceptVisit(visitor: Visitor): Statement = visitor.visitMemoryAssign(this)
 }
 
-<<<<<<< HEAD
+object MemoryAssign:
+  def unapply(m: MemoryAssign): Option[(Memory, MemoryStore, Option[String])] = Some(m.lhs, m.rhs, m.label)
+
 case class NOP(override val label: Option[String] = None) extends Statement {
   override def toString: String = s"$labelStr"
   override def acceptVisit(visitor: Visitor): Statement = this
@@ -54,36 +49,16 @@
   override def acceptVisit(visitor: Visitor): Statement = visitor.visitAssert(this)
 }
 
+object Assert:
+  def unapply(a: Assert): Option[(Expr, Option[String], Option[String])] = Some(a.body, a.comment, a.label)
+
 class Assume(var body: Expr, var comment: Option[String] = None, override val label: Option[String] = None) extends Statement {
   override def toString: String = s"${labelStr}assume $body" + comment.map(" //" + _)
-  override def acceptVisit(visitor: Visitor): Statement = visitor.visitAssume(this)
-}
-=======
-object MemoryAssign:
-  def unapply(m: MemoryAssign): Option[(Memory, MemoryStore, Option[String])] = Some(m.lhs, m.rhs, m.label)
-
-case object NOP extends Statement {
-  override def label: Option[String] = None
-  override def toString: String = "<NOP>"
-  override def acceptVisit(visitor: Visitor): Statement = this
-}
-
-class Assume(var body: Expr, var comment: Option[String], override val label: Option[String] = None) extends Statement {
-  override def toString: String = s"assume $body" + comment.map(" //" + _)
   override def acceptVisit(visitor: Visitor): Statement = visitor.visitAssume(this)
 }
 
 object Assume:
   def unapply(a: Assume): Option[(Expr, Option[String], Option[String])] = Some(a.body, a.comment, a.label)
-
-class Assert(var body: Expr, var comment: Option[String], override val label: Option[String] = None) extends Statement {
-  override def toString: String = s"assert $body" + comment.map(" //" + _)
-  override def acceptVisit(visitor: Visitor): Statement = visitor.visitAssert(this)
-}
-
-object Assert:
-  def unapply(a: Assert): Option[(Expr, Option[String], Option[String])] = Some(a.body, a.comment, a.label)
->>>>>>> a14ddeaf
 
 trait Jump extends Command {
   def modifies: Set[Global] = Set()
@@ -91,10 +66,7 @@
   def calls: Set[Procedure] = Set()
   def acceptVisit(visitor: Visitor): Jump = throw new Exception("visitor " + visitor + " unimplemented for: " + this)
 }
-<<<<<<< HEAD
 
-=======
->>>>>>> a14ddeaf
 class GoTo(var target: Block, var condition: Option[Expr], override val label: Option[String] = None) extends Jump {
   /* override def locals: Set[Variable] = condition match {
     case Some(c) => c.locals
@@ -105,15 +77,13 @@
   override def acceptVisit(visitor: Visitor): Jump = visitor.visitGoTo(this)
 }
 
-<<<<<<< HEAD
+object GoTo:
+  def unapply(g: GoTo): Option[(Block, Option[Expr], Option[String])] = Some(g.target, g.condition, g.label)
+
 class NonDetGoTo(var targets: Seq[Block], override val label: Option[String] = None) extends Jump {
   override def toString: String = s"${labelStr}NonDetGoTo(${targets.map(_.label).mkString(", ")})"
   override def acceptVisit(visitor: Visitor): Jump = visitor.visitNonDetGoTo(this)
 }
-=======
-object GoTo:
-  def unapply(g: GoTo): Option[(Block, Option[Expr], Option[String])] = Some(g.target, g.condition, g.label)
->>>>>>> a14ddeaf
 
 class DirectCall(var target: Procedure, var condition: Option[Expr], var returnTarget: Option[Block], override val label: Option[String] = None) extends Jump {
   /* override def locals: Set[Variable] = condition match {
@@ -125,15 +95,10 @@
   override def acceptVisit(visitor: Visitor): Jump = visitor.visitDirectCall(this)
 }
 
-<<<<<<< HEAD
-class IndirectCall(var target: Variable, var condition: Option[Expr], var returnTarget: Option[Block], override val label: Option[String] = None) extends Jump {
-=======
 object DirectCall:
   def unapply(i: DirectCall): Option[(Procedure, Option[Expr], Option[Block], Option[String])] = Some(i.target, i.condition, i.returnTarget, i.label)
 
-class IndirectCall(var target: Variable, var condition: Option[Expr], var returnTarget: Option[Block],
-                   override val label: Option[String] = None) extends Jump {
->>>>>>> a14ddeaf
+class IndirectCall(var target: Variable, var condition: Option[Expr], var returnTarget: Option[Block], override val label: Option[String] = None) extends Jump {
   /* override def locals: Set[Variable] = condition match {
     case Some(c) => c.locals + target
     case None => Set(target)
