package vcgen

import astnodes.exp.{Expr, Literal}
import translating.FlowGraph.{Block, Function}
<<<<<<< HEAD
import astnodes.pred.{BinOp, BinOperator, Bool, ExprComp, High, Pred, Security, ITE}
=======
import astnodes.pred.{BinOp, BinOperator, Bool, ExprComp, High, Pred, Security, ITE, Forall}
>>>>>>> 37e09679
import astnodes.pred
import astnodes.exp
import astnodes.Label
<<<<<<< HEAD
import astnodes.exp.`var`.Register
=======
import astnodes.exp.`var`.{Register, MemLoad}
>>>>>>> 37e09679
import astnodes.stmt.assign.{GammaUpdate, RegisterAssign}
import astnodes.stmt.{CJmpStmt, CallStmt, EnterSub, ExitSub, InitStmt, JmpStmt, Stmt}
import translating.FlowGraph
import util.Boogie.{generateBVHeader, generateBVToBoolHeader}
import astnodes.pred.conjunct

import scala.collection.{immutable, mutable}
import scala.collection.mutable.ArrayBuffer
import scala.jdk.CollectionConverters.ListHasAsScala
import astnodes.pred.Var
<<<<<<< HEAD
=======
import astnodes.pred.MemLoad
>>>>>>> 37e09679

/** The program State
 *
 *  Stores all the information currently known about the state of the program
 *
 *  @param controls the control variables for any given variable
 *  @param symbolTable a mapping from variable id to its location in memory (from the symbol table)
 */
case class State(
                  functions: List[FunctionState],
                  rely: Pred,
                  guar: Pred,
                  controls: Map[Register, Set[Register]],
                  globalInits: List[InitStmt],
                  symbolTable: Map[String, Literal],
                  bvSizes: Map[String, Int],
                  private val L: Map[Register, Pred],
                  private val gamma0: Map[Register, Security],
) {
  def getL(v: Register): Pred = L.getOrElse(v, Bool.False)
  def getGamma(v: Register): Security = gamma0.getOrElse(v, High)

  private def lBodyStr =
    if (L.isEmpty) ";"
    else {
      "{ " + L.foldLeft(Bool.False: Pred) { case (prev, (v, p)) =>
        ITE(ExprComp("==", Register("pos", 64), symbolTable(v.name)), p, prev)
      }.toBoogieString + " }"
    }
<<<<<<< HEAD
=======

  //TODO handle size of memload
  /** Returns the complete rely (including automatically generated conditions) */
  private def getCompleteRely: List[Pred] = List(rely.vars.collect{case v: Register => v}.foldLeft(rely)((p, v) => p.substExpr(v, exp.`var`.MemLoad(symbolTable(v.name), Some(8)))), Forall("i: bv64", "((heap[i] == old(heap[i])) ==> (Gamma_heap[i] == old(Gamma_heap[i])))")) // TODO

  // TODO modifies
  private def relyStr = "procedure rely(); modifies " + "heap, Gamma_heap" + ";\n ensures " + getCompleteRely.mkString(";\n ensures ") + ";"
>>>>>>> 37e09679

  override def toString: String = generateBVToBoolHeader + generateBVHeader(1) + generateBVHeader(32) + generateBVHeader(64)
    + globalInits.map(_.toBoogieString).mkString("\n") + "\n"
    // TODO this assumes everything is a global variable
    // + L.map((v, p) => s"axiom L_heap[${symbolTable(v.name).toBoogieString}] == $p;").mkString("\n") + "\n\n"
    + "function L(pos: bv64, heap: [bv64] bv8) returns (bool)" + lBodyStr + "\n\n"
<<<<<<< HEAD
=======
    + relyStr + "\n\n"
>>>>>>> 37e09679
    + functions.mkString("")

}

case object State {
  /** Generate a State object from a flow graph */
  def apply(flowGraph: FlowGraph, rely: Pred, guar: Pred, symbolTable: Map[String, Literal], bvSizes: Map[String, Int], lPreds: Map[Register, Pred], gamma: Map[Register, Security]): State = {
    val controlledBy = lPreds.map{
      case (v, p) => (v, p.vars)
    }

    // TODO alternatively could use the GOT
    val vars = flowGraph.getFunctions.asScala.flatMap(func => func.getInitStmts.asScala.map(init => init.variable)).toSet

    val controls = vars.map(v => (v,
      controlledBy.collect{
        case (c, controlled) if (controlled.contains(v)) => c
      }.toSet
    )).toMap[Register, Set[Register]]

    val functions = flowGraph.functions.asScala.map(FunctionState.apply).toList.map{
      case x if (x.header.funcName == "main") => {
        // Update the first block to contain the gamma assignments
        val (pc, block) = (x.rootBlockLabel, x.rootBlock)
        val newBlock = block.copy(lines = block.lines.prependedAll(gamma.map{case (v, s) => GammaUpdate(pred.MemLoad(gamma = true, L = false, symbolTable(v.name)), s.toBool)}))
        val newMap = x.labelToBlock.updated(pc, newBlock)
        x.copy(labelToBlock = newMap)
      }
      case x => x
    }

    State(functions, rely, guar, controls, flowGraph.getGlobalInits.asScala.toList, symbolTable, bvSizes, lPreds, gamma)
  }
}

/** The state of a function
 *
 *  Functions are stored as a collection of basic blocks, connected by jumps
 *
 *  @param labelToBlock a mapping from a blocks label to the block itself
 *  @param rootBlockLabel the label of the root block
 *  @param labelToChildren a mapping from a blocks label to its children
 */
case class FunctionState (
  labelToBlock: Map[String, Block],
  initStmts: List[InitStmt],
  header: EnterSub,
  val rootBlockLabel: String,
  private val labelToChildren: Map[String, Set[String]],
) {
  def rootBlock = labelToBlock(rootBlockLabel)

  def children(label: String): Option[Set[String]] = labelToChildren.get(label)
  def children(block: Block): Option[Set[String]] = labelToChildren.get(block.label)
  
  def parents(label: String): List[String] = labelToChildren.collect{
    case (l, ls) if ls.contains(label) => l
  }.toList
  def parents(block: Block): List[String] = parents(block.label)

  override def toString: String = header.toString + "\n"
    + initStmts.map(_.toBoogieString).mkString("\n")
    + labelToBlock.values.mkString("") + "\n}"

}

case object FunctionState {
  /** Generate a FunctionState from a FlowGraph.Function */
  def apply(function: FlowGraph.Function): FunctionState = {
    val blocks = function.getBlocks.asScala.map(b => (b.getLabel, new Block(b))).toMap
    val labelToChildren = function.getBlocks.asScala.map(b => (b.label, b.lastLine match {
      case cjmp: CJmpStmt => Set(cjmp.trueTarget, cjmp.falseTarget)
      case jmp: JmpStmt => Set(jmp.target)
      case call: CallStmt => call.returnTarget.toSet
      case _: ExitSub => Set()
    })).toMap

    new FunctionState(blocks, function.getInitStmts.asScala.toList, function.getHeader, function.getBlocks.get(0).label, labelToChildren)
  }
}

/** A basic block
 */
case class Block (
  label: String,
  lines: List[Stmt],
) {
  def this(block: FlowGraph.Block) = this(block.getLabel, block.getLines.asScala.toList)

  override def toString: String = "\nlabel" + label + ":\n    " + lines.map(l => l.toBoogieString).mkString("\n    ")
}<|MERGE_RESOLUTION|>--- conflicted
+++ resolved
@@ -2,19 +2,11 @@
 
 import astnodes.exp.{Expr, Literal}
 import translating.FlowGraph.{Block, Function}
-<<<<<<< HEAD
-import astnodes.pred.{BinOp, BinOperator, Bool, ExprComp, High, Pred, Security, ITE}
-=======
 import astnodes.pred.{BinOp, BinOperator, Bool, ExprComp, High, Pred, Security, ITE, Forall}
->>>>>>> 37e09679
 import astnodes.pred
 import astnodes.exp
 import astnodes.Label
-<<<<<<< HEAD
-import astnodes.exp.`var`.Register
-=======
 import astnodes.exp.`var`.{Register, MemLoad}
->>>>>>> 37e09679
 import astnodes.stmt.assign.{GammaUpdate, RegisterAssign}
 import astnodes.stmt.{CJmpStmt, CallStmt, EnterSub, ExitSub, InitStmt, JmpStmt, Stmt}
 import translating.FlowGraph
@@ -25,10 +17,7 @@
 import scala.collection.mutable.ArrayBuffer
 import scala.jdk.CollectionConverters.ListHasAsScala
 import astnodes.pred.Var
-<<<<<<< HEAD
-=======
 import astnodes.pred.MemLoad
->>>>>>> 37e09679
 
 /** The program State
  *
@@ -58,8 +47,6 @@
         ITE(ExprComp("==", Register("pos", 64), symbolTable(v.name)), p, prev)
       }.toBoogieString + " }"
     }
-<<<<<<< HEAD
-=======
 
   //TODO handle size of memload
   /** Returns the complete rely (including automatically generated conditions) */
@@ -67,17 +54,13 @@
 
   // TODO modifies
   private def relyStr = "procedure rely(); modifies " + "heap, Gamma_heap" + ";\n ensures " + getCompleteRely.mkString(";\n ensures ") + ";"
->>>>>>> 37e09679
 
   override def toString: String = generateBVToBoolHeader + generateBVHeader(1) + generateBVHeader(32) + generateBVHeader(64)
     + globalInits.map(_.toBoogieString).mkString("\n") + "\n"
     // TODO this assumes everything is a global variable
     // + L.map((v, p) => s"axiom L_heap[${symbolTable(v.name).toBoogieString}] == $p;").mkString("\n") + "\n\n"
     + "function L(pos: bv64, heap: [bv64] bv8) returns (bool)" + lBodyStr + "\n\n"
-<<<<<<< HEAD
-=======
     + relyStr + "\n\n"
->>>>>>> 37e09679
     + functions.mkString("")
 
 }
