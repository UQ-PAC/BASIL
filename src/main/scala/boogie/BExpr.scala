package boogie
import ir.*
import specification.*
import util.assertion.*

import java.io.Writer

import collection.mutable

sealed trait BExpr {
  def getType: BType
  def functionOps: Set[FunctionOp] = Set()
  def locals: Set[BVar] = Set()
  def globals: Set[BVar] = Set()
  def params: Set[BVar] = Set()
  def specGlobals: Set[SpecGlobalOrAccess] = Set()
  def oldSpecGlobals: Set[SpecGlobalOrAccess] = Set()
  def specGammas: Set[SpecGlobalOrAccess] = Set()
  def oldSpecGammas: Set[SpecGlobalOrAccess] = Set()
  def loads: Set[BExpr] = Set()
  def serialiseBoogie(w: Writer): Unit = w.append(toString)
  def acceptVisit(visitor: BVisitor): BExpr = this

  var label: Option[String] = None

  def simplify: BExpr =
    this match {
      case BinaryBExpr(BoolAND, a, b) =>
        (a.simplify, b.simplify) match {
          case (TrueBLiteral, b) => b
          case (a, TrueBLiteral) => a
          case (FalseBLiteral, _) => FalseBLiteral
          case (_, FalseBLiteral) => FalseBLiteral
          case (a, b) => BinaryBExpr(BoolAND, a, b)
        }
      case BinaryBExpr(BoolOR, a, b) =>
        (a.simplify, b.simplify) match {
          case (TrueBLiteral, _) => TrueBLiteral
          case (_, TrueBLiteral) => TrueBLiteral
          case (FalseBLiteral, b) => b
          case (a, FalseBLiteral) => a
          case (a, b) => BinaryBExpr(BoolOR, a, b)
        }
      case BinaryBExpr(BoolIMPLIES, a, b) =>
        (a.simplify, b.simplify) match {
          case (TrueBLiteral, b) => b
          case (FalseBLiteral, _) => TrueBLiteral
          case (_, TrueBLiteral) => TrueBLiteral
          case (a, b) => BinaryBExpr(BoolIMPLIES, a, b)
        }
      case _ => this
    }
}

trait BLiteral extends BExpr

sealed trait BoolBLiteral extends BLiteral

case object TrueBLiteral extends BoolBLiteral {
  override val getType: BType = BoolBType
  override def toString: String = "true"
}

case object StarBLiteral extends BoolBLiteral {
  override val getType: BType = BoolBType
  override def toString: String = "*"
}

case object FalseBLiteral extends BoolBLiteral {
  override val getType: BType = BoolBType
  override def toString: String = "false"
}

case class BitVecBLiteral(value: BigInt, size: Int) extends BLiteral {
  override val getType: BType = BitVecBType(size)
  override def toString: String = s"${value}bv$size"
}

case class IntBLiteral(value: BigInt) extends BLiteral {
  override val getType: BType = IntBType
  override def toString: String = value.toString
}

case class BVExtract(end: Int, start: Int, body: BExpr) extends BExpr {
  override val getType: BitVecBType = BitVecBType(end - start)
  override def toString: String = s"$body[$end:$start]"
  override def functionOps: Set[FunctionOp] = body.functionOps
  override def locals: Set[BVar] = body.locals
  override def globals: Set[BVar] = body.globals
  override def params: Set[BVar] = body.params
  override def specGlobals: Set[SpecGlobalOrAccess] = body.specGlobals
  override def oldSpecGlobals: Set[SpecGlobalOrAccess] = body.oldSpecGlobals
  override def specGammas: Set[SpecGlobalOrAccess] = body.specGammas
  override def oldSpecGammas: Set[SpecGlobalOrAccess] = body.oldSpecGammas
  override def loads: Set[BExpr] = body.loads

  override def serialiseBoogie(w: Writer): Unit = {
    body.serialiseBoogie(w)
    w.append(s"[$end:$start]")
  }

  override def acceptVisit(visitor: BVisitor): BExpr = visitor.visitBVExtract(this)

}

case class BVRepeat(repeats: Int, body: BExpr) extends BExpr {
  override def getType: BitVecBType = BitVecBType(bodySize * repeats)

  private def bodySize: Int = body.getType match {
    case bv: BitVecBType => bv.size
    case _ => throw new Exception("type mismatch, non bv expression: " + body + " in body of extract: " + this)
  }
  private def fnName: String = s"repeat${repeats}_$bodySize"

  override def toString: String = s"$fnName($body)"

  override def serialiseBoogie(w: Writer): Unit = {
    w.append(fnName)
    w.append("(")
    body.serialiseBoogie(w)
    w.append(")")
  }

  override def functionOps: Set[FunctionOp] = {
    val thisFn = BVFunctionOp(fnName, s"repeat $repeats", List(BParam(BitVecBType(bodySize))), BParam(getType))
    body.functionOps + thisFn
  }
  override def locals: Set[BVar] = body.locals
  override def globals: Set[BVar] = body.globals
  override def params: Set[BVar] = body.params
  override def specGlobals: Set[SpecGlobalOrAccess] = body.specGlobals
  override def oldSpecGlobals: Set[SpecGlobalOrAccess] = body.oldSpecGlobals
  override def specGammas: Set[SpecGlobalOrAccess] = body.specGammas
  override def oldSpecGammas: Set[SpecGlobalOrAccess] = body.oldSpecGammas
  override def loads: Set[BExpr] = body.loads
  override def acceptVisit(visitor: BVisitor): BExpr = visitor.visitBVRepeat(this)
}

case class BVZeroExtend(extension: Int, body: BExpr) extends BExpr {
  override def getType: BitVecBType = BitVecBType(bodySize + extension)

  private def bodySize: Int = body.getType match {
    case bv: BitVecBType => bv.size
    case _ => throw new Exception("type mismatch, non bv expression: " + body + " in body of zero extend: " + this)
  }

  private def fnName: String = s"zero_extend${extension}_$bodySize"

  override def toString: String = s"$fnName($body)"

  override def serialiseBoogie(w: Writer): Unit = {
    w.append(fnName)
    w.append("(")
    body.serialiseBoogie(w)
    w.append(")")
  }

  override def functionOps: Set[FunctionOp] = {
    val thisFn = BVFunctionOp(fnName, s"zero_extend $extension", List(BParam(BitVecBType(bodySize))), BParam(getType))
    body.functionOps + thisFn
  }
  override def locals: Set[BVar] = body.locals
  override def globals: Set[BVar] = body.globals
  override def params: Set[BVar] = body.params
  override def specGlobals: Set[SpecGlobalOrAccess] = body.specGlobals
  override def oldSpecGlobals: Set[SpecGlobalOrAccess] = body.oldSpecGlobals
  override def specGammas: Set[SpecGlobalOrAccess] = body.specGammas
  override def oldSpecGammas: Set[SpecGlobalOrAccess] = body.oldSpecGammas
  override def loads: Set[BExpr] = body.loads

  override def acceptVisit(visitor: BVisitor): BExpr = visitor.visitBVZeroExtend(this)
}

case class BVSignExtend(extension: Int, body: BExpr) extends BExpr {
  override def getType: BitVecBType = BitVecBType(bodySize + extension)

  private def bodySize: Int = body.getType match {
    case bv: BitVecBType => bv.size
    case _ => throw new Exception("type mismatch, non bv expression: " + body + " in body of sign extend: " + this)
  }

  private def fnName: String = s"sign_extend${extension}_$bodySize"

  override def toString: String = s"$fnName($body)"

  override def serialiseBoogie(w: Writer): Unit = {
    w.append(fnName)
    w.append("(")
    body.serialiseBoogie(w)
    w.append(")")
  }

  override def functionOps: Set[FunctionOp] = {
    val thisFn = BVFunctionOp(fnName, s"sign_extend $extension", List(BParam(BitVecBType(bodySize))), BParam(getType))
    body.functionOps + thisFn
  }
  override def locals: Set[BVar] = body.locals
  override def globals: Set[BVar] = body.globals
  override def params: Set[BVar] = body.params
  override def specGlobals: Set[SpecGlobalOrAccess] = body.specGlobals
  override def oldSpecGlobals: Set[SpecGlobalOrAccess] = body.oldSpecGlobals
  override def specGammas: Set[SpecGlobalOrAccess] = body.specGammas
  override def oldSpecGammas: Set[SpecGlobalOrAccess] = body.oldSpecGammas
  override def loads: Set[BExpr] = body.loads
  override def acceptVisit(visitor: BVisitor): BExpr = visitor.visitBVSignExtend(this)
}

abstract class BVar(val name: String, val bType: BType, val scope: Scope) extends BExpr with Ordered[BVar] {
  def compare(that: BVar): Int = this.name.compare(that.name)

  override def getType: BType = bType
  override def toString: String = scope match {
    case Scope.Local => Sigil.Boogie.localVar + name
    case Scope.Parameter => Sigil.Boogie.localVar + name
    case Scope.Const => Sigil.Boogie.globalVar + name
    case Scope.Global => Sigil.Boogie.globalVar + name
  }
  def withType: String = if (name.isEmpty) {
    s"$bType"
  } else {
    s"$this: $bType"
  }
  override def locals: Set[BVar] = scope match {
    case Scope.Local => Set(this)
    case _ => Set()
  }
  override def globals: Set[BVar] = scope match {
    case Scope.Global => Set(this)
    case _ => Set()
  }
  override def params: Set[BVar] = scope match {
    case Scope.Parameter => Set(this)
    case _ => Set()
  }
}

case class BVariable(override val name: String, override val bType: BType, override val scope: Scope)
    extends BVar(name, bType, scope) {}

enum Scope {
  case Local
  case Global
  case Parameter
  case Const
}

object BParam {
  def apply(bType: BType): BVariable = BVariable("", bType, Scope.Parameter)
  def apply(name: String, bType: BType): BVariable = BVariable(name, bType, Scope.Parameter)
}

case class BMapVar(override val name: String, override val bType: MapBType, override val scope: Scope)
    extends BVar(name, bType, scope) {
  override val getType: MapBType = bType
}

case class BFunctionCall(name: String, args: List[BExpr], outType: BType, uninterpreted: Boolean = false)
    extends BExpr {
  override val getType: BType = outType
  override def toString: String = s"$name(${args.mkString(", ")})"
  override def functionOps: Set[FunctionOp] = {
    val ops = args.flatMap(a => a.functionOps).toSet
    if (uninterpreted) {
      ops ++ Set(BUninterpreted(name, args.map(_.getType), outType))
    } else {
      ops
    }
  }
  override def locals: Set[BVar] = args.flatMap(a => a.locals).toSet
  override def globals: Set[BVar] = args.flatMap(a => a.globals).toSet
  override def params: Set[BVar] = args.flatMap(a => a.params).toSet
  override def specGlobals: Set[SpecGlobalOrAccess] = args.flatMap(a => a.specGlobals).toSet
  override def oldSpecGlobals: Set[SpecGlobalOrAccess] = args.flatMap(a => a.oldSpecGlobals).toSet
  override def specGammas: Set[SpecGlobalOrAccess] = args.flatMap(a => a.specGammas).toSet
  override def oldSpecGammas: Set[SpecGlobalOrAccess] = args.flatMap(a => a.oldSpecGammas).toSet
  override def loads: Set[BExpr] = args.flatMap(a => a.loads).toSet
  override def acceptVisit(visitor: BVisitor): BExpr = visitor.visitBFunctionCall(this)
}

case class UnaryBExpr(op: UnOp, arg: BExpr) extends BExpr {
  override def getType: BType = (op, arg.getType) match {
    case (BoolToBV1, BoolBType) => BitVecBType(1)
    case (_: BoolUnOp, BoolBType) => BoolBType
    case (_: BVUnOp, bv: BitVecBType) => bv
    case (_: IntUnOp, IntBType) => IntBType
    case _ => throw new Exception("type mismatch, operator " + op + " type doesn't match arg: " + arg)
  }

  private def inSize = arg.getType match {
    case bv: BitVecBType => bv.size
    case _ => throw new Exception(s"Expected Bv but got ${arg.getType}")
  }

  override def toString: String = op match {
    case BoolToBV1 => s"$op($arg)"
    case uOp: BoolUnOp => s"($uOp$arg)"
    case uOp: BVUnOp => s"bv$uOp$inSize($arg)"
    case uOp: IntUnOp => s"($uOp$arg)"
  }

  override def functionOps: Set[FunctionOp] = {
    val thisFn = op match {
      case b @ BoolToBV1 => Set(BoolToBV1Op(arg))
      case b: BVUnOp =>
        Set(BVFunctionOp(s"bv$b$inSize", s"bv$b", List(BParam(arg.getType)), BParam(getType)))
      case _ => Set()
    }
    arg.functionOps ++ thisFn
  }

  override def locals: Set[BVar] = arg.locals
  override def globals: Set[BVar] = arg.globals
  override def params: Set[BVar] = arg.params
  override def specGlobals: Set[SpecGlobalOrAccess] = arg.specGlobals
  override def oldSpecGlobals: Set[SpecGlobalOrAccess] = arg.oldSpecGlobals
  override def specGammas: Set[SpecGlobalOrAccess] = arg.specGammas
  override def oldSpecGammas: Set[SpecGlobalOrAccess] = arg.oldSpecGammas
  override def loads: Set[BExpr] = arg.loads

  override def acceptVisit(visitor: BVisitor): BExpr = visitor.visitUnaryBExpr(this)
}

<<<<<<< HEAD
case class NaryBinExpr(op: BoolBinOp | EQ.type | NEQ.type | IntADD.type, arg: List[BExpr]) extends BExpr {
  require(arg.size >= 2)
=======
case class AssocBExpr(op: BoolBinOp | EQ.type | NEQ.type | IntADD.type, arg: List[BExpr]) extends BExpr {
  require(arg.size >= 2, "AssocBExpr requires at least two operands")
>>>>>>> 3865f6ca
  override def getType = BinaryBExpr(op, arg.head, arg.tail.head).getType
  override def serialiseBoogie(w: Writer): Unit = {
    w.append("(")
    arg
      .dropRight(1)
      .foreach(a => {
        a.serialiseBoogie(w)
        w.append(",")
      })
    arg.last.serialiseBoogie(w)
    w.append(")")
  }

  override def functionOps: Set[FunctionOp] = arg.flatMap(_.functionOps).toSet
  override def toString = s"(${arg.mkString(" " + op.toString + " ")})"
  override def locals: Set[BVar] = arg.flatMap(_.locals).toSet
  override def globals: Set[BVar] = arg.flatMap(_.globals).toSet
  override def params: Set[BVar] = arg.flatMap(_.params).toSet
  override def specGlobals: Set[SpecGlobalOrAccess] = arg.flatMap(_.specGlobals).toSet
  override def oldSpecGlobals: Set[SpecGlobalOrAccess] = arg.flatMap(_.oldSpecGlobals).toSet
  override def specGammas: Set[SpecGlobalOrAccess] = arg.flatMap(_.specGammas).toSet
  override def oldSpecGammas: Set[SpecGlobalOrAccess] = arg.flatMap(_.oldSpecGammas).toSet
  override def loads: Set[BExpr] = arg.flatMap(_.loads).toSet
}

case class BinaryBExpr(op: BinOp, arg1: BExpr, arg2: BExpr) extends BExpr {
  override def getType: BType = (op, arg1.getType, arg2.getType) match {
    case (_: BoolBinOp, BoolBType, BoolBType) => BoolBType
    case (EQ | NEQ, _, _) => BoolBType
    case (binOp: BVBinOp, bv1: BitVecBType, bv2: BitVecBType) =>
      binOp match {
        case BVCONCAT =>
          BitVecBType(bv1.size + bv2.size)
        case BVAND | BVOR | BVADD | BVMUL | BVUDIV | BVUREM | BVSHL | BVLSHR | BVNAND | BVNOR | BVXOR | BVXNOR | BVSUB |
            BVSREM | BVSDIV | BVSMOD | BVASHR =>
          if (bv1.size == bv2.size) {
            bv1
          } else {
            throw new Exception(s"bitvector size mismatch: $arg1, $arg2")
          }
        case BVCOMP =>
          if (bv1.size == bv2.size) {
            BitVecBType(1)
          } else {
            throw new Exception(s"bitvector size mismatch: $arg1, $arg2")
          }
        case BVULT | BVULE | BVUGT | BVUGE | BVSLT | BVSLE | BVSGT | BVSGE =>
          if (bv1.size == bv2.size) {
            BoolBType
          } else {
            throw new Exception(s"bitvector size mismatch: $arg1, $arg2")
          }
      }
    case (intOp: IntBinOp, IntBType, IntBType) =>
      intOp match {
        case IntADD | IntSUB | IntMUL | IntDIV | IntMOD => IntBType
        case IntLT | IntLE | IntGT | IntGE => BoolBType
      }
    case _ =>
      throw new Exception("type mismatch, operator " + op + " type doesn't match args: (" + arg1 + ", " + arg2 + ")")
  }

  private def inSize = arg1.getType match {
    case bv: BitVecBType => bv.size
    case _ => throw new Exception("type mismatch")
  }

  override def serialiseBoogie(w: Writer): Unit = {
    val traversalQueue = mutable.Stack[BExpr | BinOp | String]()
    traversalQueue.append(this)

    while (traversalQueue.nonEmpty) {
      val next = traversalQueue.pop()

      def infix(b: BinaryBExpr): Unit = traversalQueue.pushAll(Seq("(", b.arg1, s" ${b.op} ", b.arg2, ")").reverse)
      def prefix(b: BinaryBExpr): Unit =
        traversalQueue.pushAll(Seq(s"bv${b.op}${b.inSize}(", b.arg1, ",", b.arg2, ")").reverse)

      next match
        case b: BinaryBExpr =>
          b.op match {
            case EQ => infix(b)
            case NEQ => infix(b)
            case bOp: BoolBinOp => infix(b)
            case bOp: BVBinOp =>
              bOp match {
                case BVCONCAT => infix(b)
                case _ => prefix(b)
              }
            case bOp: IntBinOp => infix(b)
          }
        case b: BExpr => b.serialiseBoogie(w)
        case b: BinOp => w.append(b.toString)
        case s: String => w.append(s)
    }
  }

  override def toString: String = op match {
    case bOp: BoolBinOp => s"($arg1 $bOp $arg2)"
    case EQ | NEQ => s"($arg1 $op $arg2)"
    case bOp: BVBinOp =>
      bOp match {
        case BVCONCAT =>
          s"($arg1 $bOp $arg2)"
        case _ =>
          s"bv$bOp$inSize($arg1, $arg2)"
      }
    case bOp: IntBinOp => s"($arg1 $bOp $arg2)"
  }

  override def functionOps: Set[FunctionOp] = {
    val thisFn = op match {
      case EQ | NEQ => Set()
      case b: BVBinOp =>
        b match {
          case BVCONCAT => Set()
          case _ =>
            Set(
              BVFunctionOp(s"bv$b$inSize", s"bv$b", List(BParam(arg1.getType), BParam(arg2.getType)), BParam(getType))
            )
        }
      case _ => Set()
    }
    arg1.functionOps ++ arg2.functionOps ++ thisFn
  }

  override def locals: Set[BVar] = arg1.locals ++ arg2.locals
  override def globals: Set[BVar] = arg1.globals ++ arg2.globals
  override def params: Set[BVar] = arg1.params ++ arg2.params
  override def specGlobals: Set[SpecGlobalOrAccess] = arg1.specGlobals ++ arg2.specGlobals
  override def oldSpecGlobals: Set[SpecGlobalOrAccess] = arg1.oldSpecGlobals ++ arg2.oldSpecGlobals
  override def specGammas: Set[SpecGlobalOrAccess] = arg1.specGammas ++ arg2.specGammas
  override def oldSpecGammas: Set[SpecGlobalOrAccess] = arg1.oldSpecGammas ++ arg2.oldSpecGammas
  override def loads: Set[BExpr] = arg1.loads ++ arg2.loads

  override def acceptVisit(visitor: BVisitor): BExpr = visitor.visitBinaryBExpr(this)
}

case class IfThenElse(guard: BExpr, thenExpr: BExpr, elseExpr: BExpr) extends BExpr {
  override def getType: BType = {
    if (thenExpr.getType == elseExpr.getType) {
      thenExpr.getType
    } else {
      throw new Exception("type mismatch")
    }
  }

  override def toString: String = s"(if $guard then $thenExpr else $elseExpr)"
  override def functionOps: Set[FunctionOp] = guard.functionOps ++ thenExpr.functionOps ++ elseExpr.functionOps
  override def locals: Set[BVar] = guard.locals ++ thenExpr.locals ++ elseExpr.locals
  override def globals: Set[BVar] = guard.globals ++ thenExpr.globals ++ elseExpr.globals
  override def params: Set[BVar] = guard.params ++ thenExpr.params ++ elseExpr.params
  override def specGlobals: Set[SpecGlobalOrAccess] = guard.specGlobals ++ thenExpr.specGlobals ++ elseExpr.specGlobals
  override def oldSpecGlobals: Set[SpecGlobalOrAccess] =
    guard.oldSpecGlobals ++ thenExpr.oldSpecGlobals ++ elseExpr.oldSpecGlobals
  override def specGammas: Set[SpecGlobalOrAccess] = guard.specGammas ++ thenExpr.specGammas ++ elseExpr.specGammas
  override def oldSpecGammas: Set[SpecGlobalOrAccess] =
    guard.oldSpecGammas ++ thenExpr.oldSpecGammas ++ elseExpr.oldSpecGammas
  override def loads: Set[BExpr] = guard.loads ++ thenExpr.loads ++ elseExpr.loads

  override def acceptVisit(visitor: BVisitor): BExpr = visitor.visitIfThenElse(this)
}

trait BQuantifierExpr(sort: Quantifier, bound: List[BVar], body: BExpr, triggers: List[BExpr] = List()) extends BExpr {
  override def toString: String = {
    val trstr = if triggers.nonEmpty then "{" + triggers.mkString(",") + "} " else ""
    val boundString = bound.map(_.withType).mkString(", ")
    s"($sort $boundString::  $trstr($body))"
  }
  override val getType: BType = BoolBType
  override def functionOps: Set[FunctionOp] = body.functionOps
  override def locals: Set[BVar] = body.locals -- bound.toSet
  override def globals: Set[BVar] = body.globals -- bound.toSet
  override def params: Set[BVar] = body.params -- bound.toSet
  override def specGlobals: Set[SpecGlobalOrAccess] = body.specGlobals
  override def oldSpecGlobals: Set[SpecGlobalOrAccess] = body.oldSpecGlobals
  override def specGammas: Set[SpecGlobalOrAccess] = body.specGammas
  override def oldSpecGammas: Set[SpecGlobalOrAccess] = body.oldSpecGammas
  override def loads: Set[BExpr] = body.loads
}

enum Quantifier {
  case forall
  case exists
  case lambda
}

case class ForAll(bound: List[BVar], body: BExpr, triggers: List[BExpr] = List())
    extends BQuantifierExpr(Quantifier.forall, bound, body, triggers)

case class Exists(bound: List[BVar], body: BExpr, triggers: List[BExpr] = List())
    extends BQuantifierExpr(Quantifier.exists, bound, body, triggers)

case class Lambda(bound: List[BVar], body: BExpr) extends BQuantifierExpr(Quantifier.lambda, bound, body)

case class Old(body: BExpr) extends BExpr {
  override def toString: String = s"old($body)"
  override def getType: BType = body.getType
  override def functionOps: Set[FunctionOp] = body.functionOps
  override def locals: Set[BVar] = body.locals
  override def globals: Set[BVar] = body.globals
  override def params: Set[BVar] = body.params
  override def oldSpecGlobals: Set[SpecGlobalOrAccess] = body.specGlobals
  override def oldSpecGammas: Set[SpecGlobalOrAccess] = body.specGammas
  override def loads: Set[BExpr] = body.loads
  override def acceptVisit(visitor: BVisitor): BExpr = visitor.visitOld(this)
}

case class MapAccess(mapVar: BMapVar, index: BExpr) extends BExpr {
  override def toString: String = s"$mapVar[$index]"
  override val getType: BType = mapVar.getType.result
  override def functionOps: Set[FunctionOp] = index.functionOps
  override def locals: Set[BVar] = index.locals
  override def globals: Set[BVar] = index.globals ++ mapVar.globals
  override def params: Set[BVar] = index.params ++ mapVar.params
  override def loads: Set[BExpr] = index.loads
}

case class MapUpdate(map: BExpr, index: BExpr, value: BExpr) extends BExpr {
  override def toString = s"$map[$index := $value]"
  override val getType: BType = map.getType
  override def functionOps: Set[FunctionOp] = map.functionOps ++ index.functionOps ++ value.functionOps
  override def locals: Set[BVar] = map.locals ++ index.locals ++ value.locals
  override def globals: Set[BVar] = index.globals ++ map.globals ++ value.globals
  override def params: Set[BVar] = index.params ++ map.params ++ value.params
  override def loads: Set[BExpr] = index.loads ++ value.loads ++ map.loads
}

sealed trait FunctionOp

case class BVFunctionOp(name: String, bvbuiltin: String, in: List[BVar], out: BVar) extends FunctionOp {
  def attribute: BAttribute = BAttribute("bvbuiltin", Some(s"\"$bvbuiltin\""))
}

case class MemoryLoadOp(addressSize: Int, valueSize: Int, endian: Endian, bits: Int) extends FunctionOp {
  val accesses: Int = bits / valueSize
  debugAssert(accesses > 0)

  val fnName: String = endian match {
    case Endian.LittleEndian => s"memory_load${bits}_le"
    case Endian.BigEndian => s"memory_load${bits}_be"
  }
}
case class MemoryStoreOp(addressSize: Int, valueSize: Int, endian: Endian, bits: Int) extends FunctionOp {
  val accesses: Int = bits / valueSize

  val fnName: String = endian match {
    case Endian.LittleEndian => s"memory_store${bits}_le"
    case Endian.BigEndian => s"memory_store${bits}_be"
  }
}
case class GammaLoadOp(addressSize: Int, bits: Int, accesses: Int) extends FunctionOp {
  val fnName: String = s"gamma_load$bits"
}
case class GammaStoreOp(addressSize: Int, bits: Int, accesses: Int) extends FunctionOp {
  val fnName: String = s"gamma_store$bits"
}
case class LOp(indexType: BType) extends FunctionOp

/** Utility to extract a particular byte from a bitvector.
  */
case class ByteExtract(valueSize: Int, offsetSize: Int) extends FunctionOp {
  val fnName: String = s"byte_extract${valueSize}_${offsetSize}"
}

case class BByteExtract(value: BExpr, offset: BExpr) extends BExpr {
  override def toString: String = s"$fnName($value, $offset)"

  val valueSize: Int = value.getType match {
    case b: BitVecBType => b.size
    case _ => throw new Exception(s"ByteExtract does not have Bitvector type: $this")
  }

  val offsetSize: Int = offset.getType match {
    case b: BitVecBType => b.size
    case _ => throw new Exception(s"ByteExtract does not have Bitvector type: $this")
  }

  val fnName: String = s"byte_extract${valueSize}_${offsetSize}"

  override val getType: BType = BitVecBType(8)
  override def functionOps: Set[FunctionOp] =
    value.functionOps ++ offset.functionOps + ByteExtract(valueSize, offsetSize)
  override def locals: Set[BVar] = value.locals ++ offset.locals
  override def globals: Set[BVar] = value.globals ++ offset.globals
  override def params: Set[BVar] = value.params ++ offset.params
  override def loads: Set[BExpr] = value.loads ++ offset.loads
}

/** Utility to test if a particular value i is within the bounds of a base variable and some length. Factors in the
  * problem of wrap around, given the base + length exceeds the bitvector size.
  *
  * Assumes all inputs are of the same bitvector width.
  */
case class InBounds(bits: Int, endian: Endian) extends FunctionOp {
  val fnName: String = endian match {
    case Endian.LittleEndian => s"in_bounds${bits}_le"
    case Endian.BigEndian => s"in_bounds${bits}_be"
  }
}

case class BUninterpreted(name: String, in: List[BType], out: BType) extends FunctionOp

case class BInBounds(base: BExpr, len: BExpr, endian: Endian, i: BExpr) extends BExpr {
  override def toString: String = s"$fnName($base, $len, $i)"

  val baseSize: Int = base.getType match {
    case b: BitVecBType => b.size
    case _ => throw new Exception(s"InBounds does not have Bitvector type: $this")
  }

  val fnName: String = s"in_bounds${baseSize}_${if endian == Endian.LittleEndian then "le" else "be"}"

  override val getType: BType = BoolBType
  override def functionOps: Set[FunctionOp] =
    base.functionOps ++ len.functionOps ++ i.functionOps + InBounds(baseSize, endian)
  override def locals: Set[BVar] = base.locals ++ len.locals ++ i.locals
  override def globals: Set[BVar] = base.globals ++ len.globals ++ i.globals
  override def params: Set[BVar] = base.params ++ len.params ++ i.params
  override def loads: Set[BExpr] = base.loads ++ len.loads ++ i.loads
}

case class BoolToBV1Op(arg: BExpr) extends FunctionOp {
  def attribute: BAttribute = BAttribute("inline", None)
  val fnName: String = "bool2bv1"
}

case class BMemoryLoad(memory: BMapVar, index: BExpr, endian: Endian, bits: Int) extends BExpr {
  override def toString: String = s"$fnName($memory, $index)"
  debugAssert(bits >= 8)

  val fnName: String = endian match {
    case Endian.LittleEndian => s"memory_load${bits}_le"
    case Endian.BigEndian => s"memory_load${bits}_be"
  }

  val addressSize: Int = memory.getType.param match {
    case b: BitVecBType => b.size
    case _ => throw new Exception(s"MemoryStore does not have Bitvector type: $this")
  }

  val valueSize: Int = memory.getType.result match {
    case b: BitVecBType => b.size
    case _ => throw new Exception(s"MemoryLoad does not have Bitvector type: $this")
  }

  override val getType: BType = BitVecBType(bits)
  override def functionOps: Set[FunctionOp] =
    memory.functionOps ++ index.functionOps + MemoryLoadOp(addressSize, valueSize, endian, bits)
  override def locals: Set[BVar] = memory.locals ++ index.locals
  override def globals: Set[BVar] = index.globals ++ memory.globals
  override def params: Set[BVar] = index.params ++ memory.params
  override def loads: Set[BExpr] = Set(this) ++ index.loads
}

case class BMemoryStore(memory: BMapVar, index: BExpr, value: BExpr, endian: Endian, bits: Int) extends BExpr {
  override def toString: String = s"$fnName($memory, $index, $value)"

  val fnName: String = endian match {
    case Endian.LittleEndian => s"memory_store${bits}_le"
    case Endian.BigEndian => s"memory_store${bits}_be"
  }

  val addressSize: Int = memory.getType.param match {
    case b: BitVecBType => b.size
    case _ => throw new Exception(s"MemoryStore does not have Bitvector type: $this")
  }

  val valueSize: Int = memory.getType.result match {
    case b: BitVecBType => b.size
    case _ => throw new Exception(s"MemoryStore does not have Bitvector type: $this")
  }

  override val getType: BType = memory.getType
  override def functionOps: Set[FunctionOp] =
    memory.functionOps ++ index.functionOps ++ value.functionOps + MemoryStoreOp(addressSize, valueSize, endian, bits)
  override def locals: Set[BVar] = memory.locals ++ index.locals ++ value.locals
  override def globals: Set[BVar] = index.globals ++ memory.globals ++ value.globals
  override def params: Set[BVar] = index.params ++ memory.params ++ value.params
  override def loads: Set[BExpr] = index.loads ++ value.loads
}

case class BDirectExpr(text: String, t: BType) extends BExpr {
  override def toString: String = text
  override def getType: BType = t
}

case class GammaLoad(gammaMap: BMapVar, index: BExpr, bits: Int, accesses: Int) extends BExpr {
  override def toString: String = s"$fnName($gammaMap, $index)"
  val fnName: String = s"gamma_load$bits"

  val addressSize: Int = gammaMap.getType.param match {
    case b: BitVecBType => b.size
    case _ => throw new Exception(s"GammaLoad does not have Bitvector type: $this")
  }

  val valueSize: Int = bits / accesses

  override val getType: BType = BoolBType
  override def functionOps: Set[FunctionOp] =
    gammaMap.functionOps ++ index.functionOps + GammaLoadOp(addressSize, bits, accesses)
  override def locals: Set[BVar] = gammaMap.locals ++ index.locals
  override def globals: Set[BVar] = index.globals ++ gammaMap.globals
  override def params: Set[BVar] = index.params ++ gammaMap.params
  override def loads: Set[BExpr] = Set(this) ++ index.loads
}

case class GammaStore(gammaMap: BMapVar, index: BExpr, value: BExpr, bits: Int, accesses: Int) extends BExpr {
  override def toString: String = s"$fnName($gammaMap, $index, $value)"
  val fnName: String = s"gamma_store$bits"

  val addressSize: Int = gammaMap.getType.param match {
    case b: BitVecBType => b.size
    case _ => throw new Exception(s"GammaStore does not have Bitvector type: $this")
  }

  val valueSize: Int = bits / accesses

  override val getType: BType = gammaMap.getType
  override def functionOps: Set[FunctionOp] =
    gammaMap.functionOps ++ index.functionOps ++ value.functionOps + GammaStoreOp(addressSize, bits, accesses)
  override def locals: Set[BVar] = gammaMap.locals ++ index.locals ++ value.locals
  override def globals: Set[BVar] = index.globals ++ gammaMap.globals ++ value.globals
  override def params: Set[BVar] = index.params ++ gammaMap.params ++ value.params
  override def loads: Set[BExpr] = index.loads ++ value.loads
}

case class L(memories: List[BMapVar], index: BExpr) extends BExpr {
  override def toString: String = if (memories.isEmpty) {
    s"L($index)"
  } else {
    s"L(${memories.mkString(", ")}, $index)"
  }
  override val getType: BType = BoolBType
  override def functionOps: Set[FunctionOp] = index.functionOps + LOp(index.getType)
  override def locals: Set[BVar] = index.locals ++ memories.flatMap(_.locals)
  override def globals: Set[BVar] = index.globals ++ memories.flatMap(_.globals)
  override def params: Set[BVar] = index.params ++ memories.flatMap(_.params)
  override def loads: Set[BExpr] = index.loads
}

/** spec * */

trait SpecVar extends BExpr {
  val address: BigInt
  override def getType: BType = {
    throw new Exception("getType called on SpecVar")
  }
}

trait SpecGlobalOrAccess extends SpecVar with Ordered[SpecGlobalOrAccess] {
  val toAddrVar: BExpr
  val toOldVar: BVar
  val toOldGamma: BVar
  val size: Int

  def compare(that: SpecGlobalOrAccess): Int = address.compare(that.address)
}

case class SpecGlobal(
  override val name: String,
  override val size: Int,
  arraySize: Option[Int],
  override val address: BigInt
) extends SymbolTableEntry,
      SpecGlobalOrAccess {
  override def specGlobals: Set[SpecGlobalOrAccess] = Set(this)

  def sanitisedName = util.StringEscape.escape(name)

  override val toAddrVar: BVar = BVariable(s"${sanitisedName}_addr", BitVecBType(64), Scope.Const)
  override val toOldVar: BVar = BVariable(s"${sanitisedName}_old", BitVecBType(size), Scope.Local)
  override val toOldGamma: BVar = BVariable(s"Gamma_${sanitisedName}_old", BoolBType, Scope.Local)
  val toAxiom: BAxiom = BAxiom(BinaryBExpr(EQ, toAddrVar, BitVecBLiteral(address, 64)), List.empty)
  override def acceptVisit(visitor: BVisitor): BExpr = visitor.visitSpecGlobal(this)
}

case class SpecGamma(global: SpecGlobal) extends SpecVar {
  override val address: BigInt = global.address
  val size: Int = global.size
  override def specGammas: Set[SpecGlobalOrAccess] = Set(this.global)
  override def acceptVisit(visitor: BVisitor): BExpr = visitor.visitSpecGamma(this)
}

case class ArrayAccess(global: SpecGlobal, index: Int) extends SpecGlobalOrAccess {
  val offset: Int = index * (global.size / 8)
  override val address: BigInt = global.address + offset
  override val size: Int = global.size
  override val toOldVar: BVar = BVariable(s"${global.name}$$${index}_old", BitVecBType(global.size), Scope.Local)
  override val toAddrVar: BExpr = BinaryBExpr(BVADD, global.toAddrVar, BitVecBLiteral(offset, 64))
  override val toOldGamma: BVar = BVariable(s"Gamma_${global.name}$$${index}_old", BoolBType, Scope.Local)
  override def specGlobals: Set[SpecGlobalOrAccess] = Set(this)
  override def acceptVisit(visitor: BVisitor): BExpr = visitor.visitArrayAccess(this)
}<|MERGE_RESOLUTION|>--- conflicted
+++ resolved
@@ -320,13 +320,8 @@
   override def acceptVisit(visitor: BVisitor): BExpr = visitor.visitUnaryBExpr(this)
 }
 
-<<<<<<< HEAD
-case class NaryBinExpr(op: BoolBinOp | EQ.type | NEQ.type | IntADD.type, arg: List[BExpr]) extends BExpr {
-  require(arg.size >= 2)
-=======
 case class AssocBExpr(op: BoolBinOp | EQ.type | NEQ.type | IntADD.type, arg: List[BExpr]) extends BExpr {
   require(arg.size >= 2, "AssocBExpr requires at least two operands")
->>>>>>> 3865f6ca
   override def getType = BinaryBExpr(op, arg.head, arg.tail.head).getType
   override def serialiseBoogie(w: Writer): Unit = {
     w.append("(")
