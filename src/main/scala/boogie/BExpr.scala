package boogie
import ir.*
import specification.*
import collection.mutable

import java.io.Writer

sealed trait BExpr {
  def getType: BType
  def functionOps: Set[FunctionOp] = Set()
  def locals: Set[BVar] = Set()
  def globals: Set[BVar] = Set()
  def params: Set[BVar] = Set()
  def specGlobals: Set[SpecGlobalOrAccess] = Set()
  def oldSpecGlobals: Set[SpecGlobalOrAccess] = Set()
  def specGammas: Set[SpecGlobalOrAccess] = Set()
  def oldSpecGammas: Set[SpecGlobalOrAccess] = Set()
  def loads: Set[BExpr] = Set()
  def serialiseBoogie(w: Writer): Unit = w.append(toString)
  def acceptVisit(visitor: BVisitor): BExpr = this

<<<<<<< HEAD
=======
  var label: Option[String] = None

>>>>>>> 500b01ed
  def simplify: BExpr =
    this match {
      case BinaryBExpr(BoolAND, a, b) =>
        (a.simplify, b.simplify) match {
          case (TrueBLiteral, b) => b
          case (a, TrueBLiteral) => a
          case (FalseBLiteral, _) => FalseBLiteral
          case (_, FalseBLiteral) => FalseBLiteral
          case (a, b) => BinaryBExpr(BoolAND, a, b)
        }
      case BinaryBExpr(BoolOR, a, b) =>
        (a.simplify, b.simplify) match {
          case (TrueBLiteral, _) => TrueBLiteral
          case (_, TrueBLiteral) => TrueBLiteral
          case (FalseBLiteral, b) => b
          case (a, FalseBLiteral) => a
          case (a, b) => BinaryBExpr(BoolOR, a, b)
        }
      case BinaryBExpr(BoolIMPLIES, a, b) =>
        (a.simplify, b.simplify) match {
          case (TrueBLiteral, b) => b
          case (FalseBLiteral, _) => TrueBLiteral
          case (_, TrueBLiteral) => TrueBLiteral
          case (a, b) => BinaryBExpr(BoolIMPLIES, a, b)
        }
      case _ => this
    }
}

trait BLiteral extends BExpr

sealed trait BoolBLiteral extends BLiteral

case object TrueBLiteral extends BoolBLiteral {
  override val getType: BType = BoolBType
  override def toString: String = "true"
}

case object StarBLiteral extends BoolBLiteral {
  override val getType: BType = BoolBType
  override def toString: String = "*"
}

case object FalseBLiteral extends BoolBLiteral {
  override val getType: BType = BoolBType
  override def toString: String = "false"
}

case class BitVecBLiteral(value: BigInt, size: Int) extends BLiteral {
  override val getType: BType = BitVecBType(size)
  override def toString: String = s"${value}bv$size"
}

case class IntBLiteral(value: BigInt) extends BLiteral {
  override val getType: BType = IntBType
  override def toString: String = value.toString
}

case class BVExtract(end: Int, start: Int, body: BExpr) extends BExpr {
  override val getType: BitVecBType = BitVecBType(end - start)
  override def toString: String = s"$body[$end:$start]"
  override def functionOps: Set[FunctionOp] = body.functionOps
  override def locals: Set[BVar] = body.locals
  override def globals: Set[BVar] = body.globals
  override def params: Set[BVar] = body.params
  override def specGlobals: Set[SpecGlobalOrAccess] = body.specGlobals
  override def oldSpecGlobals: Set[SpecGlobalOrAccess] = body.oldSpecGlobals
  override def specGammas: Set[SpecGlobalOrAccess] = body.specGammas
  override def oldSpecGammas: Set[SpecGlobalOrAccess] = body.oldSpecGammas
  override def loads: Set[BExpr] = body.loads

  override def serialiseBoogie(w: Writer): Unit = {
    body.serialiseBoogie(w)
    w.append(s"[$end:$start]")
  }

  override def acceptVisit(visitor: BVisitor): BExpr = visitor.visitBVExtract(this)

}

case class BVRepeat(repeats: Int, body: BExpr) extends BExpr {
  override def getType: BitVecBType = BitVecBType(bodySize * repeats)

  private def bodySize: Int = body.getType match {
    case bv: BitVecBType => bv.size
    case _ => throw new Exception("type mismatch, non bv expression: " + body + " in body of extract: " + this)
  }
  private def fnName: String = s"repeat${repeats}_$bodySize"

  override def toString: String = s"$fnName($body)"

  override def serialiseBoogie(w: Writer): Unit = {
    w.append(fnName)
    w.append("(")
    body.serialiseBoogie(w)
    w.append(")")
  }

  override def functionOps: Set[FunctionOp] = {
    val thisFn = BVFunctionOp(fnName, s"repeat $repeats", List(BParam(BitVecBType(bodySize))), BParam(getType))
    body.functionOps + thisFn
  }
  override def locals: Set[BVar] = body.locals
  override def globals: Set[BVar] = body.globals
  override def params: Set[BVar] = body.params
  override def specGlobals: Set[SpecGlobalOrAccess] = body.specGlobals
  override def oldSpecGlobals: Set[SpecGlobalOrAccess] = body.oldSpecGlobals
  override def specGammas: Set[SpecGlobalOrAccess] = body.specGammas
  override def oldSpecGammas: Set[SpecGlobalOrAccess] = body.oldSpecGammas
  override def loads: Set[BExpr] = body.loads
  override def acceptVisit(visitor: BVisitor): BExpr = visitor.visitBVRepeat(this)
}

case class BVZeroExtend(extension: Int, body: BExpr) extends BExpr {
  override def getType: BitVecBType = BitVecBType(bodySize + extension)

  private def bodySize: Int = body.getType match {
    case bv: BitVecBType => bv.size
    case _ => throw new Exception("type mismatch, non bv expression: " + body + " in body of zero extend: " + this)
  }

  private def fnName: String = s"zero_extend${extension}_$bodySize"

  override def toString: String = s"$fnName($body)"

  override def serialiseBoogie(w: Writer): Unit = {
    w.append(fnName)
    w.append("(")
    body.serialiseBoogie(w)
    w.append(")")
  }

  override def functionOps: Set[FunctionOp] = {
    val thisFn = BVFunctionOp(fnName, s"zero_extend $extension", List(BParam(BitVecBType(bodySize))), BParam(getType))
    body.functionOps + thisFn
  }
  override def locals: Set[BVar] = body.locals
  override def globals: Set[BVar] = body.globals
  override def params: Set[BVar] = body.params
  override def specGlobals: Set[SpecGlobalOrAccess] = body.specGlobals
  override def oldSpecGlobals: Set[SpecGlobalOrAccess] = body.oldSpecGlobals
  override def specGammas: Set[SpecGlobalOrAccess] = body.specGammas
  override def oldSpecGammas: Set[SpecGlobalOrAccess] = body.oldSpecGammas
  override def loads: Set[BExpr] = body.loads

  override def acceptVisit(visitor: BVisitor): BExpr = visitor.visitBVZeroExtend(this)
}

case class BVSignExtend(extension: Int, body: BExpr) extends BExpr {
  override def getType: BitVecBType = BitVecBType(bodySize + extension)

  private def bodySize: Int = body.getType match {
    case bv: BitVecBType => bv.size
    case _ => throw new Exception("type mismatch, non bv expression: " + body + " in body of sign extend: " + this)
  }

  private def fnName: String = s"sign_extend${extension}_$bodySize"

  override def toString: String = s"$fnName($body)"

  override def serialiseBoogie(w: Writer): Unit = {
    w.append(fnName)
    w.append("(")
    body.serialiseBoogie(w)
    w.append(")")
  }

  override def functionOps: Set[FunctionOp] = {
    val thisFn = BVFunctionOp(fnName, s"sign_extend $extension", List(BParam(BitVecBType(bodySize))), BParam(getType))
    body.functionOps + thisFn
  }
  override def locals: Set[BVar] = body.locals
  override def globals: Set[BVar] = body.globals
  override def params: Set[BVar] = body.params
  override def specGlobals: Set[SpecGlobalOrAccess] = body.specGlobals
  override def oldSpecGlobals: Set[SpecGlobalOrAccess] = body.oldSpecGlobals
  override def specGammas: Set[SpecGlobalOrAccess] = body.specGammas
  override def oldSpecGammas: Set[SpecGlobalOrAccess] = body.oldSpecGammas
  override def loads: Set[BExpr] = body.loads
  override def acceptVisit(visitor: BVisitor): BExpr = visitor.visitBVSignExtend(this)
}

abstract class BVar(val name: String, val bType: BType, val scope: Scope) extends BExpr with Ordered[BVar] {
  def compare(that: BVar): Int = this.name.compare(that.name)

  override def getType: BType = bType
  override def toString: String = name
  def withType: String = if (name.isEmpty) {
    s"$bType"
  } else {
    s"$name: $bType"
  }
  override def locals: Set[BVar] = scope match {
    case Scope.Local => Set(this)
    case _ => Set()
  }
  override def globals: Set[BVar] = scope match {
    case Scope.Global => Set(this)
    case _ => Set()
  }
  override def params: Set[BVar] = scope match {
    case Scope.Parameter => Set(this)
    case _ => Set()
  }
}

case class BVariable(override val name: String, override val bType: BType, override val scope: Scope)
    extends BVar(name, bType, scope) {}

enum Scope {
  case Local
  case Global
  case Parameter
  case Const
}

object BParam {
  def apply(bType: BType): BVariable = BVariable("", bType, Scope.Parameter)
  def apply(name: String, bType: BType): BVariable = BVariable(name, bType, Scope.Parameter)
}

case class BMapVar(override val name: String, override val bType: MapBType, override val scope: Scope)
    extends BVar(name, bType, scope) {
  override val getType: MapBType = bType
}

case class BFunctionCall(name: String, args: List[BExpr], outType: BType, uninterpreted: Boolean = false)
    extends BExpr {
  override val getType: BType = outType
  override def toString: String = s"$name(${args.mkString(", ")})"
  override def functionOps: Set[FunctionOp] = {
    val ops = args.flatMap(a => a.functionOps).toSet
    if (uninterpreted) {
      ops ++ Set(BUninterpreted(name, args.map(_.getType), outType))
    } else {
      ops
    }
  }
  override def locals: Set[BVar] = args.flatMap(a => a.locals).toSet
  override def globals: Set[BVar] = args.flatMap(a => a.globals).toSet
  override def params: Set[BVar] = args.flatMap(a => a.params).toSet
  override def specGlobals: Set[SpecGlobalOrAccess] = args.flatMap(a => a.specGlobals).toSet
  override def oldSpecGlobals: Set[SpecGlobalOrAccess] = args.flatMap(a => a.oldSpecGlobals).toSet
  override def specGammas: Set[SpecGlobalOrAccess] = args.flatMap(a => a.specGammas).toSet
  override def oldSpecGammas: Set[SpecGlobalOrAccess] = args.flatMap(a => a.oldSpecGammas).toSet
  override def loads: Set[BExpr] = args.flatMap(a => a.loads).toSet
  override def acceptVisit(visitor: BVisitor): BExpr = visitor.visitBFunctionCall(this)
}

case class UnaryBExpr(op: UnOp, arg: BExpr) extends BExpr {
  override def getType: BType = (op, arg.getType) match {
    case (BoolToBV1, BoolBType) => BitVecBType(1)
    case (_: BoolUnOp, BoolBType) => BoolBType
    case (_: BVUnOp, bv: BitVecBType) => bv
    case (_: IntUnOp, IntBType) => IntBType
    case _ => throw new Exception("type mismatch, operator " + op + " type doesn't match arg: " + arg)
  }

  private def inSize = arg.getType match {
    case bv: BitVecBType => bv.size
    case _ => throw new Exception(s"Expected Bv but got ${arg.getType}")
  }

  override def toString: String = op match {
    case BoolToBV1 => s"$op($arg)"
    case uOp: BoolUnOp => s"($uOp$arg)"
    case uOp: BVUnOp => s"bv$uOp$inSize($arg)"
    case uOp: IntUnOp => s"($uOp$arg)"
  }

  override def functionOps: Set[FunctionOp] = {
    val thisFn = op match {
      case b @ BoolToBV1 => Set(BoolToBV1Op(arg))
      case b: BVUnOp =>
        Set(BVFunctionOp(s"bv$b$inSize", s"bv$b", List(BParam(arg.getType)), BParam(getType)))
      case _ => Set()
    }
    arg.functionOps ++ thisFn
  }

  override def locals: Set[BVar] = arg.locals
  override def globals: Set[BVar] = arg.globals
  override def params: Set[BVar] = arg.params
  override def specGlobals: Set[SpecGlobalOrAccess] = arg.specGlobals
  override def oldSpecGlobals: Set[SpecGlobalOrAccess] = arg.oldSpecGlobals
  override def specGammas: Set[SpecGlobalOrAccess] = arg.specGammas
  override def oldSpecGammas: Set[SpecGlobalOrAccess] = arg.oldSpecGammas
  override def loads: Set[BExpr] = arg.loads

  override def acceptVisit(visitor: BVisitor): BExpr = visitor.visitUnaryBExpr(this)
}

case class BinaryBExpr(op: BinOp, arg1: BExpr, arg2: BExpr) extends BExpr {
  override def getType: BType = (op, arg1.getType, arg2.getType) match {
    case (_: BoolBinOp, BoolBType, BoolBType) => BoolBType
    case (binOp: BVBinOp, bv1: BitVecBType, bv2: BitVecBType) =>
      binOp match {
        case BVCONCAT =>
          BitVecBType(bv1.size + bv2.size)
        case BVAND | BVOR | BVADD | BVMUL | BVUDIV | BVUREM | BVSHL | BVLSHR | BVNAND | BVNOR | BVXOR | BVXNOR | BVSUB |
            BVSREM | BVSDIV | BVSMOD | BVASHR =>
          if (bv1.size == bv2.size) {
            bv1
          } else {
            throw new Exception(s"bitvector size mismatch: $arg1, $arg2")
          }
        case BVCOMP =>
          if (bv1.size == bv2.size) {
            BitVecBType(1)
          } else {
            throw new Exception(s"bitvector size mismatch: $arg1, $arg2")
          }
        case BVULT | BVULE | BVUGT | BVUGE | BVSLT | BVSLE | BVSGT | BVSGE =>
          if (bv1.size == bv2.size) {
            BoolBType
          } else {
            throw new Exception(s"bitvector size mismatch: $arg1, $arg2")
          }
        case BVEQ | BVNEQ =>
          BoolBType
      }
    case (intOp: IntBinOp, IntBType, IntBType) =>
      intOp match {
        case IntADD | IntSUB | IntMUL | IntDIV | IntMOD => IntBType
        case IntEQ | IntNEQ | IntLT | IntLE | IntGT | IntGE => BoolBType
      }
    case _ =>
      throw new Exception("type mismatch, operator " + op + " type doesn't match args: (" + arg1 + ", " + arg2 + ")")
  }

  private def inSize = arg1.getType match {
    case bv: BitVecBType => bv.size
    case _ => throw new Exception("type mismatch")
  }

  override def serialiseBoogie(w: Writer): Unit = {
    val traversalQueue = mutable.Stack[BExpr | BinOp | String]()
    traversalQueue.append(this)

    while (traversalQueue.nonEmpty) {
      val next = traversalQueue.pop()

      def infix(b: BinaryBExpr): Unit = traversalQueue.pushAll(Seq("(", b.arg1, s" ${b.op} ", b.arg2, ")").reverse)
      def prefix(b: BinaryBExpr): Unit =
        traversalQueue.pushAll(Seq(s"bv${b.op}${b.inSize}(", b.arg1, ",", b.arg2, ")").reverse)

      next match
        case b: BinaryBExpr =>
          b.op match {
            case bOp: BoolBinOp => infix(b)
            case bOp: BVBinOp =>
              bOp match {
                case BVEQ | BVNEQ | BVCONCAT => infix(b)
                case _ => prefix(b)
              }
            case bOp: IntBinOp => infix(b)
          }
        case b: BExpr => b.serialiseBoogie(w)
        case b: BinOp => w.append(b.toString)
        case s: String => w.append(s)
    }
  }

  override def toString: String = op match {
    case bOp: BoolBinOp => s"($arg1 $bOp $arg2)"
    case bOp: BVBinOp =>
      bOp match {
        case BVEQ | BVNEQ | BVCONCAT =>
          s"($arg1 $bOp $arg2)"
        case _ =>
          s"bv$bOp$inSize($arg1, $arg2)"
      }
    case bOp: IntBinOp => s"($arg1 $bOp $arg2)"
  }

  override def functionOps: Set[FunctionOp] = {
    val thisFn = op match {
      case b: BVBinOp =>
        b match {
          case BVEQ | BVNEQ | BVCONCAT => Set()
          case _ =>
            Set(
              BVFunctionOp(s"bv$b$inSize", s"bv$b", List(BParam(arg1.getType), BParam(arg2.getType)), BParam(getType))
            )
        }
      case _ => Set()
    }
    arg1.functionOps ++ arg2.functionOps ++ thisFn
  }

  override def locals: Set[BVar] = arg1.locals ++ arg2.locals
  override def globals: Set[BVar] = arg1.globals ++ arg2.globals
  override def params: Set[BVar] = arg1.params ++ arg2.params
  override def specGlobals: Set[SpecGlobalOrAccess] = arg1.specGlobals ++ arg2.specGlobals
  override def oldSpecGlobals: Set[SpecGlobalOrAccess] = arg1.oldSpecGlobals ++ arg2.oldSpecGlobals
  override def specGammas: Set[SpecGlobalOrAccess] = arg1.specGammas ++ arg2.specGammas
  override def oldSpecGammas: Set[SpecGlobalOrAccess] = arg1.oldSpecGammas ++ arg2.oldSpecGammas
  override def loads: Set[BExpr] = arg1.loads ++ arg2.loads

  override def acceptVisit(visitor: BVisitor): BExpr = visitor.visitBinaryBExpr(this)
}

case class IfThenElse(guard: BExpr, thenExpr: BExpr, elseExpr: BExpr) extends BExpr {
  override def getType: BType = {
    if (thenExpr.getType == elseExpr.getType) {
      thenExpr.getType
    } else {
      throw new Exception("type mismatch")
    }
  }

  override def toString: String = s"(if $guard then $thenExpr else $elseExpr)"
  override def functionOps: Set[FunctionOp] = guard.functionOps ++ thenExpr.functionOps ++ elseExpr.functionOps
  override def locals: Set[BVar] = guard.locals ++ thenExpr.locals ++ elseExpr.locals
  override def globals: Set[BVar] = guard.globals ++ thenExpr.globals ++ elseExpr.globals
  override def params: Set[BVar] = guard.params ++ thenExpr.params ++ elseExpr.params
  override def specGlobals: Set[SpecGlobalOrAccess] = guard.specGlobals ++ thenExpr.specGlobals ++ elseExpr.specGlobals
  override def oldSpecGlobals: Set[SpecGlobalOrAccess] =
    guard.oldSpecGlobals ++ thenExpr.oldSpecGlobals ++ elseExpr.oldSpecGlobals
  override def specGammas: Set[SpecGlobalOrAccess] = guard.specGammas ++ thenExpr.specGammas ++ elseExpr.specGammas
  override def oldSpecGammas: Set[SpecGlobalOrAccess] =
    guard.oldSpecGammas ++ thenExpr.oldSpecGammas ++ elseExpr.oldSpecGammas
  override def loads: Set[BExpr] = guard.loads ++ thenExpr.loads ++ elseExpr.loads

  override def acceptVisit(visitor: BVisitor): BExpr = visitor.visitIfThenElse(this)
}

trait BQuantifierExpr(sort: Quantifier, bound: List[BVar], body: BExpr) extends BExpr {
  override def toString: String = {
    val boundString = bound.map(_.withType).mkString(", ")
    s"($sort $boundString :: ($body))"
  }
  override val getType: BType = BoolBType
  override def functionOps: Set[FunctionOp] = body.functionOps
  override def locals: Set[BVar] = body.locals -- bound.toSet
  override def globals: Set[BVar] = body.globals -- bound.toSet
  override def params: Set[BVar] = body.params -- bound.toSet
  override def specGlobals: Set[SpecGlobalOrAccess] = body.specGlobals
  override def oldSpecGlobals: Set[SpecGlobalOrAccess] = body.oldSpecGlobals
  override def specGammas: Set[SpecGlobalOrAccess] = body.specGammas
  override def oldSpecGammas: Set[SpecGlobalOrAccess] = body.oldSpecGammas
  override def loads: Set[BExpr] = body.loads
}

enum Quantifier {
  case forall
  case exists
  case lambda
}

case class ForAll(bound: List[BVar], body: BExpr) extends BQuantifierExpr(Quantifier.forall, bound, body)

case class Exists(bound: List[BVar], body: BExpr) extends BQuantifierExpr(Quantifier.exists, bound, body)

case class Lambda(bound: List[BVar], body: BExpr) extends BQuantifierExpr(Quantifier.lambda, bound, body)

case class Old(body: BExpr) extends BExpr {
  override def toString: String = s"old($body)"
  override def getType: BType = body.getType
  override def functionOps: Set[FunctionOp] = body.functionOps
  override def locals: Set[BVar] = body.locals
  override def globals: Set[BVar] = body.globals
  override def params: Set[BVar] = body.params
  override def oldSpecGlobals: Set[SpecGlobalOrAccess] = body.specGlobals
  override def oldSpecGammas: Set[SpecGlobalOrAccess] = body.specGammas
  override def loads: Set[BExpr] = body.loads
  override def acceptVisit(visitor: BVisitor): BExpr = visitor.visitOld(this)
}

case class MapAccess(mapVar: BMapVar, index: BExpr) extends BExpr {
  override def toString: String = s"$mapVar[$index]"
  override val getType: BType = mapVar.getType.result
  override def functionOps: Set[FunctionOp] = index.functionOps
  override def locals: Set[BVar] = index.locals
  override def globals: Set[BVar] = index.globals ++ mapVar.globals
  override def params: Set[BVar] = index.params ++ mapVar.params
  override def loads: Set[BExpr] = index.loads
}

case class MapUpdate(map: BExpr, index: BExpr, value: BExpr) extends BExpr {
  override def toString = s"$map[$index := $value]"
  override val getType: BType = map.getType
  override def functionOps: Set[FunctionOp] = map.functionOps ++ index.functionOps ++ value.functionOps
  override def locals: Set[BVar] = map.locals ++ index.locals ++ value.locals
  override def globals: Set[BVar] = index.globals ++ map.globals ++ value.globals
  override def params: Set[BVar] = index.params ++ map.params ++ value.params
  override def loads: Set[BExpr] = index.loads ++ value.loads ++ map.loads
}

sealed trait FunctionOp

case class BVFunctionOp(name: String, bvbuiltin: String, in: List[BVar], out: BVar) extends FunctionOp {
  def attribute: BAttribute = BAttribute("bvbuiltin", Some(s"\"$bvbuiltin\""))
}

case class MemoryLoadOp(addressSize: Int, valueSize: Int, endian: Endian, bits: Int) extends FunctionOp {
  val accesses: Int = bits / valueSize
  assert(accesses > 0)

  val fnName: String = endian match {
    case Endian.LittleEndian => s"memory_load${bits}_le"
    case Endian.BigEndian => s"memory_load${bits}_be"
  }
}
case class MemoryStoreOp(addressSize: Int, valueSize: Int, endian: Endian, bits: Int) extends FunctionOp {
  val accesses: Int = bits / valueSize

  val fnName: String = endian match {
    case Endian.LittleEndian => s"memory_store${bits}_le"
    case Endian.BigEndian => s"memory_store${bits}_be"
  }
}
case class GammaLoadOp(addressSize: Int, bits: Int, accesses: Int) extends FunctionOp {
  val fnName: String = s"gamma_load$bits"
}
case class GammaStoreOp(addressSize: Int, bits: Int, accesses: Int) extends FunctionOp {
  val fnName: String = s"gamma_store$bits"
}
case class LOp(indexType: BType) extends FunctionOp

/** Utility to extract a particular byte from a bitvector.
  */
case class ByteExtract(valueSize: Int, offsetSize: Int) extends FunctionOp {
  val fnName: String = s"byte_extract${valueSize}_${offsetSize}"
}

case class BByteExtract(value: BExpr, offset: BExpr) extends BExpr {
  override def toString: String = s"$fnName($value, $offset)"

  val valueSize: Int = value.getType match {
    case b: BitVecBType => b.size
    case _ => throw new Exception(s"ByteExtract does not have Bitvector type: $this")
  }

  val offsetSize: Int = offset.getType match {
    case b: BitVecBType => b.size
    case _ => throw new Exception(s"ByteExtract does not have Bitvector type: $this")
  }

  val fnName: String = s"byte_extract${valueSize}_${offsetSize}"

  override val getType: BType = BitVecBType(8)
  override def functionOps: Set[FunctionOp] =
    value.functionOps ++ offset.functionOps + ByteExtract(valueSize, offsetSize)
  override def locals: Set[BVar] = value.locals ++ offset.locals
  override def globals: Set[BVar] = value.globals ++ offset.globals
  override def params: Set[BVar] = value.params ++ offset.params
  override def loads: Set[BExpr] = value.loads ++ offset.loads
}

/** Utility to test if a particular value i is within the bounds of a base variable and some length. Factors in the
  * problem of wrap around, given the base + length exceeds the bitvector size.
  *
  * Assumes all inputs are of the same bitvector width.
  */
case class InBounds(bits: Int, endian: Endian) extends FunctionOp {
  val fnName: String = endian match {
    case Endian.LittleEndian => s"in_bounds${bits}_le"
    case Endian.BigEndian => s"in_bounds${bits}_be"
  }
}

case class BUninterpreted(name: String, in: List[BType], out: BType) extends FunctionOp

case class BInBounds(base: BExpr, len: BExpr, endian: Endian, i: BExpr) extends BExpr {
  override def toString: String = s"$fnName($base, $len, $i)"

  val baseSize: Int = base.getType match {
    case b: BitVecBType => b.size
    case _ => throw new Exception(s"InBounds does not have Bitvector type: $this")
  }

  val fnName: String = s"in_bounds${baseSize}_${if endian == Endian.LittleEndian then "le" else "be"}"

  override val getType: BType = BoolBType
  override def functionOps: Set[FunctionOp] =
    base.functionOps ++ len.functionOps ++ i.functionOps + InBounds(baseSize, endian)
  override def locals: Set[BVar] = base.locals ++ len.locals ++ i.locals
  override def globals: Set[BVar] = base.globals ++ len.globals ++ i.globals
  override def params: Set[BVar] = base.params ++ len.params ++ i.params
  override def loads: Set[BExpr] = base.loads ++ len.loads ++ i.loads
}

case class BoolToBV1Op(arg: BExpr) extends FunctionOp {
  def attribute: BAttribute = BAttribute("inline", None)
  val fnName: String = "bool2bv1"
}

case class BMemoryLoad(memory: BMapVar, index: BExpr, endian: Endian, bits: Int) extends BExpr {
  override def toString: String = s"$fnName($memory, $index)"
  assert(bits >= 8)

  val fnName: String = endian match {
    case Endian.LittleEndian => s"memory_load${bits}_le"
    case Endian.BigEndian => s"memory_load${bits}_be"
  }

  val addressSize: Int = memory.getType.param match {
    case b: BitVecBType => b.size
    case _ => throw new Exception(s"MemoryStore does not have Bitvector type: $this")
  }

  val valueSize: Int = memory.getType.result match {
    case b: BitVecBType => b.size
    case _ => throw new Exception(s"MemoryLoad does not have Bitvector type: $this")
  }

  override val getType: BType = BitVecBType(bits)
  override def functionOps: Set[FunctionOp] =
    memory.functionOps ++ index.functionOps + MemoryLoadOp(addressSize, valueSize, endian, bits)
  override def locals: Set[BVar] = memory.locals ++ index.locals
  override def globals: Set[BVar] = index.globals ++ memory.globals
  override def params: Set[BVar] = index.params ++ memory.params
  override def loads: Set[BExpr] = Set(this) ++ index.loads
}

case class BMemoryStore(memory: BMapVar, index: BExpr, value: BExpr, endian: Endian, bits: Int) extends BExpr {
  override def toString: String = s"$fnName($memory, $index, $value)"

  val fnName: String = endian match {
    case Endian.LittleEndian => s"memory_store${bits}_le"
    case Endian.BigEndian => s"memory_store${bits}_be"
  }

  val addressSize: Int = memory.getType.param match {
    case b: BitVecBType => b.size
    case _ => throw new Exception(s"MemoryStore does not have Bitvector type: $this")
  }

  val valueSize: Int = memory.getType.result match {
    case b: BitVecBType => b.size
    case _ => throw new Exception(s"MemoryStore does not have Bitvector type: $this")
  }

  override val getType: BType = memory.getType
  override def functionOps: Set[FunctionOp] =
    memory.functionOps ++ index.functionOps ++ value.functionOps + MemoryStoreOp(addressSize, valueSize, endian, bits)
  override def locals: Set[BVar] = memory.locals ++ index.locals ++ value.locals
  override def globals: Set[BVar] = index.globals ++ memory.globals ++ value.globals
  override def params: Set[BVar] = index.params ++ memory.params ++ value.params
  override def loads: Set[BExpr] = index.loads ++ value.loads
}

case class BDirectExpr(text: String, t: BType) extends BExpr {
  override def toString: String = text
  override def getType: BType = t
}

case class GammaLoad(gammaMap: BMapVar, index: BExpr, bits: Int, accesses: Int) extends BExpr {
  override def toString: String = s"$fnName($gammaMap, $index)"
  val fnName: String = s"gamma_load$bits"

  val addressSize: Int = gammaMap.getType.param match {
    case b: BitVecBType => b.size
    case _ => throw new Exception(s"GammaLoad does not have Bitvector type: $this")
  }

  val valueSize: Int = bits / accesses

  override val getType: BType = BoolBType
  override def functionOps: Set[FunctionOp] =
    gammaMap.functionOps ++ index.functionOps + GammaLoadOp(addressSize, bits, accesses)
  override def locals: Set[BVar] = gammaMap.locals ++ index.locals
  override def globals: Set[BVar] = index.globals ++ gammaMap.globals
  override def params: Set[BVar] = index.params ++ gammaMap.params
  override def loads: Set[BExpr] = Set(this) ++ index.loads
}

case class GammaStore(gammaMap: BMapVar, index: BExpr, value: BExpr, bits: Int, accesses: Int) extends BExpr {
  override def toString: String = s"$fnName($gammaMap, $index, $value)"
  val fnName: String = s"gamma_store$bits"

  val addressSize: Int = gammaMap.getType.param match {
    case b: BitVecBType => b.size
    case _ => throw new Exception(s"GammaStore does not have Bitvector type: $this")
  }

  val valueSize: Int = bits / accesses

  override val getType: BType = gammaMap.getType
  override def functionOps: Set[FunctionOp] =
    gammaMap.functionOps ++ index.functionOps ++ value.functionOps + GammaStoreOp(addressSize, bits, accesses)
  override def locals: Set[BVar] = gammaMap.locals ++ index.locals ++ value.locals
  override def globals: Set[BVar] = index.globals ++ gammaMap.globals ++ value.globals
  override def params: Set[BVar] = index.params ++ gammaMap.params ++ value.params
  override def loads: Set[BExpr] = index.loads ++ value.loads
}

case class L(memories: List[BMapVar], index: BExpr) extends BExpr {
  override def toString: String = if (memories.isEmpty) {
    s"L($index)"
  } else {
    s"L(${memories.mkString(", ")}, $index)"
  }
  override val getType: BType = BoolBType
  override def functionOps: Set[FunctionOp] = index.functionOps + LOp(index.getType)
  override def locals: Set[BVar] = index.locals ++ memories.flatMap(_.locals)
  override def globals: Set[BVar] = index.globals ++ memories.flatMap(_.globals)
  override def params: Set[BVar] = index.params ++ memories.flatMap(_.params)
  override def loads: Set[BExpr] = index.loads
}

/** spec * */

trait SpecVar extends BExpr {
  val address: BigInt
  override def getType: BType = {
    throw new Exception("getType called on SpecVar")
  }
}

trait SpecGlobalOrAccess extends SpecVar with Ordered[SpecGlobalOrAccess] {
  val toAddrVar: BExpr
  val toOldVar: BVar
  val toOldGamma: BVar
  val size: Int

  def compare(that: SpecGlobalOrAccess): Int = address.compare(that.address)
}

case class SpecGlobal(
  override val name: String,
  override val size: Int,
  arraySize: Option[Int],
  override val address: BigInt
) extends SymbolTableEntry,
      SpecGlobalOrAccess {
  override def specGlobals: Set[SpecGlobalOrAccess] = Set(this)
  override val toAddrVar: BVar = BVariable("$" + s"${name}_addr", BitVecBType(64), Scope.Const)
  override val toOldVar: BVar = BVariable(s"${name}_old", BitVecBType(size), Scope.Local)
  override val toOldGamma: BVar = BVariable(s"Gamma_${name}_old", BoolBType, Scope.Local)
  val toAxiom: BAxiom = BAxiom(BinaryBExpr(BoolEQ, toAddrVar, BitVecBLiteral(address, 64)), List.empty)
  override def acceptVisit(visitor: BVisitor): BExpr = visitor.visitSpecGlobal(this)
}

case class SpecGamma(global: SpecGlobal) extends SpecVar {
  override val address: BigInt = global.address
  val size: Int = global.size
  override def specGammas: Set[SpecGlobalOrAccess] = Set(this.global)
  override def acceptVisit(visitor: BVisitor): BExpr = visitor.visitSpecGamma(this)
}

case class ArrayAccess(global: SpecGlobal, index: Int) extends SpecGlobalOrAccess {
  val offset: Int = index * (global.size / 8)
  override val address: BigInt = global.address + offset
  override val size: Int = global.size
  override val toOldVar: BVar = BVariable(s"${global.name}$$${index}_old", BitVecBType(global.size), Scope.Local)
  override val toAddrVar: BExpr = BinaryBExpr(BVADD, global.toAddrVar, BitVecBLiteral(offset, 64))
  override val toOldGamma: BVar = BVariable(s"Gamma_${global.name}$$${index}_old", BoolBType, Scope.Local)
  override def specGlobals: Set[SpecGlobalOrAccess] = Set(this)
  override def acceptVisit(visitor: BVisitor): BExpr = visitor.visitArrayAccess(this)
}<|MERGE_RESOLUTION|>--- conflicted
+++ resolved
@@ -19,11 +19,8 @@
   def serialiseBoogie(w: Writer): Unit = w.append(toString)
   def acceptVisit(visitor: BVisitor): BExpr = this
 
-<<<<<<< HEAD
-=======
   var label: Option[String] = None
 
->>>>>>> 500b01ed
   def simplify: BExpr =
     this match {
       case BinaryBExpr(BoolAND, a, b) =>
