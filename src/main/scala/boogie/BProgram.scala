package boogie

case class BProgram(declarations: List[BDeclaration]) {
  override def toString: String = declarations.flatMap(x => x.toBoogie).mkString("\n")
}

trait BDeclaration {
  def toBoogie: List[String] = List(toString)
}

case class BProcedure(
    name: String,
    in: List[BVar],
    out: List[BVar],
    ensures: List[BExpr],
    requires: List[BExpr],
    ensuresDirect: List[String],
    requiresDirect: List[String],
    freeEnsures: List[BExpr],
    freeRequires: List[BExpr],
    modifies: Seq[BVar],
    body: List[BCmdOrBlock]
) extends BDeclaration
    with Ordered[BProcedure] {
  override def compare(that: BProcedure): Int = name.compare(that.name)
  override def toBoogie: List[String] = {
    val header = s"procedure $name(${in.map(_.withType).mkString(", ")})"
    val returns = if (out.nonEmpty) {
      s" returns (${out.map(_.withType).mkString(", ")})"
    } else {
      ""
    }
    val semicolon = if body.nonEmpty then "" else ";"
    val modifiesStr = if (modifies.nonEmpty) {
      List(s"  modifies ${modifies.mkString(", ")};")
    } else {
      List()
    }
    val requiresStrs = requires.map(r => s"  requires $r;") ++ requiresDirect.map(r => s"  requires $r;")
    val ensuresStrs = ensures.map(e => s"  ensures $e;") ++ ensuresDirect.map(e => s"  ensures $e;")
    val freeRequiresStrs = freeRequires.map(r => s"  free requires $r;")
    val freeEnsuresStrs = freeEnsures.map(e => s"  free ensures $e;")
    val locals = body.flatMap(l => l.locals).distinct.sorted
    val localDefs = locals.map(l => "  " + BVarDecl(l).toString)
    val bodyStr = if (body.nonEmpty) {
      List("{") ++ localDefs ++ body.flatMap(x => x.toBoogie).map(s => "  " + s) ++ List("}")
    } else {
      List()
    }
    List(
      header + returns + semicolon
    ) ++ modifiesStr ++ requiresStrs ++ freeRequiresStrs ++ ensuresStrs ++ freeEnsuresStrs ++ bodyStr ++ List("")
  }
  override def toString: String = toBoogie.mkString("\n")
<<<<<<< HEAD
  def functionOps: Set[FunctionOp] = body.flatMap(c => c.functionOps).toSet ++ ensures.flatMap(c => c.functionOps).toSet ++ requires.flatMap(c => c.functionOps).toSet ++ freeEnsures.flatMap(c => c.functionOps).toSet ++ freeRequires.flatMap(c => c.functionOps).toSet
  def globals: Set[BVar] = body.flatMap(c => c.globals).toSet ++ modifies
=======
  def functionOps: Set[FunctionOp] =
    body.flatMap(c => c.functionOps).toSet ++ ensures.flatMap(c => c.functionOps).toSet ++ requires
      .flatMap(c => c.functionOps)
      .toSet ++ freeEnsures.flatMap(c => c.functionOps).toSet ++ freeRequires.flatMap(c => c.functionOps).toSet
  def globals: Set[BVar] = body.flatMap(c => c.globals).toSet
>>>>>>> 96bc93f0
}

case class BAxiom(body: BExpr) extends BDeclaration {
  override def toString: String = s"axiom $body;"
}

case class BFunction(name: String, bvbuiltin: String, in: List[BVar], out: BVar, body: Option[BExpr])
    extends BDeclaration
    with Ordered[BFunction] {
  override def compare(that: BFunction): Int = name.compare(that.name)
  override def toBoogie: List[String] = {
    val bvbuiltinString = if (bvbuiltin.isEmpty) {
      ""
    } else {
      s" {:bvbuiltin \"$bvbuiltin\"}"
    }
    val inString = in.map(_.withType).mkString(", ")
    val declString = s"function$bvbuiltinString $name($inString) returns (${out.withType})"
    body match {
      case Some(b) => List(declString + " {", "  " + b.toString, "}", "")
      case None    => List(declString + ";")
    }
  }
  override def toString: String = toBoogie.mkString("\n")
  def functionOps: Set[FunctionOp] = body match {
    case Some(b) => b.functionOps
    case None    => Set()
  }
}

case class BVarDecl(variable: BVar) extends BDeclaration with Ordered[BVarDecl] {
  def compare(that: BVarDecl): Int = variable.compare(that.variable)
  override def toString: String = if (variable.scope == Scope.Const) {
    s"const $variable: ${variable.getType};"
  } else {
    s"var $variable: ${variable.getType};"
  }
}

case class BConstAxiomPair(const: BVarDecl, axiom: BAxiom) extends BDeclaration with Ordered[BConstAxiomPair] {
  override def compare(that: BConstAxiomPair): Int = const.compare(that.const)
  override def toString: String = const.toString + "\n" + axiom.toString
}<|MERGE_RESOLUTION|>--- conflicted
+++ resolved
@@ -52,16 +52,12 @@
     ) ++ modifiesStr ++ requiresStrs ++ freeRequiresStrs ++ ensuresStrs ++ freeEnsuresStrs ++ bodyStr ++ List("")
   }
   override def toString: String = toBoogie.mkString("\n")
-<<<<<<< HEAD
-  def functionOps: Set[FunctionOp] = body.flatMap(c => c.functionOps).toSet ++ ensures.flatMap(c => c.functionOps).toSet ++ requires.flatMap(c => c.functionOps).toSet ++ freeEnsures.flatMap(c => c.functionOps).toSet ++ freeRequires.flatMap(c => c.functionOps).toSet
-  def globals: Set[BVar] = body.flatMap(c => c.globals).toSet ++ modifies
-=======
   def functionOps: Set[FunctionOp] =
     body.flatMap(c => c.functionOps).toSet ++ ensures.flatMap(c => c.functionOps).toSet ++ requires
       .flatMap(c => c.functionOps)
       .toSet ++ freeEnsures.flatMap(c => c.functionOps).toSet ++ freeRequires.flatMap(c => c.functionOps).toSet
-  def globals: Set[BVar] = body.flatMap(c => c.globals).toSet
->>>>>>> 96bc93f0
+
+  def globals: Set[BVar] = body.flatMap(c => c.globals).toSet ++ modifies
 }
 
 case class BAxiom(body: BExpr) extends BDeclaration {
