--- conflicted
+++ resolved
@@ -8,21 +8,14 @@
 
 /** Generic instruction fact
   */
-<<<<<<< HEAD
-// TODO convert to trait when everything is in scala
-trait Stmt(val pc: String) {
-  private var label = new Label(pc)
-  def getLabel = label
-  def setLabel(label: Label) = this.label = label
-
-  def subst(v: Expr, w: Expr): Stmt
-  
-=======
 // TODO make var
 trait Stmt(var label: Label) {
-  def subst(v: Var, w: Var): Stmt
->>>>>>> 7c6e89dc
+  // main
+  // def subst(v: Var, w: Var): Stmt
+  def subst(v: Expr, w: Expr): Stmt
   def toBoogieString = toString
+
+  def getLabel = label
 
   // TODO redefine this without side effects
   def copy(label: Label) = {
