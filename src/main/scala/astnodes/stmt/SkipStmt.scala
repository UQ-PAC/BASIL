--- conflicted
+++ resolved
@@ -6,13 +6,11 @@
 
 /** No instruction fact
   */
-<<<<<<< HEAD
-class SkipStmt(override val pc: String) extends Stmt(pc) {
-  override def toString = String.format("%sskip;", getLabel)
-  override def subst(v: Expr, w: Expr): Stmt = this
-=======
 case class SkipStmt(val pc: String) extends Stmt(Label(pc)) {
   override def toString = String.format("%sskip;", label)
-  override def subst(v: Var, w: Var): Stmt = this
->>>>>>> 7c6e89dc
+
+  // main
+  // override def subst(v: Var, w: Var): Stmt = this
+
+  override def subst(v: Expr, w: Expr): Stmt = this
 }