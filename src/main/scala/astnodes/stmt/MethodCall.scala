package astnodes.stmt

import astnodes.exp.Expr
import astnodes.exp.`var`.Var
import astnodes.pred.Pred
import astnodes.Label

<<<<<<< HEAD
class MethodCall(pc: String, name: String) extends Stmt(pc) {
  override def subst(v: Expr, w: Expr): Stmt = ???
=======
case class MethodCall(pc: String, name: String) extends Stmt(Label(pc)) {
  override def subst(v: Var, w: Var): Stmt = ???
>>>>>>> 7c6e89dc

  override def toString = s"call $name();"
}<|MERGE_RESOLUTION|>--- conflicted
+++ resolved
@@ -5,13 +5,12 @@
 import astnodes.pred.Pred
 import astnodes.Label
 
-<<<<<<< HEAD
-class MethodCall(pc: String, name: String) extends Stmt(pc) {
+class MethodCall(pc: String, name: String) extends Stmt(Label(pc)) {
   override def subst(v: Expr, w: Expr): Stmt = ???
-=======
-case class MethodCall(pc: String, name: String) extends Stmt(Label(pc)) {
-  override def subst(v: Var, w: Var): Stmt = ???
->>>>>>> 7c6e89dc
+
+// My vers
+// case class MethodCall(pc: String, name: String) extends Stmt(Label(pc)) {
+//   override def subst(v: Var, w: Var): Stmt = ???
 
   override def toString = s"call $name();"
 }