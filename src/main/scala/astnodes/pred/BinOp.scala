package astnodes.pred

<<<<<<< HEAD
import astnodes.exp.`var`.Register
=======
import astnodes.exp.`var`.{Register, Var}
>>>>>>> 37e09679

case class BinOp(op: BinOperator, firstPred: Pred, secondPred: Pred) extends Pred {
  def this(operatorStr: String, firstPred: Pred, secondPred: Pred) = this(BinOperator.valueOf(operatorStr), firstPred, secondPred)
  override def vars = firstPred.vars ++ secondPred.vars
  override def toString = s"($firstPred $op $secondPred)"
<<<<<<< HEAD
=======
  override def substExpr(v: Var, w: Var) = this.copy(firstPred = firstPred.substExpr(v,w), secondPred = secondPred.substExpr(v,w))
>>>>>>> 37e09679
}

enum BinOperator (val boogieRepr: String) {
  case Implication extends BinOperator("==>")
  case Conjuction extends BinOperator("&&")
  case Disjunction extends BinOperator("||")
  case Equality extends BinOperator("==")
  case InEquality extends BinOperator("!=")

  override def toString: String = boogieRepr
}<|MERGE_RESOLUTION|>--- conflicted
+++ resolved
@@ -1,19 +1,12 @@
 package astnodes.pred
 
-<<<<<<< HEAD
-import astnodes.exp.`var`.Register
-=======
 import astnodes.exp.`var`.{Register, Var}
->>>>>>> 37e09679
 
 case class BinOp(op: BinOperator, firstPred: Pred, secondPred: Pred) extends Pred {
   def this(operatorStr: String, firstPred: Pred, secondPred: Pred) = this(BinOperator.valueOf(operatorStr), firstPred, secondPred)
   override def vars = firstPred.vars ++ secondPred.vars
   override def toString = s"($firstPred $op $secondPred)"
-<<<<<<< HEAD
-=======
   override def substExpr(v: Var, w: Var) = this.copy(firstPred = firstPred.substExpr(v,w), secondPred = secondPred.substExpr(v,w))
->>>>>>> 37e09679
 }
 
 enum BinOperator (val boogieRepr: String) {
