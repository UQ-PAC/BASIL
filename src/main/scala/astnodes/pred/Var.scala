package astnodes.pred
import astnodes.exp
<<<<<<< HEAD
import astnodes.exp.`var`.Register
=======
import astnodes.exp.`var`.{Register, Var}
>>>>>>> 37e09679

// TODO are all predicate variables gamma?
case class Var (name: String, gamma: Boolean) extends Pred {
  override def vars: List[Register] = ??? // List(new exp.Var(name))

  override def toString: String = (if (gamma) "Gamma_" else "") + name
  override def substExpr(v: exp.`var`.Var, w: exp.`var`.Var): Pred = this
}<|MERGE_RESOLUTION|>--- conflicted
+++ resolved
@@ -1,10 +1,6 @@
 package astnodes.pred
 import astnodes.exp
-<<<<<<< HEAD
-import astnodes.exp.`var`.Register
-=======
 import astnodes.exp.`var`.{Register, Var}
->>>>>>> 37e09679
 
 // TODO are all predicate variables gamma?
 case class Var (name: String, gamma: Boolean) extends Pred {
