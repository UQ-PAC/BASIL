package astnodes.exp

import astnodes.exp.`var`.{Register, Var}

import java.util
import java.util.Objects

/** Literal expression (e.g. 4, 5, 10)
  */
case class Literal(value: String, override val size: Option[Int] = None) extends Expr {
  /** Value of literal */
  override def toString = String.format("%s", value)
  override def toBoogieString: String = value + s"bv${if (size.isDefined) size.get else 64}"

  override def vars: List[Register] = List()
  override def subst(v: Var, w: Var): Expr = this
}

case object Literal {
  def apply(value: String, size: Option[Int] = None) = new Literal(parseHex(value), size)

  private def parseHex(value: String): String = {
<<<<<<< HEAD
    if (value == null) value // null literals can be useful for analyses as a special "no value" case, different to "0"
    else if (value.length < 3 || !(value.substring(0, 2) == "0x")) value
=======
    if (value.length < 3 || !(value.substring(0, 2) == "0x")) value
>>>>>>> 85611618
    else java.lang.Long.toUnsignedString(java.lang.Long.parseUnsignedLong(value.substring(2), 16))
  }
}<|MERGE_RESOLUTION|>--- conflicted
+++ resolved
@@ -20,12 +20,7 @@
   def apply(value: String, size: Option[Int] = None) = new Literal(parseHex(value), size)
 
   private def parseHex(value: String): String = {
-<<<<<<< HEAD
-    if (value == null) value // null literals can be useful for analyses as a special "no value" case, different to "0"
-    else if (value.length < 3 || !(value.substring(0, 2) == "0x")) value
-=======
     if (value.length < 3 || !(value.substring(0, 2) == "0x")) value
->>>>>>> 85611618
     else java.lang.Long.toUnsignedString(java.lang.Long.parseUnsignedLong(value.substring(2), 16))
   }
 }