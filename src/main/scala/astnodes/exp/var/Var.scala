package astnodes.exp.`var`

import astnodes.exp.Expr
import astnodes.sec

/** Variable
 *
 *  Variables can be registers (e.g. R1, SP, #31) or loads from memory (e.g. mem[10])
 */
trait Var extends Expr {
<<<<<<< HEAD
  override def subst(v: Expr, w: Expr): Expr = if (v == this) w else this
  def toGamma: pred.Var | pred.MemLoad
=======
  override def subst(v: Var, w: Var): Var = if (v == this) w else this
  def toGamma: sec.SecVar | sec.SecMemLoad
>>>>>>> b8a60c6c
}<|MERGE_RESOLUTION|>--- conflicted
+++ resolved
@@ -8,11 +8,6 @@
  *  Variables can be registers (e.g. R1, SP, #31) or loads from memory (e.g. mem[10])
  */
 trait Var extends Expr {
-<<<<<<< HEAD
-  override def subst(v: Expr, w: Expr): Expr = if (v == this) w else this
-  def toGamma: pred.Var | pred.MemLoad
-=======
   override def subst(v: Var, w: Var): Var = if (v == this) w else this
   def toGamma: sec.SecVar | sec.SecMemLoad
->>>>>>> b8a60c6c
 }