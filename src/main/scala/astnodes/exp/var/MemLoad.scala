package astnodes.exp.`var`

import astnodes.exp.{Expr, BinOp, UniOp, Literal, BinOperator}
import astnodes.pred
import astnodes.sec.SecMemLoad

/** A load from memory at location exp
 */
case class MemLoad(var exp: Expr, override val size: Some[Int]) extends Var {

  override def toString = s"${if (this.onStack) "stack" else "heap"}[$exp]"

  // TODO this is a mess
  def toBoogieString(exp: Expr) = s"${if (this.onStack) "stack" else "heap"}[${exp.toBoogieString}]"
  override def toBoogieString: String =
    (0 to size.get / 8 - 1)
      .map(n => s"${toBoogieString(BinOp(BinOperator.Addition, exp, Literal(n.toString, Some(64))))}")
      .mkString(" ++ ")

  override def vars = List(this) // TOOD also exp.vars????

  /** Assumes: anything on the stack is represented as SP + val (where val is an int etc)
    */
  def onStack = onStackMatch(exp)

  def onStackMatch(expr: Expr): Boolean = expr match {
    case v: Register              => v.name == "R31"
    case BinOp(_, e1: Expr, e2: Expr) => onStackMatch(e1) || onStackMatch(e2)
    case UniOp(_, e1: Expr) => onStackMatch(e1)
    case _                   => false
  }

<<<<<<< HEAD
  // TODO need to rework memload .....
  def toL = new pred.MemLoad(false, true, exp)
  def toGamma = new pred.MemLoad(true, false, exp)

  override def fold(old: Expr, sub: Expr): Expr = {
    if (!this.onStack) this.copy(exp.fold(old, sub))
    else if (this.onStack && old == this) sub
    else this
  }
=======
  def toL = SecMemLoad(false, true, exp)
  override def toGamma = SecMemLoad(true, false, exp)
>>>>>>> b8a60c6c
}<|MERGE_RESOLUTION|>--- conflicted
+++ resolved
@@ -29,19 +29,13 @@
     case UniOp(_, e1: Expr) => onStackMatch(e1)
     case _                   => false
   }
-
-<<<<<<< HEAD
-  // TODO need to rework memload .....
-  def toL = new pred.MemLoad(false, true, exp)
-  def toGamma = new pred.MemLoad(true, false, exp)
-
+  
   override def fold(old: Expr, sub: Expr): Expr = {
     if (!this.onStack) this.copy(exp.fold(old, sub))
     else if (this.onStack && old == this) sub
     else this
   }
-=======
+
   def toL = SecMemLoad(false, true, exp)
   override def toGamma = SecMemLoad(true, false, exp)
->>>>>>> b8a60c6c
 }