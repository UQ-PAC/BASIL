import astnodes.stmt.Stmt
import org.antlr.v4.runtime.CharStreams
import org.antlr.v4.runtime.CommonTokenStream
import org.antlr.v4.runtime.tree.ParseTreeWalker

import scala.collection.mutable.Set;

import java.io.BufferedWriter
import java.io.FileWriter
import java.io.IOException
import java.util.ArrayList
import java.util.Arrays
import java.util.List
import translating.{BoogieTranslator, FlowGraph, StatementLoader, SymbolTableListener}
import BilParser.*
import analysis.*;
import astnodes.pred.Bool
import vcgen.{State, VCGen}

import collection.{immutable, mutable}
import scala.collection.mutable.ArrayBuffer
import collection.JavaConverters.*
import sys.process.*
import scala.language.postfixOps

@main def main(fileName: String, elfFileName: String, outputType: String) = {
        // generate abstract syntax tree
        val bilLexer = new BilLexer(CharStreams.fromFileName(fileName));
        val tokens = new CommonTokenStream(bilLexer);
        val parser = new BilParser(tokens);
        parser.setBuildParseTree(true);
        val b = parser.bil(); // abstract syntax tree

        // extract all statement objects from the tree
        val statementLoader = new StatementLoader();
        val walker = new ParseTreeWalker();
        walker.walk(statementLoader, b);

        val symsLexer = new SymsLexer(CharStreams.fromFileName(elfFileName))
        val symsTokens = new CommonTokenStream(symsLexer)
        val symsParser = new SymsParser(symsTokens)
        symsParser.setBuildParseTree(true)
        val symsListener = new SymbolTableListener()
        walker.walk(symsListener, symsParser.syms)

        if (outputType.equals("boogie")) {
          // TODO duplicated code for default value
          val flowGraph = FlowGraph.fromStmts(statementLoader.stmts.asJava, statementLoader.varSizes.toMap)

<<<<<<< HEAD
            var worklist: InlineWorklist = InlineWorklist(PointsToAnalysis(), flowGraph);
            worklist.analyseFromMain;
            println(worklist.getAllStates);
            
            val translator = new BoogieTranslator(flowGraph, "boogie_out.bpl", symsListener.symbolTable);
            val updatedFlowGraph = translator.translate();
=======
          var worklist: BlockWorklist = BlockWorklist(Set(TestingAnalysis()), flowGraph);
          // worklist.workOnBlocks;
>>>>>>> 8dc2e6ed

          val translator = new BoogieTranslator(flowGraph, "boogie_out.bpl");
          val updatedFlowGraph = translator.translate();

          val state = State(updatedFlowGraph, Bool.True, Bool.False, symsListener.symbolTable.toMap, statementLoader.lPreds.toMap, statementLoader.gammaMappings.toMap)
          val vc = VCGen.genVCs(state)
          writeToFile(vc)

          // println("boogie boogie_out.bpl" #| "grep --color=always '.*Error.*\\|$'" #| Process(Seq("grep", "--color=always", ".*errors.*\\|$"), None, "GREP_COLORS" -> "'1;33"))
          // ("boogie boogie_out.bpl" #| "grep --color=always '.*Error.*\\|$'" #| Process(Seq("GREP_COLORS='1;32'", "grep", "--color=always", ".*errors.*\\|$"), None, "GREP_COLORS" -> "'1;32")) !
          // "boogie boogie_out.bpl" #| "grep --color=always '.*Error.*\\|$'" #| Process("grep --color=always '.*errors.*\\|$'", None, "GREP_COLORS" -> "'1;33")  !
          "boogie boogie_out.bpl" #| "grep --color=always '.*Error.*\\|$'" #| "grep --color=always '.*parse errors.*\\|$'" !
        } else {
            println("Output failed")
        }
    }

// TODO copy pasted
def writeToFile(state: State): Unit = {
  val outputFileName = "boogie_out.bpl"
  try {
    val writer = new BufferedWriter(new FileWriter(outputFileName, false))
    writer.write(state.toString)
    writer.flush()
  } catch {
    case _: IOException => System.err.println("Error writing to file.")
  }
}<|MERGE_RESOLUTION|>--- conflicted
+++ resolved
@@ -47,20 +47,12 @@
           // TODO duplicated code for default value
           val flowGraph = FlowGraph.fromStmts(statementLoader.stmts.asJava, statementLoader.varSizes.toMap)
 
-<<<<<<< HEAD
             var worklist: InlineWorklist = InlineWorklist(PointsToAnalysis(), flowGraph);
             worklist.analyseFromMain;
             println(worklist.getAllStates);
             
             val translator = new BoogieTranslator(flowGraph, "boogie_out.bpl", symsListener.symbolTable);
             val updatedFlowGraph = translator.translate();
-=======
-          var worklist: BlockWorklist = BlockWorklist(Set(TestingAnalysis()), flowGraph);
-          // worklist.workOnBlocks;
->>>>>>> 8dc2e6ed
-
-          val translator = new BoogieTranslator(flowGraph, "boogie_out.bpl");
-          val updatedFlowGraph = translator.translate();
 
           val state = State(updatedFlowGraph, Bool.True, Bool.False, symsListener.symbolTable.toMap, statementLoader.lPreds.toMap, statementLoader.gammaMappings.toMap)
           val vc = VCGen.genVCs(state)
