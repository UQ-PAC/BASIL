--- conflicted
+++ resolved
@@ -72,13 +72,5 @@
 
     RunUtils.run(q)
   }
-<<<<<<< HEAD
-  val performAnalysis = options.nonEmpty && options.contains("-analyse")
-  val performInterpret = options.nonEmpty && options.contains("-interpret")
-  RunUtils.generateVCsAdt(fileName, elfFileName, specFileName, performAnalysis, performInterpret)
-  // val program: BProgram = 
-  // RunUtils.writeToFile(program, outFileName)
-=======
 
->>>>>>> 53a26477
 }