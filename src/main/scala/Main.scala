--- conflicted
+++ resolved
@@ -119,7 +119,6 @@
       doc = "Generates summaries of procedures which are used in pre/post-conditions (requires --analyse flag)"
     )
     summariseProcedures: Flag,
-<<<<<<< HEAD
     @arg(name = "simplify", doc = "Partial evaluate / simplify BASIL IR before output (requires --analyse flag)")
     simplify: Flag,
     @arg(
@@ -127,20 +126,19 @@
       doc = "Emit SMT2 check for algebraic simplification translation validation to 'rewrites.smt2'"
     )
     validateSimplify: Flag,
+    @arg(name = "verify", doc = "Run boogie on the resulting file")
+    verify: Flag,
     @arg(
       name = "memory-regions",
       doc =
         "Performs static analysis to separate memory into discrete regions in Boogie output (requires --analyse flag) (mra|dsa)"
     )
     memoryRegions: Option[String],
-    @arg(name = "verify", doc = "Run boogie on the resulting file")
-    verify: Flag
-=======
-    @arg(name = "memory-regions", doc = "Performs static analysis to separate memory into discrete regions in Boogie output (requires --analyse flag) (mra|dsa)")
-    memoryRegions: Option[String],
-    @arg(name = "no-irreducible-loops", doc = "Disable producing irreducible loops when --analyse is passed (does nothing without --analyse)")
+    @arg(
+      name = "no-irreducible-loops",
+      doc = "Disable producing irreducible loops when --analyse is passed (does nothing without --analyse)"
+    )
     noIrreducibleLoops: Flag
->>>>>>> 8ffe6c96
   )
 
   def main(args: Array[String]): Unit = {
@@ -190,7 +188,6 @@
         case None        => MemoryRegionsMode.Disabled
         case Some(_) => throw new IllegalArgumentException("Illegal option to memory-regions, allowed are: dsa, mra")
       }
-<<<<<<< HEAD
       Some(
         StaticAnalysisConfig(
           conf.dumpIL,
@@ -198,20 +195,10 @@
           conf.analysisResultsDot,
           conf.threadSplit.value,
           conf.summariseProcedures.value,
-          memoryRegionsMode
+          memoryRegionsMode,
+          !conf.noIrreducibleLoops.value
         )
       )
-=======
-      Some(StaticAnalysisConfig(
-        conf.dumpIL,
-        conf.analysisResults,
-        conf.analysisResultsDot,
-        conf.threadSplit.value,
-        conf.summariseProcedures.value,
-        memoryRegionsMode,
-        !conf.noIrreducibleLoops.value
-      ))
->>>>>>> 8ffe6c96
     } else {
       None
     }
