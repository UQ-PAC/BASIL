--- conflicted
+++ resolved
@@ -295,10 +295,7 @@
       simplify = conf.simplify.value,
       validateSimp = conf.validateSimplify.value,
       summariseProcedures = conf.summariseProcedures.value,
-<<<<<<< HEAD
       generateRelyGuarantees = conf.generateRelyGuarantees.value,
-=======
->>>>>>> 500b01ed
       staticAnalysis = staticAnalysis,
       boogieTranslation = boogieGeneratorConfig,
       outputPrefix = conf.outFileName,
