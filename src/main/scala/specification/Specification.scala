package specification

import boogie._
import ir._
import util.Logger

trait SpecVar extends BExpr {
  override def getType: BType = {
    throw new Exception("getType called on SpecVar")
  }
}

trait SpecGlobalOrAccess extends SpecVar {
  val toAddrVar: BExpr
  val toOldVar: BVar
  val toOldGamma: BVar
  val size: Int
}

case class SpecGlobal(name: String, override val size: Int, arraySize: Option[Int], address: BigInt)
    extends SpecGlobalOrAccess {
  override def specGlobals: Set[SpecGlobalOrAccess] = Set(this)
  override val toAddrVar: BVar = BVariable("$" + s"${name}_addr", BitVecBType(64), Scope.Const)
  override val toOldVar: BVar = BVariable(s"${name}_old", BitVecBType(size), Scope.Local)
  override val toOldGamma: BVar = BVariable(s"Gamma_${name}_old", BoolBType, Scope.Local)
  val toAxiom: BAxiom = BAxiom(BinaryBExpr(BoolEQ, toAddrVar, BitVecBLiteral(address, 64)))
  override def resolveSpec: BMemoryLoad = BMemoryLoad(
    BMapVar("mem", MapBType(BitVecBType(64), BitVecBType(8)), Scope.Global),
    toAddrVar,
    Endian.LittleEndian,
    size
  )
  override def resolveOld: BMemoryLoad = resolveSpec
  override def resolveInsideOld: BExpr = toOldVar
  override def removeOld: BMemoryLoad = resolveSpec
  override def resolveSpecL: BMemoryLoad = BMemoryLoad(
    BMapVar("memory", MapBType(BitVecBType(64), BitVecBType(8)), Scope.Parameter),
    toAddrVar,
    Endian.LittleEndian,
    size
  )
}

case class SpecGamma(global: SpecGlobal) extends SpecVar {
  // TODO don't hardcode this
  override def resolveSpec: GammaLoad = GammaLoad(
    BMapVar("Gamma_mem", MapBType(BitVecBType(64), BoolBType), Scope.Global),
    global.toAddrVar,
    global.size,
    global.size / 8
  )
  override def resolveOld: GammaLoad = resolveSpec
  override def resolveInsideOld: BExpr = global.toOldGamma
  override def removeOld: GammaLoad = resolveSpec
  override def resolveSpecL: GammaLoad = resolveSpec
}

case class ArrayAccess(global: SpecGlobal, index: Int) extends SpecGlobalOrAccess {
  override val size: Int = global.size
  private val accessIndex = BitVecBLiteral(index * (global.size / 8), 64)
  override val toOldVar: BVar = BVariable(s"${global.name}$$${index}_old", BitVecBType(global.size), Scope.Local)
  override val toAddrVar: BExpr = BinaryBExpr(BVADD, global.toAddrVar, accessIndex)
  override val toOldGamma: BVar = BVariable(s"Gamma_${global.name}$$${index}_old", BoolBType, Scope.Local)
  override def specGlobals: Set[SpecGlobalOrAccess] = Set(this)
  override def resolveSpec: BMemoryLoad = BMemoryLoad(
    BMapVar("mem", MapBType(BitVecBType(64), BitVecBType(8)), Scope.Global),
    toAddrVar,
    Endian.LittleEndian,
    global.size
  )
  override def resolveOld: BMemoryLoad = resolveSpec
  override def resolveInsideOld: BExpr = toOldVar
  override def removeOld: BMemoryLoad = resolveSpec
  override def resolveSpecL: BMemoryLoad = BMemoryLoad(
    BMapVar("memory", MapBType(BitVecBType(64), BitVecBType(8)), Scope.Parameter),
    toAddrVar,
    Endian.LittleEndian,
    global.size
  )
}

case class Specification(
    globals: Set[SpecGlobal],
    LPreds: Map[SpecGlobal, BExpr],
    relies: List[BExpr],
    guarantees: List[BExpr],
    subroutines: List[SubroutineSpec],
    directFunctions: Set[FunctionOp]
) {
  val guaranteeOldVars: List[SpecGlobalOrAccess] = guarantees.flatMap(g => g.oldSpecGlobals)

  val controls: Map[SpecGlobalOrAccess, Set[SpecGlobal]] = {
    val controlledBy = LPreds.map((k, v) => k -> v.specGlobals).collect { case (k, v) if v.nonEmpty => (k, v) }
    controlledBy.toSet.flatMap((k, v) => v.map(_ -> k)).groupMap(_._1)(_._2)
  }
  val controlled: Set[SpecGlobal] = controls.values.flatten.toSet
}

<<<<<<< HEAD
case class SubroutineSpec(name: String, requires: List[BExpr], requiresDirect: List[String], ensures: List[BExpr], ensuresDirect: List[String], modifies: List[String])
=======
case class SubroutineSpec(
    name: String,
    requires: List[BExpr],
    requiresDirect: List[String],
    ensures: List[BExpr],
    ensuresDirect: List[String]
)
>>>>>>> 96bc93f0

case class ExternalFunction(name: String, offset: BigInt)<|MERGE_RESOLUTION|>--- conflicted
+++ resolved
@@ -96,16 +96,13 @@
   val controlled: Set[SpecGlobal] = controls.values.flatten.toSet
 }
 
-<<<<<<< HEAD
-case class SubroutineSpec(name: String, requires: List[BExpr], requiresDirect: List[String], ensures: List[BExpr], ensuresDirect: List[String], modifies: List[String])
-=======
 case class SubroutineSpec(
     name: String,
     requires: List[BExpr],
     requiresDirect: List[String],
     ensures: List[BExpr],
-    ensuresDirect: List[String]
+    ensuresDirect: List[String],
+    modifies: List[String]
 )
->>>>>>> 96bc93f0
 
 case class ExternalFunction(name: String, offset: BigInt)