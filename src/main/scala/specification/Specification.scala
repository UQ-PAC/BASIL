package specification

import boogie.*
import ir.*
import util.Logger

<<<<<<< HEAD
=======
trait SpecVar extends BExpr {
  val address: BigInt
  override def getType: BType = {
    throw new Exception("getType called on SpecVar")
  }
}

trait SpecGlobalOrAccess extends SpecVar with Ordered[SpecGlobalOrAccess] {
  val toAddrVar: BExpr
  val toOldVar: BVar
  val toOldGamma: BVar
  val size: Int

  def compare(that: SpecGlobalOrAccess): Int = address.compare(that.address)
}

trait SymbolTableEntry{
  val name: String
  val size: Int
  val address: BigInt
}

case class FuncEntry(override val name: String, override val size: Int, override val address: BigInt) extends SymbolTableEntry

case class SpecGlobal(override val name: String, override val size: Int, arraySize: Option[Int], override val address: BigInt)
    extends SymbolTableEntry, SpecGlobalOrAccess {
  override def specGlobals: Set[SpecGlobalOrAccess] = Set(this)
  override val toAddrVar: BVar = BVariable("$" + s"${name}_addr", BitVecBType(64), Scope.Const)
  override val toOldVar: BVar = BVariable(s"${name}_old", BitVecBType(size), Scope.Local)
  override val toOldGamma: BVar = BVariable(s"Gamma_${name}_old", BoolBType, Scope.Local)
  val toAxiom: BAxiom = BAxiom(BinaryBExpr(BoolEQ, toAddrVar, BitVecBLiteral(address, 64)), List.empty)
  override def acceptVisit(visitor: BVisitor): BExpr = visitor.visitSpecGlobal(this)
}

case class SpecGamma(global: SpecGlobal) extends SpecVar {
  override val address = global.address
  override def acceptVisit(visitor: BVisitor): BExpr = visitor.visitSpecGamma(this)
}

case class ArrayAccess(global: SpecGlobal, index: Int) extends SpecGlobalOrAccess {
  val offset = index * (global.size / 8)
  override val address = global.address + offset
  override val size: Int = global.size
  override val toOldVar: BVar = BVariable(s"${global.name}$$${index}_old", BitVecBType(global.size), Scope.Local)
  override val toAddrVar: BExpr = BinaryBExpr(BVADD, global.toAddrVar, BitVecBLiteral(offset, 64))
  override val toOldGamma: BVar = BVariable(s"Gamma_${global.name}$$${index}_old", BoolBType, Scope.Local)
  override def specGlobals: Set[SpecGlobalOrAccess] = Set(this)
  override def acceptVisit(visitor: BVisitor): BExpr = visitor.visitArrayAccess(this)
}

>>>>>>> 4586ce26
case class Specification(
    funcs: Set[FuncEntry],
    globals: Set[SpecGlobal],
    LPreds: Map[SpecGlobal, BExpr],
    relies: List[BExpr],
    guarantees: List[BExpr],
    subroutines: List[SubroutineSpec],
    directFunctions: Set[FunctionOp]
) {
  val controls: Map[SpecGlobalOrAccess, Set[SpecGlobal]] = {
    val controlledBy = LPreds.map((k, v) => k -> v.specGlobals).collect { case (k, v) if v.nonEmpty => (k, v) }
    controlledBy.toSet.flatMap((k, v) => v.map(_ -> k)).groupMap(_(0))(_(1))
  }
  val controlled: Set[SpecGlobal] = controls.values.flatten.toSet
}

case class SubroutineSpec(
    name: String,
    requires: List[BExpr],
    requiresDirect: List[String],
    ensures: List[BExpr],
    ensuresDirect: List[String],
    modifies: List[String],
    rely: List[BExpr],
    guarantee: List[BExpr]
)

case class ExternalFunction(name: String, offset: BigInt)<|MERGE_RESOLUTION|>--- conflicted
+++ resolved
@@ -4,59 +4,7 @@
 import ir.*
 import util.Logger
 
-<<<<<<< HEAD
-=======
-trait SpecVar extends BExpr {
-  val address: BigInt
-  override def getType: BType = {
-    throw new Exception("getType called on SpecVar")
-  }
-}
 
-trait SpecGlobalOrAccess extends SpecVar with Ordered[SpecGlobalOrAccess] {
-  val toAddrVar: BExpr
-  val toOldVar: BVar
-  val toOldGamma: BVar
-  val size: Int
-
-  def compare(that: SpecGlobalOrAccess): Int = address.compare(that.address)
-}
-
-trait SymbolTableEntry{
-  val name: String
-  val size: Int
-  val address: BigInt
-}
-
-case class FuncEntry(override val name: String, override val size: Int, override val address: BigInt) extends SymbolTableEntry
-
-case class SpecGlobal(override val name: String, override val size: Int, arraySize: Option[Int], override val address: BigInt)
-    extends SymbolTableEntry, SpecGlobalOrAccess {
-  override def specGlobals: Set[SpecGlobalOrAccess] = Set(this)
-  override val toAddrVar: BVar = BVariable("$" + s"${name}_addr", BitVecBType(64), Scope.Const)
-  override val toOldVar: BVar = BVariable(s"${name}_old", BitVecBType(size), Scope.Local)
-  override val toOldGamma: BVar = BVariable(s"Gamma_${name}_old", BoolBType, Scope.Local)
-  val toAxiom: BAxiom = BAxiom(BinaryBExpr(BoolEQ, toAddrVar, BitVecBLiteral(address, 64)), List.empty)
-  override def acceptVisit(visitor: BVisitor): BExpr = visitor.visitSpecGlobal(this)
-}
-
-case class SpecGamma(global: SpecGlobal) extends SpecVar {
-  override val address = global.address
-  override def acceptVisit(visitor: BVisitor): BExpr = visitor.visitSpecGamma(this)
-}
-
-case class ArrayAccess(global: SpecGlobal, index: Int) extends SpecGlobalOrAccess {
-  val offset = index * (global.size / 8)
-  override val address = global.address + offset
-  override val size: Int = global.size
-  override val toOldVar: BVar = BVariable(s"${global.name}$$${index}_old", BitVecBType(global.size), Scope.Local)
-  override val toAddrVar: BExpr = BinaryBExpr(BVADD, global.toAddrVar, BitVecBLiteral(offset, 64))
-  override val toOldGamma: BVar = BVariable(s"Gamma_${global.name}$$${index}_old", BoolBType, Scope.Local)
-  override def specGlobals: Set[SpecGlobalOrAccess] = Set(this)
-  override def acceptVisit(visitor: BVisitor): BExpr = visitor.visitArrayAccess(this)
-}
-
->>>>>>> 4586ce26
 case class Specification(
     funcs: Set[FuncEntry],
     globals: Set[SpecGlobal],
@@ -73,6 +21,13 @@
   val controlled: Set[SpecGlobal] = controls.values.flatten.toSet
 }
 
+
+trait SymbolTableEntry{
+  val name: String
+  val size: Int
+  val address: BigInt
+}
+
 case class SubroutineSpec(
     name: String,
     requires: List[BExpr],
