package intrusivelist
import scala.collection.mutable

// TODO: implement IterableOps
//   So need iterablefactory https://docs.scala-lang.org/overviews/core/custom-collections.html

/** A simple intrusive list implementation.
  *
  * This is a linked list with the links stored as fields within the elements contained in the list, rather than boxing
  * the elements in an external list structure. This means an IntrusiveListElement can only be a member of one intrusive
  * list at a time.
  *
  * Therefore this structure can hold any elements that inherit the IntrusiveListElement trait and an intrusive list
  * element can only be a member of a single list at a time.
  *
  * However, this allows us to create an iterator, or simply get the next or previous element from any point in the
  * list, as well as insert or remove anywhere in the list without invalidating the iterator.
  *
  * Insert or remove before or after any element: O(1) Create iterator: O(1) Find element: O(n)
  *
  * @param numElems
  *   The size of the list
  * @param firstElem
  *   The first list element if nonempty or none if empty.
  * @param lastElem
  *   THe last list element if nonempty or none if empty.
  * @tparam T
  */
final class IntrusiveList[T <: IntrusiveListElement[T]] private (
    var numElems: Int,
    var firstElem: Option[T],
    var lastElem: Option[T]
) extends mutable.Iterable[T],
      mutable.Growable[T]:
  /* Method called on the element whenever it is inserted to this list. */
  var onInsert: T => Unit = x => ()
  /* Method called on the element whenever it is removed from this list. */
  var onRemove: T => Unit = x => ()

  // invariant:
  //    numElems == first.length()

  //    if size == 0 then first == last == None
  //    else if size == 1 then first.get == last.get
  //    else first = last.get.first() && last == first.get.last()

  // for Growable
  override def knownSize: Int = numElems

  override def addOne(elem: T): IntrusiveList.this.type = {
    append(elem)
    this
  }

  /**
   * Remove all elements, O(n).
   */
  override def clear(): Unit = {
    while (size > 0) {
      this.remove(lastElem.get)
    }
  }

  /**
   * Add all elements from the iterator.
   * The elements must already be in any other IntrusiveList.
   * @param xs Elements to add from.
   * @return
   */
  override def addAll(xs: IterableOnce[T]): IntrusiveList.this.type = {
    xs.iterator.foreach(append)
    this
  }
  // end Growable

  def this() = this(0, None, None)

  // Iterable

  /*
   * O(n); get nth element
   */
  def apply(i: Int): T = {
    // TODO: cache?
    assert(i < size)
    var elem = firstElem.get
    for (c <- 0 until i) {
      elem = elem.getNext
    }
    elem
  }

  class IntrusiveListIterator(var elem: Option[T], forward: Boolean) extends Iterator[T] {
    override def hasNext: Boolean = elem.isDefined
    override def next: T = {
      val t = elem.get
      elem = if forward then t.next else t.prev
      t
    }
  }

  /*
   * Return a forward iterator from the beginning of the list. The iterator stores the next element, so it is
   * Safe to remove elements returned by the iterator from the list.
   * O(1)
   */
  override def iterator: Iterator[T] = IntrusiveListIterator(firstElem, true)

  /*
   * Return a reverse iterator from the end of the list. The iterator stores the next element, so it is
   * Safe to remove elements returned by the iterator from the list.
   * O(1)
   */
  def reverseIterator: Iterator[T] = IntrusiveListIterator(lastElem, false)


  /**
   * Return an iterator beginning at a specific element in the list. O(1)
   * It is safe to modify or remove elements returned by the iterator.
   * @param elem The elemenet to begin at
   * @param forward Iterate forwards (defualt) or backwards.
   * @return The iterator
   */
  def iteratorFrom(elem: T, forward : Boolean = true): Iterator[T] = {
    assert(elem.first() == firstElem.get)
    IntrusiveListIterator(Some(elem), forward)
  }

  // Implementation

  override def size: Int = numElems

  /**
   * Unsafely return the first element of the list.
   */
  override def head(): T = firstElem.get

  override def headOption(): Option[T] = firstElem

  /**
   * Unsafely return the first element of the list.
   */
  def begin(): T = firstElem.get

  /**
   * Check whether the list contains the given element (by reference) by linear scan.
   * O(n)
   */
  private def containsRef(elem: T): Boolean = {
    if (size == 0) {
      false
    } else {
      firstElem.get.containsRef(elem)
    }
  }

  /**
   * Check whether the list contains the given element (by value) by linear scan.
   * O(n)
   */
  def contains(elem: T): Boolean = {
    if (size == 0) {
      false
    } else {
      firstElem.get.contains(elem)
    }
  }

  /**
   * Unsafely return the last element of the list.
   */
  def back(): T = lastElem.get

  /**
   * Add an element to the beginning of the list.
   * The element must not be a member of any other IntrusiveList.
   * @param newElem The element to add
   * @return The element
   */
  def prepend(newElem: T): T = {
    assert(newElem.unitary)
    assert(!containsRef(newElem))
    onInsert(newElem)
    if (size > 0) {
      insertBefore(firstElem.get, newElem)
    } else {
      firstElem = Some(newElem)
      lastElem = Some(newElem)
      numElems = 1
    }
    newElem
  }

  /**
   * Add an element to the end of the list.
   * The element must not be a member of any other IntrusiveList.
   *
   * @param newElem The element to add
   * @return The element
   */
  def append(newElem: T): T = {
    assert(newElem.unitary)
    assert(!containsRef(newElem))
    onInsert(newElem)
    if (size > 0) {
      insertAfter(lastElem.get, newElem)
    } else {
      firstElem = Some(newElem)
      lastElem = Some(newElem)
      numElems = 1
    }
    newElem
  }

  /**
   * Replace an element with another, at the same position in the list.
   * @param elem The element to remove.
   * @param withElem The element to add, must not be a member of any other IntrusiveList.
   * @return The added element
   */
  def replace(elem: T, withElem: T): T = {
    assert(containsRef(elem))
    if (elem ne withElem) {
      assert(withElem.unitary)
      assert(!containsRef(withElem))
      val newElem: T = insertAfter(elem, withElem)
      val removed = remove(elem)
      newElem
    } else {
      withElem
    }
  }

<<<<<<< HEAD
  /**
   * Remove an element from the list.
   * @param intrusiveListElement the element to remove
   * @return The removed element
   */
=======
  def splitOn(n: T): IntrusiveList[T] = {
    val ne = n.next 

    val newlist = new IntrusiveList[T]()
    var next = n.next
    while (next.isDefined) {
      remove(next.get)
      newlist.addOne(next.get)

      next = n.next
    }

    newlist
  }

>>>>>>> 69485f72
  def remove(intrusiveListElement: T): T = {
    assert(size >= 0)
    assert(containsRef(intrusiveListElement))
    numElems -= 1
    if (intrusiveListElement == lastElem.get) {
      lastElem = intrusiveListElement.prev
    }
    if (intrusiveListElement == firstElem.get) {
      firstElem = intrusiveListElement.next
    }
    onRemove(intrusiveListElement)
    intrusiveListElement.remove()
  }

  /**
   * Insert an element after another element in the list.
   * @param intrusiveListElement The element in the list to insert after.
   * @param newElem The element to insert. Must not be a member of any other intrusive list.
   * @return the inserted element
   */
  def insertAfter(intrusiveListElement: T, newElem: T): T = {
    assert(size >= 1)
    assert(containsRef(intrusiveListElement))
    assert(!containsRef(newElem))
    assert(newElem.unitary)
    numElems += 1
    if (intrusiveListElement == lastElem.get) {
      lastElem = Some(newElem)
    }

    onInsert(newElem)
    intrusiveListElement.insertAfter(newElem)
  }

  /**
   * Insert an element before another element in the list.
   *
   * @param intrusiveListElement The element in the list to insert before.
   * @param newElem              The element to insert. Must not be a member of any other intrusive list.
   * @return the inserted element
   */
  def insertBefore(intrusiveListElement: T, newElem: T): T = {
    assert(size >= 1)
    assert(containsRef(intrusiveListElement))
    assert(!containsRef(newElem))
    assert(newElem.unitary)
    numElems += 1
    if (intrusiveListElement == firstElem.get) {
      firstElem = Some(newElem)
    }
    onInsert(newElem)
    intrusiveListElement.insertBefore(newElem)
  }


  /**
   * Unsafely return the element after a given element.
   */
  def getNext(elem: T): T = {
    elem.getNext
  }

  /**
   * Return whether \elem has a successor.
   */
  def hasNext(elem: T): Boolean = {
    elem.hasNext
  }

  /**
   * Return whether \elem has a predecessor.
   */
  def hasPrev(elem: T): Boolean = {
    elem.hasPrev
  }

  /**
   * Unsafely return the element after the provided element.
   */
  def getPrev(elem: T): T = {
    elem.getPrev
  }

  def nextOption(elem: T): Option[T] = {
    elem.next
  }

  def prevOption(elem: T): Option[T] = {
    elem.prev
  }

object IntrusiveList {

  def from[T <: IntrusiveListElement[T]](it: IntrusiveList[T]): IntrusiveList[T] = it

  def from[T <: IntrusiveListElement[T]](it: IterableOnce[T]): IntrusiveList[T] = IntrusiveList[T]().addAll(it)

  def empty[T <: IntrusiveListElement[T]]: IntrusiveList[T] = new IntrusiveList[T]()
}

/**
 * Internal implementation of the intrusive list.
 * This stores the inter-element links, but is only accessed by the containing IntrusiveList implementation, so that
 * the size, beginning and end are cached.
 * @tparam T The elements own type.
 */
trait IntrusiveListElement[T <: IntrusiveListElement[T]]:
  private[intrusivelist] var next: Option[T] = None
  private[intrusivelist] var prev: Option[T] = None
  private[intrusivelist] final def insertBefore(elem: T): T = {
    elem.prev = prev
    if (prev.isDefined) {
      prev.get.next = Some(elem)
    }
    prev = Some(elem)
    elem.next = Some(this.asInstanceOf[T])
    elem
  }



  private[intrusivelist] final def unitary: Boolean = next.isEmpty && prev.isEmpty

  private[intrusivelist] final def insertAfter(elem: T): T = {
    if (next.isDefined) {
      next.get.prev = Some(elem)
    }
    elem.next = next
    next = Some(elem)
    elem.prev = Some(this.asInstanceOf[T])
    elem
  }

  private[intrusivelist] final def replace(elem: T): T = {
    insertAfter(elem)
    remove()
    elem
  }

  private[intrusivelist] final def remove(): T = {
    if (next.isDefined) {
      next.get.prev = prev
    }
    if (prev.isDefined) {
      prev.get.next = next
    }
    this.next = None
    this.prev = None
    this.asInstanceOf[T]
  }

  /**
   * @return Some(next) where next is the next element in the list this belongs to.
   *         None when this is the last element.
   */
  def succ(): Option[this.type] = {
    next.map(_.asInstanceOf[this.type])
  }

  /**
   * @return Some(prev) where prev is the previous element in the list this belongs to.
   *         None when this is the first element.
   */
  def pred(): Option[this.type] = {
    prev.map(_.asInstanceOf[this.type])
  }

  private[intrusivelist] final def append(elem: T): T = {
    last().insertAfter(elem)
  }

  private[intrusivelist] final def prepend(elem: T): T = {
    first().insertBefore(elem)
  }

  private[intrusivelist] final def getNext: T = next.get

  private[intrusivelist] final def getPrev: T = prev.get

  private[intrusivelist] final def hasNext: Boolean = next.isDefined
  private[intrusivelist] final def hasPrev: Boolean = prev.isDefined

  private[intrusivelist] final def last(): T = {
    next match {
      case Some(n) => n.last()
      case None    => this.asInstanceOf[T]
    }
  }

  private[intrusivelist] final def first(): T = {
    prev match {
      case Some(n) => n.first()
      case None    => this.asInstanceOf[T]
    }
  }

  private[intrusivelist] final def splice(at: T, insertBegin: T, insertEnd: T): Unit = {
    assert(insertEnd.last() == insertEnd)
    assert(insertBegin.last() == insertEnd)
    assert(insertBegin.first() == insertBegin)
    assert(insertEnd.first() == insertBegin)
    assert(!at.contains(insertBegin))

    at.next.foreach(_.prev = Some(insertEnd))
    insertBegin.prev = Some(at)
    at.next = Some(insertBegin)

  }

  private[intrusivelist] final def contains(elem: T): Boolean = {
    elem.first() == first()
  }

  private[intrusivelist] final def containsRef(elem: T): Boolean = {
    elem.first() eq first()
  }<|MERGE_RESOLUTION|>--- conflicted
+++ resolved
@@ -231,15 +231,18 @@
     }
   }
 
-<<<<<<< HEAD
-  /**
-   * Remove an element from the list.
-   * @param intrusiveListElement the element to remove
-   * @return The removed element
-   */
-=======
+  /**
+   * Split the list into two lists, the first retains all elements up to to and including the provided element,
+   * and and returns the second list from the element until the end.
+   *
+   * @param n The element to split on, remains in the first list.
+   * @return A list containing all elements after n.
+   */
   def splitOn(n: T): IntrusiveList[T] = {
-    val ne = n.next 
+    require(!lastElem.contains(n))
+    require(containsRef(n))
+
+    val ne = n.next
 
     val newlist = new IntrusiveList[T]()
     var next = n.next
@@ -253,7 +256,13 @@
     newlist
   }
 
->>>>>>> 69485f72
+
+  /**
+   * Remove an element from the list.
+   *
+   * @param intrusiveListElement the element to remove
+   * @return The removed element
+   */
   def remove(intrusiveListElement: T): T = {
     assert(size >= 0)
     assert(containsRef(intrusiveListElement))
