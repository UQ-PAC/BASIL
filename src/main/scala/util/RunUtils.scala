package util

import scala.collection.mutable.ListBuffer
import scala.collection.mutable.ArrayBuffer
import scala.collection.mutable.Set as MutableSet
import java.io.{File, PrintWriter}
import java.io.{BufferedWriter, FileWriter, IOException}
import scala.jdk.CollectionConverters.*
import analysis.solvers.*
import analysis.*
<<<<<<< HEAD
import cfg_visualiser.{OtherOutput, Output, OutputKindE}
=======
import cfg_visualiser.Output
>>>>>>> ccb76690
import bap.*
import ir.*
import boogie.*
import specification.*
import Parsers.*
import org.antlr.v4.runtime.tree.ParseTreeWalker
import org.antlr.v4.runtime.{CharStreams, CommonTokenStream}
import translating.*
import util.Logger

import scala.collection.mutable

object RunUtils {
  var memoryRegionAnalysisResults: Map[CfgNode, Set[MemoryRegion]] = Map()

  // ids reserved by boogie
  val reserved: Set[String] = Set("free")

  // constants
  private val exitRegister: Variable = Register("R30", BitVecType(64))

  def loadBAP(fileName: String): BAPProgram = {
    val ADTLexer = BAP_ADTLexer(CharStreams.fromFileName(fileName))
    val tokens = CommonTokenStream(ADTLexer)
    val parser = BAP_ADTParser(tokens)

    parser.setBuildParseTree(true)

    BAPLoader.visitProject(parser.project())
  }

  def loadReadELF(fileName: String): (Set[ExternalFunction], Set[SpecGlobal], Map[BigInt, BigInt], Int) = {
    val lexer = ReadELFLexer(CharStreams.fromFileName(fileName))
    val tokens = CommonTokenStream(lexer)
    val parser = ReadELFParser(tokens)
    parser.setBuildParseTree(true)
    ReadELFLoader.visitSyms(parser.syms())
  }

  def loadSpecification(filename: Option[String], program: Program, globals: Set[SpecGlobal]): Specification = {
    filename match {
      case Some(s) =>
        val specLexer = SpecificationsLexer(CharStreams.fromFileName(s))
        val specTokens = CommonTokenStream(specLexer)
        val specParser = SpecificationsParser(specTokens)
        specParser.setBuildParseTree(true)
        val specLoader = SpecificationLoader(globals, program)
        specLoader.visitSpecification(specParser.specification())
      case None => Specification(globals, Map(), List(), List(), List(), Set())
    }
  }

  def run(q: BASILConfig): Unit = {
    Logger.info("[!] Writing file...")
    val boogieProgram = loadAndTranslate(q)
    writeToFile(boogieProgram.toString, q.outputPrefix)
  }

  def loadAndTranslate(q: BASILConfig): BProgram = {
    /**
     *  Loading phase
     */
    val bapProgram = loadBAP(q.loading.adtFile)
    val (externalFunctions, globals, globalOffsets, mainAddress) = loadReadELF(q.loading.relfFile)

    val IRTranslator = BAPToIR(bapProgram, mainAddress)
    var IRProgram = IRTranslator.translate

    val specification = loadSpecification(q.loading.specFile, IRProgram, globals)

    /**
     * Analysis Phase
     */
    Logger.info("[!] Removing external function calls")
    // Remove external function references (e.g. @printf)
    val externalNames = externalFunctions.map(e => e.name)
    val externalRemover = ExternalRemover(externalNames)
    val renamer = Renamer(reserved)
    IRProgram = externalRemover.visitProgram(IRProgram)
    IRProgram = renamer.visitProgram(IRProgram)

    q.loading.dumpIL.foreach(s => writeToFile(serialiseIL(IRProgram), s"$s-before-analysis.il"))

    q.staticAnalysis.foreach { analysisConfig =>
      IRProgram = analyse(IRProgram, externalFunctions, globals, globalOffsets, analysisConfig, 1)
      analysisConfig.dumpILToPath.foreach(s => writeToFile(serialiseIL(IRProgram), s"$s-after-analysis.il"))
    }

    IRProgram.determineRelevantMemory(globalOffsets)
    IRProgram.stripUnreachableFunctions()
    IRProgram.stackIdentification()

    val specModifies = specification.subroutines.map(s => s.name -> s.modifies).toMap
    IRProgram.setModifies(specModifies)

    if (q.runInterpret) {
      val interpreter = Interpreter()
      interpreter.interpret(IRProgram)
    }

    Logger.info("[!] Translating to Boogie")
    val boogieTranslator = IRToBoogie(IRProgram, specification)
    Logger.info("[!] Done! Exiting...")
    val boogieProgram = boogieTranslator.translate(q.boogieTranslation)
    boogieProgram
  }

  def analyse(
      IRProgram: Program,
      externalFunctions: Set[ExternalFunction],
      globals: Set[SpecGlobal],
      globalOffsets: Map[BigInt, BigInt],
      config: StaticAnalysisConfig,
      iteration: Int
  ): Program = {
    val subroutines = IRProgram.procedures
      .filter(p => p.address.isDefined)
      .map(p => BigInt(p.address.get) -> p.name)
      .toMap
    val globalAddresses = globals.map(s => s.address -> s.name).toMap
    val externalAddresses = externalFunctions.map(e => e.offset -> e.name).toMap
    Logger.info("Globals:")
    Logger.info(globalAddresses)
    Logger.info("Global Offsets: ")
    Logger.info(globalOffsets)
    Logger.info("External: ")
    Logger.info(externalAddresses)
    Logger.info("Subroutine Addresses:")
    Logger.info(subroutines)

    val mergedSubroutines = subroutines ++ externalAddresses

    val cfg = ProgramCfgFactory().fromIR(IRProgram)

    Logger.info("[!] Running Constant Propagation")
    val constPropSolver = ConstantPropagationAnalysis.WorklistSolver(cfg)
    val constPropResult: Map[CfgNode, Map[Variable, ConstantPropagationLattice.Element]] = constPropSolver.analyze(true)

    config.analysisDotPath.foreach(s => writeToFile(cfg.toDot(Output.labeler(constPropResult, constPropSolver.stateAfterNode), Output.dotIder), s"${s}_constprop$iteration.dot"))
    config.analysisResultsPath.foreach(s => writeToFile(printAnalysisResults(cfg, constPropResult, iteration), s"${s}_constprop$iteration.txt"))

    Logger.info("[!] Running MRA")
    val mraSolver = MemoryRegionAnalysis.WorklistSolver(cfg, globalAddresses, globalOffsets, mergedSubroutines, constPropResult)
    val mraResult: Map[CfgNode, Set[MemoryRegion]] = mraSolver.unliftedAnalyze(true).asInstanceOf[Map[CfgNode, Map[CfgNode, Set[MemoryRegion]]]].map {
      case (k, v) => k -> v.values.flatten.toSet
    }
    memoryRegionAnalysisResults = mraResult
<<<<<<< HEAD
    Output.output(
      OtherOutput(OutputKindE.cfg),
      cfg.toDot(Output.labeler(mraResult, mraSolver.stateAfterNode), Output.dotIder),
      "mra"
    )
    println(mraResult)
    println(mraResult.keys)
    println(mraResult.values)
=======

    config.analysisDotPath.foreach(s => writeToFile(cfg.toDot(Output.labeler(mraResult, mraSolver.stateAfterNode), Output.dotIder), s"${s}_mra$iteration.dot"))
    config.analysisResultsPath.foreach(s => writeToFile(printAnalysisResults(cfg, mraResult, iteration), s"${s}_mra$iteration.txt"))
>>>>>>> ccb76690

    Logger.info("[!] Running MMM")
    val mmm = MemoryModelMap()
    mmm.convertMemoryRegions(mraResult, mergedSubroutines)

    Logger.info("[!] Running VSA")
    val vsaSolver =
      ValueSetAnalysis.WorklistSolver(cfg, globalAddresses, externalAddresses, globalOffsets, subroutines, mmm, constPropResult)
<<<<<<< HEAD
      // TODO: replace ? with the right type
    val vsaResult: Map[CfgNode, Map[Variable | MemoryRegion, Set[Value]]]  = vsaSolver.unliftedAnalyze(true).asInstanceOf[Map[CfgNode, ?]]].map {
      case (k, v) => k -> v.values.flatten.toSet
    }
    Output.output(
      OtherOutput(OutputKindE.cfg),
      cfg.toDot(Output.labeler(vsaResult, vsaSolver.stateAfterNode), Output.dotIder),
      "vsa"
    )

    Logger.info("[!] Resolving CFG")
    val (newIR, modified): (Program, Boolean) = resolveCFG(cfg, vsaResult.asInstanceOf[Map[CfgNode, Map[Variable, Set[Value]]]], IRProgram)
=======
    val vsaResult: Map[CfgNode, Map[Variable | MemoryRegion, Set[Value]]]  = vsaSolver.analyze(false)

    config.analysisDotPath.foreach(s => writeToFile(cfg.toDot(Output.labeler(vsaResult, vsaSolver.stateAfterNode), Output.dotIder), s"${s}_vsa$iteration.dot"))
    config.analysisResultsPath.foreach(s => writeToFile(printAnalysisResults(cfg, vsaResult, iteration), s"${s}_vsa$iteration.txt"))

    Logger.info("[!] Resolving CFG")
    val (newIR, modified): (Program, Boolean) = resolveCFG(cfg, vsaResult, IRProgram)
>>>>>>> ccb76690
    if (modified) {
      Logger.info(s"[!] Analysing again (iter $iteration)")
      return analyse(newIR, externalFunctions, globals, globalOffsets, config, iteration + 1)
    }

    config.analysisDotPath.foreach { s =>
      val newCFG = ProgramCfgFactory().fromIR(newIR)
      writeToFile(newCFG.toDot(x => x.toString, Output.dotIder), s"${s}_resolvedCFG.dot")
    }

    Logger.info(s"[!] Finished indirect call resolution after $iteration iterations")

    newIR
  }

  def printAnalysisResults(cfg: ProgramCfg, result: Map[CfgNode, _], iteration: Int): String = {
    val functionEntries = cfg.nodes.collect { case n: CfgFunctionEntryNode => n }.toSeq.sortBy(_.data.name)
    val s = StringBuilder()
    s.append(System.lineSeparator())
    for (f <- functionEntries) {
      val stack: mutable.Stack[CfgNode] = mutable.Stack()
      val visited: mutable.Set[CfgNode] = mutable.Set()
      stack.push(f)
      var previousBlock: String = ""
      var isEntryNode = false
      while (stack.nonEmpty) {
        val next = stack.pop()
        if (!visited.contains(next)) {
          visited.add(next)
          next.match {
            case c: CfgCommandNode =>
              if (c.block.label != previousBlock) {
                printBlock(c)
              }
              printNode(c)
              previousBlock = c.block.label
              isEntryNode = false
            case c: CfgFunctionEntryNode =>
              printNode(c)
              isEntryNode = true
            case c:
              CfgCallNoReturnNode => s.append(System.lineSeparator())
              isEntryNode = false
            case _ => isEntryNode = false
          }
          val successors = next.succ(true)
          if (successors.size > 1) {
            val successorsCmd = successors.collect { case c: CfgCommandNode => c }.toSeq.sortBy(_.data.label)
            printGoTo(successorsCmd)
            for (s <- successorsCmd) {
              if (!visited.contains(s)) {
                stack.push(s)
              }
            }
          } else if (successors.size == 1) {
            val successor = successors.head
            if (!visited.contains(successor)) {
              stack.push(successor)
            }
            successor.match {
              case c: CfgCommandNode if (c.block.label != previousBlock) && (!isEntryNode) => printGoTo(Seq(c))
              case _ =>
            }
          }
        }
      }
      s.append(System.lineSeparator())
    }

    def printNode(node: CfgNode): Unit = {
      s.append(node)
      s.append(" :: ")
      s.append(result(node))
      s.append(System.lineSeparator())
    }

    def printGoTo(nodes: Seq[CfgCommandNode]): Unit = {
      s.append("[GoTo] ")
      s.append(nodes.map(_.block.label).mkString(", "))
      s.append(System.lineSeparator())
      s.append(System.lineSeparator())
    }

    def printBlock(node: CfgCommandNode): Unit = {
      s.append("[Block] ")
      s.append(node.block.label)
      s.append(System.lineSeparator())
    }

    s.toString
  }

  def resolveCFG(
      cfg: ProgramCfg,
      valueSets: Map[CfgNode, Map[Variable | MemoryRegion, Set[Value]]],
      IRProgram: Program
  ): (Program, Boolean) = {
    var modified: Boolean = false
    val worklist = ListBuffer[CfgNode]()
    cfg.startNode.succ(true).union(cfg.startNode.succ(false)).foreach(node => worklist.addOne(node))

    val visited = MutableSet[CfgNode]()
    while (worklist.nonEmpty) {
      val node = worklist.remove(0)
      if (!visited.contains(node)) {
        process(node)
        node.succ(true).union(node.succ(false)).foreach(node => worklist.addOne(node))
        visited.add(node)
      }
    }

<<<<<<< HEAD
    def extractExprFromValue(v: Value): Expr = v match {
      case literalValue: LiteralValue          => literalValue.expr
      case localAddress: LocalAddress   => localAddress.expr
      case globalAddress: GlobalAddress => globalAddress.expr
      case _                            => throw new Exception("Expected a Value with an Expr")
    }

=======
>>>>>>> ccb76690
    def process(n: CfgNode): Unit = n match {
      /*
      case c: CfgStatementNode =>
        c.data match

        //We do not want to insert the VSA results into the IR like this
          case localAssign: LocalAssign =>
            localAssign.rhs match
              case _: MemoryLoad =>
                if (valueSets(n).contains(localAssign.lhs) && valueSets(n).get(localAssign.lhs).head.size == 1) {
                  val extractedValue = extractExprFromValue(valueSets(n).get(localAssign.lhs).head.head)
                  localAssign.rhs = extractedValue
                  Logger.info(s"RESOLVED: Memory load ${localAssign.lhs} resolved to ${extractedValue}")
                } else if (valueSets(n).contains(localAssign.lhs) && valueSets(n).get(localAssign.lhs).head.size > 1) {
                  Logger.info(s"RESOLVED: WARN Memory load ${localAssign.lhs} resolved to multiple values, cannot replace")

                  /*
                  // must merge into a single memory variable to represent the possible values
                  // Make a binary OR of all the possible values takes two at a time (incorrect to do BVOR)
                  val values = valueSets(n).get(localAssign.lhs).head
                  val exprValues = values.map(extractExprFromValue)
                  val result = exprValues.reduce((a, b) => BinaryExpr(BVOR, a, b)) // need to express nondeterministic
                                                                                   // choice between these specific options
                  localAssign.rhs = result
                   */
                }
              case _ =>
      */
      case c: CfgJumpNode =>
        val block = c.block
        c.data match
          case indirectCall: IndirectCall =>
            if (!block.jumps.contains(indirectCall)) {
              // We only replace the calls with DirectCalls in the IR, and don't replace the CommandNode.data
              // Hence if we have already processed this CFG node there will be no corresponding IndirectCall in the IR
              // to replace.
              // We want to replace all possible indirect calls based on this CFG, before regenerating it from the IR
              return
            }
            val valueSet = valueSets(n)
            val targetNames = resolveAddresses(valueSet(indirectCall.target)).map(_.name).toList.sorted
            val targets = targetNames.map(name => IRProgram.procedures.filter(_.name.equals(name)).head)
            if (targets.size == 1) {
              modified = true
              val newCall = DirectCall(targets.head, indirectCall.returnTarget)
              block.jumps.remove(block.jumps.indexOf(indirectCall))
              block.jumps.append(newCall)
            } else if (targets.size > 1) {
              modified = true
              val procedure = c.parent.data
              val newBlocks = for (t <- targets) yield {
                val assume = Assume(BinaryExpr(BVEQ, indirectCall.target, BitVecLiteral(t.address.get, 64)))
                val newLabel: String = block.label + t.name
                val directCall = DirectCall(t, indirectCall.returnTarget)
                Block(newLabel, None, ArrayBuffer(assume), ArrayBuffer(directCall))
              }
              procedure.blocks.addAll(newBlocks)
              block.jumps.remove(block.jumps.indexOf(indirectCall))
              val newCall = NonDetGoTo(newBlocks)
              block.jumps.append(newCall)
            }
          case _ =>
      case _ =>
    }

    def nameExists(name: String): Boolean = {
      IRProgram.procedures.exists(_.name.equals(name))
    }

    def addFakeProcedure(name: String): Unit = {
      IRProgram.procedures += Procedure(name, None, ArrayBuffer(), ArrayBuffer(), ArrayBuffer())
    }

    def resolveAddresses(valueSet: Set[Value]): Set[AddressValue] = {
      var functionNames: Set[AddressValue] = Set()
      valueSet.foreach {
        case globalAddress: GlobalAddress =>
          if (nameExists(globalAddress.name)) {
            functionNames += globalAddress
            Logger.info(s"RESOLVED: Call to Global address ${globalAddress.name} resolved.")
          } else {
            addFakeProcedure(globalAddress.name)
            functionNames += globalAddress
            Logger.info(s"Global address ${globalAddress.name} does not exist in the program.  Added a fake function.")
          }
        case localAddress: LocalAddress =>
          if (nameExists(localAddress.name)) {
            functionNames += localAddress
            Logger.info(s"RESOLVED: Call to Local address ${localAddress.name}")
          } else {
            addFakeProcedure(localAddress.name)
            functionNames += localAddress
            Logger.info(s"Local address ${localAddress.name} does not exist in the program. Added a fake function.")
          }
        case _ =>
      }
      functionNames
    }
    (IRProgram, modified)
  }

  def writeToFile(content: String, fileName: String): Unit = {
    val outFile = File(fileName)
    val pw = PrintWriter(outFile, "UTF-8")
    pw.write(content)
    pw.close()
  }

}<|MERGE_RESOLUTION|>--- conflicted
+++ resolved
@@ -8,11 +8,7 @@
 import scala.jdk.CollectionConverters.*
 import analysis.solvers.*
 import analysis.*
-<<<<<<< HEAD
-import cfg_visualiser.{OtherOutput, Output, OutputKindE}
-=======
 import cfg_visualiser.Output
->>>>>>> ccb76690
 import bap.*
 import ir.*
 import boogie.*
@@ -160,20 +156,9 @@
       case (k, v) => k -> v.values.flatten.toSet
     }
     memoryRegionAnalysisResults = mraResult
-<<<<<<< HEAD
-    Output.output(
-      OtherOutput(OutputKindE.cfg),
-      cfg.toDot(Output.labeler(mraResult, mraSolver.stateAfterNode), Output.dotIder),
-      "mra"
-    )
-    println(mraResult)
-    println(mraResult.keys)
-    println(mraResult.values)
-=======
 
     config.analysisDotPath.foreach(s => writeToFile(cfg.toDot(Output.labeler(mraResult, mraSolver.stateAfterNode), Output.dotIder), s"${s}_mra$iteration.dot"))
     config.analysisResultsPath.foreach(s => writeToFile(printAnalysisResults(cfg, mraResult, iteration), s"${s}_mra$iteration.txt"))
->>>>>>> ccb76690
 
     Logger.info("[!] Running MMM")
     val mmm = MemoryModelMap()
@@ -182,28 +167,17 @@
     Logger.info("[!] Running VSA")
     val vsaSolver =
       ValueSetAnalysis.WorklistSolver(cfg, globalAddresses, externalAddresses, globalOffsets, subroutines, mmm, constPropResult)
-<<<<<<< HEAD
-      // TODO: replace ? with the right type
-    val vsaResult: Map[CfgNode, Map[Variable | MemoryRegion, Set[Value]]]  = vsaSolver.unliftedAnalyze(true).asInstanceOf[Map[CfgNode, ?]]].map {
+    // TODO: replace ? with the right type
+    val vsaResult: Map[CfgNode, Map[Variable | MemoryRegion, Set[Value]]] = vsaSolver.unliftedAnalyze(true).asInstanceOf[Map[CfgNode, ?]]
+    ].map {
       case (k, v) => k -> v.values.flatten.toSet
     }
-    Output.output(
-      OtherOutput(OutputKindE.cfg),
-      cfg.toDot(Output.labeler(vsaResult, vsaSolver.stateAfterNode), Output.dotIder),
-      "vsa"
-    )
-
-    Logger.info("[!] Resolving CFG")
-    val (newIR, modified): (Program, Boolean) = resolveCFG(cfg, vsaResult.asInstanceOf[Map[CfgNode, Map[Variable, Set[Value]]]], IRProgram)
-=======
-    val vsaResult: Map[CfgNode, Map[Variable | MemoryRegion, Set[Value]]]  = vsaSolver.analyze(false)
-
     config.analysisDotPath.foreach(s => writeToFile(cfg.toDot(Output.labeler(vsaResult, vsaSolver.stateAfterNode), Output.dotIder), s"${s}_vsa$iteration.dot"))
     config.analysisResultsPath.foreach(s => writeToFile(printAnalysisResults(cfg, vsaResult, iteration), s"${s}_vsa$iteration.txt"))
 
+
     Logger.info("[!] Resolving CFG")
     val (newIR, modified): (Program, Boolean) = resolveCFG(cfg, vsaResult, IRProgram)
->>>>>>> ccb76690
     if (modified) {
       Logger.info(s"[!] Analysing again (iter $iteration)")
       return analyse(newIR, externalFunctions, globals, globalOffsets, config, iteration + 1)
@@ -315,16 +289,6 @@
       }
     }
 
-<<<<<<< HEAD
-    def extractExprFromValue(v: Value): Expr = v match {
-      case literalValue: LiteralValue          => literalValue.expr
-      case localAddress: LocalAddress   => localAddress.expr
-      case globalAddress: GlobalAddress => globalAddress.expr
-      case _                            => throw new Exception("Expected a Value with an Expr")
-    }
-
-=======
->>>>>>> ccb76690
     def process(n: CfgNode): Unit = n match {
       /*
       case c: CfgStatementNode =>
