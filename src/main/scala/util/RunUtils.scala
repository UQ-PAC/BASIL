package util

import scala.collection.mutable.ListBuffer
import scala.collection.mutable.ArrayBuffer
import scala.collection.mutable.Set as MutableSet
import java.io.{File, PrintWriter}
import java.io.{BufferedWriter, FileWriter, IOException}
import scala.jdk.CollectionConverters._
import analysis.solvers._

import analysis._
import cfg_visualiser.{OtherOutput, Output, OutputKindE}
import bap._
import ir._
import boogie._
import specification._
import Parsers._
import org.antlr.v4.runtime.tree.ParseTreeWalker
import org.antlr.v4.runtime.{CharStreams, CommonTokenStream}
import translating._
import util.Logger

object RunUtils {
  var memoryRegionAnalysisResults: Map[CfgNode, Set[MemoryRegion]] = Map()

  var iterations = 0;

  // ids reserved by boogie
  val reserved: Set[String] = Set("free")

  // constants
  private val exitRegister: Variable = Register("R30", BitVecType(64))

  def loadBAP(fileName: String): BAPProgram = {
    val ADTLexer = BAP_ADTLexer(CharStreams.fromFileName(fileName))
    val tokens = CommonTokenStream(ADTLexer)
    val parser = BAP_ADTParser(tokens)

    parser.setBuildParseTree(true)

    BAPLoader.visitProject(parser.project())
  }

  def loadReadELF(fileName: String): (Set[ExternalFunction], Set[SpecGlobal], Map[BigInt, BigInt], Int) = {
    val lexer = ReadELFLexer(CharStreams.fromFileName(fileName))
    val tokens = CommonTokenStream(lexer)
    val parser = ReadELFParser(tokens)
    parser.setBuildParseTree(true)
    ReadELFLoader.visitSyms(parser.syms())
  }

  def loadSpecification(filename: Option[String], program: Program, globals: Set[SpecGlobal]): Specification = {
    filename match {
      case Some(s) =>
        val specLexer = SpecificationsLexer(CharStreams.fromFileName(s))
        val specTokens = CommonTokenStream(specLexer)
        val specParser = SpecificationsParser(specTokens)
        specParser.setBuildParseTree(true)
        val specLoader = SpecificationLoader(globals, program)
        specLoader.visitSpecification(specParser.specification())
      case None => Specification(globals, Map(), List(), List(), List(), Set())
    }
  }

  def loadAndTranslate(
      BAPFileName: String,
      readELFFileName: String,
      specFileName: Option[String],
      performAnalysis: Boolean,
      performInterpret: Boolean,
      dumpIL: Boolean
  ): BProgram = {
    val bapProgram = loadBAP(BAPFileName)

    val (externalFunctions, globals, globalOffsets, mainAddress) = loadReadELF(readELFFileName)

    val IRTranslator = BAPToIR(bapProgram, mainAddress)
    var IRProgram = IRTranslator.translate

    val specification = loadSpecification(specFileName, IRProgram, globals)

    Logger.info("[!] Removing external function calls")
    // Remove external function references (e.g. @printf)
    val externalNames = externalFunctions.map(e => e.name)
    val externalRemover = ExternalRemover(externalNames)
    val renamer = Renamer(reserved)
    IRProgram = externalRemover.visitProgram(IRProgram)
    IRProgram = renamer.visitProgram(IRProgram)

    if (dumpIL) {
      dump_file(serialiseIL(IRProgram), "before-analysis.il")
    }

    if (performAnalysis) {
      iterations += 1;
      IRProgram = analyse(IRProgram, externalFunctions, globals, globalOffsets)
      if (dumpIL) {
        dump_file(serialiseIL(IRProgram), "after-analysis.il")
      }
    }
<<<<<<< HEAD

    IRProgram.determineRelevantMemory(globalOffsets)
=======
>>>>>>> c4406e96
    IRProgram.stripUnreachableFunctions()
    IRProgram.stackIdentification()

    val specModifies = specification.subroutines.map(s => s.name -> s.modifies).toMap
    IRProgram.setModifies(specModifies)

    if (performInterpret) {
      val interpreter = Interpreter()
      interpreter.interpret(IRProgram)
    }

    Logger.info("[!] Translating to Boogie")
    val boogieTranslator = IRToBoogie(IRProgram, specification)
    Logger.info("[!] Done! Exiting...")
    boogieTranslator.translate
  }

  def analyse(
      IRProgram: Program,
      externalFunctions: Set[ExternalFunction],
      globals: Set[SpecGlobal],
      globalOffsets: Map[BigInt, BigInt]
  ): Program = {
    iterations += 1
    val subroutines = IRProgram.procedures
      .filter(p => p.address.isDefined)
      .map { (p: Procedure) => BigInt(p.address.get) -> p.name }
      .toMap
    val globalAddresses = globals.map { (s: SpecGlobal) => s.address -> s.name }.toMap
    val externalAddresses = externalFunctions.map { (e: ExternalFunction) => e.offset -> e.name }.toMap
    Logger.info("Globals:")
    Logger.info(globalAddresses)
    Logger.info("Global Offsets: ")
    Logger.info(globalOffsets)
    Logger.info("External: ")
    Logger.info(externalAddresses)
    Logger.info("Subroutine Addresses:")
    Logger.info(subroutines)

    val mergedSubroutines = subroutines ++ externalAddresses

    val cfg = ProgramCfgFactory().fromIR(IRProgram, false, 0)

    Logger.info("[!] Running Constant Propagation")
    val constPropSolver = ConstantPropagationAnalysis.WorklistSolver(cfg)
    val constPropResult: Map[CfgNode, Map[Variable, ConstantPropagationLattice.Element]] = constPropSolver.analyze(true)
    Output.output(
      OtherOutput(OutputKindE.cfg),
      cfg.toDot(Output.labeler(constPropResult, constPropSolver.stateAfterNode), Output.dotIder),
      "cpa"
    )

    Logger.info("[!] Running MRA")
    val mraSolver = MemoryRegionAnalysis.WorklistSolver(cfg, globalAddresses, globalOffsets, mergedSubroutines, constPropResult)
    val mraResult: Map[CfgNode, Set[MemoryRegion]] = mraSolver.analyze(true)
    memoryRegionAnalysisResults = mraResult
    Output.output(
      OtherOutput(OutputKindE.cfg),
      cfg.toDot(Output.labeler(mraResult, mraSolver.stateAfterNode), Output.dotIder),
      "mra"
    )

    Logger.info("[!] Running MMM")
    val mmm = MemoryModelMap()
    mmm.convertMemoryRegions(mraResult, mergedSubroutines)

    Logger.info("[!] Running VSA")
    val vsaSolver =
      ValueSetAnalysis.WorklistSolver(cfg, globalAddresses, externalAddresses, globalOffsets, subroutines, mmm, constPropResult)
    val vsaResult: Map[CfgNode, Map[Variable | MemoryRegion, Set[Value]]]  = vsaSolver.analyze(false)
    Output.output(
      OtherOutput(OutputKindE.cfg),
      cfg.toDot(Output.labeler(vsaResult, vsaSolver.stateAfterNode), Output.dotIder),
      "vsa"
    )

    Logger.info("[!] Resolving CFG")
    val (newIR, modified) = resolveCFG(cfg, vsaResult.asInstanceOf[Map[CfgNode, Map[Variable, Set[Value]]]], IRProgram)
    if (modified) {
      Logger.info(s"[!] Analysing again (iter $iterations)")
      return analyse(newIR, externalFunctions, globals, globalOffsets)
    }
    val newCFG = ProgramCfgFactory().fromIR(newIR)
    Output.output(OtherOutput(OutputKindE.cfg), newCFG.toDot(x => x.toString, Output.dotIder), "resolvedCFG")

    Logger.info(s"[!] Finished indirect call resolution after $iterations iterations")

    newIR
  }

  def resolveCFG(
      cfg: ProgramCfg,
      valueSets: Map[CfgNode, Map[Variable, Set[Value]]],
      IRProgram: Program
  ): (Program, Boolean) = {
    var modified: Boolean = false
    val worklist = ListBuffer[CfgNode]()
    cfg.startNode.succ(true).union(cfg.startNode.succ(false)).foreach(node => worklist.addOne(node))

    val visited = MutableSet[CfgNode]()
    while (worklist.nonEmpty) {
      val node = worklist.remove(0)
      if (!visited.contains(node)) {
        process(node)
        node.succ(true).union(node.succ(false)).foreach(node => worklist.addOne(node))
        visited.add(node)
      }
    }

    def extractExprFromValue(v: Value): Expr = v match {
      case LiteralValue(expr)           => expr
      case localAddress: LocalAddress   => localAddress.expr
      case globalAddress: GlobalAddress => globalAddress.expr
      case _                            => throw new Exception("Expected a Value with an Expr")
    }

    def process(n: CfgNode): Unit = n match {
      case commandNode: CfgCommandNode =>
        commandNode.data match
          /*
          We do not want to insert the VSA results into the IR like this
          case localAssign: LocalAssign =>
            localAssign.rhs match
              case _: MemoryLoad =>
                if (valueSets(n).contains(localAssign.lhs) && valueSets(n).get(localAssign.lhs).head.size == 1) {
                  val extractedValue = extractExprFromValue(valueSets(n).get(localAssign.lhs).head.head)
                  localAssign.rhs = extractedValue
                  Logger.info(s"RESOLVED: Memory load ${localAssign.lhs} resolved to ${extractedValue}")
                } else if (valueSets(n).contains(localAssign.lhs) && valueSets(n).get(localAssign.lhs).head.size > 1) {
                  Logger.info(s"RESOLVED: WARN Memory load ${localAssign.lhs} resolved to multiple values, cannot replace")

                  /*
                  // must merge into a single memory variable to represent the possible values
                  // Make a binary OR of all the possible values takes two at a time (incorrect to do BVOR)
                  val values = valueSets(n).get(localAssign.lhs).head
                  val exprValues = values.map(extractExprFromValue)
                  val result = exprValues.reduce((a, b) => BinaryExpr(BVOR, a, b)) // need to express nondeterministic
                                                                                   // choice between these specific options
                  localAssign.rhs = result
                   */
                }
              case _ =>
          */
          case indirectCall: IndirectCall =>
            if (!commandNode.block.jumps.contains(indirectCall)) {
              // We only replace the calls with DirectCalls in the IR, and don't replace the CommandNode.data
              // Hence if we have already processed this CFG node there will be no corresponding IndirectCall in the IR
              // to replace.
              // We want to replace all possible indirect calls based on this CFG, before regenerating it from the IR
              return
            }
            val valueSet: Map[Variable, Set[Value]] = valueSets(n)
            val functionNames = resolveAddresses(valueSet(indirectCall.target))
            if (functionNames.size == 1) {
              modified = true
              val block = commandNode.block
              block.jumps = block.jumps.filter(!_.equals(indirectCall))
              block.jumps += DirectCall(
                IRProgram.procedures.filter(_.name.equals(functionNames.head.name)).head,
                indirectCall.condition,
                indirectCall.returnTarget
              )
            } else if (functionNames.size > 1) {
              modified = true
              functionNames.foreach(addressValue =>
                val block = commandNode.block
                block.jumps = block.jumps.filter(!_.equals(indirectCall))
                if (indirectCall.condition.isDefined) {
                  block.jumps += DirectCall(
                    IRProgram.procedures.filter(_.name.equals(addressValue.name)).head,
                    Option(
                      BinaryExpr(
                        BVAND,
                        indirectCall.condition.get,
                        BinaryExpr(BVEQ, indirectCall.target, addressValue.expr)
                      )
                    ),
                    indirectCall.returnTarget
                  )
                } else {
                  block.jumps += DirectCall(
                    IRProgram.procedures.filter(_.name.equals(addressValue.name)).head,
                    Option(BinaryExpr(BVEQ, indirectCall.target, addressValue.expr)),
                    indirectCall.returnTarget
                  )
                }
              )
            } else {
              // must be a call to R30
              if (!indirectCall.target.equals(exitRegister)) {
                throw new Exception(
                  s"Indirect call ${indirectCall} has no possible targets. Value set: ${valueSet(indirectCall.target)}"
                )
              }
            }
          case _ =>
      case _ =>
    }

    def nameExists(name: String): Boolean = {
      IRProgram.procedures.exists(_.name.equals(name))
    }

    def addFakeProcedure(name: String): Unit = {
      IRProgram.procedures += Procedure(name, None, ArrayBuffer(), ArrayBuffer(), ArrayBuffer())
    }

    def resolveAddresses(valueSet: Set[Value]): Set[AddressValue] = {
      var functionNames: Set[AddressValue] = Set()
      valueSet.foreach {
        case globalAddress: GlobalAddress =>
          if (nameExists(globalAddress.name)) {
            functionNames += globalAddress
            Logger.info(s"RESOLVED: Call to Global address ${globalAddress.name} resolved.")
          } else {
            addFakeProcedure(globalAddress.name)
            functionNames += globalAddress
            Logger.info(s"Global address ${globalAddress.name} does not exist in the program.  Added a fake function.")
          }
        case localAddress: LocalAddress =>
          if (nameExists(localAddress.name)) {
            functionNames += localAddress
            Logger.info(s"RESOLVED: Call to Local address ${localAddress.name}")
          } else {
            addFakeProcedure(localAddress.name)
            functionNames += localAddress
            Logger.info(s"Local address ${localAddress.name} does not exist in the program. Added a fake function.")
          }
        case _ =>
      }
      functionNames
    }
    (IRProgram, modified)
  }

  def writeToFile(program: BProgram, outputFileName: String): Unit = {
    try {
      val writer = BufferedWriter(FileWriter(outputFileName, false))
      writer.write(program.toString)
      writer.flush()
      writer.close()
    } catch {
      case _: IOException => Logger.error("Error writing to file.")
    }
  }

  def dump_file(content: String, name: String): Unit = {
    val outFile = new File(s"${name}.txt")
    val pw = new PrintWriter(outFile, "UTF-8")
    pw.write(content)
    pw.close()
  }

  def dump_plot(content: String, name: String): Unit = {
    val outFile = new File(s"${name}.dot")
    val pw = new PrintWriter(outFile, "UTF-8")
    pw.write(content)
    pw.close()
  }

}<|MERGE_RESOLUTION|>--- conflicted
+++ resolved
@@ -98,11 +98,8 @@
         dump_file(serialiseIL(IRProgram), "after-analysis.il")
       }
     }
-<<<<<<< HEAD
 
     IRProgram.determineRelevantMemory(globalOffsets)
-=======
->>>>>>> c4406e96
     IRProgram.stripUnreachableFunctions()
     IRProgram.stackIdentification()
 
