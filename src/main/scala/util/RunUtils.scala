--- conflicted
+++ resolved
@@ -444,43 +444,20 @@
             val targets = targetNames.map(name => IRProgram.procedures.filter(_.name.equals(name)).head)
             if (targets.size == 1) {
               modified = true
-<<<<<<< HEAD
-              val newCall = DirectCall(targets.head, indirectCall.returnTarget, block)
-              block.replaceJump(indirectCall, newCall)
-            } else if (targets.size > 1) {
-              modified = true
-              val procedure: Procedure = c.parent.data
-
-              val newBlocks = for (t <- targets) yield {
-                val newLabel: String = block.label + t.name
-                val newBlock = Block(newLabel, None, Seq(), Seq(), procedure)
-                val assume = Assume(BinaryExpr(BVEQ, indirectCall.target, BitVecLiteral(t.address.get, 64)), newBlock)
-                val directCall = DirectCall(t, indirectCall.returnTarget, newBlock)
-                newBlock.statements.addOne(assume)
-                newBlock.addJump(directCall)
-                newBlock
-              }
-              procedure.blocks.addAll(newBlocks)
-              //block.jumps.remove(block.jumps.indexOf(indirectCall))
-              block.removeJump(indirectCall)
-              block.addJump(NonDetGoTo(newBlocks, block))
-=======
-              val newCall = DirectCall(targets.head, indirectCall.returnTarget, indirectCall.label)
-              block.jump = newCall
+              block.replaceJump(DirectCall(targets.head, indirectCall.returnTarget, indirectCall.label))
             } else if (targets.size > 1) {
               modified = true
               val procedure = c.parent.data
               val newBlocks = ArrayBuffer[Block]()
               for (t <- targets) {
-                val assume = Assume(BinaryExpr(BVEQ, indirectCall.target, BitVecLiteral(t.address.get, 64)))
+                val assume = Assume(BinaryExpr(BVEQ, indirectCall.target, BitVecLiteral(t.address.get, 64)), null)
                 val newLabel: String = block.label + t.name
-                val directCall = DirectCall(t, indirectCall.returnTarget)
-                newBlocks.append(Block(newLabel, None, ArrayBuffer(assume), directCall))
+                val bl = Block(newLabel, None, ArrayBuffer(assume)).replaceJump(DirectCall(t, indirectCall.returnTarget, None))
+                //val directCall = DirectCall(t, indirectCall.returnTarget, null)
+                procedure.addBlock(bl)
+                newBlocks.append(bl)
               }
-              procedure.blocks.addAll(newBlocks)
-              val newCall = GoTo(newBlocks, indirectCall.label)
-              block.jump = newCall
->>>>>>> 5711c4d8
+              block.replaceJump(GoTo(newBlocks, indirectCall.label))
             }
           case _ =>
       case _ =>
