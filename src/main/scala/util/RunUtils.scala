--- conflicted
+++ resolved
@@ -920,23 +920,8 @@
       )
     }
 
-<<<<<<< HEAD
-    var tot = 0
-    var count = 0
-    for (p <- ctx.program.procedures) {
-      val compl = ir.transforms.ExprComplexity().stmtCount(p)
-      if (compl > 0) {
-        count += 1
-      }
-      tot += compl
-      println(s"stmts $compl")
-    }
-    println(s"Num procs: ${count}")
-    println(s"avg stmt = ${tot / count}}")
-=======
     ctx.program.procedures.foreach(transforms.RemoveUnreachableBlocks.apply)
     Logger.info(s"[!] Removed unreachable blocks")
->>>>>>> b45683f7
 
     if (q.loading.parameterForm && !q.simplify) {
       ir.transforms.clearParams(ctx.program)
