--- conflicted
+++ resolved
@@ -16,14 +16,11 @@
 import scala.jdk.CollectionConverters._
 object RunUtils {
 
-<<<<<<< HEAD
-  def generateVCsAdt(fileName: String, elfFileName: String, specFileName: Option[String], performAnalysis: Boolean, performInterpret: Boolean): BProgram = {
-=======
   // ids reserved by boogie
   val reserved: Set[String] = Set("free")
 
-  def generateVCsAdt(fileName: String, elfFileName: String, specFileName: Option[String], performAnalysis: Boolean): BProgram = {
->>>>>>> 57f96f29
+  def generateVCsAdt(fileName: String, elfFileName: String, specFileName: Option[String], performAnalysis: Boolean, performInterpret: Boolean): BProgram = {
+
     val adtLexer = BilAdtLexer(CharStreams.fromFileName(fileName))
     val tokens = CommonTokenStream(adtLexer)
     // ADT
