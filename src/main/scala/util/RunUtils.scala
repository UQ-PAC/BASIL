--- conflicted
+++ resolved
@@ -120,13 +120,7 @@
     }
     stringBuilder.append("}")
     dump_plot(stringBuilder.toString(), "result")
-<<<<<<< HEAD
     */
-
-
-    boogieTranslator.translate
-=======
->>>>>>> a708483f
   }
 
   def writeToFile(program: BProgram, outputFileName: String): Unit = {
