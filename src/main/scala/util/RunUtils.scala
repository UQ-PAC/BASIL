--- conflicted
+++ resolved
@@ -745,36 +745,7 @@
     Logger.info("[!] Simplify :: DynamicSingleAssignment")
     DebugDumpIRLogger.writeToFile(File("il-before-dsa.il"), pp_prog(program))
 
-<<<<<<< HEAD
-    val ts = transforms.OnePassDSA().applyTransformWithvalidate(program)
-    val bplfile = BoogieTranslator.translateProg(ts, "dsa-translation-validate.bpl")
-    DebugDumpIRLogger.writeToFile(File("dsa-translation-validate.bpl"), bplfile.toString)
-
-    transforms.fixupGuards(program)
-    transforms.removeDuplicateGuard(program)
-
-    // val cpValidate = transforms.copyPropOnce(program)
-    // val copyPropBoogieFile = BoogieTranslator.translateProg(cpValidate).toString
-    // DebugDumpIRLogger.writeToFile(File("copyprop-translation-validate.bpl"), copyPropBoogieFile)
-
-    // val procName = program.mainProcedure.procName + "_seq_" + program.mainProcedure.name
-    // val vres = util.boogie_interaction.boogieBatchQuery(copyPropBoogieFile, Some(procName))
-    // if (vres) {
-    //  Logger.info(s"Translation validated main procedure: $procName ")
-    // }
-
-    // DebugDumpIRLogger.writeToFile(File("tvalidation-copyprop.il"), pp_prog(cpValidate))
-
-    // if (DebugDumpIRLogger.getLevel().id < LogLevel.OFF.id) {
-    //  val dir = File("./graphs/")
-    //  if (!dir.exists()) then dir.mkdirs()
-    //  for (p <- cpValidate.procedures) {
-    //    DebugDumpIRLogger.writeToFile(File(s"graphs/dsav-${p.name}-after-simp.dot"), dotBlockGraph(p))
-    //  }
-    // }
-=======
     transforms.OnePassDSA().applyTransform(program)
->>>>>>> 151ef75c
 
     transforms.inlinePLTLaunchpad(ctx.program)
 
