package util
//import analysis._
import astnodes._
import boogie._
<<<<<<< HEAD
import analysis._
=======
import specification._
>>>>>>> eac29d56
import BilParser._
import org.antlr.v4.runtime.tree.ParseTreeWalker
import org.antlr.v4.runtime.{CharStreams, CommonTokenStream}
import translating._
//import vcgen.{State, VCGen}

import java.io.{BufferedWriter, FileWriter, IOException}
import scala.jdk.CollectionConverters._

object RunUtils {

  def generateVCsAdt(fileName: String, elfFileName: String, specFileName: String): BProgram = {
    val adtLexer = BilAdtLexer(CharStreams.fromFileName(fileName))
    val tokens = CommonTokenStream(adtLexer)
    // ADT
    val parser = BilAdtParser(tokens)

    parser.setBuildParseTree(true)

    val program = AdtStatementLoader.visitProject(parser.project())

    val elfLexer = SymsLexer(CharStreams.fromFileName(elfFileName))
    val elfTokens = CommonTokenStream(elfLexer)
    val elfParser = SymsParser(elfTokens)
    elfParser.setBuildParseTree(true)

    val (externalFunctions, globals) = ElfLoader.visitSyms(elfParser.syms())

    val specLexer = SpecificationsLexer(CharStreams.fromFileName(specFileName))
    val specTokens = CommonTokenStream(specLexer)
    val specParser = SpecificationsParser(specTokens)
    specParser.setBuildParseTree(true)
    val specLoader = SpecificationLoader(globals)
    val specification = specLoader.visitSpecification(specParser.specification())

    //println(externalFunctions)
    //println(globals)

    /*
    TODO analyses/transformations
    -type checking
    --coerce bv literals to be the right size (bap sometimes messes this up for comparisons)
    -make sure there's no sneaky stack accesses
    -constant propagation to properly analyse control flow and replace all indirect calls
    -identify external calls
    -check for use of uninitialised registers in procedures to pass them in
    -points to/alias analysis to split memory into separate maps as much as possible? do we want this?
    -make memory reads better?
    -instrument with gammas, vcs, rely, guarantee
     */

    val externalNames = externalFunctions.map(e => e.name)

<<<<<<< HEAD
    val programUnusedRemoved = BoogieTranslator(program).stripUnreachableFunctions(externalNames)
    val cfg = Cfg.generateCfgProgram(programUnusedRemoved)
    BoogieTranslator(programUnusedRemoved).translate
=======
    val translator = BoogieTranslator(program, specification)
    val translatorUnusedRemoved = translator.stripUnreachableFunctions(externalNames)
    translatorUnusedRemoved.translate
>>>>>>> eac29d56
  }

  def writeToFile(program: BProgram, outputFileName: String): Unit = {
    try {
      val writer = new BufferedWriter(new FileWriter(outputFileName, false))
      writer.write(program.toString)
      writer.flush()
    } catch {
      case _: IOException => System.err.println("Error writing to file.")
    }
  }
}

class AnalysisTypeException(message: String)
    extends Exception("Tried to operate on two analyses of different types: " + message) {

  def this(message: String, cause: Throwable) = {
    this(message)
    initCause(cause)
  }
}

class AssumptionViolationException(message: String) extends Exception("Assumption Violation: " + message) {

  def this(message: String, cause: Throwable) = {
    this(message)
    initCause(cause)
  }
}

class LatticeViolationException(message: String)
    extends Exception("A lattice transfer function broke monotonicity: " + message) {

  def this(message: String, cause: Throwable) = {
    this(message)
    initCause(cause)
  }
}

class SegmentationViolationException(message: String)
    extends Exception("The code attempts to dereference a pointer we don't know about: " + message) {

  def this(message: String, cause: Throwable) = {
    this(message)
    initCause(cause)
  }
}<|MERGE_RESOLUTION|>--- conflicted
+++ resolved
@@ -2,11 +2,7 @@
 //import analysis._
 import astnodes._
 import boogie._
-<<<<<<< HEAD
-import analysis._
-=======
 import specification._
->>>>>>> eac29d56
 import BilParser._
 import org.antlr.v4.runtime.tree.ParseTreeWalker
 import org.antlr.v4.runtime.{CharStreams, CommonTokenStream}
@@ -60,15 +56,9 @@
 
     val externalNames = externalFunctions.map(e => e.name)
 
-<<<<<<< HEAD
-    val programUnusedRemoved = BoogieTranslator(program).stripUnreachableFunctions(externalNames)
-    val cfg = Cfg.generateCfgProgram(programUnusedRemoved)
-    BoogieTranslator(programUnusedRemoved).translate
-=======
     val translator = BoogieTranslator(program, specification)
     val translatorUnusedRemoved = translator.stripUnreachableFunctions(externalNames)
     translatorUnusedRemoved.translate
->>>>>>> eac29d56
   }
 
   def writeToFile(program: BProgram, outputFileName: String): Unit = {
