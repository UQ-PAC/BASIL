package util

import java.io.{File, PrintWriter, FileInputStream, BufferedWriter, FileWriter, IOException}
import com.grammatech.gtirb.proto.IR.IR
import com.grammatech.gtirb.proto.Module.Module
import com.grammatech.gtirb.proto.Section.Section
import spray.json.*
import gtirb.*
import scala.collection.mutable.ListBuffer
import scala.collection.mutable.ArrayBuffer
import java.io.{File, PrintWriter}
import java.io.{BufferedWriter, FileWriter, IOException}
import scala.jdk.CollectionConverters.*
import analysis.solvers.*
import analysis.*
import bap.*
import ir.*
import boogie.*
import specification.*
import Parsers.*
import Parsers.SemanticsParser.*
import org.antlr.v4.runtime.tree.ParseTreeWalker
import org.antlr.v4.runtime.BailErrorStrategy
import org.antlr.v4.runtime.{CharStreams, CommonTokenStream, Token}
import translating.*
import util.Logger
import java.util.Base64
import spray.json.DefaultJsonProtocol.*
import util.intrusive_list.IntrusiveList
import cilvisitor._

import scala.annotation.tailrec
import scala.collection.mutable

/** This file contains the main program execution. See RunUtils.loadAndTranslate for the high-level process.
  */

/** Stores the IR Program loaded from the binary and ELF tables, which is modified during analysis and program
  * transformation.
  */
case class IRContext(
    symbols: List[ELFSymbol],
    externalFunctions: Set[ExternalFunction],
    globals: Set[SpecGlobal],
    globalOffsets: Map[BigInt, BigInt],
    specification: Specification,
    program: Program // internally mutable
)

/** Stores the results of the static analyses.
  */
case class StaticAnalysisContext(
    constPropResult: Map[CFGPosition, Map[Variable, FlatElement[BitVecLiteral]]],
    IRconstPropResult: Map[CFGPosition, Map[Variable, FlatElement[BitVecLiteral]]],
    memoryRegionResult: Map[CFGPosition, LiftedElement[Set[MemoryRegion]]],
    vsaResult: Map[CFGPosition, LiftedElement[Map[Variable | MemoryRegion, Set[Value]]]],
    interLiveVarsResults: Map[CFGPosition, Map[Variable, TwoElement]],
    paramResults: Map[Procedure, Set[Variable]],
    steensgaardResults: Map[RegisterVariableWrapper, Set[RegisterVariableWrapper | MemoryRegion]],
    mmmResults: MemoryModelMap,
    memoryRegionContents: Map[MemoryRegion, Set[BitVecLiteral | MemoryRegion]],
    reachingDefs: Map[CFGPosition, (Map[Variable, Set[Assign]], Map[Variable, Set[Assign]])],
    varDepsSummaries: Map[Procedure, Map[Taintable, Set[Taintable]]],
)

/** Results of the main program execution.
  */
case class BASILResult(ir: IRContext, analysis: Option[StaticAnalysisContext], boogie: ArrayBuffer[BProgram])

/** Tools for loading the IR program into an IRContext.
  */
object IRLoading {

  /** Create a context from just an IR program.
    */
  def load(p: Program): IRContext = {
    IRContext(List.empty, Set.empty, Set.empty, Map.empty, IRLoading.loadSpecification(None, p, Set.empty), p)
  }

  /** Load a program from files using the provided configuration.
    */
  def load(q: ILLoadingConfig): IRContext = {
    // TODO: this tuple is large, should be a case class
    val (symbols, externalFunctions, globals, globalOffsets, mainAddress) = IRLoading.loadReadELF(q.relfFile, q)

    val program: Program = if (q.inputFile.endsWith(".adt")) {
      val bapProgram = loadBAP(q.inputFile)
      val IRTranslator = BAPToIR(bapProgram, mainAddress)
      IRTranslator.translate
    } else if (q.inputFile.endsWith(".gts")) {
      loadGTIRB(q.inputFile, mainAddress)
    } else {
      throw Exception(s"input file name ${q.inputFile} must be an .adt or .gst file")
    }

    val specification = IRLoading.loadSpecification(q.specFile, program, globals)

    IRContext(symbols, externalFunctions, globals, globalOffsets, specification, program)
  }

  def loadBAP(fileName: String): BAPProgram = {
    val ADTLexer = BAP_ADTLexer(CharStreams.fromFileName(fileName))
    val tokens = CommonTokenStream(ADTLexer)
    val parser = BAP_ADTParser(tokens)

    parser.setBuildParseTree(true)

    BAPLoader.visitProject(parser.project())
  }

  def loadGTIRB(fileName: String, mainAddress: BigInt): Program = {
    val fIn = FileInputStream(fileName)
    val ir = IR.parseFrom(fIn)
    val mods = ir.modules
    val cfg = ir.cfg.get

    val semantics = mods.map(_.auxData("ast").data.toStringUtf8.parseJson.convertTo[Map[String, Array[Array[String]]]])

    def parse_insn(line: String): StmtContext = {
      val semanticsLexer = SemanticsLexer(CharStreams.fromString(line))
      val tokens = CommonTokenStream(semanticsLexer)
      val parser = SemanticsParser(tokens)
      parser.setErrorHandler(BailErrorStrategy())
      parser.setBuildParseTree(true)

      try {
        parser.stmt()
      } catch {
        case e: org.antlr.v4.runtime.misc.ParseCancellationException =>
          val extra = e.getCause match {
            case mismatch: org.antlr.v4.runtime.InputMismatchException =>
              val token = mismatch.getOffendingToken
              s"""
                exn: $mismatch
                offending token: $token

              ${line.replace('\n', ' ')}
              ${" " * token.getStartIndex}^ here!
              """.stripIndent
            case _ => ""
          }
          Logger.error(s"""Semantics parse error:\n  line: $line\n$extra""")
          throw e
      }
    }

    val parserMap = semantics.map(_.map((k: String, v: Array[Array[String]]) => (k, v.map(_.map(parse_insn)))))

    val GTIRBConverter = GTIRBToIR(mods, parserMap.flatten.toMap, cfg, mainAddress)
    GTIRBConverter.createIR()
  }

  def loadReadELF(
      fileName: String,
      config: ILLoadingConfig
<<<<<<< HEAD
  ): (Set[ExternalFunction], Set[SpecGlobal], Map[BigInt, BigInt], BigInt) = {
=======
  ): (List[ELFSymbol], Set[ExternalFunction], Set[SpecGlobal], Map[BigInt, BigInt], Int) = {
>>>>>>> c9ad83d8
    val lexer = ReadELFLexer(CharStreams.fromFileName(fileName))
    val tokens = CommonTokenStream(lexer)
    val parser = ReadELFParser(tokens)
    parser.setBuildParseTree(true)
    ReadELFLoader.visitSyms(parser.syms(), config)
  }

  def loadSpecification(filename: Option[String], program: Program, globals: Set[SpecGlobal]): Specification = {
    filename match {
      case Some(s) =>
        val specLexer = SpecificationsLexer(CharStreams.fromFileName(s))
        val specTokens = CommonTokenStream(specLexer)
        val specParser = SpecificationsParser(specTokens)
        specParser.setBuildParseTree(true)
        val specLoader = SpecificationLoader(globals, program)
        specLoader.visitSpecification(specParser.specification())
      case None => Specification(globals, Map(), List(), List(), List(), Set())
    }
  }
}

/** Methods related to transforming the IR `Program` in-place.
  *
  * These operate over the IRContext, and possibly use static analysis results.
  */
object IRTransform {
  val boogieReserved: Set[String] = Set("free")

  /** Initial cleanup before analysis.
    */
  def doCleanup(ctx: IRContext): IRContext = {
    Logger.info("[!] Removing external function calls")
    // Remove external function references (e.g. @printf)
    val externalNames = ctx.externalFunctions.map(e => e.name)
    val externalNamesLibRemoved = mutable.Set[String]()
    externalNamesLibRemoved.addAll(externalNames)

    for (e <- externalNames) {
      if (e.contains('@')) {
        externalNamesLibRemoved.add(e.split('@')(0))
      }
    }

    cilvisitor.visit_prog(transforms.ReplaceReturns(), ctx.program)
    transforms.addReturnBlocks(ctx.program)
    cilvisitor.visit_prog(transforms.ConvertSingleReturn(), ctx.program)

    val externalRemover = ExternalRemover(externalNamesLibRemoved.toSet)
    val renamer = Renamer(boogieReserved)
    externalRemover.visitProgram(ctx.program)
    renamer.visitProgram(ctx.program)


    ctx
  }

  /** Cull unneccessary information that does not need to be included in the translation, and infer stack regions, and
    * add in modifies from the spec.
    */
  def prepareForTranslation(config: ILLoadingConfig, ctx: IRContext): Unit = {
    ctx.program.determineRelevantMemory(ctx.globalOffsets)

    Logger.info("[!] Stripping unreachable")
    val before = ctx.program.procedures.size
    transforms.stripUnreachableFunctions(ctx.program, config.procedureTrimDepth)
    Logger.info(
      s"[!] Removed ${before - ctx.program.procedures.size} functions (${ctx.program.procedures.size} remaining)"
    )

    val stackIdentification = StackSubstituter()
    stackIdentification.visitProgram(ctx.program)

    val specModifies = ctx.specification.subroutines.map(s => s.name -> s.modifies).toMap
    ctx.program.setModifies(specModifies)
    assert(invariant.singleCallBlockEnd(ctx.program))
  }


  def generateProcedureSummaries(
    ctx: IRContext,
    IRProgram: Program,
    constPropResult: Map[CFGPosition, Map[Variable, FlatElement[BitVecLiteral]]],
    varDepsSummaries: Map[Procedure, Map[Taintable, Set[Taintable]]],
  ): Boolean = {
    var modified = false
    // Need to know modifies clauses to generate summaries, but this is probably out of place
    val specModifies = ctx.specification.subroutines.map(s => s.name -> s.modifies).toMap
    ctx.program.setModifies(specModifies)

    val specGlobalAddresses = ctx.specification.globals.map(s => s.address -> s.name).toMap
    val summaryGenerator = SummaryGenerator(IRProgram, ctx.specification.globals, specGlobalAddresses, constPropResult, varDepsSummaries)
    IRProgram.procedures.filter {
      p => p != IRProgram.mainProcedure
    }.foreach {
      procedure => {
        val req = summaryGenerator.generateRequires(procedure)
        modified = modified | procedure.requires != req
        procedure.requires = req

        val ens = summaryGenerator.generateEnsures(procedure)
        modified = modified | procedure.ensures != ens
        procedure.ensures = ens
      }
    }

    modified
  }

}

/** Methods relating to program static analysis.
  */
object StaticAnalysis {
  /** Run all static analysis passes on the provided IRProgram.
    */
  def analyse(
      ctx: IRContext,
      config: StaticAnalysisConfig,
      iteration: Int
  ): StaticAnalysisContext = {
    val IRProgram: Program = ctx.program
    val externalFunctions: Set[ExternalFunction] = ctx.externalFunctions
    val globals: Set[SpecGlobal] = ctx.globals
    val globalOffsets: Map[BigInt, BigInt] = ctx.globalOffsets

    val subroutines = IRProgram.procedures
      .filter(p => p.address.isDefined)
      .map(p => p.address.get -> p.name)
      .toMap
    val globalAddresses = globals.map(s => s.address -> s.name).toMap
    val externalAddresses = externalFunctions.map(e => e.offset -> e.name).toMap
    Logger.info("Globals:")
    Logger.info(globalAddresses)
    Logger.info("Global Offsets: ")
    Logger.info(globalOffsets)
    Logger.info("External: ")
    Logger.info(externalAddresses)
    Logger.info("Subroutine Addresses:")
    Logger.info(subroutines)


    // reducible loops
    val detector = LoopDetector(IRProgram)
    val foundLoops = detector.identify_loops()
    foundLoops.foreach(l => Logger.info(s"Loop found: ${l.name}"))

    val transformer = LoopTransform(foundLoops)
    val newLoops = transformer.llvm_transform()
    newLoops.foreach(l => Logger.info(s"Loop found: ${l.name}"))

    config.analysisDotPath.foreach { s =>
      writeToFile(dotBlockGraph(IRProgram, IRProgram.map(b => b -> b.toString).toMap), s"${s}_graph-after-reduce-$iteration.dot")
      writeToFile(dotBlockGraph(IRProgram, IRProgram.filter(_.isInstanceOf[Block]).map(b => b -> b.toString).toMap), s"${s}_blockgraph-after-reduce-$iteration.dot")
    }

    val mergedSubroutines = subroutines ++ externalAddresses

    val domain = computeDomain(IntraProcIRCursor, IRProgram.procedures)

    Logger.info("[!] Running ANR")
    val ANRSolver = ANRAnalysisSolver(IRProgram)
    val ANRResult = ANRSolver.analyze()

    Logger.info("[!] Running RNA")
    val RNASolver = RNAAnalysisSolver(IRProgram)
    val RNAResult = RNASolver.analyze()

    Logger.info("[!] Running Constant Propagation")
    val constPropSolver = ConstantPropagationSolver(IRProgram)
    val constPropResult: Map[CFGPosition, Map[Variable, FlatElement[BitVecLiteral]]] = constPropSolver.analyze()

    Logger.info("[!] Variable dependency summaries")
    val scc = stronglyConnectedComponents(CallGraph, List(IRProgram.mainProcedure))
    val specGlobalAddresses = ctx.specification.globals.map(s => s.address -> s.name).toMap
    val varDepsSummaries = VariableDependencyAnalysis(IRProgram, ctx.specification.globals, specGlobalAddresses, constPropResult, scc).analyze()

    val ilcpsolver = IRSimpleValueAnalysis.Solver(IRProgram)
    val newCPResult: Map[CFGPosition, Map[Variable, FlatElement[BitVecLiteral]]] = ilcpsolver.analyze()

    config.analysisResultsPath.foreach(s =>
      writeToFile(printAnalysisResults(IRProgram, newCPResult), s"${s}_new_ir_constprop$iteration.txt")
    )

    config.analysisDotPath.foreach(f => {
      val dumpdomain = computeDomain[CFGPosition, CFGPosition](InterProcIRCursor, IRProgram.procedures)
      writeToFile(toDot(dumpdomain, InterProcIRCursor, Map.empty), s"${f}_new_ir_intercfg$iteration.dot")
    })

    val reachingDefinitionsAnalysisSolver = ReachingDefinitionsAnalysisSolver(IRProgram)
    val reachingDefinitionsAnalysisResults = reachingDefinitionsAnalysisSolver.analyze()

    config.analysisDotPath.foreach(s => {
      writeToFile(
        toDot(IRProgram, IRProgram.filter(_.isInstanceOf[Command]).map(b => b -> reachingDefinitionsAnalysisResults(b).toString).toMap),
        s"${s}_reachingDefinitions$iteration.dot"
      )
    })


    Logger.info("[!] Running RegToMemAnalysisSolver")
    val regionAccessesAnalysisSolver = RegionAccessesAnalysisSolver(IRProgram, constPropResult, reachingDefinitionsAnalysisResults)
    val regionAccessesAnalysisResults = regionAccessesAnalysisSolver.analyze()

//     config.analysisDotPath.foreach(s => writeToFile(cfg.toDot(Output.labeler(regionAccessesAnalysisResults, true), Output.dotIder), s"${s}_RegTo$iteration.dot"))
    config.analysisResultsPath.foreach(s => writeToFile(printAnalysisResults(IRProgram, regionAccessesAnalysisResults), s"${s}_RegTo$iteration.txt"))
    config.analysisDotPath.foreach(s => {
      writeToFile(
        toDot(IRProgram, IRProgram.filter(_.isInstanceOf[Command]).map(b => b -> regionAccessesAnalysisResults(b).toString).toMap),
        s"${s}_RegTo$iteration.dot"
      )
    })

    Logger.info("[!] Running Constant Propagation with SSA")
    val constPropSolverWithSSA = ConstantPropagationSolverWithSSA(IRProgram, reachingDefinitionsAnalysisResults)
    val constPropResultWithSSA = constPropSolverWithSSA.analyze()

    Logger.info("[!] Running MRA")
    val mraSolver = MemoryRegionAnalysisSolver(IRProgram, globalAddresses, globalOffsets, mergedSubroutines, constPropResult, ANRResult, RNAResult, regionAccessesAnalysisResults, reachingDefinitionsAnalysisResults)
    val mraResult = mraSolver.analyze()

    config.analysisDotPath.foreach(s => {
      writeToFile(dotCallGraph(IRProgram), s"${s}_callgraph$iteration.dot")
      writeToFile(
        dotBlockGraph(IRProgram, IRProgram.filter(_.isInstanceOf[Block]).map(b => b -> b.toString).toMap),
        s"${s}_blockgraph$iteration.dot"
      )

      writeToFile(
        toDot(IRProgram, IRProgram.filter(_.isInstanceOf[Command]).map(b => b -> newCPResult(b).toString).toMap),
        s"${s}_new_ir_constprop$iteration.dot"
      )

      writeToFile(
        toDot(IRProgram, IRProgram.filter(_.isInstanceOf[Command]).map(b => b -> mraResult(b).toString).toMap),
        s"${s}_MRA$iteration.dot"
      )
    })

    Logger.info("[!] Running MMM")
    val mmm = MemoryModelMap()
    mmm.convertMemoryRegions(mraResult, mergedSubroutines, globalOffsets, mraSolver.procedureToSharedRegions)
    mmm.logRegions()

    Logger.info("[!] Running Steensgaard")
    val steensgaardSolver = InterprocSteensgaardAnalysis(IRProgram, constPropResultWithSSA, regionAccessesAnalysisResults, mmm, reachingDefinitionsAnalysisResults, globalOffsets)
    steensgaardSolver.analyze()
    val steensgaardResults = steensgaardSolver.pointsTo()
    val memoryRegionContents = steensgaardSolver.getMemoryRegionContents
    mmm.logRegions(memoryRegionContents)

    // turn fake procedures into diamonds
    Logger.info("[!] Running VSA")
    val vsaSolver = ValueSetAnalysisSolver(IRProgram, globalAddresses, externalAddresses, globalOffsets, subroutines, mmm, constPropResult)
    val vsaResult: Map[CFGPosition, LiftedElement[Map[Variable | MemoryRegion, Set[Value]]]] = vsaSolver.analyze()

<<<<<<< HEAD
    Logger.info("[!] Running Interprocedural Live Variables Analysis")
    val interLiveVarsResults = InterLiveVarsAnalysis(IRProgram).analyze()

    Logger.info("[!] Running Parameter Analysis")
    val paramResults = ParamAnalysis(IRProgram).analyze()
=======

    var paramResults: Map[Procedure, Set[Variable]] = Map.empty
    var interLiveVarsResults: Map[CFGPosition, Map[Variable, TwoElement]] = Map.empty

    if (IRProgram.mainProcedure.blocks.nonEmpty && IRProgram.mainProcedure.returnBlock.isDefined && IRProgram.mainProcedure.entryBlock.isDefined) {
      Logger.info("[!] Running Interprocedural Live Variables Analysis")
      interLiveVarsResults = InterLiveVarsAnalysis(IRProgram).analyze()

      Logger.info("[!] Running Parameter Analysis")
      paramResults = ParamAnalysis(IRProgram).analyze()

    } else {
      Logger.warn(s"Disabling IDE solver tests due to external main procedure: ${IRProgram.mainProcedure.name}")
    }
>>>>>>> c9ad83d8

    StaticAnalysisContext(
      constPropResult = constPropResult,
      IRconstPropResult = newCPResult,
      memoryRegionResult = mraResult,
      vsaResult = vsaResult,
      interLiveVarsResults = interLiveVarsResults,
      paramResults = paramResults,
      steensgaardResults = steensgaardResults,
      mmmResults = mmm,
      memoryRegionContents = memoryRegionContents,
      reachingDefs = reachingDefinitionsAnalysisResults,
      varDepsSummaries = varDepsSummaries,
    )
  }


  def printAnalysisResults(prog: Program, result: Map[CFGPosition, _]): String = {
    val results = mutable.ArrayBuffer[String]()
    val toVisit = mutable.Stack[CFGPosition]()
    val visited = mutable.HashSet[CFGPosition]()
    toVisit.pushAll(prog.procedures)

    while (toVisit.nonEmpty) {
      val next = toVisit.pop()
      visited.add(next)
      toVisit.pushAll(
        IntraProcBlockIRCursor
          .succ(next)
          .diff(visited.collect[Block] { case b: Block =>
            b
          })
      )

      def contentStr(b: CFGPosition) = {
        if result.contains(b) then "\n        :: " + result(b)
        else ""
      }

      val t = next match
        case p: Procedure => s"\nProcedure ${p.name}"
        case b: Block =>
          Seq(
            s"  Block ${b.label}${contentStr(b)}",
            b.statements
              .map(s => {
                "    " + s.toString + contentStr(s)
              })
              .mkString("\n"),
            "    " + b.jump.toString + contentStr(b.jump)
          ).mkString("\n")
        case s: Statement => s"    Statement $s${contentStr(s)}"
        case s: Jump      => s"  Jump $s${contentStr(s)}"
      results.addOne(t)
    }

    results.mkString(System.lineSeparator())
  }


}

object RunUtils {

  def run(q: BASILConfig): Unit = {
    val result = loadAndTranslate(q)
    writeOutput(result)
  }

  def writeOutput(result: BASILResult): Unit = {
    Logger.info("[!] Writing file...")
    for (boogie <- result.boogie) {
      val wr = BufferedWriter(FileWriter(boogie.filename))
      boogie.writeToString(wr)
      wr.close()
    }
  }

  def loadAndTranslate(q: BASILConfig): BASILResult = {
    Logger.info("[!] Loading Program")
    val ctx = IRLoading.load(q.loading)

    IRTransform.doCleanup(ctx)

    q.loading.dumpIL.foreach(s => writeToFile(serialiseIL(ctx.program), s"$s-before-analysis.il"))
    val analysis = q.staticAnalysis.map(conf => staticAnalysis(conf, ctx))
    q.loading.dumpIL.foreach(s => writeToFile(serialiseIL(ctx.program), s"$s-after-analysis.il"))

    if (q.runInterpret) {
      val interpreter = Interpreter()
      interpreter.interpret(ctx.program)
    }

    IRTransform.prepareForTranslation(q.loading, ctx)

    Logger.info("[!] Translating to Boogie")

    val boogiePrograms = if (q.boogieTranslation.threadSplit && ctx.program.threads.nonEmpty) {
      val outPrograms = ArrayBuffer[BProgram]()
      for (thread <- ctx.program.threads) {
        val fileName = q.outputPrefix.stripSuffix(".bpl") + "_" + thread.entry.name + ".bpl"
        val boogieTranslator = IRToBoogie(ctx.program, ctx.specification, Some(thread), fileName)
        outPrograms.addOne(boogieTranslator.translate(q.boogieTranslation))
      }
      outPrograms
    } else {
      val boogieTranslator = IRToBoogie(ctx.program, ctx.specification, None, q.outputPrefix)
      ArrayBuffer(boogieTranslator.translate(q.boogieTranslation))
    }
    assert(invariant.singleCallBlockEnd(ctx.program))

    BASILResult(ctx, analysis, boogiePrograms)
  }

  /** Use static analysis to resolve indirect calls and replace them in the IR until fixed point.
   */
  def staticAnalysis(config: StaticAnalysisConfig, ctx: IRContext): StaticAnalysisContext = {
    var iteration = 1
    var modified: Boolean = true
    val analysisResult = mutable.ArrayBuffer[StaticAnalysisContext]()
    while (modified) {
      Logger.info("[!] Running Static Analysis")
      val result = StaticAnalysis.analyse(ctx, config, iteration)
      analysisResult.append(result)
      Logger.info("[!] Replacing Indirect Calls")
      modified = transforms.resolveIndirectCallsUsingPointsTo(
        result.steensgaardResults,
        result.memoryRegionContents,
        result.reachingDefs,
        ctx.program
      )
      Logger.info("[!] Generating Procedure Summaries")
      if (config.summariseProcedures) {
        IRTransform.generateProcedureSummaries(ctx, ctx.program, result.constPropResult, result.varDepsSummaries)
      }
      if (modified) {
        iteration += 1
        Logger.info(s"[!] Analysing again (iter $iteration)")
      }
    }

    // should later move this to be inside while (modified) loop and have splitting threads cause further iterations

    if (config.threadSplit) {
      transforms.splitThreads(ctx.program, analysisResult.last.steensgaardResults, analysisResult.last.memoryRegionContents, analysisResult.last.reachingDefs)
    }

    assert(invariant.singleCallBlockEnd(ctx.program))
    Logger.info(s"[!] Finished indirect call resolution after $iteration iterations")
    analysisResult.last
  }
}

def writeToFile(content: String, fileName: String): Unit = {
  val outFile = File(fileName)
  val pw = PrintWriter(outFile, "UTF-8")
  pw.write(content)
  pw.close()
}<|MERGE_RESOLUTION|>--- conflicted
+++ resolved
@@ -27,7 +27,7 @@
 import java.util.Base64
 import spray.json.DefaultJsonProtocol.*
 import util.intrusive_list.IntrusiveList
-import cilvisitor._
+import cilvisitor.*
 
 import scala.annotation.tailrec
 import scala.collection.mutable
@@ -153,11 +153,7 @@
   def loadReadELF(
       fileName: String,
       config: ILLoadingConfig
-<<<<<<< HEAD
-  ): (Set[ExternalFunction], Set[SpecGlobal], Map[BigInt, BigInt], BigInt) = {
-=======
-  ): (List[ELFSymbol], Set[ExternalFunction], Set[SpecGlobal], Map[BigInt, BigInt], Int) = {
->>>>>>> c9ad83d8
+  ): (List[ELFSymbol], Set[ExternalFunction], Set[SpecGlobal], Map[BigInt, BigInt], BigInt) = {
     val lexer = ReadELFLexer(CharStreams.fromFileName(fileName))
     val tokens = CommonTokenStream(lexer)
     val parser = ReadELFParser(tokens)
@@ -210,7 +206,6 @@
     externalRemover.visitProgram(ctx.program)
     renamer.visitProgram(ctx.program)
 
-
     ctx
   }
 
@@ -234,7 +229,6 @@
     ctx.program.setModifies(specModifies)
     assert(invariant.singleCallBlockEnd(ctx.program))
   }
-
 
   def generateProcedureSummaries(
     ctx: IRContext,
@@ -413,13 +407,6 @@
     val vsaSolver = ValueSetAnalysisSolver(IRProgram, globalAddresses, externalAddresses, globalOffsets, subroutines, mmm, constPropResult)
     val vsaResult: Map[CFGPosition, LiftedElement[Map[Variable | MemoryRegion, Set[Value]]]] = vsaSolver.analyze()
 
-<<<<<<< HEAD
-    Logger.info("[!] Running Interprocedural Live Variables Analysis")
-    val interLiveVarsResults = InterLiveVarsAnalysis(IRProgram).analyze()
-
-    Logger.info("[!] Running Parameter Analysis")
-    val paramResults = ParamAnalysis(IRProgram).analyze()
-=======
 
     var paramResults: Map[Procedure, Set[Variable]] = Map.empty
     var interLiveVarsResults: Map[CFGPosition, Map[Variable, TwoElement]] = Map.empty
@@ -434,7 +421,6 @@
     } else {
       Logger.warn(s"Disabling IDE solver tests due to external main procedure: ${IRProgram.mainProcedure.name}")
     }
->>>>>>> c9ad83d8
 
     StaticAnalysisContext(
       constPropResult = constPropResult,
@@ -490,10 +476,8 @@
         case s: Jump      => s"  Jump $s${contentStr(s)}"
       results.addOne(t)
     }
-
     results.mkString(System.lineSeparator())
   }
-
 
 }
 
