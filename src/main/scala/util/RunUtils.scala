package util

import java.io.{BufferedWriter, File, FileInputStream, FileWriter, IOException, PrintWriter}
import com.grammatech.gtirb.proto.IR.IR
import com.grammatech.gtirb.proto.Module.Module
import com.grammatech.gtirb.proto.Section.Section
import spray.json.*
import ir.eval
import gtirb.*

import scala.collection.mutable.ListBuffer
import scala.collection.mutable.ArrayBuffer
import scala.jdk.CollectionConverters.*
import analysis.solvers.*
import analysis.*
import bap.*
import ir.*
import boogie.*
import specification.*
import Parsers.*
import Parsers.ASLpParser.*
import analysis.data_structure_analysis.{DataStructureAnalysis, Graph, SymbolicAddress, SymbolicAddressAnalysis}
import org.antlr.v4.runtime.tree.ParseTreeWalker
import org.antlr.v4.runtime.BailErrorStrategy
import org.antlr.v4.runtime.{CharStreams, CommonTokenStream, Token}
import translating.*
import util.Logger

import java.util.Base64
import spray.json.DefaultJsonProtocol.*
import util.intrusive_list.IntrusiveList
import cilvisitor.*

import scala.annotation.tailrec
import scala.collection.mutable

/** This file contains the main program execution. See RunUtils.loadAndTranslate for the high-level process.
  */

/** Stores the IR Program loaded from the binary and ELF tables, which is modified during analysis and program
  * transformation.
  */
case class IRContext(
    symbols: List[ELFSymbol],
    externalFunctions: Set[ExternalFunction],
    globals: Set[SpecGlobal],
    funcEntries: Set[FuncEntry],
    globalOffsets: Map[BigInt, BigInt],
    specification: Specification,
    program: Program // internally mutable
)

/** Stores the results of the static analyses.
  */
case class StaticAnalysisContext(
  intraProcConstProp: Map[CFGPosition, Map[Variable, FlatElement[BitVecLiteral]]],
  interProcConstProp: Map[CFGPosition, Map[Variable, FlatElement[BitVecLiteral]]],
  memoryRegionResult: Map[CFGPosition, Set[StackRegion]],
  vsaResult: Map[CFGPosition, LiftedElement[Map[Variable | MemoryRegion, Set[Value]]]],
  interLiveVarsResults: Map[CFGPosition, Map[Variable, TwoElement]],
  paramResults: Map[Procedure, Set[Variable]],
  steensgaardResults: Map[RegisterWrapperEqualSets, Set[RegisterWrapperEqualSets | MemoryRegion]],
  mmmResults: MemoryModelMap,
  reachingDefs: Map[CFGPosition, (Map[Variable, Set[Assign]], Map[Variable, Set[Assign]])],
  varDepsSummaries: Map[Procedure, Map[Taintable, Set[Taintable]]],
  regionInjector: Option[RegionInjector],
  symbolicAddresses: Map[CFGPosition, Map[SymbolicAddress, TwoElement]],
  localDSA: Map[Procedure, Graph],
  bottomUpDSA: Map[Procedure, Graph],
  topDownDSA: Map[Procedure, Graph]
)

/** Results of the main program execution.
  */
case class BASILResult(ir: IRContext, analysis: Option[StaticAnalysisContext], boogie: ArrayBuffer[BProgram])

/** Tools for loading the IR program into an IRContext.
  */
object IRLoading {

  /** Create a context from just an IR program.
    */
  def load(p: Program): IRContext = {
    IRContext(List.empty, Set.empty, Set.empty, Set.empty, Map.empty, IRLoading.loadSpecification(None, p, Set.empty), p)
  }

  /** Load a program from files using the provided configuration.
    */
  def load(q: ILLoadingConfig): IRContext = {
    // TODO: this tuple is large, should be a case class
    val (symbols, externalFunctions, globals, funcEntries, globalOffsets, mainAddress) = IRLoading.loadReadELF(q.relfFile, q)

    val program: Program = if (q.inputFile.endsWith(".adt")) {
      val bapProgram = loadBAP(q.inputFile)
      val IRTranslator = BAPToIR(bapProgram, mainAddress)
      IRTranslator.translate
    } else if (q.inputFile.endsWith(".gts")) {
      loadGTIRB(q.inputFile, mainAddress)
    } else {
      throw Exception(s"input file name ${q.inputFile} must be an .adt or .gst file")
    }

    val specification = IRLoading.loadSpecification(q.specFile, program, globals)

    IRContext(symbols, externalFunctions, globals, funcEntries, globalOffsets, specification, program)
  }

  def loadBAP(fileName: String): BAPProgram = {
    val ADTLexer = BAP_ADTLexer(CharStreams.fromFileName(fileName))
    val tokens = CommonTokenStream(ADTLexer)
    val parser = BAP_ADTParser(tokens)

    parser.setBuildParseTree(true)

    BAPLoader.visitProject(parser.project())
  }

  def loadGTIRB(fileName: String, mainAddress: BigInt): Program = {
    val fIn = FileInputStream(fileName)
    val ir = IR.parseFrom(fIn)
    val mods = ir.modules
    val cfg = ir.cfg.get

    val semantics = mods.map(_.auxData("ast").data.toStringUtf8.parseJson.convertTo[Map[String, Array[Array[String]]]])

    def parse_insn(line: String): StmtContext = {
      val lexer = ASLpLexer(CharStreams.fromString(line))
      val tokens = CommonTokenStream(lexer)
      val parser = ASLpParser(tokens)
      parser.setErrorHandler(BailErrorStrategy())
      parser.setBuildParseTree(true)

      try {
        parser.stmt()
      } catch {
        case e: org.antlr.v4.runtime.misc.ParseCancellationException =>
          val extra = e.getCause match {
            case mismatch: org.antlr.v4.runtime.InputMismatchException =>
              val token = mismatch.getOffendingToken
              s"""
                exn: $mismatch
                offending token: $token

              ${line.replace('\n', ' ')}
              ${" " * token.getStartIndex}^ here!
              """.stripIndent
            case _ => ""
          }
          Logger.error(s"""Semantics parse error:\n  line: $line\n$extra""")
          throw e
      }
    }

    val parserMap = semantics.map(_.map((k: String, v: Array[Array[String]]) => (k, v.map(_.map(parse_insn)))))

    val GTIRBConverter = GTIRBToIR(mods, parserMap.flatten.toMap, cfg, mainAddress)
    GTIRBConverter.createIR()
  }

  def loadReadELF(
      fileName: String,
      config: ILLoadingConfig
  ): (List[ELFSymbol], Set[ExternalFunction], Set[SpecGlobal],  Set[FuncEntry], Map[BigInt, BigInt], BigInt) = {
    val lexer = ReadELFLexer(CharStreams.fromFileName(fileName))
    val tokens = CommonTokenStream(lexer)
    val parser = ReadELFParser(tokens)
    parser.setBuildParseTree(true)
    ReadELFLoader.visitSyms(parser.syms(), config)
  }

  def loadSpecification(filename: Option[String], program: Program, globals: Set[SpecGlobal]): Specification = {
    filename match {
      case Some(s) =>
        val specLexer = SpecificationsLexer(CharStreams.fromFileName(s))
        val specTokens = CommonTokenStream(specLexer)
        val specParser = SpecificationsParser(specTokens)
        specParser.setBuildParseTree(true)
        val specLoader = SpecificationLoader(globals, program)
        specLoader.visitSpecification(specParser.specification())
      case None => Specification(Set(), globals, Map(), List(), List(), List(), Set())
    }
  }
}

/** Methods related to transforming the IR `Program` in-place.
  *
  * These operate over the IRContext, and possibly use static analysis results.
  */
object IRTransform {
  val boogieReserved: Set[String] = Set("free")

  /** Initial cleanup before analysis.
    */
  def doCleanup(ctx: IRContext): IRContext = {
    Logger.debug("[!] Removing external function calls")
    // Remove external function references (e.g. @printf)
    val externalNames = ctx.externalFunctions.map(e => e.name)
    val externalNamesLibRemoved = mutable.Set[String]()
    externalNamesLibRemoved.addAll(externalNames)

    for (e <- externalNames) {
      if (e.contains('@')) {
        externalNamesLibRemoved.add(e.split('@')(0))
      }
    }

    cilvisitor.visit_prog(transforms.ReplaceReturns(), ctx.program)
    transforms.addReturnBlocks(ctx.program)
    cilvisitor.visit_prog(transforms.ConvertSingleReturn(), ctx.program)

    val externalRemover = ExternalRemover(externalNamesLibRemoved.toSet)
    externalRemover.visitProgram(ctx.program)

    assert(invariant.singleCallBlockEnd(ctx.program))
    assert(invariant.cfgCorrect(ctx.program))
    assert(invariant.blocksUniqueToEachProcedure(ctx.program))
    ctx
  }

  /** Cull unneccessary information that does not need to be included in the translation, and infer stack regions, and
    * add in modifies from the spec.
    */
<<<<<<< HEAD
  def prepareForTranslation(config: ILLoadingConfig, ctx: IRContext): Unit = {
    ctx.program.determineRelevantMemory(ctx.globalOffsets)
    transforms.applyRPO(ctx.program)
=======
  def prepareForTranslation(config: BASILConfig, ctx: IRContext): Unit = {
    if (!config.staticAnalysis.isDefined || !config.staticAnalysis.get.memoryRegions) {
      ctx.program.determineRelevantMemory(ctx.globalOffsets)
    }
>>>>>>> 4586ce26

    Logger.info("[!] Stripping unreachable")
    val before = ctx.program.procedures.size
<<<<<<< HEAD
    transforms.stripUnreachableFunctions(ctx.program, config.procedureTrimDepth)
    Logger.info(
      s"[!] Removed ${before - ctx.program.procedures.size} functions (${ctx.program.procedures.size} remaining)"
    )
    val dupProcNames = (ctx.program.procedures.groupBy(_.name).filter((n,p) => p.size > 1)).toList.flatMap(_._2)
    assert(dupProcNames.isEmpty)
=======
    transforms.stripUnreachableFunctions(ctx.program, config.loading.procedureTrimDepth)
    Logger.debug(
      s"[!] Removed ${before - ctx.program.procedures.size} functions (${ctx.program.procedures.size} remaining)"
    )
    val dupProcNames = ctx.program.procedures.groupBy(_.name).filter((_, p) => p.size > 1).toList.flatMap(_(1))

    var dupCounter = 0
    for (p <- dupProcNames) {
      dupCounter += 1
      p.name = p.name + "$" + p.address.map(_.toString).getOrElse(dupCounter.toString)
    }
>>>>>>> 4586ce26

    if (!config.staticAnalysis.isDefined || !config.staticAnalysis.get.memoryRegions) {
      val stackIdentification = StackSubstituter()
      stackIdentification.visitProgram(ctx.program)
    }

    val specModifies = ctx.specification.subroutines.map(s => s.name -> s.modifies).toMap
    ctx.program.setModifies(specModifies)

    val renamer = Renamer(boogieReserved)
    renamer.visitProgram(ctx.program)

    assert(invariant.singleCallBlockEnd(ctx.program))
  }

  def generateProcedureSummaries(
    ctx: IRContext,
    IRProgram: Program,
    constPropResult: Map[CFGPosition, Map[Variable, FlatElement[BitVecLiteral]]],
    varDepsSummaries: Map[Procedure, Map[Taintable, Set[Taintable]]],
  ): Boolean = {
    var modified = false
    // Need to know modifies clauses to generate summaries, but this is probably out of place
    val specModifies = ctx.specification.subroutines.map(s => s.name -> s.modifies).toMap
    ctx.program.setModifies(specModifies)

    val specGlobalAddresses = ctx.specification.globals.map(s => s.address -> s.name).toMap
    val summaryGenerator = SummaryGenerator(IRProgram, ctx.specification.globals, specGlobalAddresses, constPropResult, varDepsSummaries)
    IRProgram.procedures.filter {
      p => p != IRProgram.mainProcedure
    }.foreach {
      procedure => {
        val req = summaryGenerator.generateRequires(procedure)
        modified = modified | procedure.requires != req
        procedure.requires = req

        val ens = summaryGenerator.generateEnsures(procedure)
        modified = modified | procedure.ensures != ens
        procedure.ensures = ens
      }
    }

    modified
  }

}

/** Methods relating to program static analysis.
  */
object StaticAnalysis {
  /** Run all static analysis passes on the provided IRProgram.
    */
  def analyse(
      ictx: IRContext,
      config: StaticAnalysisConfig,
      iteration: Int,
      previousResults: Option[StaticAnalysisContext] = None
  ): StaticAnalysisContext = {
    var ctx = ictx
    val IRProgram: Program = ctx.program
    val externalFunctions: Set[ExternalFunction] = ctx.externalFunctions
    val globals: Set[SpecGlobal] = ctx.globals
    val globalOffsets: Map[BigInt, BigInt] = ctx.globalOffsets

    assert(invariant.singleCallBlockEnd(ctx.program))
    assert(invariant.cfgCorrect(ctx.program))
    assert(invariant.blocksUniqueToEachProcedure(ctx.program))
    assert(invariant.correctCalls(ctx.program))


    val subroutines = IRProgram.procedures
      .filter(p => p.address.isDefined)
      .map(p => p.address.get -> p.name)
      .toMap
    val globalAddresses = globals.map(s => s.address -> s.name).toMap
    val globalSizes = globals.map(s => s.name -> s.size).toMap
    val externalAddresses = externalFunctions.map(e => e.offset -> e.name).toMap
    Logger.debug("Globals:")
    Logger.debug(globalAddresses)
    Logger.debug("Global Offsets: ")
    Logger.debug(globalOffsets)
    Logger.debug("Global Sizes: ")
    Logger.debug(globalSizes)
    Logger.debug("External: ")
    Logger.debug(externalAddresses)
    Logger.debug("Subroutine Addresses:")
    Logger.debug(subroutines)

<<<<<<< HEAD
    Logger.info("reducible loops")
=======
>>>>>>> 4586ce26
    // reducible loops
    val detector = LoopDetector(IRProgram)
    val foundLoops = detector.identify_loops()
    foundLoops.foreach(l => Logger.debug(s"Loop found: ${l.name}"))

    val transformer = LoopTransform(foundLoops)
    val newLoops = transformer.llvm_transform()
    newLoops.foreach(l => Logger.debug(s"Loop found: ${l.name}"))

    config.analysisDotPath.foreach { s =>
      writeToFile(dotBlockGraph(IRProgram, IRProgram.map(b => b -> b.toString).toMap), s"${s}_graph-after-reduce-$iteration.dot")
      writeToFile(dotBlockGraph(IRProgram, IRProgram.filter(_.isInstanceOf[Block]).map(b => b -> b.toString).toMap), s"${s}_blockgraph-after-reduce-$iteration.dot")
    }

    val mergedSubroutines = subroutines ++ externalAddresses

    val domain = computeDomain(IntraProcIRCursor, IRProgram.procedures)
<<<<<<< HEAD
=======
    val interDomain = computeDomain(InterProcIRCursor, IRProgram.procedures)
>>>>>>> 4586ce26

    Logger.debug("[!] Running ANR")
    val ANRSolver = ANRAnalysisSolver(IRProgram)
    val ANRResult = ANRSolver.analyze()


    Logger.debug("[!] Running RNA")
    val RNASolver = RNAAnalysisSolver(IRProgram)
    val RNAResult = RNASolver.analyze()

<<<<<<< HEAD
    config.analysisResultsPath.foreach(s =>
      writeToFile(printAnalysisResults(IRProgram, ANRResult), s"${s}-anr-result$iteration.txt")
    )
    config.analysisResultsPath.foreach(s =>
      writeToFile(printAnalysisResults(IRProgram, RNAResult), s"${s}-rna-result$iteration.txt")
    )

    Logger.debug("[!] Running Constant Propagation")
    val constPropSolver = ConstantPropagationSolver(IRProgram)
    val constPropResult: Map[CFGPosition, Map[Variable, FlatElement[BitVecLiteral]]] = constPropSolver.analyze()
=======
    Logger.debug("[!] Running Inter-procedural Constant Propagation")
    val interProcConstProp = InterProcConstantPropagation(IRProgram)
    val interProcConstPropResult: Map[CFGPosition, Map[Variable, FlatElement[BitVecLiteral]]] = interProcConstProp.analyze()

    config.analysisResultsPath.foreach { s =>
      writeToFile(printAnalysisResults(IRProgram, interProcConstPropResult), s"${s}OGconstprop$iteration.txt")
    }
>>>>>>> 4586ce26

    Logger.debug("[!] Variable dependency summaries")
    val scc = stronglyConnectedComponents(CallGraph, List(IRProgram.mainProcedure))
    val specGlobalAddresses = ctx.specification.globals.map(s => s.address -> s.name).toMap
    val varDepsSummaries = VariableDependencyAnalysis(IRProgram, ctx.specification.globals, specGlobalAddresses, interProcConstPropResult, scc).analyze()

    val intraProcConstProp = IntraProcConstantPropagation(IRProgram)
    val intraProcConstPropResult: Map[CFGPosition, Map[Variable, FlatElement[BitVecLiteral]]] = intraProcConstProp.analyze()

    config.analysisResultsPath.foreach { s =>
      writeToFile(printAnalysisResults(IRProgram, intraProcConstPropResult), s"${s}_new_ir_constprop$iteration.txt")
    }

<<<<<<< HEAD
    config.analysisDotPath.foreach(f => {
      val dumpdomain = computeDomain[CFGPosition, CFGPosition](InterProcIRCursor, IRProgram.procedures).toSet
=======
    config.analysisDotPath.foreach { f =>
      val dumpdomain = computeDomain[CFGPosition, CFGPosition](InterProcIRCursor, IRProgram.procedures)
>>>>>>> 4586ce26
      writeToFile(toDot(dumpdomain, InterProcIRCursor, Map.empty), s"${f}_new_ir_intercfg$iteration.dot")
    }

    val reachingDefinitionsAnalysisSolver = InterprocReachingDefinitionsAnalysisSolver(IRProgram)
    val reachingDefinitionsAnalysisResults = reachingDefinitionsAnalysisSolver.analyze()

<<<<<<< HEAD

    config.analysisDotPath.foreach(s => {
=======
    config.analysisDotPath.foreach { s =>
>>>>>>> 4586ce26
      writeToFile(
        toDot(IRProgram, IRProgram.filter(_.isInstanceOf[Command]).map(b => b -> reachingDefinitionsAnalysisResults(b).toString).toMap, true),
        s"${s}_reachingDefinitions$iteration.dot"
      )
    }

    val mmm = MemoryModelMap(globalOffsets)
    mmm.preLoadGlobals(mergedSubroutines, globalAddresses, globalSizes)

    val previousVSAResults = if (previousResults.isDefined) {
      previousResults.get.vsaResult
    } else {
      Map[CFGPosition, LiftedElement[Map[Variable | MemoryRegion, Set[Value]]]]()
    }

<<<<<<< HEAD

    Logger.debug("[!] Running Constant Propagation with SSA")
    val constPropSolverWithSSA = ConstantPropagationSolverWithSSA(IRProgram, reachingDefinitionsAnalysisResults)
    val constPropResultWithSSA = constPropSolverWithSSA.analyze()
=======
    Logger.debug("[!] Running GRA")
    val graSolver = GlobalRegionAnalysisSolver(IRProgram, domain.toSet, interProcConstPropResult, reachingDefinitionsAnalysisResults, mmm, previousVSAResults)
    val graResult = graSolver.analyze()
>>>>>>> 4586ce26


    Logger.debug("[!] Running MRA")
    val mraSolver = MemoryRegionAnalysisSolver(IRProgram, domain.toSet, globalAddresses, globalOffsets, mergedSubroutines, interProcConstPropResult, ANRResult, RNAResult, reachingDefinitionsAnalysisResults, graResult, mmm)
    val mraResult = mraSolver.analyze()

    config.analysisDotPath.foreach { s =>
      writeToFile(dotCallGraph(IRProgram), s"${s}_callgraph$iteration.dot")
      writeToFile(
        dotBlockGraph(IRProgram, IRProgram.filter(_.isInstanceOf[Block]).map(b => b -> b.toString).toMap),
        s"${s}_blockgraph$iteration.dot"
      )

      writeToFile(
        toDot(IRProgram, IRProgram.filter(_.isInstanceOf[Command]).map(b => b -> intraProcConstPropResult(b).toString).toMap),
        s"${s}_new_ir_constprop$iteration.dot"
      )

      writeToFile(
        toDot(IRProgram, IRProgram.filter(_.isInstanceOf[Command]).map(b => b -> mraResult(b).toString).toMap),
        s"${s}_MRA$iteration.dot"
      )

      writeToFile(
        toDot(IRProgram, IRProgram.filter(_.isInstanceOf[Command]).map(b => b -> graResult(b).toString).toMap),
        s"${s}_GRA$iteration.dot"
      )
    }

    Logger.debug("[!] Running MMM")
    mmm.convertMemoryRegions(mraSolver.procedureToStackRegions, mraSolver.procedureToHeapRegions, mraResult, mraSolver.procedureToSharedRegions, graSolver.getDataMap, graResult)
    mmm.logRegions()

    Logger.debug("[!] Running Steensgaard")
    val steensgaardSolver = InterprocSteensgaardAnalysis(interDomain.toSet, mmm, reachingDefinitionsAnalysisResults, previousVSAResults)
    steensgaardSolver.analyze()
    val steensgaardResults = steensgaardSolver.pointsTo()

    Logger.debug("[!] Running VSA")
    val vsaSolver = ValueSetAnalysisSolver(IRProgram, mmm, interProcConstPropResult)
    val vsaResult: Map[CFGPosition, LiftedElement[Map[Variable | MemoryRegion, Set[Value]]]] = vsaSolver.analyze()

<<<<<<< HEAD
    var paramResults: Map[Procedure, Set[Variable]] = Map.empty
    var interLiveVarsResults: Map[CFGPosition, Map[Variable, TwoElement]] = Map.empty

    if (IRProgram.mainProcedure.blocks.nonEmpty && IRProgram.mainProcedure.returnBlock.isDefined && IRProgram.mainProcedure.entryBlock.isDefined) {
      Logger.debug("[!] Running Interprocedural Live Variables Analysis")
      interLiveVarsResults = InterLiveVarsAnalysis(IRProgram).analyze()

      Logger.debug("[!] Running Parameter Analysis")
      paramResults = ParamAnalysis(IRProgram).analyze()

=======
    config.analysisDotPath.foreach { s =>
      writeToFile(
        toDot(IRProgram, IRProgram.filter(_.isInstanceOf[Command]).map(b => b -> vsaResult(b).toString).toMap),
        s"${s}_VSA$iteration.dot"
      )
    }

    Logger.debug("[!] Injecting regions")
    val regionInjector = if (config.memoryRegions) {
      val injector = RegionInjector(IRProgram, mmm)
      injector.nodeVisitor()
      Some(injector)
>>>>>>> 4586ce26
    } else {
      None
    }

    val paramResults: Map[Procedure, Set[Variable]] = ParamAnalysis(IRProgram).analyze()
    val interLiveVarsResults: Map[CFGPosition, Map[Variable, TwoElement]] = InterLiveVarsAnalysis(IRProgram).analyze()

    StaticAnalysisContext(
      intraProcConstProp = interProcConstPropResult,
      interProcConstProp = intraProcConstPropResult,
      memoryRegionResult = mraResult,
      vsaResult = vsaResult,
      interLiveVarsResults = interLiveVarsResults,
      paramResults = paramResults,
      steensgaardResults = steensgaardResults,
      mmmResults = mmm,
      symbolicAddresses = Map.empty,
      reachingDefs = reachingDefinitionsAnalysisResults,
      varDepsSummaries = varDepsSummaries,
      regionInjector = regionInjector,
      localDSA = Map.empty,
      bottomUpDSA = Map.empty,
      topDownDSA = Map.empty,
    )
  }

  def printAnalysisResults(prog: Program, result: Map[CFGPosition, _]): String = {
    val results = mutable.ArrayBuffer[String]()
    val toVisit = mutable.Stack[CFGPosition]()
    val visited = mutable.HashSet[CFGPosition]()
    toVisit.pushAll(prog.procedures)

    while (toVisit.nonEmpty) {
      val next = toVisit.pop()
      visited.add(next)
      toVisit.pushAll(
        IntraProcBlockIRCursor
          .succ(next)
          .diff(visited.collect[Block] { case b: Block =>
            b
          })
      )

      def contentStr(b: CFGPosition) = {
        if result.contains(b) then "\n        :: " + result(b)
        else ""
      }

      val t = next match
        case p: Procedure => s"\nProcedure ${p.name}"
        case b: Block =>
          Seq(
            s"  Block ${b.label}${contentStr(b)}",
            b.statements
              .map(s => {
                "    " + s.toString + contentStr(s)
              })
              .mkString("\n"),
            "    " + b.jump.toString + contentStr(b.jump)
          ).mkString("\n")
        case s: Statement => s"    Statement $s${contentStr(s)}"
        case s: Jump      => s"  Jump $s${contentStr(s)}"
      results.addOne(t)
    }
    results.mkString(System.lineSeparator())
  }

}

object RunUtils {

  def run(q: BASILConfig): Unit = {
    val result = loadAndTranslate(q)
    Logger.info("Writing output")
    writeOutput(result)
  }

  def writeOutput(result: BASILResult): Unit = {
    Logger.debug("[!] Writing file...")
    for (boogie <- result.boogie) {
      val wr = BufferedWriter(FileWriter(boogie.filename))
      boogie.writeToString(wr)
      wr.close()
    }
  }

  def doSimplify(ctx: IRContext, config: Option[StaticAnalysisConfig]) : Unit = {

    // writeToFile(dotBlockGraph(ctx.program, ctx.program.filter(_.isInstanceOf[Block]).map(b => b -> b.toString).toMap), s"blockgraph-before-simp.dot")
    Logger.info("[!] Running Simplify")
    val timer = PerformanceTimer("Simplify")
    val write = false

    transforms.applyRPO(ctx.program)

    transforms.removeEmptyBlocks(ctx.program)
    transforms.coalesceBlocks(ctx.program)
    transforms.removeEmptyBlocks(ctx.program)

    if write then writeToFile(dotBlockGraph(ctx.program.mainProcedure), s"blockgraph-before-dsa.dot")
    
    Logger.info(s"RPO ${timer.checkPoint("RPO")} ms ")
    Logger.info("[!] Simplify :: DynamicSingleAssignment")
    if write then writeToFile(serialiseIL(ctx.program), s"il-before-dsa.il")

    // transforms.DynamicSingleAssignment.applyTransform(ctx.program, liveVars)
    transforms.OnePassDSA().applyTransform(ctx.program)
    Logger.info(s"DSA ${timer.checkPoint("DSA ")} ms ")

    if write then writeToFile(dotBlockGraph(ctx.program, (ctx.program.collect {
      case b : Block => b -> translating.BasilIRPrettyPrinter()(b)
    }).toMap), s"blockgraph-after-dsa.dot")

    if (ir.eval.SimplifyValidation.validate) {
      // Logger.info("Live vars difftest")
      // val tipLiveVars : Map[CFGPosition, Set[Variable]] = analysis.IntraLiveVarsAnalysis(ctx.program).analyze()
      // assert(ctx.program.procedures.forall(transforms.difftestLiveVars(_, tipLiveVars)))

      Logger.info("DSA Check")
      val x = ctx.program.procedures.forall(transforms.rdDSAProperty)
      assert(x)
      Logger.info("DSA Check passed")
    }
    assert(invariant.singleCallBlockEnd(ctx.program))
    assert(invariant.cfgCorrect(ctx.program))
    assert(invariant.blocksUniqueToEachProcedure(ctx.program))

    if write then writeToFile(serialiseIL(ctx.program), s"il-before-copyprop.il")

    // brute force run the analysis twice because it cleans up more stuff
    //assert(ctx.program.procedures.forall(transforms.rdDSAProperty))
    transforms.doCopyPropTransform(ctx.program)
    if write then writeToFile(dotBlockGraph(ctx.program.mainProcedure), s"blockgraph-after-simp.dot")

    // assert(ctx.program.procedures.forall(transforms.rdDSAProperty))

    assert(invariant.blockUniqueLabels(ctx.program))
    Logger.info(s"CopyProp ${timer.checkPoint("CopyProp")} ms ")
    if write then writeToFile(serialiseIL(ctx.program), s"il-after-copyprop.il")


    // val x = ctx.program.procedures.forall(transforms.rdDSAProperty)
    //assert(x)
    if (ir.eval.SimplifyValidation.validate) {
      Logger.info("DSA Check (after transform)")
      val x = ctx.program.procedures.forall(transforms.rdDSAProperty)
      assert(x)
      Logger.info("passed")
    }

    // run this after cond recovery because sign bit calculations often need high bits
    // which go away in high level conss
    if write then writeToFile(serialiseIL(ctx.program), s"il-after-slices.il")

    // re-apply dsa
    // transforms.OnePassDSA().applyTransform(ctx.program)

    Logger.info("writing")

    if write then writeToFile(translating.BasilIRPrettyPrinter()(ctx.program), "prettyprinted.il")

    if (ir.eval.SimplifyValidation.validate) {
      Logger.info("[!] Simplify :: Writing simplification validation")
      val w = BufferedWriter(FileWriter("rewrites.smt2"))
      ir.eval.SimplifyValidation.makeValidation(w)
      w.close()
    }

    Logger.info("[!] Simplify :: finished")
  }

  def loadAndTranslate(conf: BASILConfig): BASILResult = {
    Logger.debug("[!] Loading Program")
    var q = conf

    var ctx = IRLoading.load(q.loading)

    assert(invariant.singleCallBlockEnd(ctx.program))
    assert(invariant.cfgCorrect(ctx.program))
    assert(invariant.blocksUniqueToEachProcedure(ctx.program))

    ctx = IRTransform.doCleanup(ctx)

    if (q.loading.trimEarly) {
      val before = ctx.program.procedures.size
      transforms.stripUnreachableFunctions(ctx.program, q.loading.procedureTrimDepth)
      Logger.info(
        s"[!] Removed ${before - ctx.program.procedures.size} functions (${ctx.program.procedures.size} remaining)"
      )
    }

    if (q.loading.parameterForm) {

      ir.transforms.clearParams(ctx.program)
      ctx = ir.transforms.liftProcedureCallAbstraction(ctx)
    } else {
      ir.transforms.clearParams(ctx.program)
    }
    assert(invariant.correctCalls(ctx.program))

    ir.eval.SimplifyValidation.validate = conf.validateSimp
    if (conf.simplify) {
      doSimplify(ctx, conf.staticAnalysis)
    }

    assert(invariant.singleCallBlockEnd(ctx.program))
    assert(invariant.cfgCorrect(ctx.program))
    assert(invariant.blocksUniqueToEachProcedure(ctx.program))
    assert(invariant.correctCalls(ctx.program))

    q.loading.dumpIL.foreach(s => writeToFile(serialiseIL(ctx.program), s"$s-before-analysis.il"))
<<<<<<< HEAD
    val analysis = q.staticAnalysis.map(conf => staticAnalysis(conf, ctx))
    q.loading.dumpIL.foreach(s => writeToFile(serialiseIL(ctx.program), s"$s-after-all-analysis.il"))
=======
    val analysis = q.staticAnalysis.map {
      conf => staticAnalysis(conf, ctx)
    }
    q.loading.dumpIL.foreach(s => writeToFile(serialiseIL(ctx.program), s"$s-after-analysis.il"))
>>>>>>> 4586ce26

    if (q.runInterpret) {
      val fs = eval.interpretTrace(ctx)
      Logger.info("Interpreter Trace:\n" + fs._2.t.mkString("\n"))
      val stopState = fs._1.nextCmd
      if (stopState != eval.Stopped()) {
        Logger.error(s"Interpreter exited with $stopState")
      } else {
        Logger.info("Interpreter stopped normally.")
      }
    }

    IRTransform.prepareForTranslation(q, ctx)

    Logger.info("[!] Translating to Boogie")

    val regionInjector = analysis.flatMap(a => a.regionInjector)

    val boogiePrograms = if (q.boogieTranslation.threadSplit && ctx.program.threads.nonEmpty) {
      val outPrograms = ArrayBuffer[BProgram]()
      for (thread <- ctx.program.threads) {
        val fileName = q.outputPrefix.stripSuffix(".bpl") + "_" + thread.entry.name + ".bpl"
        val boogieTranslator = IRToBoogie(ctx.program, ctx.specification, Some(thread), fileName, regionInjector, q.boogieTranslation)
        outPrograms.addOne(boogieTranslator.translate)
      }
      outPrograms
    } else {
      val boogieTranslator = IRToBoogie(ctx.program, ctx.specification, None, q.outputPrefix, regionInjector, q.boogieTranslation)
      ArrayBuffer(boogieTranslator.translate)
    }
    assert(invariant.singleCallBlockEnd(ctx.program))

    BASILResult(ctx, analysis, boogiePrograms)
  }

  /** Use static analysis to resolve indirect calls and replace them in the IR until fixed point.
   */
  def staticAnalysis(config: StaticAnalysisConfig, ctx: IRContext): StaticAnalysisContext = {
    var iteration = 1
    var modified: Boolean = true
    val analysisResult = mutable.ArrayBuffer[StaticAnalysisContext]()
    while (modified || (analysisResult.size < 2 && config.memoryRegions)) {
      Logger.debug("[!] Running Static Analysis")
      val result = StaticAnalysis.analyse(ctx, config, iteration, analysisResult.lastOption)
      analysisResult.append(result)
      Logger.debug("[!] Replacing Indirect Calls")

      /*
      modified = transforms.SteensgaardIndirectCallResolution(
        ctx.program,
        result.steensgaardResults,
        result.reachingDefs
      ).resolveIndirectCalls()
      */

      modified = transforms.VSAIndirectCallResolution(
        ctx.program,
        result.vsaResult,
        result.mmmResults
      ).resolveIndirectCalls()

      Logger.debug("[!] Generating Procedure Summaries")
      if (config.summariseProcedures) {
        IRTransform.generateProcedureSummaries(ctx, ctx.program, result.intraProcConstProp, result.varDepsSummaries)
      }

      if (modified) {
        iteration += 1
        Logger.debug(s"[!] Analysing again (iter $iteration)")
      }
    }

    // should later move this to be inside while (modified) loop and have splitting threads cause further iterations

    if (config.threadSplit) {
      transforms.splitThreads(ctx.program, analysisResult.last.steensgaardResults, analysisResult.last.reachingDefs)
    }

    Logger.debug("[!] Running Writes To")
    val writesTo = WriteToAnalysis(ctx.program).analyze()
    val reachingDefs = ReachingDefsAnalysis(ctx.program, writesTo).analyze()
    config.analysisDotPath.foreach { s =>
      writeToFile(toDot(ctx.program), s"${s}_ct.dot")
    }

    Logger.debug("[!] Running Symbolic Access Analysis")
    val symResults: Map[CFGPosition, Map[SymbolicAddress, TwoElement]] =
      SymbolicAddressAnalysis(ctx.program, analysisResult.last.interProcConstProp).analyze()
    config.analysisDotPath.foreach { s =>
      val labels = symResults.map { (k, v) => k -> v.toString }
      writeToFile(toDot(ctx.program, labels), s"${s}_saa.dot")
    }

    Logger.debug("[!] Running DSA Analysis")
    val symbolTableEntries: Set[SymbolTableEntry] = ctx.globals ++ ctx.funcEntries
    val dsa = DataStructureAnalysis(ctx.program, symResults, analysisResult.last.interProcConstProp, symbolTableEntries, ctx.globalOffsets, ctx.externalFunctions, reachingDefs, writesTo, analysisResult.last.paramResults)
    dsa.analyze()

    config.analysisDotPath.foreach { s =>
      dsa.topDown(ctx.program.mainProcedure).toDot
      writeToFile(dsa.topDown(ctx.program.mainProcedure).toDot, s"${s}_main_dsg.dot")
    }

    assert(invariant.singleCallBlockEnd(ctx.program))
    Logger.debug(s"[!] Finished indirect call resolution after $iteration iterations")
    analysisResult.last.copy(
      symbolicAddresses = symResults,
      localDSA = dsa.local.toMap,
      bottomUpDSA = dsa.bottomUp.toMap,
      topDownDSA = dsa.topDown.toMap
    )
  }
}

def writeToFile(content: String, fileName: String): Unit = {
  Logger.debug(s"Writing $fileName (${content.size} bytes)")
  val outFile = File(fileName)
  val pw = PrintWriter(outFile, "UTF-8")
  pw.write(content)
  pw.close()
}<|MERGE_RESOLUTION|>--- conflicted
+++ resolved
@@ -220,39 +220,19 @@
   /** Cull unneccessary information that does not need to be included in the translation, and infer stack regions, and
     * add in modifies from the spec.
     */
-<<<<<<< HEAD
-  def prepareForTranslation(config: ILLoadingConfig, ctx: IRContext): Unit = {
-    ctx.program.determineRelevantMemory(ctx.globalOffsets)
-    transforms.applyRPO(ctx.program)
-=======
   def prepareForTranslation(config: BASILConfig, ctx: IRContext): Unit = {
     if (!config.staticAnalysis.isDefined || !config.staticAnalysis.get.memoryRegions) {
       ctx.program.determineRelevantMemory(ctx.globalOffsets)
     }
->>>>>>> 4586ce26
 
     Logger.info("[!] Stripping unreachable")
     val before = ctx.program.procedures.size
-<<<<<<< HEAD
-    transforms.stripUnreachableFunctions(ctx.program, config.procedureTrimDepth)
-    Logger.info(
-      s"[!] Removed ${before - ctx.program.procedures.size} functions (${ctx.program.procedures.size} remaining)"
-    )
-    val dupProcNames = (ctx.program.procedures.groupBy(_.name).filter((n,p) => p.size > 1)).toList.flatMap(_._2)
-    assert(dupProcNames.isEmpty)
-=======
     transforms.stripUnreachableFunctions(ctx.program, config.loading.procedureTrimDepth)
     Logger.debug(
       s"[!] Removed ${before - ctx.program.procedures.size} functions (${ctx.program.procedures.size} remaining)"
     )
     val dupProcNames = ctx.program.procedures.groupBy(_.name).filter((_, p) => p.size > 1).toList.flatMap(_(1))
-
-    var dupCounter = 0
-    for (p <- dupProcNames) {
-      dupCounter += 1
-      p.name = p.name + "$" + p.address.map(_.toString).getOrElse(dupCounter.toString)
-    }
->>>>>>> 4586ce26
+    assert(dupProcNames.isEmpty)
 
     if (!config.staticAnalysis.isDefined || !config.staticAnalysis.get.memoryRegions) {
       val stackIdentification = StackSubstituter()
@@ -341,18 +321,15 @@
     Logger.debug("Subroutine Addresses:")
     Logger.debug(subroutines)
 
-<<<<<<< HEAD
     Logger.info("reducible loops")
-=======
->>>>>>> 4586ce26
     // reducible loops
     val detector = LoopDetector(IRProgram)
     val foundLoops = detector.identify_loops()
-    foundLoops.foreach(l => Logger.debug(s"Loop found: ${l.name}"))
+    foundLoops.foreach(l => Logger.info(s"Loop found: ${l.name}"))
 
     val transformer = LoopTransform(foundLoops)
     val newLoops = transformer.llvm_transform()
-    newLoops.foreach(l => Logger.debug(s"Loop found: ${l.name}"))
+    newLoops.foreach(l => Logger.info(s"Loop found: ${l.name}"))
 
     config.analysisDotPath.foreach { s =>
       writeToFile(dotBlockGraph(IRProgram, IRProgram.map(b => b -> b.toString).toMap), s"${s}_graph-after-reduce-$iteration.dot")
@@ -362,42 +339,26 @@
     val mergedSubroutines = subroutines ++ externalAddresses
 
     val domain = computeDomain(IntraProcIRCursor, IRProgram.procedures)
-<<<<<<< HEAD
-=======
     val interDomain = computeDomain(InterProcIRCursor, IRProgram.procedures)
->>>>>>> 4586ce26
-
-    Logger.debug("[!] Running ANR")
+
+    Logger.info("[!] Running ANR")
     val ANRSolver = ANRAnalysisSolver(IRProgram)
     val ANRResult = ANRSolver.analyze()
 
 
-    Logger.debug("[!] Running RNA")
+    Logger.info("[!] Running RNA")
     val RNASolver = RNAAnalysisSolver(IRProgram)
     val RNAResult = RNASolver.analyze()
 
-<<<<<<< HEAD
-    config.analysisResultsPath.foreach(s =>
-      writeToFile(printAnalysisResults(IRProgram, ANRResult), s"${s}-anr-result$iteration.txt")
-    )
-    config.analysisResultsPath.foreach(s =>
-      writeToFile(printAnalysisResults(IRProgram, RNAResult), s"${s}-rna-result$iteration.txt")
-    )
-
-    Logger.debug("[!] Running Constant Propagation")
-    val constPropSolver = ConstantPropagationSolver(IRProgram)
-    val constPropResult: Map[CFGPosition, Map[Variable, FlatElement[BitVecLiteral]]] = constPropSolver.analyze()
-=======
-    Logger.debug("[!] Running Inter-procedural Constant Propagation")
+    Logger.info("[!] Running Inter-procedural Constant Propagation")
     val interProcConstProp = InterProcConstantPropagation(IRProgram)
     val interProcConstPropResult: Map[CFGPosition, Map[Variable, FlatElement[BitVecLiteral]]] = interProcConstProp.analyze()
 
     config.analysisResultsPath.foreach { s =>
       writeToFile(printAnalysisResults(IRProgram, interProcConstPropResult), s"${s}OGconstprop$iteration.txt")
     }
->>>>>>> 4586ce26
-
-    Logger.debug("[!] Variable dependency summaries")
+
+    Logger.info("[!] Variable dependency summaries")
     val scc = stronglyConnectedComponents(CallGraph, List(IRProgram.mainProcedure))
     val specGlobalAddresses = ctx.specification.globals.map(s => s.address -> s.name).toMap
     val varDepsSummaries = VariableDependencyAnalysis(IRProgram, ctx.specification.globals, specGlobalAddresses, interProcConstPropResult, scc).analyze()
@@ -409,25 +370,15 @@
       writeToFile(printAnalysisResults(IRProgram, intraProcConstPropResult), s"${s}_new_ir_constprop$iteration.txt")
     }
 
-<<<<<<< HEAD
-    config.analysisDotPath.foreach(f => {
-      val dumpdomain = computeDomain[CFGPosition, CFGPosition](InterProcIRCursor, IRProgram.procedures).toSet
-=======
     config.analysisDotPath.foreach { f =>
       val dumpdomain = computeDomain[CFGPosition, CFGPosition](InterProcIRCursor, IRProgram.procedures)
->>>>>>> 4586ce26
-      writeToFile(toDot(dumpdomain, InterProcIRCursor, Map.empty), s"${f}_new_ir_intercfg$iteration.dot")
+      writeToFile(toDot(dumpdomain.toSet, InterProcIRCursor, Map.empty), s"${f}_new_ir_intercfg$iteration.dot")
     }
 
     val reachingDefinitionsAnalysisSolver = InterprocReachingDefinitionsAnalysisSolver(IRProgram)
     val reachingDefinitionsAnalysisResults = reachingDefinitionsAnalysisSolver.analyze()
 
-<<<<<<< HEAD
-
-    config.analysisDotPath.foreach(s => {
-=======
     config.analysisDotPath.foreach { s =>
->>>>>>> 4586ce26
       writeToFile(
         toDot(IRProgram, IRProgram.filter(_.isInstanceOf[Command]).map(b => b -> reachingDefinitionsAnalysisResults(b).toString).toMap, true),
         s"${s}_reachingDefinitions$iteration.dot"
@@ -443,19 +394,11 @@
       Map[CFGPosition, LiftedElement[Map[Variable | MemoryRegion, Set[Value]]]]()
     }
 
-<<<<<<< HEAD
-
-    Logger.debug("[!] Running Constant Propagation with SSA")
-    val constPropSolverWithSSA = ConstantPropagationSolverWithSSA(IRProgram, reachingDefinitionsAnalysisResults)
-    val constPropResultWithSSA = constPropSolverWithSSA.analyze()
-=======
-    Logger.debug("[!] Running GRA")
+    Logger.info("[!] Running GRA")
     val graSolver = GlobalRegionAnalysisSolver(IRProgram, domain.toSet, interProcConstPropResult, reachingDefinitionsAnalysisResults, mmm, previousVSAResults)
     val graResult = graSolver.analyze()
->>>>>>> 4586ce26
-
-
-    Logger.debug("[!] Running MRA")
+
+    Logger.info("[!] Running MRA")
     val mraSolver = MemoryRegionAnalysisSolver(IRProgram, domain.toSet, globalAddresses, globalOffsets, mergedSubroutines, interProcConstPropResult, ANRResult, RNAResult, reachingDefinitionsAnalysisResults, graResult, mmm)
     val mraResult = mraSolver.analyze()
 
@@ -495,18 +438,6 @@
     val vsaSolver = ValueSetAnalysisSolver(IRProgram, mmm, interProcConstPropResult)
     val vsaResult: Map[CFGPosition, LiftedElement[Map[Variable | MemoryRegion, Set[Value]]]] = vsaSolver.analyze()
 
-<<<<<<< HEAD
-    var paramResults: Map[Procedure, Set[Variable]] = Map.empty
-    var interLiveVarsResults: Map[CFGPosition, Map[Variable, TwoElement]] = Map.empty
-
-    if (IRProgram.mainProcedure.blocks.nonEmpty && IRProgram.mainProcedure.returnBlock.isDefined && IRProgram.mainProcedure.entryBlock.isDefined) {
-      Logger.debug("[!] Running Interprocedural Live Variables Analysis")
-      interLiveVarsResults = InterLiveVarsAnalysis(IRProgram).analyze()
-
-      Logger.debug("[!] Running Parameter Analysis")
-      paramResults = ParamAnalysis(IRProgram).analyze()
-
-=======
     config.analysisDotPath.foreach { s =>
       writeToFile(
         toDot(IRProgram, IRProgram.filter(_.isInstanceOf[Command]).map(b => b -> vsaResult(b).toString).toMap),
@@ -519,7 +450,6 @@
       val injector = RegionInjector(IRProgram, mmm)
       injector.nodeVisitor()
       Some(injector)
->>>>>>> 4586ce26
     } else {
       None
     }
@@ -611,7 +541,7 @@
     // writeToFile(dotBlockGraph(ctx.program, ctx.program.filter(_.isInstanceOf[Block]).map(b => b -> b.toString).toMap), s"blockgraph-before-simp.dot")
     Logger.info("[!] Running Simplify")
     val timer = PerformanceTimer("Simplify")
-    val write = false
+    val write = true
 
     transforms.applyRPO(ctx.program)
 
@@ -677,8 +607,6 @@
     // re-apply dsa
     // transforms.OnePassDSA().applyTransform(ctx.program)
 
-    Logger.info("writing")
-
     if write then writeToFile(translating.BasilIRPrettyPrinter()(ctx.program), "prettyprinted.il")
 
     if (ir.eval.SimplifyValidation.validate) {
@@ -731,15 +659,10 @@
     assert(invariant.correctCalls(ctx.program))
 
     q.loading.dumpIL.foreach(s => writeToFile(serialiseIL(ctx.program), s"$s-before-analysis.il"))
-<<<<<<< HEAD
-    val analysis = q.staticAnalysis.map(conf => staticAnalysis(conf, ctx))
-    q.loading.dumpIL.foreach(s => writeToFile(serialiseIL(ctx.program), s"$s-after-all-analysis.il"))
-=======
     val analysis = q.staticAnalysis.map {
       conf => staticAnalysis(conf, ctx)
     }
     q.loading.dumpIL.foreach(s => writeToFile(serialiseIL(ctx.program), s"$s-after-analysis.il"))
->>>>>>> 4586ce26
 
     if (q.runInterpret) {
       val fs = eval.interpretTrace(ctx)
