--- conflicted
+++ resolved
@@ -721,12 +721,6 @@
 
     transforms.removeEmptyBlocks(program)
 
-<<<<<<< HEAD
-    AnalysisResultDotLogger.writeToFile(File(s"blockgraph-after-dsa.dot"),
-      dotBlockGraph(program, (program.collect {
-      case b : Block => b -> pp_block(b)
-    }).toMap))
-=======
     AnalysisResultDotLogger.writeToFile(
       File(s"blockgraph-after-dsa.dot"),
       dotBlockGraph(
@@ -736,7 +730,6 @@
         }).toMap
       )
     )
->>>>>>> 6c13a886
     DebugDumpIRLogger.writeToFile(File("il-after-dsa.il"), pp_prog(program))
 
     if (ir.eval.SimplifyValidation.validate) {
@@ -859,10 +852,6 @@
       doSimplify(ctx, conf.staticAnalysis)
     }
 
-<<<<<<< HEAD
-
-=======
->>>>>>> 6c13a886
     // SVA
     var dsaContext: Option[DSAContext] = None
     if conf.dsaConfig.nonEmpty then
@@ -882,10 +871,6 @@
       DSALogger.info("Finished local phase")
 
       dsaContext = Some(DSAContext(sva, cons))
-<<<<<<< HEAD
-
-=======
->>>>>>> 6c13a886
 
     if (q.runInterpret) {
       Logger.info("Start interpret")
@@ -911,15 +896,10 @@
 
     IRTransform.prepareForTranslation(q, ctx)
 
-<<<<<<< HEAD
-    q.loading.dumpIL.foreach(s =>
+    q.loading.dumpIL.foreach(s => {
       writeToFile(pp_prog(ctx.program), s"$s-output.il")
-      // import ir.dsl.ToScalaWithSplitting.given
       writeToFile(ctx.program.toScala, s"$s-output.scala")
-    )
-=======
-    q.loading.dumpIL.foreach(s => writeToFile(pp_prog(ctx.program), s"$s-output.il"))
->>>>>>> 6c13a886
+    })
     Logger.info("[!] Translating to Boogie")
 
     val regionInjector = analysis.flatMap(a => a.regionInjector)
