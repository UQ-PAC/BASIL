package util

import scala.collection.mutable.ListBuffer
import scala.collection.mutable.ArrayBuffer
import scala.collection.mutable.Set as MutableSet
import java.io.{File, PrintWriter}
import java.io.{BufferedWriter, FileWriter, IOException}
import scala.jdk.CollectionConverters.*
import analysis.solvers.*
import analysis.*
import cfg_visualiser.Output
import bap.*
import ir.*
import boogie.*
import specification.*
import Parsers.*
import org.antlr.v4.runtime.tree.ParseTreeWalker
import org.antlr.v4.runtime.{CharStreams, CommonTokenStream}
import translating.*
import util.Logger
import intrusiveList.IntrusiveList
import analysis.CfgCommandNode

import scala.annotation.tailrec
import scala.collection.mutable


object RunUtils {
  var memoryRegionAnalysisResults: Map[CfgNode, LiftedElement[Set[MemoryRegion]]] = Map()

  // ids reserved by boogie
  val reserved: Set[String] = Set("free")

  // constants
  private val exitRegister: Variable = Register("R30", BitVecType(64))

  def loadBAP(fileName: String): BAPProgram = {
    val ADTLexer = BAP_ADTLexer(CharStreams.fromFileName(fileName))
    val tokens = CommonTokenStream(ADTLexer)
    val parser = BAP_ADTParser(tokens)

    parser.setBuildParseTree(true)

    BAPLoader.visitProject(parser.project())
  }

  def loadReadELF(fileName: String, config: ILLoadingConfig): (Set[ExternalFunction], Set[SpecGlobal], Map[BigInt, BigInt], Int) = {
    val lexer = ReadELFLexer(CharStreams.fromFileName(fileName))
    val tokens = CommonTokenStream(lexer)
    val parser = ReadELFParser(tokens)
    parser.setBuildParseTree(true)
    ReadELFLoader.visitSyms(parser.syms(), config)
  }

  def loadSpecification(filename: Option[String], program: Program, globals: Set[SpecGlobal]): Specification = {
    filename match {
      case Some(s) =>
        val specLexer = SpecificationsLexer(CharStreams.fromFileName(s))
        val specTokens = CommonTokenStream(specLexer)
        val specParser = SpecificationsParser(specTokens)
        specParser.setBuildParseTree(true)
        val specLoader = SpecificationLoader(globals, program)
        specLoader.visitSpecification(specParser.specification())
      case None => Specification(globals, Map(), List(), List(), List(), Set())
    }
  }

  def run(q: BASILConfig): Unit = {
    val boogieProgram = loadAndTranslate(q)

    Logger.info("[!] Writing file...")
    val wr = BufferedWriter(FileWriter(q.outputPrefix))
    boogieProgram.writeToString(wr)
    wr.close()
  }

  def loadAndTranslate(q: BASILConfig): BProgram = {
    /**
     *  Loading phase
     */
    val bapProgram = loadBAP(q.loading.adtFile)
    val (externalFunctions, globals, globalOffsets, mainAddress) = loadReadELF(q.loading.relfFile, q.loading)

    val IRTranslator = BAPToIR(bapProgram, mainAddress)
    var IRProgram = IRTranslator.translate

    val specification = loadSpecification(q.loading.specFile, IRProgram, globals)

    /**
     * Analysis Phase
     */
    Logger.info("[!] Removing external function calls")
    // Remove external function references (e.g. @printf)
    val externalNames = externalFunctions.map(e => e.name)
    val externalRemover = ExternalRemover(externalNames)
    val renamer = Renamer(reserved)
    val returnUnifier = ConvertToSingleProcedureReturn()
    IRProgram = externalRemover.visitProgram(IRProgram)
    IRProgram = renamer.visitProgram(IRProgram)
    IRProgram = returnUnifier.visitProgram(IRProgram)


    q.loading.dumpIL.foreach(s => writeToFile(serialiseIL(IRProgram), s"$s-before-analysis.il"))

    q.staticAnalysis.foreach { analysisConfig =>
      IRProgram = analyse(IRProgram, externalFunctions, globals, globalOffsets, analysisConfig, 1)
      analysisConfig.dumpILToPath.foreach(s => writeToFile(serialiseIL(IRProgram), s"$s-after-analysis.il"))
    }

    IRProgram.determineRelevantMemory(globalOffsets)

    Logger.info("[!] Stripping unreachable")
    val before = IRProgram.procedures.size
    IRProgram.stripUnreachableFunctions(q.loading.procedureTrimDepth)
    Logger.info(s"[!] Removed ${before - IRProgram.procedures.size} functions (${IRProgram.procedures.size} remaining)")

    val stackIdentification = StackSubstituter()
    stackIdentification.visitProgram(IRProgram)

    val specModifies = specification.subroutines.map(s => s.name -> s.modifies).toMap
    IRProgram.setModifies(specModifies)

    /*
    if (q.runInterpret) {
      val interpreter = Interpreter()
      interpreter.interpret(IRProgram)
    }
    */

    Logger.info("[!] Translating to Boogie")
    val boogieTranslator = IRToBoogie(IRProgram, specification)
    val boogieProgram = boogieTranslator.translate(q.boogieTranslation)
    boogieProgram
  }

  def analyse(
      IRProgram: Program,
      externalFunctions: Set[ExternalFunction],
      globals: Set[SpecGlobal],
      globalOffsets: Map[BigInt, BigInt],
      config: StaticAnalysisConfig,
      iteration: Int
  ): Program = {
    val subroutines = IRProgram.procedures
      .filter(p => p.address.isDefined)
      .map(p => BigInt(p.address.get) -> p.name)
      .toMap
    val globalAddresses = globals.map(s => s.address -> s.name).toMap
    val externalAddresses = externalFunctions.map(e => e.offset -> e.name).toMap
    Logger.info("Globals:")
    Logger.info(globalAddresses)
    Logger.info("Global Offsets: ")
    Logger.info(globalOffsets)
    Logger.info("External: ")
    Logger.info(externalAddresses)
    Logger.info("Subroutine Addresses:")
    Logger.info(subroutines)

    val mergedSubroutines = subroutines ++ externalAddresses

    val cfg = ProgramCfgFactory().fromIR(IRProgram)

    val domain = computeDomain(IntraProcIRCursor, IRProgram.procedures)

    Logger.info("[!] Running Constant Propagation")
    val constPropSolver = ConstantPropagationSolver(cfg)
    val constPropResult = constPropSolver.analyze()

    def newSolverTest(): Unit = {
      val ilcpsolver = IRSimpleValueAnalysis.Solver(IRProgram)
      val newCPResult = ilcpsolver.analyze()

      val newCommandDomain = ilcpsolver.domain.filter(_.isInstanceOf[Command])

      val newRes = newCPResult.flatMap((x, y) => y.flatMap {
        case (_, el) if el == FlatLattice[BitVecLiteral].top || el == FlatLattice[BitVecLiteral].bottom => None
        case z => Some(x -> z)
      })
      val oldRes = constPropResult.filter((x,y) => x.isInstanceOf[CfgNodeWithData[CFGPosition]]).flatMap((x, y) => y.flatMap {
        case (_, el) if el == FlatLattice[BitVecLiteral].top || el == FlatLattice[BitVecLiteral].bottom => None
        case z => Some(x.asInstanceOf[CfgNodeWithData[Any]].data -> z)
      })
      val both = newRes.toSet.intersect(oldRes.toSet)
      val notnew = (newRes.toSet).filter(x => !both.contains(x)).toList.sorted((a, b) => a._2._1.name.compare(b._2._1.name))
      val notOld = (oldRes.toSet).filter(x => !both.contains(x)).toList.sorted((a,b) => a._2._1.name.compare(b._2._1.name))
      // newRes and oldRes should have value equality

      //config.analysisResultsPath.foreach(s => writeToFile(printAnalysisResults(IRProgram, newCPResult), s"${s}_newconstprop$iteration.txt"))
      config.analysisResultsPath.foreach(s => writeToFile(toDot(IRProgram), s"program.dot"))
      config.analysisResultsPath.foreach(s => writeToFile(toDot(IRProgram, newCPResult.map((k,v) => (k, v.toString))), s"program-constprop.dot"))

      config.analysisResultsPath.foreach(s => writeToFile(printAnalysisResults(IRProgram, newCPResult), s"${s}_new_cpres$iteration.txt"))
      config.analysisResultsPath.foreach(s => writeToFile(printAnalysisResults(IRProgram, cfg, constPropResult), s"${s}_old_cpres$iteration.txt"))

    }
    newSolverTest()

    config.analysisDotPath.foreach(s => writeToFile(cfg.toDot(Output.labeler(constPropResult, true), Output.dotIder), s"${s}_constprop$iteration.dot"))
    config.analysisResultsPath.foreach(s => writeToFile(printAnalysisResults(IRProgram, cfg, constPropResult), s"${s}_constprop$iteration.txt"))

    config.analysisDotPath.foreach(s => writeToFile(cfg.toDot(Output.labeler(constPropResult, true), Output.dotIder), s"${s}_constprop$iteration.dot"))
    config.analysisResultsPath.foreach(s => writeToFile(printAnalysisResults(IRProgram, cfg, constPropResult), s"${s}_constprop$iteration.txt"))

    Logger.info("[!] Running MRA")
    val mraSolver = MemoryRegionAnalysisSolver(cfg, globalAddresses, globalOffsets, mergedSubroutines, constPropResult)
    val mraResult = mraSolver.analyze()
    memoryRegionAnalysisResults = mraResult

    config.analysisDotPath.foreach(s => {
      writeToFile(cfg.toDot(Output.labeler(mraResult, true), Output.dotIder), s"${s}_mra$iteration.dot")
      writeToFile(dotCallGraph(IRProgram), s"${s}_callgraph$iteration.dot")
      writeToFile(dotBlockGraph(IRProgram, IRProgram.filter(_.isInstanceOf[Block]).map(b => b -> b.toString).toMap), s"${s}_blockgraph$iteration.dot")
    })
    config.analysisResultsPath.foreach(s => writeToFile(printAnalysisResults(IRProgram, cfg, mraResult), s"${s}_mra$iteration.txt"))

    Logger.info("[!] Running MMM")
    val mmm = MemoryModelMap()
    mmm.convertMemoryRegions(mraResult, mergedSubroutines)

    Logger.info("[!] Running VSA")
    val vsaSolver = ValueSetAnalysisSolver(cfg, globalAddresses, externalAddresses, globalOffsets, subroutines, mmm, constPropResult)
    val vsaResult: Map[CfgNode, LiftedElement[Map[Variable | MemoryRegion, Set[Value]]]] = vsaSolver.analyze()

    config.analysisDotPath.foreach(s => writeToFile(cfg.toDot(Output.labeler(vsaResult, true), Output.dotIder), s"${s}_vsa$iteration.dot"))
    config.analysisResultsPath.foreach(s => writeToFile(printAnalysisResults(IRProgram, cfg, vsaResult), s"${s}_vsa$iteration.txt"))

    Logger.info("[!] Resolving CFG")
    val (newIR, modified): (Program, Boolean) = resolveCFG(cfg, vsaResult, IRProgram)
    if (modified) {
      Logger.info(s"[!] Analysing again (iter $iteration)")
      return analyse(newIR, externalFunctions, globals, globalOffsets, config, iteration + 1)
    }

    config.analysisDotPath.foreach { s =>
      val newCFG = ProgramCfgFactory().fromIR(newIR)
      writeToFile(newCFG.toDot(x => x.toString, Output.dotIder), s"${s}_resolvedCFG.dot")
    }

    Logger.info(s"[!] Finished indirect call resolution after $iteration iterations")

    newIR
  }


  def convertAnalysisResults[T](cfg: ProgramCfg, result: Map[CfgNode, T]): Map[CFGPosition, T] = {
    val results = mutable.HashMap[CFGPosition, T]()
    result.foreach((node, res) =>
      node match {
        case s: CfgStatementNode => results.addOne(s.data -> res)
        case s: CfgFunctionEntryNode => results.addOne(s.data -> res)
        case s: CfgCommandNode => results.addOne(s.data -> res)
        case s: CfgJumpNode => results.addOne(s.data -> res)
        case _ => ()
      }
    )

    results.toMap
  }

  def printAnalysisResults[T](program: Program, cfg: ProgramCfg, result: Map[CfgNode, T]): String = {
    printAnalysisResults(program, convertAnalysisResults(cfg, result))
  }

  def printAnalysisResults(prog: Program, result: Map[CFGPosition, _]): String = {
    val results = mutable.ArrayBuffer[String]()
    val toVisit = mutable.Stack[CFGPosition]()
    val visited = mutable.HashSet[CFGPosition]()
    toVisit.pushAll(prog.procedures)

    while (toVisit.nonEmpty) {
      val next = toVisit.pop()
      visited.add(next)
      toVisit.pushAll(IntraProcBlockIRCursor.succ(next).diff(visited.collect[Block] {
        case b: Block => b
      }))

      def contentStr(b: CFGPosition) = {
        if result.contains(b) then "\n        :: " + result(b)
        else ""
      }

      val t = next match
        case p: Procedure => s"\nProcedure ${p.name}"
        case b: Block => Seq(
            s"  Block ${b.label}${contentStr(b)}"
            , b.statements.map(s => {"    " + s.toString + contentStr(s)}).mkString("\n")
            , "    " + b.jump.toString + contentStr(b.jump)).mkString("\n")
        case s: Statement => s"    Statement $s${contentStr(s)}"
        case s: Jump => s"  Jump $s${contentStr(s)}"
      results.addOne(t)
    }

    results.mkString(System.lineSeparator())
  }


    def printAnalysisResults(cfg: ProgramCfg, result: Map[CfgNode, _], iteration: Int): String = {
    val functionEntries = cfg.nodes.collect { case n: CfgFunctionEntryNode => n }.toSeq.sortBy(_.data.name)
    val s = StringBuilder()
    s.append(System.lineSeparator())
    for (f <- functionEntries) {
      val stack: mutable.Stack[CfgNode] = mutable.Stack()
      val visited: mutable.Set[CfgNode] = mutable.Set()
      stack.push(f)
      var previousBlock: String = ""
      var isEntryNode = false
      while (stack.nonEmpty) {
        val next = stack.pop()
        if (!visited.contains(next)) {
          visited.add(next)
          next.match {
            case c: CfgCommandNode =>
              if (c.block.label != previousBlock) {
                printBlock(c)
              }
              c match {
                case _: CfgStatementNode => s.append("    ")
                case _ => ()
              }
              printNode(c)
              previousBlock = c.block.label
              isEntryNode = false
            case c: CfgFunctionEntryNode =>
              printNode(c)
              isEntryNode = true
            case c:
              CfgCallNoReturnNode => s.append(System.lineSeparator())
              isEntryNode = false
            case _ => isEntryNode = false
          }
          val successors = next.succIntra
          if (successors.size > 1) {
            val successorsCmd = successors.collect { case c: CfgCommandNode => c }.toSeq.sortBy(_.data.toString)
            printGoTo(successorsCmd)
            for (s <- successorsCmd) {
              if (!visited.contains(s)) {
                stack.push(s)
              }
            }
          } else if (successors.size == 1) {
            val successor = successors.head
            if (!visited.contains(successor)) {
              stack.push(successor)
            }
            successor.match {
              case c: CfgCommandNode if (c.block.label != previousBlock) && (!isEntryNode) => printGoTo(Seq(c))
              case _ =>
            }
          }
        }
      }
      s.append(System.lineSeparator())
    }

    def printNode(node: CfgNode): Unit = {
      s.append(node)
      s.append(" :: ")
      s.append(result(node))
      s.append(System.lineSeparator())
    }

    def printGoTo(nodes: Seq[CfgCommandNode]): Unit = {
      s.append("[GoTo] ")
      s.append(nodes.map(_.block.label).mkString(", "))
      s.append(System.lineSeparator())
      s.append(System.lineSeparator())
    }

    def printBlock(node: CfgCommandNode): Unit = {
      s.append("[Block] ")
      s.append(node.block.label)
      s.append(System.lineSeparator())
    }

    s.toString
  }

  def resolveCFG(
      cfg: ProgramCfg,
      valueSets: Map[CfgNode, LiftedElement[Map[Variable | MemoryRegion, Set[Value]]]],
      IRProgram: Program
  ): (Program, Boolean) = {
    var modified: Boolean = false
    val worklist = ListBuffer[CfgNode]()
    cfg.startNode.succIntra.union(cfg.startNode.succInter).foreach(node => worklist.addOne(node))

    val visited = MutableSet[CfgNode]()
    while (worklist.nonEmpty) {
      val node = worklist.remove(0)
      if (!visited.contains(node)) {
        process(node)
        node.succIntra.union(node.succInter).foreach(node => worklist.addOne(node))
        visited.add(node)
      }
    }

    def process(n: CfgNode): Unit = n match {
      /*
      case c: CfgStatementNode =>
        c.data match

        //We do not want to insert the VSA results into the IR like this
          case localAssign: LocalAssign =>
            localAssign.rhs match
              case _: MemoryLoad =>
                if (valueSets(n).contains(localAssign.lhs) && valueSets(n).get(localAssign.lhs).head.size == 1) {
                  val extractedValue = extractExprFromValue(valueSets(n).get(localAssign.lhs).head.head)
                  localAssign.rhs = extractedValue
                  Logger.info(s"RESOLVED: Memory load ${localAssign.lhs} resolved to ${extractedValue}")
                } else if (valueSets(n).contains(localAssign.lhs) && valueSets(n).get(localAssign.lhs).head.size > 1) {
                  Logger.info(s"RESOLVED: WARN Memory load ${localAssign.lhs} resolved to multiple values, cannot replace")

                  /*
                  // must merge into a single memory variable to represent the possible values
                  // Make a binary OR of all the possible values takes two at a time (incorrect to do BVOR)
                  val values = valueSets(n).get(localAssign.lhs).head
                  val exprValues = values.map(extractExprFromValue)
                  val result = exprValues.reduce((a, b) => BinaryExpr(BVOR, a, b)) // need to express nondeterministic
                                                                                   // choice between these specific options
                  localAssign.rhs = result
                   */
                }
              case _ =>
      */
      case c: CfgJumpNode =>
        val block = c.block
        c.data match
          case indirectCall: IndirectCall =>
            if (block.jump != indirectCall) {
              // We only replace the calls with DirectCalls in the IR, and don't replace the CommandNode.data
              // Hence if we have already processed this CFG node there will be no corresponding IndirectCall in the IR
              // to replace.
              // We want to replace all possible indirect calls based on this CFG, before regenerating it from the IR
              return
            }
<<<<<<< HEAD
            val valueSet = valueSets(n)
            val targetNames = resolveAddresses(valueSet(indirectCall.target)).map(_.name).toList.sorted
            val targets = targetNames.map(name => IRProgram.procedures.filter(_.name.equals(name)).head)
            if (targets.size == 1) {
              modified = true
              block.replaceJump(DirectCall(targets.head, indirectCall.returnTarget, indirectCall.label))
            } else if (targets.size > 1) {
              modified = true
              val procedure = c.parent.data
              val newBlocks = ArrayBuffer[Block]()
              for (t <- targets) {
                val assume = Assume(BinaryExpr(BVEQ, indirectCall.target, BitVecLiteral(t.address.get, 64)))
                val newLabel: String = block.label + t.name
                val bl = Block(newLabel, None, ArrayBuffer(assume), DirectCall(t, indirectCall.returnTarget, None))
                newBlocks.append(bl)
              }
              procedure.addBlocks(newBlocks)
              block.replaceJump(GoTo(newBlocks, indirectCall.label))
            }
=======
            valueSets(n) match {
              case Lift(valueSet) =>
                val targetNames = resolveAddresses(valueSet(indirectCall.target)).map(_.name).toList.sorted
                val targets = targetNames.map(name => IRProgram.procedures.filter(_.name.equals(name)).head)

                if (targets.size == 1) {
                  modified = true
                  val newCall = DirectCall(targets.head, indirectCall.returnTarget, indirectCall.label)
                  block.jump = newCall
                } else if (targets.size > 1) {
                  modified = true
                  val procedure = c.parent.data
                  val newBlocks = ArrayBuffer[Block]()
                  for (t <- targets) {
                    val assume = Assume(BinaryExpr(BVEQ, indirectCall.target, BitVecLiteral(t.address.get, 64)))
                    val newLabel: String = block.label + t.name
                    val directCall = DirectCall(t, indirectCall.returnTarget)
                    newBlocks.append(Block(newLabel, None, ArrayBuffer(assume), directCall))
                  }
                  procedure.blocks.addAll(newBlocks)
                  val newCall = GoTo(newBlocks, indirectCall.label)
                  block.jump = newCall
                }
              case LiftedBottom =>
              }
>>>>>>> 41e07885
          case _ =>
      case _ =>
    }

    def nameExists(name: String): Boolean = {
      IRProgram.procedures.exists(_.name.equals(name))
    }

    def addFakeProcedure(name: String): Unit = {
      IRProgram.procedures += Procedure(name)
    }

    def resolveAddresses(valueSet: Set[Value]): Set[AddressValue] = {
      var functionNames: Set[AddressValue] = Set()
      valueSet.foreach {
        case globalAddress: GlobalAddress =>
          if (nameExists(globalAddress.name)) {
            functionNames += globalAddress
            Logger.info(s"RESOLVED: Call to Global address ${globalAddress.name} resolved.")
          } else {
            addFakeProcedure(globalAddress.name)
            functionNames += globalAddress
            Logger.info(s"Global address ${globalAddress.name} does not exist in the program.  Added a fake function.")
          }
        case localAddress: LocalAddress =>
          if (nameExists(localAddress.name)) {
            functionNames += localAddress
            Logger.info(s"RESOLVED: Call to Local address ${localAddress.name}")
          } else {
            addFakeProcedure(localAddress.name)
            functionNames += localAddress
            Logger.info(s"Local address ${localAddress.name} does not exist in the program. Added a fake function.")
          }
        case _ =>
      }
      functionNames
    }
    (IRProgram, modified)
  }

  def writeToFile(content: String, fileName: String): Unit = {
    val outFile = File(fileName)
    val pw = PrintWriter(outFile, "UTF-8")
    pw.write(content)
    pw.close()
  }

}<|MERGE_RESOLUTION|>--- conflicted
+++ resolved
@@ -166,34 +166,34 @@
     val constPropSolver = ConstantPropagationSolver(cfg)
     val constPropResult = constPropSolver.analyze()
 
-    def newSolverTest(): Unit = {
-      val ilcpsolver = IRSimpleValueAnalysis.Solver(IRProgram)
-      val newCPResult = ilcpsolver.analyze()
-
-      val newCommandDomain = ilcpsolver.domain.filter(_.isInstanceOf[Command])
-
-      val newRes = newCPResult.flatMap((x, y) => y.flatMap {
-        case (_, el) if el == FlatLattice[BitVecLiteral].top || el == FlatLattice[BitVecLiteral].bottom => None
-        case z => Some(x -> z)
-      })
-      val oldRes = constPropResult.filter((x,y) => x.isInstanceOf[CfgNodeWithData[CFGPosition]]).flatMap((x, y) => y.flatMap {
-        case (_, el) if el == FlatLattice[BitVecLiteral].top || el == FlatLattice[BitVecLiteral].bottom => None
-        case z => Some(x.asInstanceOf[CfgNodeWithData[Any]].data -> z)
-      })
-      val both = newRes.toSet.intersect(oldRes.toSet)
-      val notnew = (newRes.toSet).filter(x => !both.contains(x)).toList.sorted((a, b) => a._2._1.name.compare(b._2._1.name))
-      val notOld = (oldRes.toSet).filter(x => !both.contains(x)).toList.sorted((a,b) => a._2._1.name.compare(b._2._1.name))
-      // newRes and oldRes should have value equality
-
-      //config.analysisResultsPath.foreach(s => writeToFile(printAnalysisResults(IRProgram, newCPResult), s"${s}_newconstprop$iteration.txt"))
-      config.analysisResultsPath.foreach(s => writeToFile(toDot(IRProgram), s"program.dot"))
-      config.analysisResultsPath.foreach(s => writeToFile(toDot(IRProgram, newCPResult.map((k,v) => (k, v.toString))), s"program-constprop.dot"))
-
-      config.analysisResultsPath.foreach(s => writeToFile(printAnalysisResults(IRProgram, newCPResult), s"${s}_new_cpres$iteration.txt"))
-      config.analysisResultsPath.foreach(s => writeToFile(printAnalysisResults(IRProgram, cfg, constPropResult), s"${s}_old_cpres$iteration.txt"))
-
-    }
-    newSolverTest()
+    //def newSolverTest(): Unit = {
+    //  val ilcpsolver = IRSimpleValueAnalysis.Solver(IRProgram)
+    //  val newCPResult = ilcpsolver.analyze()
+
+    //  val newCommandDomain = ilcpsolver.domain.filter(_.isInstanceOf[Command])
+
+    //  val newRes = newCPResult.flatMap((x, y) => y.flatMap {
+    //    case (_, el) if el == FlatLattice[BitVecLiteral].top || el == FlatLattice[BitVecLiteral].bottom => None
+    //    case z => Some(x -> z)
+    //  })
+    //  val oldRes = constPropResult.filter((x,y) => x.isInstanceOf[CfgNodeWithData[CFGPosition]]).flatMap((x, y) => y.flatMap {
+    //    case (_, el) if el == FlatLattice[BitVecLiteral].top || el == FlatLattice[BitVecLiteral].bottom => None
+    //    case z => Some(x.asInstanceOf[CfgNodeWithData[Any]].data -> z)
+    //  })
+    //  val both = newRes.toSet.intersect(oldRes.toSet)
+    //  val notnew = (newRes.toSet).filter(x => !both.contains(x)).toList.sorted((a, b) => a._2._1.name.compare(b._2._1.name))
+    //  val notOld = (oldRes.toSet).filter(x => !both.contains(x)).toList.sorted((a,b) => a._2._1.name.compare(b._2._1.name))
+    //  // newRes and oldRes should have value equality
+
+    //  //config.analysisResultsPath.foreach(s => writeToFile(printAnalysisResults(IRProgram, newCPResult), s"${s}_newconstprop$iteration.txt"))
+    //  config.analysisResultsPath.foreach(s => writeToFile(toDot(IRProgram), s"program.dot"))
+    //  config.analysisResultsPath.foreach(s => writeToFile(toDot(IRProgram, newCPResult.map((k,v) => (k, v.toString))), s"program-constprop.dot"))
+
+    //  config.analysisResultsPath.foreach(s => writeToFile(printAnalysisResults(IRProgram, newCPResult), s"${s}_new_cpres$iteration.txt"))
+    //  config.analysisResultsPath.foreach(s => writeToFile(printAnalysisResults(IRProgram, cfg, constPropResult), s"${s}_old_cpres$iteration.txt"))
+
+    //}
+    //newSolverTest()
 
     config.analysisDotPath.foreach(s => writeToFile(cfg.toDot(Output.labeler(constPropResult, true), Output.dotIder), s"${s}_constprop$iteration.dot"))
     config.analysisResultsPath.foreach(s => writeToFile(printAnalysisResults(IRProgram, cfg, constPropResult), s"${s}_constprop$iteration.txt"))
@@ -433,27 +433,6 @@
               // We want to replace all possible indirect calls based on this CFG, before regenerating it from the IR
               return
             }
-<<<<<<< HEAD
-            val valueSet = valueSets(n)
-            val targetNames = resolveAddresses(valueSet(indirectCall.target)).map(_.name).toList.sorted
-            val targets = targetNames.map(name => IRProgram.procedures.filter(_.name.equals(name)).head)
-            if (targets.size == 1) {
-              modified = true
-              block.replaceJump(DirectCall(targets.head, indirectCall.returnTarget, indirectCall.label))
-            } else if (targets.size > 1) {
-              modified = true
-              val procedure = c.parent.data
-              val newBlocks = ArrayBuffer[Block]()
-              for (t <- targets) {
-                val assume = Assume(BinaryExpr(BVEQ, indirectCall.target, BitVecLiteral(t.address.get, 64)))
-                val newLabel: String = block.label + t.name
-                val bl = Block(newLabel, None, ArrayBuffer(assume), DirectCall(t, indirectCall.returnTarget, None))
-                newBlocks.append(bl)
-              }
-              procedure.addBlocks(newBlocks)
-              block.replaceJump(GoTo(newBlocks, indirectCall.label))
-            }
-=======
             valueSets(n) match {
               case Lift(valueSet) =>
                 val targetNames = resolveAddresses(valueSet(indirectCall.target)).map(_.name).toList.sorted
@@ -462,7 +441,7 @@
                 if (targets.size == 1) {
                   modified = true
                   val newCall = DirectCall(targets.head, indirectCall.returnTarget, indirectCall.label)
-                  block.jump = newCall
+                  block.replaceJump(newCall)
                 } else if (targets.size > 1) {
                   modified = true
                   val procedure = c.parent.data
@@ -473,13 +452,12 @@
                     val directCall = DirectCall(t, indirectCall.returnTarget)
                     newBlocks.append(Block(newLabel, None, ArrayBuffer(assume), directCall))
                   }
-                  procedure.blocks.addAll(newBlocks)
+                  procedure.addBlocks(newBlocks)
                   val newCall = GoTo(newBlocks, indirectCall.label)
-                  block.jump = newCall
+                  block.replaceJump(newCall)
                 }
               case LiftedBottom =>
               }
->>>>>>> 41e07885
           case _ =>
       case _ =>
     }
