package util

import scala.collection.mutable.ListBuffer
import scala.collection.mutable.ArrayBuffer
import scala.collection.mutable.Set as MutableSet
import java.io.{File, PrintWriter}
import java.io.{BufferedWriter, FileWriter, IOException}
import scala.jdk.CollectionConverters.*
import analysis.solvers.*
import analysis.*
import cfg_visualiser.Output
import bap.*
import ir.*
import boogie.*
import specification.*
import Parsers.*
import org.antlr.v4.runtime.tree.ParseTreeWalker
import org.antlr.v4.runtime.{CharStreams, CommonTokenStream}
import translating.*
import util.Logger
import intrusivelist.IntrusiveList
import analysis.CfgCommandNode

import scala.annotation.tailrec
import scala.collection.mutable

/** This file contains the main program execution. See RunUtils.loadAndTranslate for the high-level process.
  */

/** Stores the IR Program loaded from the binary and ELF tables, which is modified during analysis and program
  * transformation.
  */
case class IRContext(
    externalFunctions: Set[ExternalFunction],
    globals: Set[SpecGlobal],
    globalOffsets: Map[BigInt, BigInt],
    specification: Specification,
    program: Program // internally mutable
) {}

/** Stores the results of the static analyses.
  */
case class StaticAnalysisContext(
    cfg: ProgramCfg,
    constPropResult: Map[CfgNode, Map[Variable, FlatElement[BitVecLiteral]]],
    IRconstPropResult: Map[CFGPosition, Map[Variable, FlatElement[BitVecLiteral]]],
    memoryRegionResult: Map[CfgNode, LiftedElement[Set[MemoryRegion]]],
    vsaResult: Map[CfgNode, LiftedElement[Map[Variable | MemoryRegion, Set[Value]]]]
) {}

/** Results of the main program execution.
  */
case class BasilResult(val ir: IRContext, analysis: Option[StaticAnalysisContext], boogie: BProgram) {}

/** Tools for loading the IR program into an IRContext.
  */
object IRLoading {

  /** Create a context from just an IR program.
    */
  def load(p: Program): IRContext = {
    IRContext(Set.empty, Set.empty, Map.empty, IRLoading.loadSpecification(None, p, Set.empty), p)
  }

  /** Load a program from files using the provided configuration.
    */
  def load(q: ILLoadingConfig): IRContext = {
    val bapProgram = IRLoading.loadBAP(q.adtFile)
    val (externalFunctions, globals, globalOffsets, mainAddress) = IRLoading.loadReadELF(q.relfFile, q)

    val IRTranslator = BAPToIR(bapProgram, mainAddress)
    val program = IRTranslator.translate

    val specification = IRLoading.loadSpecification(q.specFile, program, globals)

    IRContext(externalFunctions, globals, globalOffsets, specification, program)
  }

  def loadBAP(fileName: String): BAPProgram = {
    val ADTLexer = BAP_ADTLexer(CharStreams.fromFileName(fileName))
    val tokens = CommonTokenStream(ADTLexer)
    val parser = BAP_ADTParser(tokens)

    parser.setBuildParseTree(true)

    BAPLoader.visitProject(parser.project())
  }

  def loadReadELF(
      fileName: String,
      config: ILLoadingConfig
  ): (Set[ExternalFunction], Set[SpecGlobal], Map[BigInt, BigInt], Int) = {
    val lexer = ReadELFLexer(CharStreams.fromFileName(fileName))
    val tokens = CommonTokenStream(lexer)
    val parser = ReadELFParser(tokens)
    parser.setBuildParseTree(true)
    ReadELFLoader.visitSyms(parser.syms(), config)
  }

  def loadSpecification(filename: Option[String], program: Program, globals: Set[SpecGlobal]): Specification = {
    filename match {
      case Some(s) =>
        val specLexer = SpecificationsLexer(CharStreams.fromFileName(s))
        val specTokens = CommonTokenStream(specLexer)
        val specParser = SpecificationsParser(specTokens)
        specParser.setBuildParseTree(true)
        val specLoader = SpecificationLoader(globals, program)
        specLoader.visitSpecification(specParser.specification())
      case None => Specification(globals, Map(), List(), List(), List(), Set())
    }
  }
}

/** Methods related to transforming the IR `Program` in-place.
  *
  * These operate over the IRContext, and possibly use static analysis results.
  */
object IRTransform {
  val boogieReserved: Set[String] = Set("free")

  /** Initial cleanup before analysis.
    */
  def doCleanup(ctx: IRContext) = {
    Logger.info("[!] Removing external function calls")
    // Remove external function references (e.g. @printf)
    val externalNames = ctx.externalFunctions.map(e => e.name)
    val externalRemover = ExternalRemover(externalNames)
    val renamer = Renamer(boogieReserved)
    val returnUnifier = ConvertToSingleProcedureReturn()

    externalRemover.visitProgram(ctx.program)
    renamer.visitProgram(ctx.program)
    returnUnifier.visitProgram(ctx.program)
    ctx
  }

  /** Resolve indirect calls to an address-conditional choice between direct calls using the Value Set Analysis results.
    */
  def resolveIndirectCalls(
      cfg: ProgramCfg,
      valueSets: Map[CfgNode, LiftedElement[Map[Variable | MemoryRegion, Set[Value]]]],
      IRProgram: Program
  ): (Program, Boolean) = {
    var modified: Boolean = false
    val worklist = ListBuffer[CfgNode]()
    cfg.startNode.succIntra.union(cfg.startNode.succInter).foreach(node => worklist.addOne(node))

    val visited = MutableSet[CfgNode]()
    while (worklist.nonEmpty) {
      val node = worklist.remove(0)
      if (!visited.contains(node)) {
        process(node)
        node.succIntra.union(node.succInter).foreach(node => worklist.addOne(node))
        visited.add(node)
      }
    }

    def process(n: CfgNode): Unit = n match {
      /*
      case c: CfgStatementNode =>
        c.data match

        //We do not want to insert the VSA results into the IR like this
          case localAssign: LocalAssign =>
            localAssign.rhs match
              case _: MemoryLoad =>
                if (valueSets(n).contains(localAssign.lhs) && valueSets(n).get(localAssign.lhs).head.size == 1) {
                  val extractedValue = extractExprFromValue(valueSets(n).get(localAssign.lhs).head.head)
                  localAssign.rhs = extractedValue
                  Logger.info(s"RESOLVED: Memory load ${localAssign.lhs} resolved to ${extractedValue}")
                } else if (valueSets(n).contains(localAssign.lhs) && valueSets(n).get(localAssign.lhs).head.size > 1) {
                  Logger.info(s"RESOLVED: WARN Memory load ${localAssign.lhs} resolved to multiple values, cannot replace")

                  /*
                  // must merge into a single memory variable to represent the possible values
                  // Make a binary OR of all the possible values takes two at a time (incorrect to do BVOR)
                  val values = valueSets(n).get(localAssign.lhs).head
                  val exprValues = values.map(extractExprFromValue)
                  val result = exprValues.reduce((a, b) => BinaryExpr(BVOR, a, b)) // need to express nondeterministic
                                                                                   // choice between these specific options
                  localAssign.rhs = result
       */
                }
              case _ =>
       */
      case c: CfgJumpNode =>
        val block = c.block
        c.data match
          case indirectCall: IndirectCall =>
            if (block.jump != indirectCall) {
              // We only replace the calls with DirectCalls in the IR, and don't replace the CommandNode.data
              // Hence if we have already processed this CFG node there will be no corresponding IndirectCall in the IR
              // to replace.
              // We want to replace all possible indirect calls based on this CFG, before regenerating it from the IR
              return
            }
            valueSets(n) match {
              case Lift(valueSet) =>
                val targetNames = resolveAddresses(valueSet(indirectCall.target)).map(_.name).toList.sorted
                val targets = targetNames.map(name => IRProgram.procedures.filter(_.name.equals(name)).head)

                if (targets.size == 1) {
                  modified = true

                  // indirectCall.parent.parent.removeBlocks(indirectCall.returnTarget)
                  val newCall = DirectCall(targets.head, indirectCall.returnTarget, indirectCall.label)
                  block.replaceJump(newCall)
                } else if (targets.size > 1) {
                  modified = true
                  val procedure = c.parent.data
                  val newBlocks = ArrayBuffer[Block]()
                  // indirectCall.parent.parent.removeBlocks(indirectCall.returnTarget)
                  for (t <- targets) {
                    val assume = Assume(BinaryExpr(BVEQ, indirectCall.target, BitVecLiteral(t.address.get, 64)))
                    val newLabel: String = block.label + t.name
                    val directCall = DirectCall(t, indirectCall.returnTarget)
                    directCall.parent = indirectCall.parent

                    newBlocks.append(Block(newLabel, None, ArrayBuffer(assume), directCall))
                  }
                  procedure.addBlocks(newBlocks)
                  val newCall = GoTo(newBlocks, indirectCall.label)
                  block.replaceJump(newCall)
                }
              case LiftedBottom =>
            }
          case _ =>
      case _ =>
    }

    def nameExists(name: String): Boolean = {
      IRProgram.procedures.exists(_.name.equals(name))
    }

    def addFakeProcedure(name: String): Unit = {
      IRProgram.procedures += Procedure(name)
    }

    def resolveAddresses(valueSet: Set[Value]): Set[AddressValue] = {
      var functionNames: Set[AddressValue] = Set()
      valueSet.foreach {
        case globalAddress: GlobalAddress =>
          if (nameExists(globalAddress.name)) {
            functionNames += globalAddress
            Logger.info(s"RESOLVED: Call to Global address ${globalAddress.name} rt statuesolved.")
          } else {
            addFakeProcedure(globalAddress.name)
            functionNames += globalAddress
            Logger.info(s"Global address ${globalAddress.name} does not exist in the program.  Added a fake function.")
          }
        case localAddress: LocalAddress =>
          if (nameExists(localAddress.name)) {
            functionNames += localAddress
            Logger.info(s"RESOLVED: Call to Local address ${localAddress.name}")
          } else {
            addFakeProcedure(localAddress.name)
            functionNames += localAddress
            Logger.info(s"Local address ${localAddress.name} does not exist in the program. Added a fake function.")
          }
        case _ =>
      }
      functionNames
    }

    (IRProgram, modified)
  }

  /** Cull unneccessary information that does not need to be included in the translation, and infer stack regions, and
    * add in modifies from the spec.
    */
  def prepareForTranslation(config: ILLoadingConfig, ctx: IRContext) = {
    ctx.program.determineRelevantMemory(ctx.globalOffsets)

    Logger.info("[!] Stripping unreachable")
    val before = ctx.program.procedures.size
    ctx.program.stripUnreachableFunctions(config.procedureTrimDepth)
    Logger.info(
      s"[!] Removed ${before - ctx.program.procedures.size} functions (${ctx.program.procedures.size} remaining)"
    )

    val stackIdentification = StackSubstituter()
    stackIdentification.visitProgram(ctx.program)

    val specModifies = ctx.specification.subroutines.map(s => s.name -> s.modifies).toMap
    ctx.program.setModifies(specModifies)
  }

}

/** Methods relating to program static analysis.
  */
object StaticAnalysis {

  /** Run all static analysis passes on the provided IRProgram.
    */
  def analyse(
      ctx: IRContext,
      config: StaticAnalysisConfig,
      iteration: Int
  ): StaticAnalysisContext = {
    val IRProgram: Program = ctx.program
    val externalFunctions: Set[ExternalFunction] = ctx.externalFunctions
    val globals: Set[SpecGlobal] = ctx.globals
    val globalOffsets: Map[BigInt, BigInt] = ctx.globalOffsets

    val subroutines = IRProgram.procedures
      .filter(p => p.address.isDefined)
      .map(p => BigInt(p.address.get) -> p.name)
      .toMap
    val globalAddresses = globals.map(s => s.address -> s.name).toMap
    val externalAddresses = externalFunctions.map(e => e.offset -> e.name).toMap
    Logger.info("Globals:")
    Logger.info(globalAddresses)
    Logger.info("Global Offsets: ")
    Logger.info(globalOffsets)
    Logger.info("External: ")
    Logger.info(externalAddresses)
    Logger.info("Subroutine Addresses:")
    Logger.info(subroutines)

    val mergedSubroutines = subroutines ++ externalAddresses

    val cfg = ProgramCfgFactory().fromIR(IRProgram)

    val domain = computeDomain(IntraProcIRCursor, IRProgram.procedures)

    Logger.info("[!] Running Constant Propagation")
    val constPropSolver = ConstantPropagationSolver(cfg)
    val constPropResult: Map[CfgNode, Map[Variable, FlatElement[BitVecLiteral]]] = constPropSolver.analyze()

    val ilcpsolver = IRSimpleValueAnalysis.Solver(IRProgram)
    val newCPResult: Map[CFGPosition, Map[Variable, FlatElement[BitVecLiteral]]] = ilcpsolver.analyze()

    config.analysisResultsPath.foreach(s =>
      writeToFile(printAnalysisResults(IRProgram, newCPResult), s"${s}_new_ir_constprop$iteration.txt")
    )
    config.analysisDotPath.foreach(s =>
      writeToFile(cfg.toDot(Output.labeler(constPropResult, true), Output.dotIder), s"${s}_constprop$iteration.dot")
    )
    config.analysisResultsPath.foreach(s =>
      writeToFile(printAnalysisResults(IRProgram, cfg, constPropResult), s"${s}_constprop$iteration.txt")
    )
    config.analysisDotPath.foreach(s =>
      writeToFile(cfg.toDot(Output.labeler(constPropResult, true), Output.dotIder), s"${s}_constprop$iteration.dot")
    )

    config.analysisDotPath.foreach(f => {
      val dumpdomain = computeDomain[CFGPosition, CFGPosition](InterProcIRCursor, IRProgram.procedures)
      writeToFile(toDot(dumpdomain, InterProcIRCursor, Map.empty), s"${f}_new_ir_intercfg$iteration.dot")
    })

    config.analysisResultsPath.foreach(s =>
      writeToFile(printAnalysisResults(IRProgram, cfg, constPropResult), s"${s}_constprop$iteration.txt")
    )

    Logger.info("[!] Running MRA")
    val mraSolver = MemoryRegionAnalysisSolver(cfg, globalAddresses, globalOffsets, mergedSubroutines, constPropResult)
    val mraResult = mraSolver.analyze()

    config.analysisDotPath.foreach(s => {

      writeToFile(cfg.toDot(Output.labeler(mraResult, true), Output.dotIder), s"${s}_mra$iteration.dot")
      writeToFile(dotCallGraph(IRProgram), s"${s}_callgraph$iteration.dot")
      writeToFile(
        dotBlockGraph(IRProgram, IRProgram.filter(_.isInstanceOf[Block]).map(b => b -> b.toString).toMap),
        s"${s}_blockgraph$iteration.dot"
      )

      writeToFile(
        toDot(IRProgram, IRProgram.filter(_.isInstanceOf[Command]).map(b => b -> (newCPResult(b).toString)).toMap),
        s"${s}_new_ir_constprop$iteration.dot"
      )

    })
    config.analysisResultsPath.foreach(s =>
      writeToFile(printAnalysisResults(IRProgram, cfg, mraResult), s"${s}_mra$iteration.txt")
    )

    Logger.info("[!] Running MMM")
    val mmm = MemoryModelMap()
    mmm.convertMemoryRegions(mraResult, mergedSubroutines)

    Logger.info("[!] Running VSA")
    val vsaSolver =
      ValueSetAnalysisSolver(cfg, globalAddresses, externalAddresses, globalOffsets, subroutines, mmm, constPropResult)
    val vsaResult: Map[CfgNode, LiftedElement[Map[Variable | MemoryRegion, Set[Value]]]] = vsaSolver.analyze()

<<<<<<< HEAD
    config.analysisDotPath.foreach(s => writeToFile(cfg.toDot(Output.labeler(vsaResult, true), Output.dotIder), s"${s}_vsa$iteration.dot"))
    config.analysisResultsPath.foreach(s => writeToFile(printAnalysisResults(IRProgram, cfg, vsaResult), s"${s}_vsa$iteration.txt"))

    Logger.info("[!] Resolving CFG")
    val (newIR, modified): (Program, Boolean) =  resolveCFG(cfg, vsaResult, IRProgram)

    unparented = newIR.collect {
      case c: Command if !c.hasParent => c
      case b: Block if !b.hasParent => b
    }

    if (modified) {
      Logger.info(s"[!] Analysing again (iter $iteration)")
      return analyse(newIR, externalFunctions, globals, globalOffsets, config, iteration + 1)
    }

    config.analysisDotPath.foreach { s =>
      val newCFG = ProgramCfgFactory().fromIR(newIR)
      writeToFile(newCFG.toDot(x => x.toString, Output.dotIder), s"${s}_resolvedCFG.dot")
      writeToFile(dotBlockGraph(IRProgram, IRProgram.filter(_.isInstanceOf[Block]).map(b => b -> b.toString).toMap), s"${s}_blockgraph-before-reduce-$iteration.dot")
    }

    val detector = LoopDetector(newIR);
    val foundLoops = detector.identify_loops()
    foundLoops.foreach(l => Logger.info(s"Loop found: ${l.name}"))

    val transformer = LoopTransform(foundLoops);
    val newLoops = transformer.llvm_transform();
    newLoops.foreach(l => Logger.info(s"Loop found: ${l.name}"))

    config.analysisDotPath.foreach { s =>
      val newCFG = ProgramCfgFactory().fromIR(newIR)
      writeToFile(newCFG.toDot(x => x.toString, Output.dotIder), s"${s}_resolvedCFG-reducible.dot")
      writeToFile(dotBlockGraph(IRProgram, IRProgram.filter(_.isInstanceOf[Block]).map(b => b -> b.toString).toMap), s"${s}_blockgraph-after-reduce-$iteration.dot")
    }

    Logger.info(s"[!] Finished indirect call resolution after $iteration iterations")
=======
    config.analysisDotPath.foreach(s =>
      writeToFile(cfg.toDot(Output.labeler(vsaResult, true), Output.dotIder), s"${s}_vsa$iteration.dot")
    )
    config.analysisResultsPath.foreach(s =>
      writeToFile(printAnalysisResults(IRProgram, cfg, vsaResult), s"${s}_vsa$iteration.txt")
    )
>>>>>>> 9063497a

    StaticAnalysisContext(
      cfg = cfg,
      constPropResult = constPropResult,
      IRconstPropResult = newCPResult,
      memoryRegionResult = mraResult,
      vsaResult = vsaResult
    )
  }

  /** Converts MapLattice of CfgNodes to a MapLattice from IRPosition.
    * @param cfg
    *   The CFG
    * @param result
    *   The analysis result MapLattice
    * @tparam T
    *   The anlaysis result type.
    * @return
    *   The new map analysis result.
    */
  def convertAnalysisResults[T](cfg: ProgramCfg, result: Map[CfgNode, T]): Map[CFGPosition, T] = {
    val results = mutable.HashMap[CFGPosition, T]()
    result.foreach((node, res) =>
      node match {
        case s: CfgStatementNode     => results.addOne(s.data -> res)
        case s: CfgFunctionEntryNode => results.addOne(s.data -> res)
        case s: CfgJumpNode          => results.addOne(s.data -> res)
        case s: CfgCommandNode       => results.addOne(s.data -> res)
        case _                       => ()
      }
    )

    results.toMap
  }

  def printAnalysisResults[T](program: Program, cfg: ProgramCfg, result: Map[CfgNode, T]): String = {
    printAnalysisResults(program, convertAnalysisResults(cfg, result))
  }

  def printAnalysisResults(prog: Program, result: Map[CFGPosition, _]): String = {
    val results = mutable.ArrayBuffer[String]()
    val toVisit = mutable.Stack[CFGPosition]()
    val visited = mutable.HashSet[CFGPosition]()
    toVisit.pushAll(prog.procedures)

    while (toVisit.nonEmpty) {
      val next = toVisit.pop()
      visited.add(next)
      toVisit.pushAll(
        IntraProcBlockIRCursor
          .succ(next)
          .diff(visited.collect[Block] { case b: Block =>
            b
          })
      )

      def contentStr(b: CFGPosition) = {
        if result.contains(b) then "\n        :: " + result(b)
        else ""
      }

      val t = next match
        case p: Procedure => s"\nProcedure ${p.name}"
        case b: Block =>
          Seq(
            s"  Block ${b.label}${contentStr(b)}",
            b.statements
              .map(s => {
                "    " + s.toString + contentStr(s)
              })
              .mkString("\n"),
            "    " + b.jump.toString + contentStr(b.jump)
          ).mkString("\n")
        case s: Statement => s"    Statement $s${contentStr(s)}"
        case s: Jump      => s"  Jump $s${contentStr(s)}"
      results.addOne(t)
    }

    results.mkString(System.lineSeparator())
  }

  def printAnalysisResults(cfg: ProgramCfg, result: Map[CfgNode, _], iteration: Int): String = {
    val functionEntries = cfg.nodes.collect { case n: CfgFunctionEntryNode => n }.toSeq.sortBy(_.data.name)
    val s = StringBuilder()
    s.append(System.lineSeparator())
    for (f <- functionEntries) {
      val stack: mutable.Stack[CfgNode] = mutable.Stack()
      val visited: mutable.Set[CfgNode] = mutable.Set()
      stack.push(f)
      var previousBlock: String = ""
      var isEntryNode = false
      while (stack.nonEmpty) {
        val next = stack.pop()
        if (!visited.contains(next)) {
          visited.add(next)
          next.match {
            case c: CfgCommandNode =>
              if (c.block.label != previousBlock) {
                printBlock(c)
              }
              c match {
                case _: CfgStatementNode => s.append("    ")
                case _                   => ()
              }
              printNode(c)
              previousBlock = c.block.label
              isEntryNode = false
            case c: CfgFunctionEntryNode =>
              printNode(c)
              isEntryNode = true
            case c: CfgCallNoReturnNode =>
              s.append(System.lineSeparator())
              isEntryNode = false
            case _ => isEntryNode = false
          }
          val successors = next.succIntra
          if (successors.size > 1) {
            val successorsCmd = successors.collect { case c: CfgCommandNode => c }.toSeq.sortBy(_.data.toString)
            printGoTo(successorsCmd)
            for (s <- successorsCmd) {
              if (!visited.contains(s)) {
                stack.push(s)
              }
            }
          } else if (successors.size == 1) {
            val successor = successors.head
            if (!visited.contains(successor)) {
              stack.push(successor)
            }
            successor.match {
              case c: CfgCommandNode if (c.block.label != previousBlock) && (!isEntryNode) => printGoTo(Seq(c))
              case _                                                                       =>
            }
          }
        }
      }
      s.append(System.lineSeparator())
    }

    def printNode(node: CfgNode): Unit = {
      s.append(node)
      s.append(" :: ")
      s.append(result(node))
      s.append(System.lineSeparator())
    }

    def printGoTo(nodes: Seq[CfgCommandNode]): Unit = {
      s.append("[GoTo] ")
      s.append(nodes.map(_.block.label).mkString(", "))
      s.append(System.lineSeparator())
      s.append(System.lineSeparator())
    }

    def printBlock(node: CfgCommandNode): Unit = {
      s.append("[Block] ")
      s.append(node.block.label)
      s.append(System.lineSeparator())
    }

    s.toString
  }

}

object RunUtils {

  def run(q: BASILConfig): Unit = {
    val result = loadAndTranslate(q)

    Logger.info("[!] Writing file...")
    val wr = BufferedWriter(FileWriter(q.outputPrefix))
    result.boogie.writeToString(wr)
    wr.close()
  }

  def loadAndTranslate(q: BASILConfig): BasilResult = {
    Logger.info("[!] Loading Program")
    val ctx = IRLoading.load(q.loading)

    IRTransform.doCleanup(ctx)

<<<<<<< HEAD
                  // indirectCall.parent.parent.removeBlocks(indirectCall.returnTarget)
                  val newCall = DirectCall(targets.head, indirectCall.returnTarget, indirectCall.label)
                  block.replaceJump(newCall)
                } else if (targets.size > 1) {
                  modified = true
                  val procedure = c.parent.data
                  val newBlocks = ArrayBuffer[Block]()
                  // indirectCall.parent.parent.removeBlocksDisconnect(indirectCall.returnTarget)
                  for (t <- targets) {
                    val assume = Assume(BinaryExpr(BVEQ, indirectCall.target, BitVecLiteral(t.address.get, 64)))
                    val newLabel: String = block.label + t.name
                    val directCall = DirectCall(t, indirectCall.returnTarget)
                    directCall.parent = indirectCall.parent
=======
    q.loading.dumpIL.foreach(s => writeToFile(serialiseIL(ctx.program), s"$s-before-analysis.il"))
    val analysis = q.staticAnalysis.map(conf => staticAnalysis(conf, ctx))
    q.loading.dumpIL.foreach(s => writeToFile(serialiseIL(ctx.program), s"$s-after-analysis.il"))
>>>>>>> 9063497a

    if (q.runInterpret) {
      val interpreter = Interpreter()
      interpreter.interpret(ctx.program)
    }

    IRTransform.prepareForTranslation(q.loading, ctx)

    Logger.info("[!] Translating to Boogie")
    val boogieTranslator = IRToBoogie(ctx.program, ctx.specification)
    val boogieProgram = boogieTranslator.translate(q.boogieTranslation)

    BasilResult(ctx, analysis, boogieProgram)
  }

  /** Use static analysis to resolve indirect calls and replace them in the IR until fixed point.
    */
  def staticAnalysis(config: StaticAnalysisConfig, ctx: IRContext): StaticAnalysisContext = {
    var iteration = 1
    var modified: Boolean = true
    var analysisResult = mutable.ArrayBuffer[StaticAnalysisContext]()
    while (modified) {
      var newIR = null
      Logger.info("[!] Running Static Analysis")
      val result = StaticAnalysis.analyse(ctx, config, iteration)
      analysisResult.append(result)
      Logger.info("[!] Replacing Indirect Calls")
      val (ir, mod) = IRTransform.resolveIndirectCalls(result.cfg, result.vsaResult, ctx.program)
      modified = mod
      if (modified) {
        iteration += 1
        Logger.info(s"[!] Analysing again (iter $iteration)")
      }
    }

    config.analysisDotPath.foreach { s =>
      val newCFG = analysisResult.last.cfg
      writeToFile(newCFG.toDot(x => x.toString, Output.dotIder), s"${s}_resolvedCFG.dot")
    }

    Logger.info(s"[!] Finished indirect call resolution after $iteration iterations")
    analysisResult.last
  }
}

def writeToFile(content: String, fileName: String): Unit = {
  val outFile = File(fileName)
  val pw = PrintWriter(outFile, "UTF-8")
  pw.write(content)
  pw.close()
}<|MERGE_RESOLUTION|>--- conflicted
+++ resolved
@@ -209,7 +209,6 @@
                   modified = true
                   val procedure = c.parent.data
                   val newBlocks = ArrayBuffer[Block]()
-                  // indirectCall.parent.parent.removeBlocks(indirectCall.returnTarget)
                   for (t <- targets) {
                     val assume = Assume(BinaryExpr(BVEQ, indirectCall.target, BitVecLiteral(t.address.get, 64)))
                     val newLabel: String = block.label + t.name
@@ -318,6 +317,22 @@
     Logger.info("Subroutine Addresses:")
     Logger.info(subroutines)
 
+
+    // reducible loops
+    val detector = LoopDetector(IRProgram);
+    val foundLoops = detector.identify_loops()
+    foundLoops.foreach(l => Logger.info(s"Loop found: ${l.name}"))
+
+    val transformer = LoopTransform(foundLoops);
+    val newLoops = transformer.llvm_transform();
+    newLoops.foreach(l => Logger.info(s"Loop found: ${l.name}"))
+
+    config.analysisDotPath.foreach { s =>
+      val newCFG = ProgramCfgFactory().fromIR(IRProgram)
+      writeToFile(newCFG.toDot(x => x.toString, Output.dotIder), s"${s}_resolvedCFG-reducible.dot")
+      writeToFile(dotBlockGraph(IRProgram, IRProgram.filter(_.isInstanceOf[Block]).map(b => b -> b.toString).toMap), s"${s}_blockgraph-after-reduce-$iteration.dot")
+    }
+
     val mergedSubroutines = subroutines ++ externalAddresses
 
     val cfg = ProgramCfgFactory().fromIR(IRProgram)
@@ -385,52 +400,12 @@
       ValueSetAnalysisSolver(cfg, globalAddresses, externalAddresses, globalOffsets, subroutines, mmm, constPropResult)
     val vsaResult: Map[CfgNode, LiftedElement[Map[Variable | MemoryRegion, Set[Value]]]] = vsaSolver.analyze()
 
-<<<<<<< HEAD
-    config.analysisDotPath.foreach(s => writeToFile(cfg.toDot(Output.labeler(vsaResult, true), Output.dotIder), s"${s}_vsa$iteration.dot"))
-    config.analysisResultsPath.foreach(s => writeToFile(printAnalysisResults(IRProgram, cfg, vsaResult), s"${s}_vsa$iteration.txt"))
-
-    Logger.info("[!] Resolving CFG")
-    val (newIR, modified): (Program, Boolean) =  resolveCFG(cfg, vsaResult, IRProgram)
-
-    unparented = newIR.collect {
-      case c: Command if !c.hasParent => c
-      case b: Block if !b.hasParent => b
-    }
-
-    if (modified) {
-      Logger.info(s"[!] Analysing again (iter $iteration)")
-      return analyse(newIR, externalFunctions, globals, globalOffsets, config, iteration + 1)
-    }
-
-    config.analysisDotPath.foreach { s =>
-      val newCFG = ProgramCfgFactory().fromIR(newIR)
-      writeToFile(newCFG.toDot(x => x.toString, Output.dotIder), s"${s}_resolvedCFG.dot")
-      writeToFile(dotBlockGraph(IRProgram, IRProgram.filter(_.isInstanceOf[Block]).map(b => b -> b.toString).toMap), s"${s}_blockgraph-before-reduce-$iteration.dot")
-    }
-
-    val detector = LoopDetector(newIR);
-    val foundLoops = detector.identify_loops()
-    foundLoops.foreach(l => Logger.info(s"Loop found: ${l.name}"))
-
-    val transformer = LoopTransform(foundLoops);
-    val newLoops = transformer.llvm_transform();
-    newLoops.foreach(l => Logger.info(s"Loop found: ${l.name}"))
-
-    config.analysisDotPath.foreach { s =>
-      val newCFG = ProgramCfgFactory().fromIR(newIR)
-      writeToFile(newCFG.toDot(x => x.toString, Output.dotIder), s"${s}_resolvedCFG-reducible.dot")
-      writeToFile(dotBlockGraph(IRProgram, IRProgram.filter(_.isInstanceOf[Block]).map(b => b -> b.toString).toMap), s"${s}_blockgraph-after-reduce-$iteration.dot")
-    }
-
-    Logger.info(s"[!] Finished indirect call resolution after $iteration iterations")
-=======
     config.analysisDotPath.foreach(s =>
       writeToFile(cfg.toDot(Output.labeler(vsaResult, true), Output.dotIder), s"${s}_vsa$iteration.dot")
     )
     config.analysisResultsPath.foreach(s =>
       writeToFile(printAnalysisResults(IRProgram, cfg, vsaResult), s"${s}_vsa$iteration.txt")
     )
->>>>>>> 9063497a
 
     StaticAnalysisContext(
       cfg = cfg,
@@ -612,25 +587,9 @@
 
     IRTransform.doCleanup(ctx)
 
-<<<<<<< HEAD
-                  // indirectCall.parent.parent.removeBlocks(indirectCall.returnTarget)
-                  val newCall = DirectCall(targets.head, indirectCall.returnTarget, indirectCall.label)
-                  block.replaceJump(newCall)
-                } else if (targets.size > 1) {
-                  modified = true
-                  val procedure = c.parent.data
-                  val newBlocks = ArrayBuffer[Block]()
-                  // indirectCall.parent.parent.removeBlocksDisconnect(indirectCall.returnTarget)
-                  for (t <- targets) {
-                    val assume = Assume(BinaryExpr(BVEQ, indirectCall.target, BitVecLiteral(t.address.get, 64)))
-                    val newLabel: String = block.label + t.name
-                    val directCall = DirectCall(t, indirectCall.returnTarget)
-                    directCall.parent = indirectCall.parent
-=======
     q.loading.dumpIL.foreach(s => writeToFile(serialiseIL(ctx.program), s"$s-before-analysis.il"))
     val analysis = q.staticAnalysis.map(conf => staticAnalysis(conf, ctx))
     q.loading.dumpIL.foreach(s => writeToFile(serialiseIL(ctx.program), s"$s-after-analysis.il"))
->>>>>>> 9063497a
 
     if (q.runInterpret) {
       val interpreter = Interpreter()
