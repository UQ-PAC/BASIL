package util

import analysis.data_structure_analysis.*
import analysis.{AnalysisManager, Interval as _, *}
import boogie.*
<<<<<<< HEAD
=======
import com.grammatech.gtirb.proto.IR.IR
import gtirb.{GTIRBReadELF, GTIRBResolver}
>>>>>>> 0eb14e52
import ir.*
import ir.dsl.given
import ir.eval.*
import ir.transforms.*
import translating.*
import translating.PrettyPrinter.*
import util.LogLevel.INFO
import util.{DebugDumpIRLogger, Logger}

import java.io.{BufferedWriter, File, FileWriter, PrintWriter}
import java.nio.file.{Files, Paths}
import scala.collection.mutable
import scala.collection.mutable.ArrayBuffer
import scala.jdk.CollectionConverters.*

import cilvisitor.*

/** This file contains the main program execution. See RunUtils.loadAndTranslate for the high-level process.
  */

/** Stores the results of the static analyses.
  */
<<<<<<< HEAD
=======
case class StaticAnalysisContext(
  intraProcConstProp: Map[CFGPosition, Map[Variable, FlatElement[BitVecLiteral]]],
  interProcConstProp: Map[CFGPosition, Map[Variable, FlatElement[BitVecLiteral]]],
  memoryRegionResult: Map[CFGPosition, ((Set[StackRegion], Set[Variable]), Set[HeapRegion])],
  vsaResult: Map[CFGPosition, LiftedElement[Map[Variable | MemoryRegion, Set[Value]]]],
  interLiveVarsResults: Map[CFGPosition, Map[Variable, TwoElement]],
  paramResults: Map[Procedure, Set[Variable]],
  steensgaardResults: Map[RegisterWrapperEqualSets, Set[RegisterWrapperEqualSets | MemoryRegion]],
  mmmResults: MemoryModelMap,
  reachingDefs: Map[CFGPosition, (Map[Variable, Set[Assign]], Map[Variable, Set[Assign]])],
  regionInjector: Option[RegionInjector],
  symbolicAddresses: Map[CFGPosition, Map[SymbolicAddress, TwoElement]],
  localDSA: Map[Procedure, Graph],
  bottomUpDSA: Map[Procedure, Graph],
  topDownDSA: Map[Procedure, Graph],
  writesToResult: Map[Procedure, Set[GlobalVar]],
  ssaResults: Map[CFGPosition, (Map[Variable, FlatElement[Int]], Map[Variable, FlatElement[Int]])]
)

case class DSAContext(
  sva: Map[Procedure, SymValues[OSet]],
  constraints: Map[Procedure, Set[Constraint]],
  local: Map[Procedure, IntervalGraph],
  bottomUp: Map[Procedure, IntervalGraph],
  topDown: Map[Procedure, IntervalGraph],
  globals: Map[IntervalNode, IntervalNode]
)

>>>>>>> 0eb14e52
/** Results of the main program execution.
  */
case class BASILResult(
  ir: IRContext,
  analysis: Option[StaticAnalysisContext],
  dsa: Option[DSAContext],
  boogie: ArrayBuffer[BProgram]
)

/** Tools for loading the IR program into an IRContext.
  */
<<<<<<< HEAD
=======
object IRLoading {

  /** Create a context from just an IR program.
    */
  def load(p: Program): IRContext = {
    IRContext(
      List.empty,
      Set.empty,
      Set.empty,
      Set.empty,
      Map.empty,
      IRLoading.loadSpecification(None, p, Set.empty),
      p
    )
  }

  /** Load a program from files using the provided configuration.
    */
  def load(q: ILLoadingConfig): IRContext = {

    val mode = q.frontendMode
    if (q.inputFile.endsWith(".gtirb") && !q.gtirbLiftOffline) {
      throw IllegalArgumentException(".gtirb input requires --lifter")
    }

    val (mainAddress, makeContext) = q.relfFile match {
      case Some(relf) => {

        // allow loading elf from inputFile if using GTIRB mode.
        val relfData = if (relf == q.inputFile && mode == FrontendMode.Gtirb) {
          Logger.info("[!] Using ELF data from GTIRB: " + q.inputFile)
          IRLoading.loadGTIRBReadELF(q)
        } else {
          Logger.info("[!] Using ELF data from relf: " + relf)
          IRLoading.loadReadELF(relf, q)
        }

        val ReadELFData(symbols, externalFunctions, globals, funcEntries, globalOffsets, mainAddress) = relfData

        def continuation(ctx: IRContext) =
          val specification = IRLoading.loadSpecification(q.specFile, ctx.program, globals)
          IRContext(symbols, externalFunctions, globals, funcEntries, globalOffsets, specification, ctx.program)

        (Some(mainAddress), continuation)
      }
      case None if mode == FrontendMode.Gtirb => {
        Logger.warn(
          "RELF input not provided, this is not recommended! To provide a RELF input, specify --relf or --gts-relf."
        )
        (None, (x: IRContext) => x)
      }
      case None => {
        (None, (x: IRContext) => x)
      }
    }

    val program: IRContext = (mode, mainAddress) match {
      case (FrontendMode.Gtirb, _) =>
        IRLoading.load(loadGTIRB(q.inputFile, mainAddress, q.gtirbLiftOffline, Some(q.mainProcedureName)))
      case (FrontendMode.Basil, _) => ir.parsing.ParseBasilIL.loadILFile(q.inputFile)
      case (FrontendMode.Bap, None) => throw Exception("relf is required when using BAP input")
      case (FrontendMode.Bap, Some(mainAddress)) => {
        val bapProgram = loadBAP(q.inputFile)
        IRLoading.load(BAPToIR(bapProgram, mainAddress).translate)
      }
    }

    val ctx = makeContext(program)
    mode match {
      case FrontendMode.Basil => {
        ctx.program.procedures.foreach(_.updateBlockSuffix())
        Logger.info("[!] Disabling PC tracking transforms due to IL input")
      }
      case _ => {
        ir.transforms.PCTracking.applyPCTracking(q.pcTracking, ctx.program)
        ctx.program.procedures.foreach(_.normaliseBlockNames())
        ir.transforms.clearParams(ctx.program)
      }
    }
    ctx
  }

  def loadBAP(fileName: String): BAPProgram = {
    val ADTLexer = BAP_ADTLexer(CharStreams.fromFileName(fileName))
    val tokens = CommonTokenStream(ADTLexer)
    val parser = BAP_ADTParser(tokens)

    parser.setBuildParseTree(true)

    BAPLoader().visitProject(parser.project())
  }

  def skipGTIRBMagic(fileName: String): FileInputStream = {
    val fIn = FileInputStream(fileName)
    (0 to 7).map(_ => fIn.read()).toList match {
      case List('G', 'T', 'I', 'R', 'B', _, _, _) => fIn
      case _ => {
        fIn.close()
        FileInputStream(fileName)
      }
    }
  }

  def loadGTIRB(
    fileName: String,
    mainAddress: Option[BigInt],
    gtirbLiftOffline: Boolean,
    mainName: Option[String] = None
  ): Program = {
    val fIn = skipGTIRBMagic(fileName)
    val ir = IR.parseFrom(fIn)
    val mods = ir.modules
    val cfg = ir.cfg.get

    val lifter =
      if (gtirbLiftOffline) then OfflineLifterInsnLoader(mods)
      else {
        ParserMapInsnLoader(mods)
      }

    val GTIRBConverter = GTIRBToIR(mods, lifter, cfg, mainAddress, mainName)
    GTIRBConverter.createIR()
  }

  /** Loads ELF data from the GTIRB input file. */
  def loadGTIRBReadELF(config: ILLoadingConfig): ReadELFData = {
    val ir = IR.parseFrom(FileInputStream(config.inputFile))
    if (ir.modules.length != 1) {
      Logger.warn(s"GTIRB file ${config.inputFile} unexpectedly has ${ir.modules.length} modules")
    }

    val gtirb = GTIRBResolver(ir.modules.head)
    val gtirbRelfLoader = GTIRBReadELF(gtirb)
    gtirbRelfLoader.getReadELFData(config.mainProcedureName)
  }

  /**
   * Loads ELF data from *both* .relf and .gts (if using GTIRB input). If both
   * sources load successfully, compares them and warns on any differences.
   */
  def loadReadELFWithGTIRB(fileName: String, config: ILLoadingConfig): (ReadELFData, Option[ReadELFData]) = {
    val lexer = ReadELFLexer(CharStreams.fromFileName(fileName))
    val tokens = CommonTokenStream(lexer)
    val parser = ReadELFParser(tokens)
    parser.setErrorHandler(BailErrorStrategy())
    parser.setBuildParseTree(true)

    val relf = ReadELFLoader.visitSyms(parser.syms(), config)

    val gtirbRelf = if (config.inputFile.endsWith(".gts") || config.inputFile.endsWith(".gtirb")) {
      val gtirbRelf = loadGTIRBReadELF(config)
      GTIRBReadELF.checkReadELFCompatibility(gtirbRelf, relf)
      Some(gtirbRelf)
    } else {
      None
    }

    (relf, gtirbRelf)
  }

  /**
   * Loads ELF data from .relf.
   */
  def loadReadELF(fileName: String, config: ILLoadingConfig) =
    loadReadELFWithGTIRB(fileName, config)._1

  def emptySpecification(globals: Set[SpecGlobal]) =
    Specification(Set(), globals, Map(), List(), List(), List(), Set())

  def loadSpecification(filename: Option[String], program: Program, globals: Set[SpecGlobal]): Specification = {
    filename match {
      case Some(s) =>
        val specLexer = SpecificationsLexer(CharStreams.fromFileName(s))
        val specTokens = CommonTokenStream(specLexer)
        val specParser = SpecificationsParser(specTokens)
        specParser.setBuildParseTree(true)
        val specLoader = SpecificationLoader(globals, program)
        specLoader.visitSpecification(specParser.specification())
      case None => emptySpecification(globals)
    }
  }
}

/** Methods related to transforming the IR `Program` in-place.
  *
  * These operate over the IRContext, and possibly use static analysis results.
  */
object IRTransform {
  val boogieReserved: Set[String] = Set("free")

  /** Initial cleanup before analysis.
    */
  def doCleanup(ctx: IRContext, doSimplify: Boolean = false): IRContext = {
    Logger.info("[!] Removing external function calls")
    // Remove external function references (e.g. @printf)
    val externalNames = ctx.externalFunctions.map(e => e.name)
    val externalNamesLibRemoved = mutable.Set[String]()
    externalNamesLibRemoved.addAll(externalNames)

    for (e <- externalNames) {
      if (e.contains('@')) {
        externalNamesLibRemoved.add(e.split('@')(0))
      }
    }

    ctx.program.procedures.foreach(ir.transforms.makeProcEntryNonLoop)

    // useful for ReplaceReturns
    // (pushes single block with `Unreachable` into its predecessor)
    while (transforms.coalesceBlocks(ctx.program)) {}

    transforms.applyRPO(ctx.program)
    val nonReturning = transforms.findDefinitelyExits(ctx.program)
    ctx.program.mainProcedure.foreach {
      case d: DirectCall if nonReturning.nonreturning.contains(d.target) => d.parent.replaceJump(Return())
      case _ =>
    }

    transforms.establishProcedureDiamondForm(ctx.program, doSimplify)

    ir.transforms.removeBodyOfExternal(externalNamesLibRemoved.toSet)(ctx.program)
    for (p <- ctx.program.procedures) {
      p.isExternal = Some(
        ctx.externalFunctions.exists(e => e.name == p.procName || p.address.contains(e.offset)) || p.isExternal
          .getOrElse(false)
      )
    }

    assert(invariant.singleCallBlockEnd(ctx.program))
    assert(invariant.cfgCorrect(ctx.program))
    assert(invariant.blocksUniqueToEachProcedure(ctx.program))
    assert(invariant.procEntryNoIncoming(ctx.program))
    ctx
  }

  /** Cull unneccessary information that does not need to be included in the translation, and infer stack regions, and
    * add in modifies from the spec.
    */
  def prepareForTranslation(config: BASILConfig, ctx: IRContext): Unit = {
    if (config.staticAnalysis.isEmpty || (config.staticAnalysis.get.memoryRegions == MemoryRegionsMode.Disabled)) {
      ctx.program.determineRelevantMemory(ctx.globalOffsets)
    }

    Logger.info("[!] Stripping unreachable")
    val before = ctx.program.procedures.size
    transforms.stripUnreachableFunctions(ctx.program, config.loading.procedureTrimDepth)
    Logger.info(
      s"[!] Removed ${before - ctx.program.procedures.size} functions (${ctx.program.procedures.size} remaining)"
    )
    val dupProcNames = ctx.program.procedures.groupBy(_.name).filter((_, p) => p.size > 1).toList.flatMap(_(1))
    assert(dupProcNames.isEmpty)

    ctx.program.procedures.foreach(p =>
      p.blocks.foreach(b => {
        b.jump match {
          case GoTo(targs, _) if targs.isEmpty =>
            Logger.warn(s"block ${b.label} in subroutine ${p.name} has no outgoing edges")
          case _ => ()
        }
      })
    )

    if (
      !config.memoryTransform && (config.staticAnalysis.isEmpty || (config.staticAnalysis.get.memoryRegions == MemoryRegionsMode.Disabled))
    ) {
      visit_prog(ir.transforms.StackSubstituter(), ctx.program)
    }

    val specModifies = ctx.specification.subroutines.map(s => s.name -> s.modifies).toMap
    ctx.program.setModifies(specModifies)

    visit_prog(ir.transforms.BoogieReservedRenamer(boogieReserved), ctx.program)

    assert(invariant.singleCallBlockEnd(ctx.program))

    // check all blocks with an atomic section exist within the same procedure
    val visited = mutable.Set[Block]()
    for (p <- ctx.program.procedures) {
      for (b <- p.blocks) {
        if (!visited.contains(b)) {
          if (b.atomicSection.isDefined) {
            b.atomicSection.get.getBlocks.foreach { a => assert(a.parent == p) }
            visited.addAll(b.atomicSection.get.getBlocks)
          }
          visited.addOne(b)
        }
      }
    }
  }

  def generateProcedureSummaries(ctx: IRContext, IRProgram: Program, simplified: Boolean = false): Boolean = {
    var modified = false
    // Need to know modifies clauses to generate summaries, but this is probably out of place
    val specModifies = ctx.specification.subroutines.map(s => s.name -> s.modifies).toMap
    ctx.program.setModifies(specModifies)

    val summaryGenerator = SummaryGenerator(IRProgram, simplified)
    IRProgram.procedures
      .filter { p =>
        p != IRProgram.mainProcedure
      }
      .foreach { procedure =>
        {
          val req = summaryGenerator.generateRequires(procedure)
          modified = modified | procedure.requires != req
          procedure.requires = req

          val ens = summaryGenerator.generateEnsures(procedure)
          modified = modified | procedure.ensures != ens
          procedure.ensures = ens
        }
      }

    modified
  }

  def generateLoopInvariants(IRProgram: Program) = {
    FullLoopInvariantGenerator(IRProgram).addInvariants()
  }

  def generateRelyGuaranteeConditions(threads: List[Procedure]): Unit = {
    /* Todo: For the moment we are printing these to stdout, but in future we'd
    like to add them to the IR. */
    type StateLatticeElement = LatticeMap[Variable, analysis.Interval]
    type InterferenceLatticeElement = Map[Variable, StateLatticeElement]
    val stateLattice = IntervalLatticeExtension()
    val stateTransfer = SignedIntervalDomain().transfer
    val intDom = ConditionalWritesDomain[StateLatticeElement](stateLattice, stateTransfer)
    val relyGuarantees =
      RelyGuaranteeGenerator[InterferenceLatticeElement, StateLatticeElement](intDom).generate(threads)
    for ((p, (rely, guar)) <- relyGuarantees) {
      StaticAnalysisLogger.info("--- " + p.procName + " " + "-" * 50 + "\n")
      StaticAnalysisLogger.info("Rely:")
      StaticAnalysisLogger.info(intDom.toString(rely) + "\n")
      StaticAnalysisLogger.info("Guarantee:")
      StaticAnalysisLogger.info(intDom.toString(guar) + "\n")
    }
  }
}

/** Methods relating to program static analysis.
  */
object StaticAnalysis {

  def reducibleLoops(IRProgram: Program) = {
    StaticAnalysisLogger.debug("reducible loops")
    val foundLoops = LoopDetector.identify_loops(IRProgram)
    foundLoops.irreducibleLoops.foreach(l => StaticAnalysisLogger.debug(s"Irreducible loop found: ${l.name}"))

    val newLoops = foundLoops.reducibleTransformIR().identifiedLoops
    newLoops.foreach(l => StaticAnalysisLogger.debug(s"Loop found: ${l.name}"))

    foundLoops.updateIrWithLoops()
  }

  /** Run all static analysis passes on the provided IRProgram.
    */
  def analyse(
    ictx: IRContext,
    config: StaticAnalysisConfig,
    iteration: Int,
    previousResults: Option[StaticAnalysisContext] = None
  ): StaticAnalysisContext = {
    var ctx = ictx
    val IRProgram: Program = ctx.program
    val externalFunctions: Set[ExternalFunction] = ctx.externalFunctions
    val globals: Set[SpecGlobal] = ctx.globals
    val globalOffsets: Map[BigInt, BigInt] = ctx.globalOffsets

    assert(invariant.singleCallBlockEnd(ctx.program))
    assert(invariant.cfgCorrect(ctx.program))
    assert(invariant.blocksUniqueToEachProcedure(ctx.program))
    assert(invariant.correctCalls(ctx.program))

    val subroutines = IRProgram.procedures
      .filter(p => p.address.isDefined)
      .map(p => p.address.get -> p.name)
      .toMap
    val globalAddresses = globals.map(s => s.address -> s.name).toMap
    val globalSizes = globals.map(s => s.name -> s.size).toMap
    val externalAddresses = externalFunctions.map(e => e.offset -> e.name).toMap
    StaticAnalysisLogger.debug("Globals:")
    StaticAnalysisLogger.debug(globalAddresses)
    StaticAnalysisLogger.debug("Global Offsets: ")
    StaticAnalysisLogger.debug(globalOffsets)
    StaticAnalysisLogger.debug("Global Sizes: ")
    StaticAnalysisLogger.debug(globalSizes)
    StaticAnalysisLogger.debug("External: ")
    StaticAnalysisLogger.debug(externalAddresses)
    StaticAnalysisLogger.debug("Subroutine Addresses:")
    StaticAnalysisLogger.debug(subroutines)

    // reducible loops
    if (config.irreducibleLoops) {
      reducibleLoops(IRProgram)

      config.analysisDotPath.foreach { s =>
        AnalysisResultDotLogger.writeToFile(
          File(s"${s}_graph-after-loop-reduce-$iteration.dot"),
          dotBlockGraph(IRProgram, IRProgram.map(b => b -> b.toString).toMap)
        )
        AnalysisResultDotLogger.writeToFile(
          File(s"${s}_blockgraph-after-loop-reduce-$iteration.dot"),
          dotBlockGraph(IRProgram, IRProgram.filter(_.isInstanceOf[Block]).map(b => b -> b.toString).toMap)
        )
      }
    }

    val mergedSubroutines = subroutines ++ externalAddresses

    val domain = computeDomain(IntraProcIRCursor, IRProgram.procedures)
    val interDomain = computeDomain(InterProcIRCursor, IRProgram.procedures)

    StaticAnalysisLogger.debug("[!] Running ANR")
    val ANRSolver = ANRAnalysisSolver(IRProgram)
    val ANRResult = ANRSolver.analyze()

    StaticAnalysisLogger.debug("[!] Running RNA")
    val RNASolver = RNAAnalysisSolver(IRProgram)
    val RNAResult = RNASolver.analyze()

    StaticAnalysisLogger.debug("[!] Running Inter-procedural Constant Propagation")
    val interProcConstProp = InterProcConstantPropagation(IRProgram)
    val interProcConstPropResult: Map[CFGPosition, Map[Variable, FlatElement[BitVecLiteral]]] =
      interProcConstProp.analyze()

    config.analysisResultsPath.foreach { s =>
      DebugDumpIRLogger.writeToFile(
        File(s"${s}OGconstprop$iteration.txt"),
        printAnalysisResults(IRProgram, interProcConstPropResult)
      )
    }

    val intraProcConstProp = IntraProcConstantPropagation(IRProgram)
    val intraProcConstPropResult: Map[CFGPosition, Map[Variable, FlatElement[BitVecLiteral]]] =
      intraProcConstProp.analyze()

    config.analysisResultsPath.foreach { s =>
      DebugDumpIRLogger.writeToFile(
        File(s"${s}_new_ir_constprop$iteration.txt"),
        printAnalysisResults(IRProgram, intraProcConstPropResult)
      )
    }

    config.analysisDotPath.foreach { f =>
      val dumpdomain = computeDomain[CFGPosition, CFGPosition](InterProcIRCursor, IRProgram.procedures)
      AnalysisResultDotLogger.writeToFile(
        File(s"${f}_new_ir_intercfg$iteration.dot"),
        toDot(dumpdomain.toSet, InterProcIRCursor, Map.empty, Set())
      )
    }

    val reachingDefinitionsAnalysisSolver = InterprocReachingDefinitionsAnalysisSolver(IRProgram)
    val reachingDefinitionsAnalysisResults = reachingDefinitionsAnalysisSolver.analyze()

    config.analysisDotPath.foreach { s =>
      AnalysisResultDotLogger.writeToFile(
        File(s"${s}_reachingDefinitions$iteration.dot"),
        toDot(
          IRProgram,
          IRProgram.filter(_.isInstanceOf[Command]).map(b => b -> reachingDefinitionsAnalysisResults(b).toString).toMap,
          true
        )
      )
    }

    Logger.debug("[!] Running Writes To")
    val writesTo = WriteToAnalysis(ctx.program).analyze()

    Logger.debug("[!] Running commondef variable renaming (Intra SSA)")
    val SSAResults = getCommonDefinitionVariableRenaming(IRProgram, writesTo)

    config.analysisDotPath.foreach(s => {
      writeToFile(
        toDot(IRProgram, IRProgram.filter(_.isInstanceOf[Command]).map(b => b -> SSAResults(b).toString).toMap, true),
        s"${s}_SSA$iteration.dot"
      )
    })

    val mmm = MemoryModelMap(globalOffsets, mergedSubroutines, globalAddresses, globalSizes)
    mmm.preLoadGlobals()

    val previousVSAResults = if (previousResults.isDefined) {
      previousResults.get.vsaResult
    } else {
      Map[CFGPosition, LiftedElement[Map[Variable | MemoryRegion, Set[Value]]]]()
    }

    StaticAnalysisLogger.debug("[!] Running GRA")
    val graSolver = GlobalRegionAnalysisSolver(
      IRProgram,
      domain.toSet,
      interProcConstPropResult,
      reachingDefinitionsAnalysisResults,
      mmm,
      previousVSAResults
    )
    val graResult = graSolver.analyze()

    StaticAnalysisLogger.debug("[!] Running MRA")
    val mraSolver = MemoryRegionAnalysisSolver(
      IRProgram,
      domain.toSet,
      interProcConstPropResult,
      reachingDefinitionsAnalysisResults,
      graResult,
      mmm,
      previousVSAResults
    )
    val mraResult = mraSolver.analyze()

    config.analysisDotPath.foreach { s =>
      AnalysisResultDotLogger.writeToFile(File(s"${s}_callgraph$iteration.dot"), dotCallGraph(IRProgram))
      AnalysisResultDotLogger.writeToFile(
        File(s"${s}_blockgraph$iteration.dot"),
        dotBlockGraph(IRProgram, IRProgram.filter(_.isInstanceOf[Block]).map(b => b -> b.toString).toMap)
      )

      AnalysisResultDotLogger.writeToFile(
        File(s"${s}_new_ir_constprop$iteration.dot"),
        toDot(
          IRProgram,
          IRProgram.filter(_.isInstanceOf[Command]).map(b => b -> intraProcConstPropResult(b).toString).toMap
        )
      )

      writeToFile(
        toDot(IRProgram, IRProgram.filter(_.isInstanceOf[Command]).map(b => b -> ANRResult(b).toString).toMap),
        s"${s}_ANR$iteration.dot"
      )

      writeToFile(
        toDot(IRProgram, IRProgram.filter(_.isInstanceOf[Command]).map(b => b -> RNAResult(b).toString).toMap),
        s"${s}_RNA$iteration.dot"
      )

      writeToFile(
        toDot(IRProgram, IRProgram.filter(_.isInstanceOf[Command]).map(b => b -> mraResult(b).toString).toMap),
        s"${s}_MRA$iteration.dot"
      )

      AnalysisResultDotLogger.writeToFile(
        File(s"${s}_GRA$iteration.dot"),
        toDot(IRProgram, IRProgram.filter(_.isInstanceOf[Command]).map(b => b -> graResult(b).toString).toMap)
      )
    }

    StaticAnalysisLogger.debug("[!] Running MMM")
    mmm.convertMemoryRegions(
      mraSolver.procedureToStackRegions,
      mraSolver.procedureToHeapRegions,
      mraResult,
      mraSolver.procedureToSharedRegions,
      graSolver.getDataMap,
      graResult
    )
    mmm.logRegions()

    Logger.debug("[!] Running VSA")
    val vsaSolver = ValueSetAnalysisSolver(IRProgram, mmm)
    val vsaResult: Map[CFGPosition, LiftedElement[Map[Variable | MemoryRegion, Set[Value]]]] = vsaSolver.analyze()

    mmm.postLoadVSARelations(vsaResult, ANRResult, RNAResult)

    config.analysisDotPath.foreach { s =>
      AnalysisResultDotLogger.writeToFile(
        File(s"${s}_VSA$iteration.dot"),
        toDot(IRProgram, IRProgram.filter(_.isInstanceOf[Command]).map(b => b -> vsaResult(b).toString).toMap)
      )
    }

    Logger.debug("[!] Running Steensgaard")
    val steensgaardSolver = InterprocSteensgaardAnalysis(interDomain.toSet, mmm, SSAResults)
    steensgaardSolver.analyze()
    val steensgaardResults = steensgaardSolver.pointsTo()

    mmm.setCallSiteSummaries(steensgaardSolver.callSiteSummary)

    val paramResults: Map[Procedure, Set[Variable]] = ParamAnalysis(IRProgram).analyze()
    val interLiveVarsResults: Map[CFGPosition, Map[Variable, TwoElement]] = InterLiveVarsAnalysis(IRProgram).analyze()

    StaticAnalysisContext(
      intraProcConstProp = intraProcConstPropResult,
      interProcConstProp = interProcConstPropResult,
      memoryRegionResult = mraResult,
      vsaResult = vsaResult,
      interLiveVarsResults = interLiveVarsResults,
      paramResults = paramResults,
      steensgaardResults = steensgaardResults,
      mmmResults = mmm,
      symbolicAddresses = Map.empty,
      reachingDefs = reachingDefinitionsAnalysisResults,
      regionInjector = None,
      localDSA = Map.empty,
      bottomUpDSA = Map.empty,
      topDownDSA = Map.empty,
      writesToResult = writesTo,
      ssaResults = SSAResults
    )
  }

  def printAnalysisResults(prog: Program, result: Map[CFGPosition, _]): String = {
    val results = mutable.ArrayBuffer[String]()
    val toVisit = mutable.Stack[CFGPosition]()
    val visited = mutable.HashSet[CFGPosition]()
    toVisit.pushAll(prog.procedures)

    while (toVisit.nonEmpty) {
      val next = toVisit.pop()
      visited.add(next)
      toVisit.pushAll(
        IntraProcBlockIRCursor
          .succ(next)
          .diff(visited.collect[Block] { case b: Block =>
            b
          })
      )

      def contentStr(b: CFGPosition) = {
        if result.contains(b) then "\n        :: " + result(b)
        else ""
      }

      val t = next match
        case p: Procedure => s"\nProcedure ${p.name}"
        case b: Block =>
          Seq(
            s"  Block ${b.label}${contentStr(b)}",
            b.statements
              .map(s => {
                "    " + s.toString + contentStr(s)
              })
              .mkString("\n"),
            "    " + b.jump.toString + contentStr(b.jump)
          ).mkString("\n")
        case s: Statement => s"    Statement $s${contentStr(s)}"
        case s: Jump => s"  Jump $s${contentStr(s)}"
      results.addOne(t)
    }
    results.mkString(System.lineSeparator())
  }
}
>>>>>>> 0eb14e52

object RunUtils {

  def run(q: BASILConfig): BASILResult = {
    val result = loadAndTranslate(q)
    Logger.info("Writing output")
    writeOutput(result)
    result
  }

  def writeOutput(result: BASILResult): Unit = {
    Logger.debug("[!] Writing file...")
    for (boogie <- result.boogie) {
      val wr = BufferedWriter(FileWriter(boogie.filename))
      boogie.writeToString(wr)
      wr.close()
    }
  }

  def loadAndTranslate(conf: BASILConfig, postLoad: IRContext => Unit = s => ()): BASILResult = {
    Logger.info("[!] Loading Program")
    val q = conf
    var ctx = q.context.getOrElse(IRLoading.load(q.loading))
    postLoad(ctx) // allows extracting information from the original loaded program

    assert(ir.invariant.checkTypeCorrect(ctx.program))
    assert(invariant.singleCallBlockEnd(ctx.program))
    assert(invariant.cfgCorrect(ctx.program))
    assert(invariant.blocksUniqueToEachProcedure(ctx.program))

    val analysisManager = AnalysisManager(ctx.program)
    // these transforms depend on basil config parameters and thus need to be constructed here
    val prepareForTranslation = getPrepareForTranslationTransform(q, Set("free"))
    val genProcSummaries = getGenerateProcedureSummariesTransform(q.loading.parameterForm || q.simplify)
    val genRgConditions = getGenerateRgConditionsTransform(ctx.program.procedures.toList.filter(_.returnBlock != None))
    val stripUnreachableFunctions = getStripUnreachableFunctionsTransform(q.loading.procedureTrimDepth)

    if conf.simplify then doCleanupWithSimplify(ctx, analysisManager)
    else doCleanupWithoutSimplify(ctx, analysisManager)

    assert(ir.invariant.programDiamondForm(ctx.program))

    transforms.inlinePLTLaunchpad(ctx, analysisManager)

    assert(ir.invariant.programDiamondForm(ctx.program))

    if q.loading.trimEarly then stripUnreachableFunctions(ctx, analysisManager)
    // todo: since refactoring, there is some extra code that is run here
    // see StripUnreachableFunctions.getStripUnreachableFunctionsTransform

    assert(ir.invariant.programDiamondForm(ctx.program))
    ctx.program.procedures.foreach(transforms.RemoveUnreachableBlocks.apply)
    Logger.info(s"[!] Removed unreachable blocks")

    if (q.loading.parameterForm && !q.simplify) {
      ir.transforms.clearParams(ctx.program)
      ctx = ir.transforms.liftProcedureCallAbstraction(ctx)
      if (conf.assertCalleeSaved) {
        transforms.CalleePreservedParam.transform(ctx.program)
      }
    } else {
      ir.transforms.clearParams(ctx.program)
      assert(invariant.correctCalls(ctx.program))
    }
    assert(invariant.correctCalls(ctx.program))
    assert(ir.invariant.checkTypeCorrect(ctx.program))

    assert(ir.invariant.programDiamondForm(ctx.program))
    assert(invariant.singleCallBlockEnd(ctx.program))
    assert(invariant.cfgCorrect(ctx.program))
    assert(invariant.blocksUniqueToEachProcedure(ctx.program))
    assert(invariant.correctCalls(ctx.program))

    q.loading.dumpIL.foreach(s => DebugDumpIRLogger.writeToFile(File(s"$s-before-analysis.il"), pp_prog(ctx.program)))
    val analysis = q.staticAnalysis.map { conf =>
      AnalysisPipelineMRA.runToFixpoint(conf, ctx)
    }
    q.loading.dumpIL.foreach(s => DebugDumpIRLogger.writeToFile(File(s"$s-after-analysis.il"), pp_prog(ctx.program)))

    assert(ir.invariant.programDiamondForm(ctx.program))
    ir.eval.SimplifyValidation.validate = conf.validateSimp
    if (conf.simplify) {

      ir.transforms.clearParams(ctx.program)

      ir.transforms.liftIndirectCall(ctx.program)
      transforms.liftSVCompNonDetEarlyIR(ctx.program)

      DebugDumpIRLogger.writeToFile(File("il-after-indirectcalllift.il"), pp_prog(ctx.program))
      ctx = ir.transforms.liftProcedureCallAbstraction(ctx)
      DebugDumpIRLogger.writeToFile(File("il-after-proccalls.il"), pp_prog(ctx.program))

      if (conf.assertCalleeSaved) {
        transforms.CalleePreservedParam.transform(ctx.program)
      }

      assert(ir.invariant.programDiamondForm(ctx.program))
      doSimplify(ctx, conf.staticAnalysis)
    }

    assert(ir.invariant.programDiamondForm(ctx.program))
    if (DebugDumpIRLogger.getLevel().id < LogLevel.OFF.id) {
      val dir = File("./graphs/")
      if (!dir.exists()) then dir.mkdirs()
      for (p <- ctx.program.procedures) {
        DebugDumpIRLogger.writeToFile(File(s"graphs/blockgraph-${p.name}-dot-simp.dot"), dotBlockGraph(p))
      }
    }

    assert(ir.invariant.programDiamondForm(ctx.program))
    var dsaContext: Option[DSAContext] = None
    if (conf.dsaConfig.isDefined) {
      updateWithCallSCC(ctx.program)
      val dsaResults = IntervalDSA(ctx, conf.dsaConfig.get).dsa()
      dsaContext = Some(dsaResults)

      if q.memoryTransform && conf.dsaConfig.get.phase == DSAPhase.TD then // need more than prereq
        val memTransferTimer = PerformanceTimer("Mem Transfer Timer", INFO)
        visit_prog(MemoryTransform(dsaResults.topDown, dsaResults.globals), ctx.program)
        memTransferTimer.checkPoint("Performed Memory Transform")
    }

<<<<<<< HEAD
    if q.summariseProcedures then genProcSummaries(ctx, analysisManager)
=======
    if (conf.summariseProcedures) {
      StaticAnalysisLogger.info("[!] Generating Procedure Summaries")
      IRTransform.generateProcedureSummaries(ctx, ctx.program, q.loading.parameterForm || conf.simplify)
    }

    if (!conf.staticAnalysis.exists(!_.irreducibleLoops) && conf.generateLoopInvariants) {
      if (!conf.staticAnalysis.exists(_.irreducibleLoops)) {
        StaticAnalysis.reducibleLoops(ctx.program)
      }

      StaticAnalysisLogger.info("[!] Generating Loop Invariants")
      IRTransform.generateLoopInvariants(ctx.program)
    }
>>>>>>> 0eb14e52

    if (q.runInterpret) {
      Logger.info("Start interpret")

      val ((fs, trace), value) =
        InterpFuns.interpretEvalProg(tracingInterpreter(NormalInterpreter))(ctx, (InterpreterState(), Trace.empty))

      val stdout = fs.memoryState.getMem("stdout").toList.sortBy(_._1.value).map(_._2.value.toChar).mkString("")

      Logger.info(s"Interpreter stdout:\n${stdout}")
      value match {
        case Right(r) => Logger.info(s"Interpreter returned: ${r.map(v => v._1.name + " -> " + v._2).mkString(", ")}")
        case _ => ()
      }

      q.loading.dumpIL.foreach(f => {
        val tf = f"${f}-interpret-trace.txt"
        writeToFile(trace.t.mkString("\n"), tf)
        val sf = f"${f}-stdout.txt"
        writeToFile(stdout, sf)
        Logger.info(s"Finished interpret: trace written to $tf")
      })

      val stopState = fs.nextCmd
      if (!normalTermination(stopState)) {
        Logger.error(s"Interpreter exited with $stopState")
      } else {
        Logger.info("Interpreter stopped normally.")
      }
    }

    prepareForTranslation(ctx, analysisManager)

    if conf.generateRelyGuarantees then genRgConditions(ctx, analysisManager)

    q.loading.dumpIL.foreach(s => {
      val timer = PerformanceTimer("Dump IL")
      writeToFile(pp_irctx(ctx), s"$s-output.il")
      timer.checkPoint(".il written")
      val a = ctx.program.toScalaLines
      timer.checkPoint("ToScalaLines done")
      writeToFile(a.mkString, s"$s-output.scala")
      timer.checkPoint("ToScalaLines written")
    })
    Logger.info("[!] Translating to Boogie")

    val regionInjector = analysis.flatMap(a => a.regionInjector)
    assert(ir.invariant.checkTypeCorrect(ctx.program))

    val boogiePrograms = if (q.boogieTranslation.directTranslation) {
      Logger.info("Disabling WPIF VCs")
      ArrayBuffer(translating.BoogieTranslator.translateProg(ctx.program, q.outputPrefix))
    } else if (q.boogieTranslation.threadSplit && ctx.program.threads.nonEmpty) {
      val outPrograms = ArrayBuffer[BProgram]()
      for (thread <- ctx.program.threads) {
        val fileName = q.outputPrefix.stripSuffix(".bpl") + "_" + thread.entry.name + ".bpl"
        val boogieTranslator =
          IRToBoogie(ctx.program, ctx.specification, Some(thread), fileName, regionInjector, q.boogieTranslation)
        outPrograms.addOne(boogieTranslator.translate)
      }
      outPrograms
    } else {
      val boogieTranslator =
        IRToBoogie(ctx.program, ctx.specification, None, q.outputPrefix, regionInjector, q.boogieTranslation)
      ArrayBuffer(boogieTranslator.translate)
    }
    assert(invariant.singleCallBlockEnd(ctx.program))

    BASILResult(ctx, analysis, dsaContext, boogiePrograms)
  }

}

def readFromFile(fileName: String): Iterable[String] = {
  Files.readAllLines(Paths.get(fileName)).asScala
}

def writeToFile(content: String, fileName: String): Unit = {
  Logger.debug(s"Writing $fileName (${content.size} bytes)")
  val outFile = File(fileName)
  val pw = PrintWriter(outFile, "UTF-8")
  pw.write(content)
  pw.close()
}<|MERGE_RESOLUTION|>--- conflicted
+++ resolved
@@ -3,11 +3,6 @@
 import analysis.data_structure_analysis.*
 import analysis.{AnalysisManager, Interval as _, *}
 import boogie.*
-<<<<<<< HEAD
-=======
-import com.grammatech.gtirb.proto.IR.IR
-import gtirb.{GTIRBReadELF, GTIRBResolver}
->>>>>>> 0eb14e52
 import ir.*
 import ir.dsl.given
 import ir.eval.*
@@ -28,39 +23,6 @@
 /** This file contains the main program execution. See RunUtils.loadAndTranslate for the high-level process.
   */
 
-/** Stores the results of the static analyses.
-  */
-<<<<<<< HEAD
-=======
-case class StaticAnalysisContext(
-  intraProcConstProp: Map[CFGPosition, Map[Variable, FlatElement[BitVecLiteral]]],
-  interProcConstProp: Map[CFGPosition, Map[Variable, FlatElement[BitVecLiteral]]],
-  memoryRegionResult: Map[CFGPosition, ((Set[StackRegion], Set[Variable]), Set[HeapRegion])],
-  vsaResult: Map[CFGPosition, LiftedElement[Map[Variable | MemoryRegion, Set[Value]]]],
-  interLiveVarsResults: Map[CFGPosition, Map[Variable, TwoElement]],
-  paramResults: Map[Procedure, Set[Variable]],
-  steensgaardResults: Map[RegisterWrapperEqualSets, Set[RegisterWrapperEqualSets | MemoryRegion]],
-  mmmResults: MemoryModelMap,
-  reachingDefs: Map[CFGPosition, (Map[Variable, Set[Assign]], Map[Variable, Set[Assign]])],
-  regionInjector: Option[RegionInjector],
-  symbolicAddresses: Map[CFGPosition, Map[SymbolicAddress, TwoElement]],
-  localDSA: Map[Procedure, Graph],
-  bottomUpDSA: Map[Procedure, Graph],
-  topDownDSA: Map[Procedure, Graph],
-  writesToResult: Map[Procedure, Set[GlobalVar]],
-  ssaResults: Map[CFGPosition, (Map[Variable, FlatElement[Int]], Map[Variable, FlatElement[Int]])]
-)
-
-case class DSAContext(
-  sva: Map[Procedure, SymValues[OSet]],
-  constraints: Map[Procedure, Set[Constraint]],
-  local: Map[Procedure, IntervalGraph],
-  bottomUp: Map[Procedure, IntervalGraph],
-  topDown: Map[Procedure, IntervalGraph],
-  globals: Map[IntervalNode, IntervalNode]
-)
-
->>>>>>> 0eb14e52
 /** Results of the main program execution.
   */
 case class BASILResult(
@@ -70,654 +32,6 @@
   boogie: ArrayBuffer[BProgram]
 )
 
-/** Tools for loading the IR program into an IRContext.
-  */
-<<<<<<< HEAD
-=======
-object IRLoading {
-
-  /** Create a context from just an IR program.
-    */
-  def load(p: Program): IRContext = {
-    IRContext(
-      List.empty,
-      Set.empty,
-      Set.empty,
-      Set.empty,
-      Map.empty,
-      IRLoading.loadSpecification(None, p, Set.empty),
-      p
-    )
-  }
-
-  /** Load a program from files using the provided configuration.
-    */
-  def load(q: ILLoadingConfig): IRContext = {
-
-    val mode = q.frontendMode
-    if (q.inputFile.endsWith(".gtirb") && !q.gtirbLiftOffline) {
-      throw IllegalArgumentException(".gtirb input requires --lifter")
-    }
-
-    val (mainAddress, makeContext) = q.relfFile match {
-      case Some(relf) => {
-
-        // allow loading elf from inputFile if using GTIRB mode.
-        val relfData = if (relf == q.inputFile && mode == FrontendMode.Gtirb) {
-          Logger.info("[!] Using ELF data from GTIRB: " + q.inputFile)
-          IRLoading.loadGTIRBReadELF(q)
-        } else {
-          Logger.info("[!] Using ELF data from relf: " + relf)
-          IRLoading.loadReadELF(relf, q)
-        }
-
-        val ReadELFData(symbols, externalFunctions, globals, funcEntries, globalOffsets, mainAddress) = relfData
-
-        def continuation(ctx: IRContext) =
-          val specification = IRLoading.loadSpecification(q.specFile, ctx.program, globals)
-          IRContext(symbols, externalFunctions, globals, funcEntries, globalOffsets, specification, ctx.program)
-
-        (Some(mainAddress), continuation)
-      }
-      case None if mode == FrontendMode.Gtirb => {
-        Logger.warn(
-          "RELF input not provided, this is not recommended! To provide a RELF input, specify --relf or --gts-relf."
-        )
-        (None, (x: IRContext) => x)
-      }
-      case None => {
-        (None, (x: IRContext) => x)
-      }
-    }
-
-    val program: IRContext = (mode, mainAddress) match {
-      case (FrontendMode.Gtirb, _) =>
-        IRLoading.load(loadGTIRB(q.inputFile, mainAddress, q.gtirbLiftOffline, Some(q.mainProcedureName)))
-      case (FrontendMode.Basil, _) => ir.parsing.ParseBasilIL.loadILFile(q.inputFile)
-      case (FrontendMode.Bap, None) => throw Exception("relf is required when using BAP input")
-      case (FrontendMode.Bap, Some(mainAddress)) => {
-        val bapProgram = loadBAP(q.inputFile)
-        IRLoading.load(BAPToIR(bapProgram, mainAddress).translate)
-      }
-    }
-
-    val ctx = makeContext(program)
-    mode match {
-      case FrontendMode.Basil => {
-        ctx.program.procedures.foreach(_.updateBlockSuffix())
-        Logger.info("[!] Disabling PC tracking transforms due to IL input")
-      }
-      case _ => {
-        ir.transforms.PCTracking.applyPCTracking(q.pcTracking, ctx.program)
-        ctx.program.procedures.foreach(_.normaliseBlockNames())
-        ir.transforms.clearParams(ctx.program)
-      }
-    }
-    ctx
-  }
-
-  def loadBAP(fileName: String): BAPProgram = {
-    val ADTLexer = BAP_ADTLexer(CharStreams.fromFileName(fileName))
-    val tokens = CommonTokenStream(ADTLexer)
-    val parser = BAP_ADTParser(tokens)
-
-    parser.setBuildParseTree(true)
-
-    BAPLoader().visitProject(parser.project())
-  }
-
-  def skipGTIRBMagic(fileName: String): FileInputStream = {
-    val fIn = FileInputStream(fileName)
-    (0 to 7).map(_ => fIn.read()).toList match {
-      case List('G', 'T', 'I', 'R', 'B', _, _, _) => fIn
-      case _ => {
-        fIn.close()
-        FileInputStream(fileName)
-      }
-    }
-  }
-
-  def loadGTIRB(
-    fileName: String,
-    mainAddress: Option[BigInt],
-    gtirbLiftOffline: Boolean,
-    mainName: Option[String] = None
-  ): Program = {
-    val fIn = skipGTIRBMagic(fileName)
-    val ir = IR.parseFrom(fIn)
-    val mods = ir.modules
-    val cfg = ir.cfg.get
-
-    val lifter =
-      if (gtirbLiftOffline) then OfflineLifterInsnLoader(mods)
-      else {
-        ParserMapInsnLoader(mods)
-      }
-
-    val GTIRBConverter = GTIRBToIR(mods, lifter, cfg, mainAddress, mainName)
-    GTIRBConverter.createIR()
-  }
-
-  /** Loads ELF data from the GTIRB input file. */
-  def loadGTIRBReadELF(config: ILLoadingConfig): ReadELFData = {
-    val ir = IR.parseFrom(FileInputStream(config.inputFile))
-    if (ir.modules.length != 1) {
-      Logger.warn(s"GTIRB file ${config.inputFile} unexpectedly has ${ir.modules.length} modules")
-    }
-
-    val gtirb = GTIRBResolver(ir.modules.head)
-    val gtirbRelfLoader = GTIRBReadELF(gtirb)
-    gtirbRelfLoader.getReadELFData(config.mainProcedureName)
-  }
-
-  /**
-   * Loads ELF data from *both* .relf and .gts (if using GTIRB input). If both
-   * sources load successfully, compares them and warns on any differences.
-   */
-  def loadReadELFWithGTIRB(fileName: String, config: ILLoadingConfig): (ReadELFData, Option[ReadELFData]) = {
-    val lexer = ReadELFLexer(CharStreams.fromFileName(fileName))
-    val tokens = CommonTokenStream(lexer)
-    val parser = ReadELFParser(tokens)
-    parser.setErrorHandler(BailErrorStrategy())
-    parser.setBuildParseTree(true)
-
-    val relf = ReadELFLoader.visitSyms(parser.syms(), config)
-
-    val gtirbRelf = if (config.inputFile.endsWith(".gts") || config.inputFile.endsWith(".gtirb")) {
-      val gtirbRelf = loadGTIRBReadELF(config)
-      GTIRBReadELF.checkReadELFCompatibility(gtirbRelf, relf)
-      Some(gtirbRelf)
-    } else {
-      None
-    }
-
-    (relf, gtirbRelf)
-  }
-
-  /**
-   * Loads ELF data from .relf.
-   */
-  def loadReadELF(fileName: String, config: ILLoadingConfig) =
-    loadReadELFWithGTIRB(fileName, config)._1
-
-  def emptySpecification(globals: Set[SpecGlobal]) =
-    Specification(Set(), globals, Map(), List(), List(), List(), Set())
-
-  def loadSpecification(filename: Option[String], program: Program, globals: Set[SpecGlobal]): Specification = {
-    filename match {
-      case Some(s) =>
-        val specLexer = SpecificationsLexer(CharStreams.fromFileName(s))
-        val specTokens = CommonTokenStream(specLexer)
-        val specParser = SpecificationsParser(specTokens)
-        specParser.setBuildParseTree(true)
-        val specLoader = SpecificationLoader(globals, program)
-        specLoader.visitSpecification(specParser.specification())
-      case None => emptySpecification(globals)
-    }
-  }
-}
-
-/** Methods related to transforming the IR `Program` in-place.
-  *
-  * These operate over the IRContext, and possibly use static analysis results.
-  */
-object IRTransform {
-  val boogieReserved: Set[String] = Set("free")
-
-  /** Initial cleanup before analysis.
-    */
-  def doCleanup(ctx: IRContext, doSimplify: Boolean = false): IRContext = {
-    Logger.info("[!] Removing external function calls")
-    // Remove external function references (e.g. @printf)
-    val externalNames = ctx.externalFunctions.map(e => e.name)
-    val externalNamesLibRemoved = mutable.Set[String]()
-    externalNamesLibRemoved.addAll(externalNames)
-
-    for (e <- externalNames) {
-      if (e.contains('@')) {
-        externalNamesLibRemoved.add(e.split('@')(0))
-      }
-    }
-
-    ctx.program.procedures.foreach(ir.transforms.makeProcEntryNonLoop)
-
-    // useful for ReplaceReturns
-    // (pushes single block with `Unreachable` into its predecessor)
-    while (transforms.coalesceBlocks(ctx.program)) {}
-
-    transforms.applyRPO(ctx.program)
-    val nonReturning = transforms.findDefinitelyExits(ctx.program)
-    ctx.program.mainProcedure.foreach {
-      case d: DirectCall if nonReturning.nonreturning.contains(d.target) => d.parent.replaceJump(Return())
-      case _ =>
-    }
-
-    transforms.establishProcedureDiamondForm(ctx.program, doSimplify)
-
-    ir.transforms.removeBodyOfExternal(externalNamesLibRemoved.toSet)(ctx.program)
-    for (p <- ctx.program.procedures) {
-      p.isExternal = Some(
-        ctx.externalFunctions.exists(e => e.name == p.procName || p.address.contains(e.offset)) || p.isExternal
-          .getOrElse(false)
-      )
-    }
-
-    assert(invariant.singleCallBlockEnd(ctx.program))
-    assert(invariant.cfgCorrect(ctx.program))
-    assert(invariant.blocksUniqueToEachProcedure(ctx.program))
-    assert(invariant.procEntryNoIncoming(ctx.program))
-    ctx
-  }
-
-  /** Cull unneccessary information that does not need to be included in the translation, and infer stack regions, and
-    * add in modifies from the spec.
-    */
-  def prepareForTranslation(config: BASILConfig, ctx: IRContext): Unit = {
-    if (config.staticAnalysis.isEmpty || (config.staticAnalysis.get.memoryRegions == MemoryRegionsMode.Disabled)) {
-      ctx.program.determineRelevantMemory(ctx.globalOffsets)
-    }
-
-    Logger.info("[!] Stripping unreachable")
-    val before = ctx.program.procedures.size
-    transforms.stripUnreachableFunctions(ctx.program, config.loading.procedureTrimDepth)
-    Logger.info(
-      s"[!] Removed ${before - ctx.program.procedures.size} functions (${ctx.program.procedures.size} remaining)"
-    )
-    val dupProcNames = ctx.program.procedures.groupBy(_.name).filter((_, p) => p.size > 1).toList.flatMap(_(1))
-    assert(dupProcNames.isEmpty)
-
-    ctx.program.procedures.foreach(p =>
-      p.blocks.foreach(b => {
-        b.jump match {
-          case GoTo(targs, _) if targs.isEmpty =>
-            Logger.warn(s"block ${b.label} in subroutine ${p.name} has no outgoing edges")
-          case _ => ()
-        }
-      })
-    )
-
-    if (
-      !config.memoryTransform && (config.staticAnalysis.isEmpty || (config.staticAnalysis.get.memoryRegions == MemoryRegionsMode.Disabled))
-    ) {
-      visit_prog(ir.transforms.StackSubstituter(), ctx.program)
-    }
-
-    val specModifies = ctx.specification.subroutines.map(s => s.name -> s.modifies).toMap
-    ctx.program.setModifies(specModifies)
-
-    visit_prog(ir.transforms.BoogieReservedRenamer(boogieReserved), ctx.program)
-
-    assert(invariant.singleCallBlockEnd(ctx.program))
-
-    // check all blocks with an atomic section exist within the same procedure
-    val visited = mutable.Set[Block]()
-    for (p <- ctx.program.procedures) {
-      for (b <- p.blocks) {
-        if (!visited.contains(b)) {
-          if (b.atomicSection.isDefined) {
-            b.atomicSection.get.getBlocks.foreach { a => assert(a.parent == p) }
-            visited.addAll(b.atomicSection.get.getBlocks)
-          }
-          visited.addOne(b)
-        }
-      }
-    }
-  }
-
-  def generateProcedureSummaries(ctx: IRContext, IRProgram: Program, simplified: Boolean = false): Boolean = {
-    var modified = false
-    // Need to know modifies clauses to generate summaries, but this is probably out of place
-    val specModifies = ctx.specification.subroutines.map(s => s.name -> s.modifies).toMap
-    ctx.program.setModifies(specModifies)
-
-    val summaryGenerator = SummaryGenerator(IRProgram, simplified)
-    IRProgram.procedures
-      .filter { p =>
-        p != IRProgram.mainProcedure
-      }
-      .foreach { procedure =>
-        {
-          val req = summaryGenerator.generateRequires(procedure)
-          modified = modified | procedure.requires != req
-          procedure.requires = req
-
-          val ens = summaryGenerator.generateEnsures(procedure)
-          modified = modified | procedure.ensures != ens
-          procedure.ensures = ens
-        }
-      }
-
-    modified
-  }
-
-  def generateLoopInvariants(IRProgram: Program) = {
-    FullLoopInvariantGenerator(IRProgram).addInvariants()
-  }
-
-  def generateRelyGuaranteeConditions(threads: List[Procedure]): Unit = {
-    /* Todo: For the moment we are printing these to stdout, but in future we'd
-    like to add them to the IR. */
-    type StateLatticeElement = LatticeMap[Variable, analysis.Interval]
-    type InterferenceLatticeElement = Map[Variable, StateLatticeElement]
-    val stateLattice = IntervalLatticeExtension()
-    val stateTransfer = SignedIntervalDomain().transfer
-    val intDom = ConditionalWritesDomain[StateLatticeElement](stateLattice, stateTransfer)
-    val relyGuarantees =
-      RelyGuaranteeGenerator[InterferenceLatticeElement, StateLatticeElement](intDom).generate(threads)
-    for ((p, (rely, guar)) <- relyGuarantees) {
-      StaticAnalysisLogger.info("--- " + p.procName + " " + "-" * 50 + "\n")
-      StaticAnalysisLogger.info("Rely:")
-      StaticAnalysisLogger.info(intDom.toString(rely) + "\n")
-      StaticAnalysisLogger.info("Guarantee:")
-      StaticAnalysisLogger.info(intDom.toString(guar) + "\n")
-    }
-  }
-}
-
-/** Methods relating to program static analysis.
-  */
-object StaticAnalysis {
-
-  def reducibleLoops(IRProgram: Program) = {
-    StaticAnalysisLogger.debug("reducible loops")
-    val foundLoops = LoopDetector.identify_loops(IRProgram)
-    foundLoops.irreducibleLoops.foreach(l => StaticAnalysisLogger.debug(s"Irreducible loop found: ${l.name}"))
-
-    val newLoops = foundLoops.reducibleTransformIR().identifiedLoops
-    newLoops.foreach(l => StaticAnalysisLogger.debug(s"Loop found: ${l.name}"))
-
-    foundLoops.updateIrWithLoops()
-  }
-
-  /** Run all static analysis passes on the provided IRProgram.
-    */
-  def analyse(
-    ictx: IRContext,
-    config: StaticAnalysisConfig,
-    iteration: Int,
-    previousResults: Option[StaticAnalysisContext] = None
-  ): StaticAnalysisContext = {
-    var ctx = ictx
-    val IRProgram: Program = ctx.program
-    val externalFunctions: Set[ExternalFunction] = ctx.externalFunctions
-    val globals: Set[SpecGlobal] = ctx.globals
-    val globalOffsets: Map[BigInt, BigInt] = ctx.globalOffsets
-
-    assert(invariant.singleCallBlockEnd(ctx.program))
-    assert(invariant.cfgCorrect(ctx.program))
-    assert(invariant.blocksUniqueToEachProcedure(ctx.program))
-    assert(invariant.correctCalls(ctx.program))
-
-    val subroutines = IRProgram.procedures
-      .filter(p => p.address.isDefined)
-      .map(p => p.address.get -> p.name)
-      .toMap
-    val globalAddresses = globals.map(s => s.address -> s.name).toMap
-    val globalSizes = globals.map(s => s.name -> s.size).toMap
-    val externalAddresses = externalFunctions.map(e => e.offset -> e.name).toMap
-    StaticAnalysisLogger.debug("Globals:")
-    StaticAnalysisLogger.debug(globalAddresses)
-    StaticAnalysisLogger.debug("Global Offsets: ")
-    StaticAnalysisLogger.debug(globalOffsets)
-    StaticAnalysisLogger.debug("Global Sizes: ")
-    StaticAnalysisLogger.debug(globalSizes)
-    StaticAnalysisLogger.debug("External: ")
-    StaticAnalysisLogger.debug(externalAddresses)
-    StaticAnalysisLogger.debug("Subroutine Addresses:")
-    StaticAnalysisLogger.debug(subroutines)
-
-    // reducible loops
-    if (config.irreducibleLoops) {
-      reducibleLoops(IRProgram)
-
-      config.analysisDotPath.foreach { s =>
-        AnalysisResultDotLogger.writeToFile(
-          File(s"${s}_graph-after-loop-reduce-$iteration.dot"),
-          dotBlockGraph(IRProgram, IRProgram.map(b => b -> b.toString).toMap)
-        )
-        AnalysisResultDotLogger.writeToFile(
-          File(s"${s}_blockgraph-after-loop-reduce-$iteration.dot"),
-          dotBlockGraph(IRProgram, IRProgram.filter(_.isInstanceOf[Block]).map(b => b -> b.toString).toMap)
-        )
-      }
-    }
-
-    val mergedSubroutines = subroutines ++ externalAddresses
-
-    val domain = computeDomain(IntraProcIRCursor, IRProgram.procedures)
-    val interDomain = computeDomain(InterProcIRCursor, IRProgram.procedures)
-
-    StaticAnalysisLogger.debug("[!] Running ANR")
-    val ANRSolver = ANRAnalysisSolver(IRProgram)
-    val ANRResult = ANRSolver.analyze()
-
-    StaticAnalysisLogger.debug("[!] Running RNA")
-    val RNASolver = RNAAnalysisSolver(IRProgram)
-    val RNAResult = RNASolver.analyze()
-
-    StaticAnalysisLogger.debug("[!] Running Inter-procedural Constant Propagation")
-    val interProcConstProp = InterProcConstantPropagation(IRProgram)
-    val interProcConstPropResult: Map[CFGPosition, Map[Variable, FlatElement[BitVecLiteral]]] =
-      interProcConstProp.analyze()
-
-    config.analysisResultsPath.foreach { s =>
-      DebugDumpIRLogger.writeToFile(
-        File(s"${s}OGconstprop$iteration.txt"),
-        printAnalysisResults(IRProgram, interProcConstPropResult)
-      )
-    }
-
-    val intraProcConstProp = IntraProcConstantPropagation(IRProgram)
-    val intraProcConstPropResult: Map[CFGPosition, Map[Variable, FlatElement[BitVecLiteral]]] =
-      intraProcConstProp.analyze()
-
-    config.analysisResultsPath.foreach { s =>
-      DebugDumpIRLogger.writeToFile(
-        File(s"${s}_new_ir_constprop$iteration.txt"),
-        printAnalysisResults(IRProgram, intraProcConstPropResult)
-      )
-    }
-
-    config.analysisDotPath.foreach { f =>
-      val dumpdomain = computeDomain[CFGPosition, CFGPosition](InterProcIRCursor, IRProgram.procedures)
-      AnalysisResultDotLogger.writeToFile(
-        File(s"${f}_new_ir_intercfg$iteration.dot"),
-        toDot(dumpdomain.toSet, InterProcIRCursor, Map.empty, Set())
-      )
-    }
-
-    val reachingDefinitionsAnalysisSolver = InterprocReachingDefinitionsAnalysisSolver(IRProgram)
-    val reachingDefinitionsAnalysisResults = reachingDefinitionsAnalysisSolver.analyze()
-
-    config.analysisDotPath.foreach { s =>
-      AnalysisResultDotLogger.writeToFile(
-        File(s"${s}_reachingDefinitions$iteration.dot"),
-        toDot(
-          IRProgram,
-          IRProgram.filter(_.isInstanceOf[Command]).map(b => b -> reachingDefinitionsAnalysisResults(b).toString).toMap,
-          true
-        )
-      )
-    }
-
-    Logger.debug("[!] Running Writes To")
-    val writesTo = WriteToAnalysis(ctx.program).analyze()
-
-    Logger.debug("[!] Running commondef variable renaming (Intra SSA)")
-    val SSAResults = getCommonDefinitionVariableRenaming(IRProgram, writesTo)
-
-    config.analysisDotPath.foreach(s => {
-      writeToFile(
-        toDot(IRProgram, IRProgram.filter(_.isInstanceOf[Command]).map(b => b -> SSAResults(b).toString).toMap, true),
-        s"${s}_SSA$iteration.dot"
-      )
-    })
-
-    val mmm = MemoryModelMap(globalOffsets, mergedSubroutines, globalAddresses, globalSizes)
-    mmm.preLoadGlobals()
-
-    val previousVSAResults = if (previousResults.isDefined) {
-      previousResults.get.vsaResult
-    } else {
-      Map[CFGPosition, LiftedElement[Map[Variable | MemoryRegion, Set[Value]]]]()
-    }
-
-    StaticAnalysisLogger.debug("[!] Running GRA")
-    val graSolver = GlobalRegionAnalysisSolver(
-      IRProgram,
-      domain.toSet,
-      interProcConstPropResult,
-      reachingDefinitionsAnalysisResults,
-      mmm,
-      previousVSAResults
-    )
-    val graResult = graSolver.analyze()
-
-    StaticAnalysisLogger.debug("[!] Running MRA")
-    val mraSolver = MemoryRegionAnalysisSolver(
-      IRProgram,
-      domain.toSet,
-      interProcConstPropResult,
-      reachingDefinitionsAnalysisResults,
-      graResult,
-      mmm,
-      previousVSAResults
-    )
-    val mraResult = mraSolver.analyze()
-
-    config.analysisDotPath.foreach { s =>
-      AnalysisResultDotLogger.writeToFile(File(s"${s}_callgraph$iteration.dot"), dotCallGraph(IRProgram))
-      AnalysisResultDotLogger.writeToFile(
-        File(s"${s}_blockgraph$iteration.dot"),
-        dotBlockGraph(IRProgram, IRProgram.filter(_.isInstanceOf[Block]).map(b => b -> b.toString).toMap)
-      )
-
-      AnalysisResultDotLogger.writeToFile(
-        File(s"${s}_new_ir_constprop$iteration.dot"),
-        toDot(
-          IRProgram,
-          IRProgram.filter(_.isInstanceOf[Command]).map(b => b -> intraProcConstPropResult(b).toString).toMap
-        )
-      )
-
-      writeToFile(
-        toDot(IRProgram, IRProgram.filter(_.isInstanceOf[Command]).map(b => b -> ANRResult(b).toString).toMap),
-        s"${s}_ANR$iteration.dot"
-      )
-
-      writeToFile(
-        toDot(IRProgram, IRProgram.filter(_.isInstanceOf[Command]).map(b => b -> RNAResult(b).toString).toMap),
-        s"${s}_RNA$iteration.dot"
-      )
-
-      writeToFile(
-        toDot(IRProgram, IRProgram.filter(_.isInstanceOf[Command]).map(b => b -> mraResult(b).toString).toMap),
-        s"${s}_MRA$iteration.dot"
-      )
-
-      AnalysisResultDotLogger.writeToFile(
-        File(s"${s}_GRA$iteration.dot"),
-        toDot(IRProgram, IRProgram.filter(_.isInstanceOf[Command]).map(b => b -> graResult(b).toString).toMap)
-      )
-    }
-
-    StaticAnalysisLogger.debug("[!] Running MMM")
-    mmm.convertMemoryRegions(
-      mraSolver.procedureToStackRegions,
-      mraSolver.procedureToHeapRegions,
-      mraResult,
-      mraSolver.procedureToSharedRegions,
-      graSolver.getDataMap,
-      graResult
-    )
-    mmm.logRegions()
-
-    Logger.debug("[!] Running VSA")
-    val vsaSolver = ValueSetAnalysisSolver(IRProgram, mmm)
-    val vsaResult: Map[CFGPosition, LiftedElement[Map[Variable | MemoryRegion, Set[Value]]]] = vsaSolver.analyze()
-
-    mmm.postLoadVSARelations(vsaResult, ANRResult, RNAResult)
-
-    config.analysisDotPath.foreach { s =>
-      AnalysisResultDotLogger.writeToFile(
-        File(s"${s}_VSA$iteration.dot"),
-        toDot(IRProgram, IRProgram.filter(_.isInstanceOf[Command]).map(b => b -> vsaResult(b).toString).toMap)
-      )
-    }
-
-    Logger.debug("[!] Running Steensgaard")
-    val steensgaardSolver = InterprocSteensgaardAnalysis(interDomain.toSet, mmm, SSAResults)
-    steensgaardSolver.analyze()
-    val steensgaardResults = steensgaardSolver.pointsTo()
-
-    mmm.setCallSiteSummaries(steensgaardSolver.callSiteSummary)
-
-    val paramResults: Map[Procedure, Set[Variable]] = ParamAnalysis(IRProgram).analyze()
-    val interLiveVarsResults: Map[CFGPosition, Map[Variable, TwoElement]] = InterLiveVarsAnalysis(IRProgram).analyze()
-
-    StaticAnalysisContext(
-      intraProcConstProp = intraProcConstPropResult,
-      interProcConstProp = interProcConstPropResult,
-      memoryRegionResult = mraResult,
-      vsaResult = vsaResult,
-      interLiveVarsResults = interLiveVarsResults,
-      paramResults = paramResults,
-      steensgaardResults = steensgaardResults,
-      mmmResults = mmm,
-      symbolicAddresses = Map.empty,
-      reachingDefs = reachingDefinitionsAnalysisResults,
-      regionInjector = None,
-      localDSA = Map.empty,
-      bottomUpDSA = Map.empty,
-      topDownDSA = Map.empty,
-      writesToResult = writesTo,
-      ssaResults = SSAResults
-    )
-  }
-
-  def printAnalysisResults(prog: Program, result: Map[CFGPosition, _]): String = {
-    val results = mutable.ArrayBuffer[String]()
-    val toVisit = mutable.Stack[CFGPosition]()
-    val visited = mutable.HashSet[CFGPosition]()
-    toVisit.pushAll(prog.procedures)
-
-    while (toVisit.nonEmpty) {
-      val next = toVisit.pop()
-      visited.add(next)
-      toVisit.pushAll(
-        IntraProcBlockIRCursor
-          .succ(next)
-          .diff(visited.collect[Block] { case b: Block =>
-            b
-          })
-      )
-
-      def contentStr(b: CFGPosition) = {
-        if result.contains(b) then "\n        :: " + result(b)
-        else ""
-      }
-
-      val t = next match
-        case p: Procedure => s"\nProcedure ${p.name}"
-        case b: Block =>
-          Seq(
-            s"  Block ${b.label}${contentStr(b)}",
-            b.statements
-              .map(s => {
-                "    " + s.toString + contentStr(s)
-              })
-              .mkString("\n"),
-            "    " + b.jump.toString + contentStr(b.jump)
-          ).mkString("\n")
-        case s: Statement => s"    Statement $s${contentStr(s)}"
-        case s: Jump => s"  Jump $s${contentStr(s)}"
-      results.addOne(t)
-    }
-    results.mkString(System.lineSeparator())
-  }
-}
->>>>>>> 0eb14e52
-
 object RunUtils {
 
   def run(q: BASILConfig): BASILResult = {
@@ -839,23 +153,16 @@
         memTransferTimer.checkPoint("Performed Memory Transform")
     }
 
-<<<<<<< HEAD
     if q.summariseProcedures then genProcSummaries(ctx, analysisManager)
-=======
-    if (conf.summariseProcedures) {
-      StaticAnalysisLogger.info("[!] Generating Procedure Summaries")
-      IRTransform.generateProcedureSummaries(ctx, ctx.program, q.loading.parameterForm || conf.simplify)
-    }
 
     if (!conf.staticAnalysis.exists(!_.irreducibleLoops) && conf.generateLoopInvariants) {
       if (!conf.staticAnalysis.exists(_.irreducibleLoops)) {
-        StaticAnalysis.reducibleLoops(ctx.program)
+        AnalysisPipelineMRA.reducibleLoops(ctx.program)
       }
 
       StaticAnalysisLogger.info("[!] Generating Loop Invariants")
-      IRTransform.generateLoopInvariants(ctx.program)
-    }
->>>>>>> 0eb14e52
+      FullLoopInvariantGenerator(ctx.program).addInvariants()
+    }
 
     if (q.runInterpret) {
       Logger.info("Start interpret")
