--- conflicted
+++ resolved
@@ -10,25 +10,11 @@
 import org.antlr.v4.runtime.tree.ParseTreeWalker
 import org.antlr.v4.runtime.{CharStreams, CommonTokenStream}
 import translating._
-<<<<<<< HEAD
-import java.io.{File, PrintWriter, FileInputStream, BufferedWriter, FileWriter, IOException}
-import com.grammatech.gtirb.proto.IR.IR
-import com.grammatech.gtirb.proto.Module.Module
-import com.grammatech.gtirb.proto.Section.Section
-import spray.json._
-import scala.jdk.CollectionConverters._
-import analysis.solvers._
-
-=======
-
 import java.io.{File, PrintWriter}
+
 import java.io.{BufferedWriter, FileWriter, IOException}
 import scala.jdk.CollectionConverters._
 import analysis.solvers._
-
-import scala.collection.mutable.ListBuffer
-import scala.collection.mutable.ArrayBuffer
->>>>>>> 85d789f4
 object RunUtils {
   var memoryRegionAnalysisResults: Option[Map[CfgNode, _]] = None
 
@@ -55,37 +41,6 @@
 
     parser.setBuildParseTree(true)
 
-<<<<<<< HEAD
-    val functionEntryDecoder = new MapDecoder(mods.head.auxData.get("functionEntries").get.data)
-    val functionBlockDecoder = new MapDecoder(mods.head.auxData.get("functionBlocks").get.data)
-    val functionEntries = functionEntryDecoder.decode()
-    val functionBlocks = functionBlockDecoder.decode()
-    
-    
-    // val bw = new BufferedWriter(new FileWriter(new File("Function Entries + Function Blocks")))
-    // bw.write("Function Entries" + System.lineSeparator())
-    // functionEntries.map(_.toString()).foreach(f => f -> bw.write(f))
-    // bw.write(System.lineSeparator() + System.lineSeparator())
-    // bw.write("Function Blocks" + System.lineSeparator())
-    // functionBlocks.map(_.toString()).foreach(f => f -> bw.write(f))
-    // bw.close()
-
-    // val bw = new BufferedWriter(new FileWriter(new File("output")))
-    // symbols.head.map(_.toProtoString).foreach(f => f -> bw.write(f))
-    // bw.write(cfg.head.toProtoString)
-    // bw.close()
-
-    //println(keys.toString())
-    println(mods.head.entryPoint)
-
-    val tl = new TalkingListener()
-    ParseTreeWalker.DEFAULT.walk(tl, parser.semantics())
-    
-   
-
-    
-
-    
     // val program = AdtStatementLoader.visitProject(parser.project())
 
     // val elfLexer = SymsLexer(CharStreams.fromFileName(elfFileName))
@@ -94,18 +49,10 @@
     // elfParser.setBuildParseTree(true)
 
     // val (externalFunctions, globals, globalOffsets) = ElfLoader.visitSyms(elfParser.syms())
-    // if (performAnalysis) {
-    //   globals_ToUSE = globals
-    //   print("Globals: \n")
-    //   print(globals)
-    //   print("\nGlobal Offsets: \n")
-    //   print(globalOffsets)
-    // }
 
     // //println(globalOffsets)
     // //val procmap = program.subroutines.map(s => (s.name, s.address)).toMap
     // //println(procmap)
-    // //println(externalFunctions)
     // //println(globals)
     // /*
     // TODO analyses/transformations
@@ -137,77 +84,17 @@
     //   Interpret(IRProgram)
     // }
 
-    // val externalRemover = ExternalRemover(externalNames)
-    // val renamer = Renamer(reserved)
-    // IRProgram = externalRemover.visitProgram(IRProgram)
-    // IRProgram = renamer.visitProgram(IRProgram)
-
-    // IRProgram.stripUnreachableFunctions()
-
-    // if (performAnalysis) {
-    //   analyse(IRProgram)
-    // }
-
-    // val boogieTranslator = IRToBoogie(IRProgram, specification)
-    // boogieTranslator.translate
-=======
-    val program = AdtStatementLoader.visitProject(parser.project())
-
-    val elfLexer = SymsLexer(CharStreams.fromFileName(elfFileName))
-    val elfTokens = CommonTokenStream(elfLexer)
-    val elfParser = SymsParser(elfTokens)
-    elfParser.setBuildParseTree(true)
-
-    val (externalFunctions, globals, globalOffsets) = ElfLoader.visitSyms(elfParser.syms())
-
-    //println(globalOffsets)
-    //val procmap = program.subroutines.map(s => (s.name, s.address)).toMap
-    //println(procmap)
-    //println(globals)
-    /*
-    TODO analyses/transformations
-    -type checking
-    -make sure there's no sneaky stack accesses
-    -constant propagation to properly analyse control flow and replace all indirect calls
-    -identify external calls
-    -check for use of uninitialised registers in procedures to pass them in
-    -points to/alias analysis to split memory into separate maps as much as possible? do we want this?
-    -make memory reads better?
-     */
-
-    val externalNames = externalFunctions.map(e => e.name)
-
-    val IRTranslator = BAPToIR(program)
-    var IRProgram = IRTranslator.translate
-
-    val specification = specFileName match {
-      case Some(s) => val specLexer = SpecificationsLexer(CharStreams.fromFileName(s))
-        val specTokens = CommonTokenStream(specLexer)
-        val specParser = SpecificationsParser(specTokens)
-        specParser.setBuildParseTree(true)
-        val specLoader = SpecificationLoader(globals, IRProgram)
-        specLoader.visitSpecification(specParser.specification())
-      case None => Specification(globals, Map(), List(), List(), List())
-    }
-
-    if (performInterpret) {
-      Interpret(IRProgram)
-    }
-
     val externalRemover = ExternalRemover(externalNames)
     val renamer = Renamer(reserved)
     IRProgram = externalRemover.visitProgram(IRProgram)
     IRProgram = renamer.visitProgram(IRProgram)
 
-    if (performAnalysis) {
-      analyse(IRProgram, externalFunctions, globals, globalOffsets)
-    }
-
     IRProgram.stripUnreachableFunctions()
 
-    val boogieTranslator = IRToBoogie(IRProgram, specification)
-    boogieTranslator.translate
->>>>>>> 85d789f4
+    // IRProgram.stripUnreachableFunctions()
+
+    // val boogieTranslator = IRToBoogie(IRProgram, specification)
+    // boogieTranslator.translate
   }
 
   def analyse(IRProgram: Program, externalFunctions: Set[ExternalFunction], globals: Set[SpecGlobal], globalOffsets: Map[BigInt, BigInt]): Unit = {
