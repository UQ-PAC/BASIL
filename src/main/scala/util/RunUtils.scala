--- conflicted
+++ resolved
@@ -17,88 +17,6 @@
     val adtLexer = BilAdtLexer(CharStreams.fromFileName(fileName))
     val tokens = CommonTokenStream(adtLexer)
     // ADT
-<<<<<<< HEAD
-    val parser = new BilAdtParser(tokens);
-
-    parser.setBuildParseTree(true);
-    val b = parser.file(); // abstract syntax tree
-
-    // extract all statement objects from the tree
-    val statementLoader = new AdtStatementLoader();
-    val walker = new ParseTreeWalker();
-    walker.walk(statementLoader, b);
-
-    val symsLexer = new SymsLexer(CharStreams.fromFileName(elfFileName))
-    val symsTokens = new CommonTokenStream(symsLexer)
-    val symsParser = new SymsParser(symsTokens)
-    symsParser.setBuildParseTree(true)
-    val symsListener = new SymbolTableListener()
-    walker.walk(symsListener, symsParser.syms)
-
-    // TODO duplicated code for default value
-    val flowGraph = FlowGraph.fromStmts(statementLoader.stmts.asJava, statementLoader.varSizes.toMap)
-
-    val state = State(
-      flowGraph,
-      statementLoader.rely.getOrElse(Bool.True), // TODO check default
-      Bool.False,
-      symsListener.symbolTable.toMap,
-      statementLoader.varSizes.toMap,
-      statementLoader.lPreds.toMap,
-      statementLoader.gammaMappings.toMap
-    );
-
-    val WL = Worklist(ConstantPropagationAnalysis(state, false), state)
-    val analysedState = WL.doAnalysis
-
-    val updatedState = BoogieTranslator.translate(analysedState)
-
-    VCGen.genVCs(updatedState)
-  }
-
-  def generateVCs(fileName: String, elfFileName: String): State = {
-    val bilLexer = new BilLexer(CharStreams.fromFileName(fileName));
-    val tokens = new CommonTokenStream(bilLexer);
-    val parser = new BilParser(tokens);
-    parser.setBuildParseTree(true);
-    val b = parser.bil(); // abstract syntax tree
-
-    // extract all statement objects from the tree
-    val statementLoader = new StatementLoader();
-    val walker = new ParseTreeWalker();
-    walker.walk(statementLoader, b);
-
-    val symsLexer = new SymsLexer(CharStreams.fromFileName(elfFileName))
-    val symsTokens = new CommonTokenStream(symsLexer)
-    val symsParser = new SymsParser(symsTokens)
-    symsParser.setBuildParseTree(true)
-    val symsListener = new SymbolTableListener()
-    walker.walk(symsListener, symsParser.syms)
-
-    // TODO duplicated code for default value
-    val flowGraph = FlowGraph.fromStmts(statementLoader.stmts.asJava, statementLoader.varSizes.toMap)
-
-    val state = State(
-      flowGraph,
-      statementLoader.rely.getOrElse(Bool.True), // TODO check default
-      Bool.False,
-      symsListener.symbolTable.toMap,
-      statementLoader.varSizes.toMap,
-      statementLoader.lPreds.toMap,
-      statementLoader.gammaMappings.toMap
-    );
-
-    val WL = Worklist(ConstantPropagationAnalysis(state, false), state)
-    val analysedState = WL.doAnalysis
-
-    val updatedState = BoogieTranslator.translate(analysedState)
-
-    VCGen.genVCs(updatedState)
-  }
-
-  // TODO copy pasted
-  def writeToFile(state: State, outputFileName: String): Unit = {
-=======
     val parser = BilAdtParser(tokens)
 
     parser.setBuildParseTree(true)
@@ -135,7 +53,6 @@
   }
 
   def writeToFile(program: BProgram, outputFileName: String): Unit = {
->>>>>>> 6e4ec324
     try {
       val writer = new BufferedWriter(new FileWriter(outputFileName, false))
       writer.write(program.toString)
