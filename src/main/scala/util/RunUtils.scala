--- conflicted
+++ resolved
@@ -114,16 +114,6 @@
     ir.eval.SimplifyValidation.validate = conf.validateSimp
 
     conf.simplify match {
-      case SimplifyMode.Disabled => ()
-      case _ => {
-        for (p <- ctx.program.procedures) {
-          p.normaliseBlockNames()
-        }
-      }
-    }
-
-<<<<<<< HEAD
-    conf.simplify match {
       case c: SimplifyMode.ValidatedSimplify => {
         ir.transforms.clearParams(ctx.program)
         ir.transforms.liftIndirectCall(ctx.program)
@@ -132,31 +122,24 @@
         ctx = nctx
       }
       case SimplifyMode.Simplify => {
+        assert(ir.invariant.readUninitialised(ctx.program))
         ir.transforms.clearParams(ctx.program)
+        assert(ir.invariant.readUninitialised(ctx.program))
 
         ir.transforms.liftIndirectCall(ctx.program)
         transforms.liftSVCompNonDetEarlyIR(ctx.program)
-=======
-      assert(ir.invariant.readUninitialised(ctx.program))
-      ir.transforms.liftIndirectCall(ctx.program)
-      transforms.liftSVCompNonDetEarlyIR(ctx.program)
-      assert(ir.invariant.readUninitialised(ctx.program))
-
-      DebugDumpIRLogger.writeToFile(File("il-after-indirectcalllift.il"), pp_prog(ctx.program))
-      ctx = ir.transforms.liftProcedureCallAbstraction(ctx)
-      DebugDumpIRLogger.writeToFile(File("il-after-param.il"), pp_prog(ctx.program))
-      assert(ir.invariant.readUninitialised(ctx.program))
-      DebugDumpIRLogger.writeToFile(File("il-after-proccalls.il"), pp_prog(ctx.program))
->>>>>>> d41cae21
-
+
+        assert(ir.invariant.readUninitialised(ctx.program))
         DebugDumpIRLogger.writeToFile(File("il-after-indirectcalllift.il"), pp_prog(ctx.program))
         ctx = ir.transforms.liftProcedureCallAbstraction(ctx)
         DebugDumpIRLogger.writeToFile(File("il-after-proccalls.il"), pp_prog(ctx.program))
 
+        assert(ir.invariant.readUninitialised(ctx.program))
         if (conf.assertCalleeSaved) {
           transforms.CalleePreservedParam.transform(ctx.program)
         }
 
+        assert(ir.invariant.readUninitialised(ctx.program))
         assert(ir.invariant.programDiamondForm(ctx.program))
         doSimplify(ctx, conf.staticAnalysis)
       }
