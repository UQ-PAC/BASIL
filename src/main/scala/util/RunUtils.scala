package util

import java.io.{BufferedWriter, File, FileInputStream, FileWriter, IOException, PrintWriter}
import com.grammatech.gtirb.proto.IR.IR
import com.grammatech.gtirb.proto.Module.Module
import com.grammatech.gtirb.proto.Section.Section
import spray.json.*
import gtirb.*

import scala.collection.mutable.ListBuffer
import scala.collection.mutable.ArrayBuffer
import java.io.{File, PrintWriter}
import java.io.{BufferedWriter, FileWriter, IOException}
import scala.jdk.CollectionConverters.*
import analysis.solvers.*
import analysis.*
import cfg_visualiser.Output
import bap.*
import ir.*
import boogie.*
import specification.*
import Parsers.*
import Parsers.SemanticsParser.*
import org.antlr.v4.runtime.tree.ParseTreeWalker
import org.antlr.v4.runtime.BailErrorStrategy
import org.antlr.v4.runtime.{CharStreams, CommonTokenStream, Token}
import translating.*
import util.Logger

import java.util.Base64
import spray.json.DefaultJsonProtocol.*
import util.intrusive_list.IntrusiveList
import analysis.CfgCommandNode

import scala.annotation.tailrec
import scala.collection.mutable

/** This file contains the main program execution. See RunUtils.loadAndTranslate for the high-level process.
  */

/** Stores the IR Program loaded from the binary and ELF tables, which is modified during analysis and program
  * transformation.
  */
case class IRContext(
    externalFunctions: Set[ExternalFunction],
    globals: Set[SpecGlobal],
    globalOffsets: Map[BigInt, BigInt],
    specification: Specification,
    program: Program // internally mutable
)

/** Stores the results of the static analyses.
  */
case class StaticAnalysisContext(
                                  cfg: ProgramCfg,
                                  constPropResult: Map[CFGPosition, Map[Variable, FlatElement[BitVecLiteral]]],
                                  IRconstPropResult: Map[CFGPosition, Map[Variable, FlatElement[BitVecLiteral]]],
                                  memoryRegionResult: Map[CFGPosition, LiftedElement[Set[MemoryRegion]]],
                                  vsaResult: Map[CFGPosition, LiftedElement[Map[Variable | MemoryRegion, Set[Value]]]],
                                  interLiveVarsResults: Map[CFGPosition, Map[Variable, TwoElement]],
                                  paramResults: Map[Procedure, Set[Variable]],
                                  steensgaardResults: Map[RegisterWrapperPartialEquality, Set[RegisterWrapperPartialEquality | MemoryRegion]],
                                  mmmResults: MemoryModelMap,
                                  memoryRegionContents: Map[MemoryRegion, Set[BitVecLiteral | MemoryRegion]],
                                  reachingDefs: Map[CFGPosition, (Map[Variable, Set[Assign]], Map[Variable, Set[Assign]])],
                                  varDepsSummaries: Map[Procedure, Map[Taintable, Set[Taintable]]],
)

/** Results of the main program execution.
  */
case class BASILResult(ir: IRContext, analysis: Option[StaticAnalysisContext], boogie: ArrayBuffer[BProgram])

/** Tools for loading the IR program into an IRContext.
  */
object IRLoading {

  /** Create a context from just an IR program.
    */
  def load(p: Program): IRContext = {
    IRContext(Set.empty, Set.empty, Map.empty, IRLoading.loadSpecification(None, p, Set.empty), p)
  }

  /** Load a program from files using the provided configuration.
    */
  def load(q: ILLoadingConfig): IRContext = {
    val (externalFunctions, globals, globalOffsets, mainAddress) = IRLoading.loadReadELF(q.relfFile, q)

    val program: Program = if (q.inputFile.endsWith(".adt")) {
      val bapProgram = loadBAP(q.inputFile)
      val IRTranslator = BAPToIR(bapProgram, mainAddress)
      IRTranslator.translate
    } else if (q.inputFile.endsWith(".gts")) {
      loadGTIRB(q.inputFile, mainAddress)
    } else {
      throw Exception(s"input file name ${q.inputFile} must be an .adt or .gst file")
    }

    val specification = IRLoading.loadSpecification(q.specFile, program, globals)

    IRContext(externalFunctions, globals, globalOffsets, specification, program)
  }

  def loadBAP(fileName: String): BAPProgram = {
    val ADTLexer = BAP_ADTLexer(CharStreams.fromFileName(fileName))
    val tokens = CommonTokenStream(ADTLexer)
    val parser = BAP_ADTParser(tokens)

    parser.setBuildParseTree(true)

    BAPLoader.visitProject(parser.project())
  }

  def loadGTIRB(fileName: String, mainAddress: Int): Program = {
    val fIn = FileInputStream(fileName)
    val ir = IR.parseFrom(fIn)
    val mods = ir.modules
    val cfg = ir.cfg.get

    val semantics = mods.map(_.auxData("ast").data.toStringUtf8.parseJson.convertTo[Map[String, Array[Array[String]]]])

    def parse_insn(line: String): StmtContext = {
      val semanticsLexer = SemanticsLexer(CharStreams.fromString(line))
      val tokens = CommonTokenStream(semanticsLexer)
      val parser = SemanticsParser(tokens)
      parser.setErrorHandler(BailErrorStrategy())
      parser.setBuildParseTree(true)

      try {
        parser.stmt()
      } catch {
        case e: org.antlr.v4.runtime.misc.ParseCancellationException =>
          val extra = e.getCause match {
            case mismatch: org.antlr.v4.runtime.InputMismatchException =>
              val token = mismatch.getOffendingToken
              s"""
                exn: ${mismatch}
                offending token: ${token}

              ${line.replace('\n', ' ')}
              ${" " * token.getStartIndex}^ here!
              """.stripIndent
            case _ => ""
          }
          Logger.error(s"""Semantics parse error:\n  line: ${line}\n${extra}""")
          throw e
      }
    }

    val parserMap = semantics.map(_.map((k: String, v: Array[Array[String]]) => (k, v.map(_.map(parse_insn)))))

    val GTIRBConverter = GTIRBToIR(mods, parserMap.flatten.toMap, cfg, mainAddress)
    GTIRBConverter.createIR()
  }

  def loadReadELF(
      fileName: String,
      config: ILLoadingConfig
  ): (Set[ExternalFunction], Set[SpecGlobal], Map[BigInt, BigInt], Int) = {
    val lexer = ReadELFLexer(CharStreams.fromFileName(fileName))
    val tokens = CommonTokenStream(lexer)
    val parser = ReadELFParser(tokens)
    parser.setBuildParseTree(true)
    ReadELFLoader.visitSyms(parser.syms(), config)
  }

  def loadSpecification(filename: Option[String], program: Program, globals: Set[SpecGlobal]): Specification = {
    filename match {
      case Some(s) =>
        val specLexer = SpecificationsLexer(CharStreams.fromFileName(s))
        val specTokens = CommonTokenStream(specLexer)
        val specParser = SpecificationsParser(specTokens)
        specParser.setBuildParseTree(true)
        val specLoader = SpecificationLoader(globals, program)
        specLoader.visitSpecification(specParser.specification())
      case None => Specification(globals, Map(), List(), List(), List(), Set())
    }
  }
}

/** Methods related to transforming the IR `Program` in-place.
  *
  * These operate over the IRContext, and possibly use static analysis results.
  */
object IRTransform {
  val boogieReserved: Set[String] = Set("free")

  /** Initial cleanup before analysis.
    */
  def doCleanup(ctx: IRContext): IRContext = {
    Logger.info("[!] Removing external function calls")
    // Remove external function references (e.g. @printf)
    val externalNames = ctx.externalFunctions.map(e => e.name)
    val externalNamesLibRemoved = mutable.Set[String]()
    externalNamesLibRemoved.addAll(externalNames)

    for (e <- externalNames) {
      if (e.contains('@')) {
        externalNamesLibRemoved.add(e.split('@')(0))
      }
    }
    val externalRemover = ExternalRemover(externalNamesLibRemoved.toSet)
    val renamer = Renamer(boogieReserved)
    val returnUnifier = ConvertToSingleProcedureReturn()

    externalRemover.visitProgram(ctx.program)
    renamer.visitProgram(ctx.program)
    returnUnifier.visitProgram(ctx.program)
    ctx
  }

  /** Resolve indirect calls to an address-conditional choice between direct calls using the Value Set Analysis results.
    */
  def resolveIndirectCalls(
      cfg: ProgramCfg,
      valueSets: Map[CfgNode, LiftedElement[Map[Variable | MemoryRegion, Set[Value]]]],
      IRProgram: Program
  ): Boolean = {
    var modified: Boolean = false
    val worklist = ListBuffer[CfgNode]()
    cfg.startNode.succIntra.union(cfg.startNode.succInter).foreach(node => worklist.addOne(node))

    val visited = mutable.Set[CfgNode]()
    while (worklist.nonEmpty) {
      val node = worklist.remove(0)
      if (!visited.contains(node)) {
        process(node)
        node.succIntra.union(node.succInter).foreach(node => worklist.addOne(node))
        visited.add(node)
      }
    }

    def process(n: CfgNode): Unit = n match {
      /*
      case c: CfgStatementNode =>
        c.data match

        //We do not want to insert the VSA results into the IR like this
          case localAssign: Assign =>
            localAssign.rhs match
              case _: MemoryLoad =>
                if (valueSets(n).contains(localAssign.lhs) && valueSets(n).get(localAssign.lhs).head.size == 1) {
                  val extractedValue = extractExprFromValue(valueSets(n).get(localAssign.lhs).head.head)
                  localAssign.rhs = extractedValue
                  Logger.info(s"RESOLVED: Memory load ${localAssign.lhs} resolved to ${extractedValue}")
                } else if (valueSets(n).contains(localAssign.lhs) && valueSets(n).get(localAssign.lhs).head.size > 1) {
                  Logger.info(s"RESOLVED: WARN Memory load ${localAssign.lhs} resolved to multiple values, cannot replace")

                  /*
                  // must merge into a single memory variable to represent the possible values
                  // Make a binary OR of all the possible values takes two at a time (incorrect to do BVOR)
                  val values = valueSets(n).get(localAssign.lhs).head
                  val exprValues = values.map(extractExprFromValue)
                  val result = exprValues.reduce((a, b) => BinaryExpr(BVOR, a, b)) // need to express nondeterministic
                                                                                   // choice between these specific options
                  localAssign.rhs = result
       */
                }
              case _ =>
       */
      case c: CfgJumpNode =>
        val block = c.block
        c.data match
          case indirectCall: IndirectCall =>
            if (block.jump != indirectCall) {
              // We only replace the calls with DirectCalls in the IR, and don't replace the CommandNode.data
              // Hence if we have already processed this CFG node there will be no corresponding IndirectCall in the IR
              // to replace.
              // We want to replace all possible indirect calls based on this CFG, before regenerating it from the IR
              return
            }
            valueSets(n) match {
              case Lift(valueSet) =>
                val targetNames = resolveAddresses(valueSet(indirectCall.target)).map(_.name).toList.sorted
                val targets = targetNames.map(name => IRProgram.procedures.filter(_.name.equals(name)).head)

                if (targets.size == 1) {
                  modified = true

                  // indirectCall.parent.parent.removeBlocks(indirectCall.returnTarget)
                  val newCall = DirectCall(targets.head, indirectCall.returnTarget, indirectCall.label)
                  block.replaceJump(newCall)
                } else if (targets.size > 1) {
                  modified = true
                  val procedure = c.parent.data
                  val newBlocks = ArrayBuffer[Block]()
                  for (t <- targets) {
                    val assume = Assume(BinaryExpr(BVEQ, indirectCall.target, BitVecLiteral(t.address.get, 64)))
                    val newLabel: String = block.label + t.name
                    val directCall = DirectCall(t, indirectCall.returnTarget)
                    directCall.parent = indirectCall.parent

                    newBlocks.append(Block(newLabel, None, ArrayBuffer(assume), directCall))
                  }
                  procedure.addBlocks(newBlocks)
                  val newCall = GoTo(newBlocks, indirectCall.label)
                  block.replaceJump(newCall)
                }
              case LiftedBottom =>
            }
          case _ =>
      case _ =>
    }

    def nameExists(name: String): Boolean = {
      IRProgram.procedures.exists(_.name.equals(name))
    }

    def addFakeProcedure(name: String): Unit = {
      IRProgram.procedures += Procedure(name)
    }

    def resolveAddresses(valueSet: Set[Value]): Set[AddressValue] = {
      var functionNames: Set[AddressValue] = Set()
      valueSet.foreach {
        case globalAddress: GlobalAddress =>
          if (nameExists(globalAddress.name)) {
            functionNames += globalAddress
            Logger.info(s"RESOLVED: Call to Global address ${globalAddress.name} rt statuesolved.")
          } else {
            addFakeProcedure(globalAddress.name)
            functionNames += globalAddress
            Logger.info(s"Global address ${globalAddress.name} does not exist in the program.  Added a fake function.")
          }
        case localAddress: LocalAddress =>
          if (nameExists(localAddress.name)) {
            functionNames += localAddress
            Logger.info(s"RESOLVED: Call to Local address ${localAddress.name}")
          } else {
            addFakeProcedure(localAddress.name)
            functionNames += localAddress
            Logger.info(s"Local address ${localAddress.name} does not exist in the program. Added a fake function.")
          }
        case _ =>
      }
      functionNames
    }

    modified
  }

  def resolveIndirectCallsUsingPointsTo(
     cfg: ProgramCfg,
     pointsTos: Map[RegisterWrapperPartialEquality, Set[RegisterWrapperPartialEquality | MemoryRegion]],
     regionContents: Map[MemoryRegion, Set[BitVecLiteral | MemoryRegion]],
     reachingDefs: Map[CFGPosition, (Map[Variable, Set[Assign]], Map[Variable, Set[Assign]])],
     IRProgram: Program
   ): Boolean = {
    var modified: Boolean = false
    val worklist = ListBuffer[CfgNode]()
    cfg.startNode.succIntra.union(cfg.startNode.succInter).foreach(node => worklist.addOne(node))

    val visited = mutable.Set[CfgNode]()
    while (worklist.nonEmpty) {
      val node = worklist.remove(0)
      if (!visited.contains(node)) {
        process(node)
        node.succIntra.union(node.succInter).foreach(node => worklist.addOne(node))
        visited.add(node)
      }
    }

    def searchRegion(region: MemoryRegion): mutable.Set[String] = {
      val result = mutable.Set[String]()
      region match {
        case stackRegion: StackRegion =>
          if (regionContents.contains(stackRegion)) {
            for (c <- regionContents(stackRegion)) {
              c match {
                case bitVecLiteral: BitVecLiteral => Logger.debug("hi: " + bitVecLiteral)//???
                case memoryRegion: MemoryRegion =>
                  result.addAll(searchRegion(memoryRegion))
              }
            }
          }
          result
        case dataRegion: DataRegion =>
          if (!regionContents.contains(dataRegion) || regionContents(dataRegion).isEmpty) {
            result.add(dataRegion.regionIdentifier)
          } else {
            result.add(dataRegion.regionIdentifier) // TODO: may need to investigate if we should add the parent region
            for (c <- regionContents(dataRegion)) {
              c match {
                case bitVecLiteral: BitVecLiteral => Logger.debug("hi: " + bitVecLiteral)//???
                case memoryRegion: MemoryRegion =>
                  result.addAll(searchRegion(memoryRegion))
              }
            }
          }
          result
      }
    }

    def addFakeProcedure(name: String): Procedure = {
      val newProcedure = Procedure(name)
      IRProgram.procedures += newProcedure
      newProcedure
    }

    def resolveAddresses(variable: Variable, i: IndirectCall): mutable.Set[String] = {
      val names = mutable.Set[String]()
      val variableWrapper = RegisterWrapperPartialEquality(variable, getUse(variable, i, reachingDefs))
      pointsTos.get(variableWrapper) match {
        case Some(value) =>
          value.map {
            case v: RegisterWrapperPartialEquality => names.addAll(resolveAddresses(v.variable, i))
            case m: MemoryRegion => names.addAll(searchRegion(m))
          }
          names
        case None => names
      }
    }

    def process(n: CfgNode): Unit = n match {
      case c: CfgJumpNode =>
        val block = c.block
        c.data match
          // don't try to resolve returns
          case indirectCall: IndirectCall if indirectCall.target != Register("R30", 64) =>
            if (block.jump != indirectCall) {
              // We only replace the calls with DirectCalls in the IR, and don't replace the CommandNode.data
              // Hence if we have already processed this CFG node there will be no corresponding IndirectCall in the IR
              // to replace.
              // We want to replace all possible indirect calls based on this CFG, before regenerating it from the IR
              return
            }
            val targetNames = resolveAddresses(indirectCall.target, indirectCall)
            Logger.debug(s"Points-To approximated call ${indirectCall.target} with $targetNames")
            Logger.debug(IRProgram.procedures)
            val targets: mutable.Set[Procedure] = targetNames.map(name => IRProgram.procedures.find(_.name == name).getOrElse(addFakeProcedure(name)))

            if (targets.size == 1) {
              modified = true

              // indirectCall.parent.parent.removeBlocks(indirectCall.returnTarget)
              val newCall = DirectCall(targets.head, indirectCall.returnTarget, indirectCall.label)
              block.replaceJump(newCall)
            } else if (targets.size > 1) {
              modified = true
              val procedure = c.parent.data
              val newBlocks = ArrayBuffer[Block]()
              // indirectCall.parent.parent.removeBlocks(indirectCall.returnTarget)
              var addressExprs = List[BinaryExpr]()
              for (t <- targets) {
                Logger.debug(targets)
                // TODO handle external procedures without a set address but this requires more information than the analysis gives at present
                val address = t.address.match {
                  case Some(a) => a
                  case None => throw Exception(s"resolved indirect call $indirectCall to procedure which does not have address: $t")
                }
                val addressExpr = BinaryExpr(BVEQ, indirectCall.target, BitVecLiteral(address, 64))
                addressExprs ::= addressExpr
                val assume = Assume(addressExpr)
                val newLabel: String = block.label + t.name
                val directCall = DirectCall(t, indirectCall.returnTarget)
                directCall.parent = indirectCall.parent
                newBlocks.append(Block(newLabel, None, ArrayBuffer(assume), directCall))
              }
              procedure.addBlocks(newBlocks)
              val newCall = GoTo(newBlocks, indirectCall.label)
              val addressExprOr = addressExprs.tail.foldLeft(addressExprs.head) {
                (a: BinaryExpr, b: BinaryExpr) => BinaryExpr(BoolOR, a, b)
              }
              val assert = Assert(addressExprOr, Some("check indirect call underapproximation"))
              block.statements.append(assert)
              block.replaceJump(newCall)
            }
          case _ =>
      case _ =>
    }

    modified
  }

  /** Cull unneccessary information that does not need to be included in the translation, and infer stack regions, and
    * add in modifies from the spec.
    */
  def prepareForTranslation(config: BASILConfig, ctx: IRContext): Unit = {
    ctx.program.determineRelevantMemory(ctx.globalOffsets)

    Logger.info("[!] Stripping unreachable")
    val before = ctx.program.procedures.size
    ctx.program.stripUnreachableFunctions(config.loading.procedureTrimDepth)
    Logger.info(
      s"[!] Removed ${before - ctx.program.procedures.size} functions (${ctx.program.procedures.size} remaining)"
    )

    if (config.staticAnalysis.isEmpty) {
      val stackIdentification = StackSubstituter()
      stackIdentification.visitProgram(ctx.program)
    }

    val specModifies = ctx.specification.subroutines.map(s => s.name -> s.modifies).toMap
    ctx.program.setModifies(specModifies)
  }

  // identify calls to pthread_create
  // use analysis result to determine the third parameter's value (the function pointer)
  // split off that procedure into new thread
  // do reachability analysis
  // also need a bit in the IR where it creates separate files
  def splitThreads(program: Program,
                   pointsTo: Map[RegisterWrapperPartialEquality, Set[RegisterWrapperPartialEquality | MemoryRegion]],
                   regionContents: Map[MemoryRegion, Set[BitVecLiteral | MemoryRegion]],
                   reachingDefs: Map[CFGPosition, (Map[Variable, Set[Assign]], Map[Variable, Set[Assign]])]
                  ): Unit = {

    // iterate over all commands - if call is to pthread_create, look up?
    for (p <- program.procedures) {
      for (b <- p.blocks) {
        b.jump match {
          case d: DirectCall if d.target.name == "pthread_create" =>

            // R2 should hold the function pointer of the function that begins the thread
            // look up R2 value using points to results
            val R2 = Register("R2", 64)
            val b = reachingDefs(d)
            val R2Wrapper = RegisterWrapperPartialEquality(R2, getDefinition(R2, d, reachingDefs))
            val threadTargets = pointsTo(R2Wrapper)

            if (threadTargets.size > 1) {
              // currently can't handle case where the thread created is ambiguous
              throw Exception("can't handle thread creation with more than one possible target")
            }

            if (threadTargets.size == 1) {

              // not trying to untangle the very messy region resolution at present, just dealing with simplest case
              threadTargets.head match {
                case data: DataRegion =>
                  val threadEntrance = program.procedures.find(_.name == data.regionIdentifier) match {
                    case Some(proc) => proc
                    case None => throw Exception("could not find procedure with name " + data.regionIdentifier)
                  }
                  val thread = ProgramThread(threadEntrance, mutable.LinkedHashSet(threadEntrance), Some(d))
                  program.threads.addOne(thread)
                case _ =>
                  throw Exception("unexpected non-data region " + threadTargets.head + " as PointsTo result for R2 at " + d)
              }
            }
          case _ =>
        }
      }
    }

    if (program.threads.nonEmpty) {
      val mainThread = ProgramThread(program.mainProcedure, mutable.LinkedHashSet(program.mainProcedure), None)
      program.threads.addOne(mainThread)

      val programProcs = program.procedures

      // do reachability for all threads
      for (thread <- program.threads) {
        val reachable = thread.entry.reachableFrom

        // add procedures to thread in way that maintains original ordering
        for (p <- programProcs) {
          if (reachable.contains(p)) {
            thread.procedures.add(p)
          }
        }

      }
    }
  }

  def generateProcedureSummaries(
    ctx: IRContext,
    IRProgram: Program,
    constPropResult: Map[CFGPosition, Map[Variable, FlatElement[BitVecLiteral]]],
    varDepsSummaries: Map[Procedure, Map[Taintable, Set[Taintable]]],
  ): Boolean = {
    var modified = false
    // Need to know modifies clauses to generate summaries, but this is probably out of place
    val specModifies = ctx.specification.subroutines.map(s => s.name -> s.modifies).toMap
    ctx.program.setModifies(specModifies)

    val specGlobalAddresses = ctx.specification.globals.map(s => s.address -> s.name).toMap
    val summaryGenerator = SummaryGenerator(IRProgram, ctx.specification.globals, specGlobalAddresses, constPropResult, varDepsSummaries)
    IRProgram.procedures.filter {
      p => p != IRProgram.mainProcedure
    }.foreach {
      procedure => {
        val req = summaryGenerator.generateRequires(procedure)
        modified = modified | procedure.requires != req
        procedure.requires = req

        val ens = summaryGenerator.generateEnsures(procedure)
        modified = modified | procedure.ensures != ens
        procedure.ensures = ens
      }
    }

    modified
  }

}

/** Methods relating to program static analysis.
  */
object StaticAnalysis {
  /** Run all static analysis passes on the provided IRProgram.
    */
  def analyse(
      ctx: IRContext,
      config: StaticAnalysisConfig,
      iteration: Int
  ): StaticAnalysisContext = {
    val before = System.nanoTime()
    val IRProgram: Program = ctx.program
    val externalFunctions: Set[ExternalFunction] = ctx.externalFunctions
    val globals: Set[SpecGlobal] = ctx.globals
    val globalOffsets: Map[BigInt, BigInt] = ctx.globalOffsets

    val subroutines = IRProgram.procedures
      .filter(p => p.address.isDefined)
      .map(p => BigInt(p.address.get) -> p.name)
      .toMap
    val globalAddresses = globals.map(s => s.address -> s.name).toMap
    val externalAddresses = externalFunctions.map(e => e.offset -> e.name).toMap
    Logger.info("Globals:")
    Logger.info(globalAddresses)
    Logger.info("Global Offsets: ")
    Logger.info(globalOffsets)
    Logger.info("External: ")
    Logger.info(externalAddresses)
    Logger.info("Subroutine Addresses:")
    Logger.info(subroutines)

    // reducible loops
    val detector = LoopDetector(IRProgram)
    val foundLoops = detector.identify_loops()
    foundLoops.foreach(l => Logger.info(s"Loop found: ${l}"))

    val transformer = LoopTransform(foundLoops)
    val newLoops = transformer.llvm_transform()
    newLoops.foreach(l => Logger.info(s"Loop found: ${l}"))

    println(s"Finished Loop Transform at ${(System.nanoTime() - before)/1000000} ms")

    config.analysisDotPath.foreach { s =>
      val newCFG = ProgramCfgFactory().fromIR(IRProgram)
      writeToFile(newCFG.toDot(x => x.toString, Output.dotIder), s"${s}_resolvedCFG-reducible.dot")
      writeToFile(dotBlockGraph(IRProgram, IRProgram.filter(_.isInstanceOf[Block]).map(b => b -> b.toString).toMap), s"${s}_blockgraph-after-reduce-$iteration.dot")
    }

    val mergedSubroutines = subroutines ++ externalAddresses

    val cfg = ProgramCfgFactory().fromIR(IRProgram)

    println(s"Finished CFG gen at ${(System.nanoTime() - before) / 1000000} ms")

    val domain = computeDomain(IntraProcIRCursor, IRProgram.procedures)

    config.analysisDotPath.foreach { s =>
      writeToFile(cfg.toDot(x => x.toString, Output.dotIder), s"${s}_preCFG_${iteration}.dot")
      writeToFile(printAnalysisResults(IRProgram, Map.empty), s"${s}_preCFG_$iteration.txt")
    }

    Logger.info("[!] Running ANR")
    val ANRSolver = ANRAnalysisSolver(IRProgram)
    val ANRResult = ANRSolver.analyze()

    println(s"Finished ANR at ${(System.nanoTime() - before) / 1000000} ms")

    Logger.info("[!] Running RNA")
    val RNASolver = RNAAnalysisSolver(IRProgram)
    val RNAResult = RNASolver.analyze()

    println(s"Finished RNA at ${(System.nanoTime() - before) / 1000000} ms")

    Logger.info("[!] Running Constant Propagation")
    val constPropSolver = ConstantPropagationSolver(IRProgram)
    val constPropResult: Map[CFGPosition, Map[Variable, FlatElement[BitVecLiteral]]] = constPropSolver.analyze()

    Logger.info("[!] Variable dependency summaries")
    val scc = stronglyConnectedComponents(CallGraph, List(IRProgram.mainProcedure))
    val specGlobalAddresses = ctx.specification.globals.map(s => s.address -> s.name).toMap
    var varDepsSummaries = VariableDependencyAnalysis(IRProgram, ctx.specification.globals, specGlobalAddresses, constPropResult, scc).analyze()

    println(s"Finished ConstProp at ${(System.nanoTime() - before) / 1000000} ms")

    Logger.info("[!] Running IR Simple Value Analysis")
    val ilcpsolver = IRSimpleValueAnalysis.Solver(IRProgram)
    val newCPResult: Map[CFGPosition, Map[Variable, FlatElement[BitVecLiteral]]] = ilcpsolver.analyze()

    println(s"Finished IR Simple Value Analysis at ${(System.nanoTime() - before) / 1000000} ms")

    config.analysisResultsPath.foreach(s =>
      writeToFile(printAnalysisResults(IRProgram, newCPResult), s"${s}_new_ir_constprop$iteration.txt")
    )

    config.analysisDotPath.foreach(f => {
      val dumpdomain = computeDomain[CFGPosition, CFGPosition](InterProcIRCursor, IRProgram.procedures)
      writeToFile(toDot(dumpdomain, InterProcIRCursor, Map.empty), s"${f}_new_ir_intercfg$iteration.dot")
    })

    Logger.info("[!] Running Reaching Definitions Analysis")
    val reachingDefinitionsAnalysisSolver = InterprocReachingDefinitionsAnalysisSolver(IRProgram)
    val reachingDefinitionsAnalysisResults = reachingDefinitionsAnalysisSolver.analyze()

    println(s"Finished reaching definitions at ${(System.nanoTime() - before) / 1000000} ms")

    config.analysisDotPath.foreach(s => {
      writeToFile(
        toDot(IRProgram, IRProgram.filter(_.isInstanceOf[Command]).map(b => b -> reachingDefinitionsAnalysisResults(b).toString).toMap),
        s"${s}_reachingDefinitions$iteration.dot"
      )
    })


    Logger.info("[!] Running RegToMemAnalysisSolver")
    val regionAccessesAnalysisSolver = RegionAccessesAnalysisSolver(cfg, constPropResult, reachingDefinitionsAnalysisResults)
    val regionAccessesAnalysisResults = regionAccessesAnalysisSolver.analyze()

    println(s"Finished region accesses at ${(System.nanoTime() - before) / 1000000} ms")

    config.analysisDotPath.foreach(s => writeToFile(cfg.toDot(Output.labeler(regionAccessesAnalysisResults, true), Output.dotIder), s"${s}_RegTo$iteration.dot"))
    config.analysisResultsPath.foreach(s => writeToFile(printAnalysisResults(cfg, regionAccessesAnalysisResults, iteration), s"${s}_RegTo$iteration.txt"))

    Logger.info("[!] Running Constant Propagation with SSA")
    val constPropSolverWithSSA = ConstantPropagationSolverWithSSA(IRProgram, reachingDefinitionsAnalysisResults)
    val constPropResultWithSSA = constPropSolverWithSSA.analyze()

    println(s"Finished ConstProp with SSA at ${(System.nanoTime() - before) / 1000000} ms")

    Logger.info("[!] Running MRA")
    val mraSolver = InterprocMemoryRegionAnalysisSolver(IRProgram, globalAddresses, globalOffsets, mergedSubroutines, constPropResultWithSSA, ANRResult, RNAResult, regionAccessesAnalysisResults, reachingDefinitionsAnalysisResults, maxDepth = 3)
    val mraResult = mraSolver.analyze()

    Logger.info("[!] Running MMM")
    val mmm = MemoryModelMap()
    mmm.convertMemoryRegions(mraResult, mergedSubroutines, globalOffsets, mraSolver.procedureToSharedRegions)
    mmm.logRegions()

    Logger.info("[!] Injecting regions")
//    val regionInjector = RegionInjector(domain, IRProgram, constPropResultWithSSA, mmm, reachingDefinitionsAnalysisResults, globalOffsets)
//    regionInjector.nodeVisitor()

    Logger.info("[!] Running Steensgaard")
    val steensgaardSolver = InterprocSteensgaardAnalysis(IRProgram, constPropResultWithSSA, regionAccessesAnalysisResults, mmm, reachingDefinitionsAnalysisResults, globalOffsets)
    steensgaardSolver.analyze()
    val steensgaardResults = steensgaardSolver.pointsTo()
    val memoryRegionContents = steensgaardSolver.getMemoryRegionContents
    mmm.logRegions(memoryRegionContents)

    config.analysisDotPath.foreach(s => {
      writeToFile(dotCallGraph(IRProgram), s"${s}_callgraph$iteration.dot")
      writeToFile(
        dotBlockGraph(IRProgram, IRProgram.filter(_.isInstanceOf[Block]).map(b => b -> b.toString).toMap),
        s"${s}_blockgraph$iteration.dot"
      )

      writeToFile(
        toDot(IRProgram, IRProgram.filter(_.isInstanceOf[Command]).map(b => b -> newCPResult(b).toString).toMap),
        s"${s}_new_ir_constprop$iteration.dot"
      )

      writeToFile(
        toDot(IRProgram, IRProgram.filter(_.isInstanceOf[Command]).map(b => b -> constPropResultWithSSA(b).toString).toMap),
        s"${s}_new_ir_constpropWithSSA$iteration.dot"
      )

      writeToFile(
        toDot(IRProgram, IRProgram.filter(_.isInstanceOf[Command]).map(b => b -> mraResult(b).toString).toMap),
        s"${s}_MRA$iteration.dot"
      )
    })

<<<<<<< HEAD
//    Logger.info("[!] Running VSA")
//    val vsaSolver =
//      ValueSetAnalysisSolver(IRProgram, globalAddresses, externalAddresses, globalOffsets, subroutines, mmm, constPropResult)
//    val vsaResult: Map[CFGPosition, LiftedElement[Map[Variable | MemoryRegion, Set[Value]]]] = vsaSolver.analyze()


=======
    Logger.info("[!] Running MMM")
    val mmm = MemoryModelMap()
    mmm.convertMemoryRegions(mraResult, mergedSubroutines, globalOffsets, globalAddresses, mraSolver.procedureToSharedRegions)
    mmm.logRegions()

    Logger.info("[!] Injecting regions")
    val regionInjector = RegionInjector(domain, IRProgram, constPropResultWithSSA, mmm, reachingDefinitionsAnalysisResults, globalOffsets)
    regionInjector.nodeVisitor()

    Logger.info("[!] Running Steensgaard")
    val steensgaardSolver = InterprocSteensgaardAnalysis(IRProgram, constPropResultWithSSA, regionAccessesAnalysisResults, mmm, reachingDefinitionsAnalysisResults, globalOffsets)
    steensgaardSolver.analyze()
    val steensgaardResults = steensgaardSolver.pointsTo()
    val memoryRegionContents = steensgaardSolver.getMemoryRegionContents
    mmm.logRegions(memoryRegionContents)
>>>>>>> ac906b90

    val vsaResult: Map[CFGPosition, LiftedElement[Map[Variable | MemoryRegion, Set[Value]]]] = Map()
//
//    val actualVSA = ActualVSA(IRProgram, constPropResult, reachingDefinitionsAnalysisResults, mmm)
//    val actualVSAResults: mutable.Map[CFGPosition, actualVSA.AbsEnv] = actualVSA.IntraProceduralVSA()
//
//    config.analysisDotPath.foreach(s => {
//      writeToFile(
//        toDot(IRProgram, IRProgram.filter(_.isInstanceOf[Command]).map(b => b -> actualVSAResults.withDefaultValue(actualVSA.AbsEnv()).get(b).toString).toMap),
//        s"${s}_ActualVSA$iteration.dot"
//      )
//    })

    Logger.info("[!] Running Interprocedural Live Variables Analysis")
    //val interLiveVarsResults = InterLiveVarsAnalysis(IRProgram).analyze()
    val interLiveVarsResults = Map[CFGPosition, Map[Variable, TwoElement]]()

    Logger.info("[!] Running Parameter Analysis")
    //val paramResults = ParamAnalysis(IRProgram).analyze()
    val paramResults = Map[Procedure, Set[Variable]]()

    StaticAnalysisContext(
      cfg = cfg,
      constPropResult = constPropResult,
      IRconstPropResult = newCPResult,
      memoryRegionResult = mraResult,
      vsaResult = vsaResult,
      interLiveVarsResults = interLiveVarsResults,
      paramResults = paramResults,
      steensgaardResults = steensgaardResults,
      mmmResults = mmm,
      memoryRegionContents = memoryRegionContents,
      reachingDefs = reachingDefinitionsAnalysisResults,
      varDepsSummaries = varDepsSummaries,
    )
  }

  /** Converts MapLattice of CfgNodes to a MapLattice from IRPosition.
    * @param cfg
    *   The CFG
    * @param result
    *   The analysis result MapLattice
    * @tparam T
    *   The analysis result type.
    * @return
    *   The new map analysis result.
    */
  def convertAnalysisResults[T](cfg: ProgramCfg, result: Map[CfgNode, T]): Map[CFGPosition, T] = {
    val results = mutable.HashMap[CFGPosition, T]()
    result.foreach((node, res) =>
      node match {
        case s: CfgStatementNode     => results.addOne(s.data -> res)
        case s: CfgFunctionEntryNode => results.addOne(s.data -> res)
        case s: CfgJumpNode          => results.addOne(s.data -> res)
        case s: CfgCommandNode       => results.addOne(s.data -> res)
        case _                       => ()
      }
    )

    results.toMap
  }

  def printAnalysisResults[T](program: Program, cfg: ProgramCfg, result: Map[CfgNode, T]): String = {
    printAnalysisResults(program, convertAnalysisResults(cfg, result))
  }

  def printAnalysisResults(prog: Program, result: Map[CFGPosition, _]): String = {
    val results = mutable.ArrayBuffer[String]()
    val toVisit = mutable.Stack[CFGPosition]()
    val visited = mutable.HashSet[CFGPosition]()
    toVisit.pushAll(prog.procedures)

    while (toVisit.nonEmpty) {
      val next = toVisit.pop()
      visited.add(next)
      toVisit.pushAll(
        IntraProcBlockIRCursor
          .succ(next)
          .diff(visited.collect[Block] { case b: Block =>
            b
          })
      )

      def contentStr(b: CFGPosition) = {
        if result.contains(b) then "\n        :: " + result(b)
        else ""
      }

      val t = next match
        case p: Procedure => s"\nProcedure ${p.name}"
        case b: Block =>
          Seq(
            s"  Block ${b.label}${contentStr(b)}",
            b.statements
              .map(s => {
                "    " + s.toString + contentStr(s)
              })
              .mkString("\n"),
            "    " + b.jump.toString + contentStr(b.jump)
          ).mkString("\n")
        case s: Statement => s"    Statement $s${contentStr(s)}"
        case s: Jump      => s"  Jump $s${contentStr(s)}"
      results.addOne(t)
    }

    results.mkString(System.lineSeparator())
  }

  def printAnalysisResults(cfg: ProgramCfg, result: Map[CfgNode, _], iteration: Int): String = {
    val functionEntries = cfg.nodes.collect { case n: CfgFunctionEntryNode => n }.toSeq.sortBy(_.data.name)
    val s = StringBuilder()
    s.append(System.lineSeparator())
    for (f <- functionEntries) {
      val stack: mutable.Stack[CfgNode] = mutable.Stack()
      val visited: mutable.Set[CfgNode] = mutable.Set()
      stack.push(f)
      var previousBlock: String = ""
      var isEntryNode = false
      while (stack.nonEmpty) {
        val next = stack.pop()
        if (!visited.contains(next)) {
          visited.add(next)
          next.match {
            case c: CfgCommandNode =>
              if (c.block.label != previousBlock) {
                printBlock(c)
              }
              c match {
                case _: CfgStatementNode => s.append("    ")
                case _                   => ()
              }
              printNode(c)
              previousBlock = c.block.label
              isEntryNode = false
            case c: CfgFunctionEntryNode =>
              printNode(c)
              isEntryNode = true
            case c: CfgCallNoReturnNode =>
              s.append(System.lineSeparator())
              isEntryNode = false
            case _ => isEntryNode = false
          }
          val successors = next.succIntra
          if (successors.size > 1) {
            val successorsCmd = successors.collect { case c: CfgCommandNode => c }.toSeq.sortBy(_.data.toString)
            printGoTo(successorsCmd)
            for (s <- successorsCmd) {
              if (!visited.contains(s)) {
                stack.push(s)
              }
            }
          } else if (successors.size == 1) {
            val successor = successors.head
            if (!visited.contains(successor)) {
              stack.push(successor)
            }
            successor.match {
              case c: CfgCommandNode if (c.block.label != previousBlock) && (!isEntryNode) => printGoTo(Seq(c))
              case _                                                                       =>
            }
          }
        }
      }
      s.append(System.lineSeparator())
    }

    def printNode(node: CfgNode): Unit = {
      s.append(node)
      s.append(" :: ")
      s.append(result(node))
      s.append(System.lineSeparator())
    }

    def printGoTo(nodes: Seq[CfgCommandNode]): Unit = {
      s.append("[GoTo] ")
      s.append(nodes.map(_.block.label).mkString(", "))
      s.append(System.lineSeparator())
      s.append(System.lineSeparator())
    }

    def printBlock(node: CfgCommandNode): Unit = {
      s.append("[Block] ")
      s.append(node.block.label)
      s.append(System.lineSeparator())
    }

    s.toString
  }

}

object RunUtils {

  def run(q: BASILConfig): Unit = {
    val result = loadAndTranslate(q)

    Logger.info("[!] Writing file...")
    for (boogie <- result.boogie) {
      val wr = BufferedWriter(FileWriter(boogie.filename))
      boogie.writeToString(wr)
      wr.close()
    }
  }

  def loadAndTranslate(q: BASILConfig): BASILResult = {
    Logger.info("[!] Loading Program")
    val ctx = IRLoading.load(q.loading)

    IRTransform.doCleanup(ctx)

    q.loading.dumpIL.foreach(s => writeToFile(serialiseIL(ctx.program), s"$s-before-analysis.il"))
    val analysis = q.staticAnalysis.map(conf => staticAnalysis(conf, ctx))
    q.loading.dumpIL.foreach(s => writeToFile(serialiseIL(ctx.program), s"$s-after-analysis.il"))

    if (q.runInterpret) {
      val interpreter = Interpreter()
      interpreter.interpret(ctx.program)
    }

    IRTransform.prepareForTranslation(q, ctx)

    Logger.info("[!] Translating to Boogie")

    val boogiePrograms = if (q.boogieTranslation.threadSplit && ctx.program.threads.nonEmpty) {
      val outPrograms = ArrayBuffer[BProgram]()
      for (thread <- ctx.program.threads) {
        val fileName = q.outputPrefix.stripSuffix(".bpl") + "_" + thread.entry.name + ".bpl"
        val boogieTranslator = IRToBoogie(ctx.program, ctx.specification, Some(thread), fileName)
        outPrograms.addOne(boogieTranslator.translate(q.boogieTranslation))
      }
      outPrograms
    } else {
      val boogieTranslator = IRToBoogie(ctx.program, ctx.specification, None, q.outputPrefix)
      ArrayBuffer(boogieTranslator.translate(q.boogieTranslation))
    }

    BASILResult(ctx, analysis, boogiePrograms)
  }

  /** Use static analysis to resolve indirect calls and replace them in the IR until fixed point.
   */
  def staticAnalysis(config: StaticAnalysisConfig, ctx: IRContext): StaticAnalysisContext = {
    var iteration = 1
    var modified: Boolean = true
    val analysisResult = mutable.ArrayBuffer[StaticAnalysisContext]()
    while (modified) {
      Logger.info("[!] Running Static Analysis")
      val result = StaticAnalysis.analyse(ctx, config, iteration)
      analysisResult.append(result)
      Logger.info("[!] Replacing Indirect Calls")
      modified = IRTransform.resolveIndirectCallsUsingPointsTo(result.cfg,
        result.steensgaardResults,
        result.memoryRegionContents,
        result.reachingDefs,
        ctx.program
      )
      Logger.info("[!] Generating Procedure Summaries")
      if (config.summariseProcedures) {
        IRTransform.generateProcedureSummaries(ctx, ctx.program, result.constPropResult, result.varDepsSummaries)
      }
      if (modified) {
        iteration += 1
        Logger.info(s"[!] Analysing again (iter $iteration)")
      }
    }

    // should later move this to be inside while (modified) loop and have splitting threads cause further iterations

    if (config.threadSplit) {
      IRTransform.splitThreads(ctx.program, analysisResult.last.steensgaardResults, analysisResult.last.memoryRegionContents, analysisResult.last.reachingDefs)
    }

    config.analysisDotPath.foreach { s =>
      val newCFG = analysisResult.last.cfg
      writeToFile(newCFG.toDot(x => x.toString, Output.dotIder), s"${s}_resolvedCFG.dot")
    }

    Logger.info(s"[!] Finished indirect call resolution after $iteration iterations")
    analysisResult.last
  }
}

def writeToFile(content: String, fileName: String): Unit = {
  val outFile = File(fileName)
  val pw = PrintWriter(outFile, "UTF-8")
  pw.write(content)
  pw.close()
}<|MERGE_RESOLUTION|>--- conflicted
+++ resolved
@@ -766,42 +766,11 @@
       )
     })
 
-<<<<<<< HEAD
-//    Logger.info("[!] Running VSA")
-//    val vsaSolver =
-//      ValueSetAnalysisSolver(IRProgram, globalAddresses, externalAddresses, globalOffsets, subroutines, mmm, constPropResult)
-//    val vsaResult: Map[CFGPosition, LiftedElement[Map[Variable | MemoryRegion, Set[Value]]]] = vsaSolver.analyze()
-
-
-=======
-    Logger.info("[!] Running MMM")
-    val mmm = MemoryModelMap()
-    mmm.convertMemoryRegions(mraResult, mergedSubroutines, globalOffsets, globalAddresses, mraSolver.procedureToSharedRegions)
-    mmm.logRegions()
-
-    Logger.info("[!] Injecting regions")
-    val regionInjector = RegionInjector(domain, IRProgram, constPropResultWithSSA, mmm, reachingDefinitionsAnalysisResults, globalOffsets)
-    regionInjector.nodeVisitor()
-
-    Logger.info("[!] Running Steensgaard")
-    val steensgaardSolver = InterprocSteensgaardAnalysis(IRProgram, constPropResultWithSSA, regionAccessesAnalysisResults, mmm, reachingDefinitionsAnalysisResults, globalOffsets)
-    steensgaardSolver.analyze()
-    val steensgaardResults = steensgaardSolver.pointsTo()
-    val memoryRegionContents = steensgaardSolver.getMemoryRegionContents
-    mmm.logRegions(memoryRegionContents)
->>>>>>> ac906b90
-
-    val vsaResult: Map[CFGPosition, LiftedElement[Map[Variable | MemoryRegion, Set[Value]]]] = Map()
-//
-//    val actualVSA = ActualVSA(IRProgram, constPropResult, reachingDefinitionsAnalysisResults, mmm)
-//    val actualVSAResults: mutable.Map[CFGPosition, actualVSA.AbsEnv] = actualVSA.IntraProceduralVSA()
-//
-//    config.analysisDotPath.foreach(s => {
-//      writeToFile(
-//        toDot(IRProgram, IRProgram.filter(_.isInstanceOf[Command]).map(b => b -> actualVSAResults.withDefaultValue(actualVSA.AbsEnv()).get(b).toString).toMap),
-//        s"${s}_ActualVSA$iteration.dot"
-//      )
-//    })
+
+    Logger.info("[!] Running VSA")
+    val vsaSolver =
+      ValueSetAnalysisSolver(IRProgram, globalAddresses, externalAddresses, globalOffsets, subroutines, mmm, constPropResult)
+    val vsaResult: Map[CFGPosition, LiftedElement[Map[Variable | MemoryRegion, Set[Value]]]] = vsaSolver.analyze()
 
     Logger.info("[!] Running Interprocedural Live Variables Analysis")
     //val interLiveVarsResults = InterLiveVarsAnalysis(IRProgram).analyze()
