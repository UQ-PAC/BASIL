package util
<<<<<<< HEAD
import analysis._
=======
import analysis.*
// import analysis.util.SSA
>>>>>>> db5e91b8
import cfg_visualiser.{OtherOutput, Output, OutputKindE}
import bap._
import ir._
import boogie._
import specification._
import BilParser._
import org.antlr.v4.runtime.tree.ParseTreeWalker
import org.antlr.v4.runtime.{CharStreams, CommonTokenStream}
import translating._

import java.io.{File, PrintWriter}
import java.io.{BufferedWriter, FileWriter, IOException}
import scala.jdk.CollectionConverters._
import analysis.solvers._

import scala.collection.mutable.ListBuffer
import scala.collection.mutable.ArrayBuffer
object RunUtils {
  var memoryRegionAnalysisResults: Option[Map[CfgNode, _]] = None

  // ids reserved by boogie
  val reserved: Set[String] = Set("free")

  def generateVCsAdt(fileName: String, elfFileName: String, specFileName: Option[String], performAnalysis: Boolean, performInterpret: Boolean): BProgram = {

    val adtLexer = BilAdtLexer(CharStreams.fromFileName(fileName))
    val tokens = CommonTokenStream(adtLexer)
    val parser = BilAdtParser(tokens)

    parser.setBuildParseTree(true)

    println("[!] Generating IR")
    val program = AdtStatementLoader.visitProject(parser.project())

    val elfLexer = SymsLexer(CharStreams.fromFileName(elfFileName))
    val elfTokens = CommonTokenStream(elfLexer)
    val elfParser = SymsParser(elfTokens)
    elfParser.setBuildParseTree(true)

<<<<<<< HEAD
    val (externalFunctions, globals, globalOffsets) = ElfLoader.visitSyms(elfParser.syms())
=======
    println("[!] Parsing .relf")
    val (externalFunctions, globals, globalOffsets, internalFunctions) = ElfLoader.visitSyms(elfParser.syms())
    print(internalFunctions)
    if (performAnalysis) {
      globals_ToUSE = globals
      globalsOffsets_ToUSE = globalOffsets
      internalFunctions_ToUSE = internalFunctions
      internalFunctions_ToUSE = internalFunctions ++ externalFunctions.map(e => InternalFunction(e.name, e.offset))
      print("\nInternal: \n")
      print(internalFunctions)
      print("\nGlobals: \n")
      print(globals)
      print("\nGlobal Offsets: \n")
      print(globalOffsets)
      print("\nExternal: \n")
      print(externalFunctions)
    }
>>>>>>> db5e91b8

    //println(globalOffsets)
    //val procmap = program.subroutines.map(s => (s.name, s.address)).toMap
    //println(procmap)
    //println(globals)
    /*
    TODO analyses/transformations
    -type checking
    -make sure there's no sneaky stack accesses
    -constant propagation to properly analyse control flow and replace all indirect calls
    -identify external calls
    -check for use of uninitialised registers in procedures to pass them in
    -points to/alias analysis to split memory into separate maps as much as possible? do we want this?
    -make memory reads better?
     */

    val externalNames = externalFunctions.map(e => e.name)

    println("[!] Translating from BAP to IR")
    val IRTranslator = BAPToIR(program)
    var IRProgram = IRTranslator.translate

    val specification = specFileName match {
      case Some(s) => val specLexer = SpecificationsLexer(CharStreams.fromFileName(s))
        val specTokens = CommonTokenStream(specLexer)
        val specParser = SpecificationsParser(specTokens)
        specParser.setBuildParseTree(true)
        val specLoader = SpecificationLoader(globals, IRProgram)
        specLoader.visitSpecification(specParser.specification())
      case None => Specification(globals, Map(), List(), List(), List())
    }

    if (performInterpret) {
      Interpret(IRProgram)
    }

    println("[!] Removing external function calls")
    // Remove external function references (e.g. @printf)
    val externalRemover = ExternalRemover(externalNames) 
    IRProgram = externalRemover.visitProgram(IRProgram)
    // Removes BAP naming artefacts (e.g. # preceding variable names)
    val renamer = Renamer(reserved) 
    IRProgram = renamer.visitProgram(IRProgram)

    if (performAnalysis) {
      analyse(IRProgram, externalFunctions, globals, globalOffsets)
    }

<<<<<<< HEAD
    IRProgram.stripUnreachableFunctions()

=======
    println("[!] Translating to Boogie")
>>>>>>> db5e91b8
    val boogieTranslator = IRToBoogie(IRProgram, specification)
    val boogieResult = boogieTranslator.translate
    println("[!] Done! Exiting...")
    boogieResult
  }

  def analyse(IRProgram: Program, externalFunctions: Set[ExternalFunction], globals: Set[SpecGlobal], globalOffsets: Map[BigInt, BigInt]): Unit = {
    val subroutines = IRProgram.procedures.filter(p => p.address.isDefined).map{(p: Procedure) => BigInt(p.address.get) -> p.name}.toMap
    val globalAddresses = globals.map{(s: SpecGlobal) => s.address -> s.name}.toMap
    val externalAddresses = externalFunctions.map{(e: ExternalFunction) => e.offset -> e.name}.toMap
    println("Globals:" )
    println(globalAddresses)
    println("Global Offsets: ")
    println(globalOffsets)
    println("External: ")
    println(externalAddresses)
    println("Subroutine Addresses:")
    println(subroutines)
    //    val wcfg = IntraproceduralProgramCfg.generateFromProgram(program)
    //
    ////    //print(wcfg.nodes)
    ////    Output.output(OtherOutput(OutputKindE.cfg), wcfg.toDot({ x =>
    ////      x.toString
    ////    }, Output.dotIder))
    //
    //
    //    val an = ConstantPropagationAnalysis.WorklistSolver(wcfg)
    //    val res = an.analyze().asInstanceOf[Map[CfgNode, _]]
    //    print(res.keys)
    //    Output.output(OtherOutput(OutputKindE.cfg), an.cfg.toDot(Output.labeler(res, an.stateAfterNode), Output.dotIder))

    val cfg = ProgramCfg.fromIR(IRProgram, inlineLimit = 0)
    //    Output.output(OtherOutput(OutputKindE.cfg), cfg.toDot({ x =>
    //      x.toString
    //    }, Output.dotIder))
<<<<<<< HEAD
    //Output.output(OtherOutput(OutputKindE.cfg), cfg.toDot(x => x.toString, Output.dotIder), "intra_cfg")
=======
    Output.output(OtherOutput(OutputKindE.cfg), cfg.toDot({ x =>
       x.toString
        }, Output.dotIder), "new_cfg_test")

    //val solver = new ConstantPropagationAnalysis.WorklistSolver(cfg)
    //val result = solver.analyze()
    
    //Output.output(OtherOutput(OutputKindE.cfg), cfg.toDot(Output.labeler(result, solver.stateAfterNode), Output.dotIder), "constant_prop")
>>>>>>> db5e91b8



    //  val solver2 = new MemoryRegionAnalysis.WorklistSolver(cfg, globals_ToUSE, globalsOffsets_ToUSE)
    //  val result2 = solver2.analyze()
    //  memoryRegionAnalysisResults = Some(result2)
    //  Output.output(OtherOutput(OutputKindE.cfg), cfg.toDot(Output.labeler(result2, solver2.stateAfterNode), Output.dotIder), "mra")


    //  val mmm = new MemoryModelMap
    //  mmm.convertMemoryRegions(result2, internalFunctions_ToUSE)
    //  //print("Memory Model Map: \n")
    //  //print(mmm)
    //  val interprocCfg = InterproceduralProgramCfg.generateFromProgram(IRProgram)
    // Output.output(OtherOutput(OutputKindE.cfg), interprocCfg.toDot({ x =>
    //   x.toString
    // }, Output.dotIder), "inter_cfg")

<<<<<<< HEAD
    /*
    TODO - solveMemory parameters not set
    val solver3 = new MemoryRegionAnalysis(cfg)
    val result3 = solver3.analyze()
    print(solver3.solveMemory())
    val stringBuilder: StringBuilder = new StringBuilder()
    stringBuilder.append("digraph G {\n")
    for ((k, v) <- solver3.solveMemory()) {
      v.foreach(x => stringBuilder.append(s"\"${k}\" -> \"${x}\";\n"))
    }
    stringBuilder.append("}")
    dump_plot(stringBuilder.toString(), "result")
    */

//    val solver2 = new MemoryRegionAnalysis(cfg)
//    val result2 = solver2.analyze()
//    print(s"\n Mem region results\n ****************\n  ${solver2.getMapping}  \n *****************\n")
//    Output.output(OtherOutput(OutputKindE.cfg), cfg.toDot(Output.labeler(solver2.getMapping, solver.stateAfterNode), Output.dotIder))

    val solver2 = MemoryRegionAnalysis.WorklistSolver(cfg, globalAddresses, globalOffsets, subroutines)
    val result2 = solver2.analyze().asInstanceOf[Map[CfgNode, MemoryRegion]]
    memoryRegionAnalysisResults = Some(result2)
    Output.output(OtherOutput(OutputKindE.cfg), cfg.toDot(Output.labeler(result2, solver2.stateAfterNode), Output.dotIder), "mra")

    val mmm = MemoryModelMap()
    mmm.convertMemoryRegions(result2, externalAddresses)
    //print("Memory Model Map: \n")
    //print(mmm)
    val interprocCfg = InterproceduralProgramCfg.generateFromProgram(IRProgram)
    Output.output(OtherOutput(OutputKindE.cfg), interprocCfg.toDot(x => x.toString, Output.dotIder), "inter_cfg")

    val solver3 = ValueSetAnalysis.WorklistSolver(interprocCfg, globalAddresses, externalAddresses, globalOffsets, subroutines, mmm)
    val result3 = solver3.analyze()
    Output.output(OtherOutput(OutputKindE.cfg), interprocCfg.toDot(Output.labeler(result3, solver3.stateAfterNode), Output.dotIder), "vsa")

    val newCFG = InterproceduralProgramCfg.generateFromProgram(resolveCFG(interprocCfg, result3.asInstanceOf[Map[CfgNode, Map[Expr, Set[Value]]]], IRProgram))
    Output.output(OtherOutput(OutputKindE.cfg), newCFG.toDot(x => x.toString, Output.dotIder), "resolvedCFG")
=======
    // val solver3 = new analysis.ValueSetAnalysis.WorklistSolver(interprocCfg, globals_ToUSE, internalFunctions_ToUSE, globalsOffsets_ToUSE, mmm)
    // val result3 = solver3.analyze()
    // Output.output(OtherOutput(OutputKindE.cfg), interprocCfg.toDot(Output.labeler(result3, solver3.stateAfterNode), Output.dotIder), "vsa")

    // val newCFG = InterproceduralProgramCfg.generateFromProgram(resolveCFG(interprocCfg, result3.asInstanceOf[Map[CfgNode, Map[Expr, Set[Value]]]], IRProgram))
    //  Output.output(OtherOutput(OutputKindE.cfg), newCFG.toDot({ x => x.toString}, Output.dotIder), "resolvedCFG")
>>>>>>> db5e91b8
  }

  /*
  def resolveCFG(interproceduralProgramCfg: InterproceduralProgramCfg, valueSets: Map[CfgNode, Map[Expr, Set[Value]]], IRProgram: Program): Program = {
    // print the count of the value sets of the exit nodes
//    for (comdNode <- interproceduralProgramCfg.nodes.filter(_.isInstanceOf[CfgCommandNode])) {
////      if (comdNode.asInstanceOf[CfgCommandNode].data.isInstanceOf[IndirectCall]) {
////        //println(s"Node: ${comdNode}")
////        println(s"${valueSets(comdNode).size}")
////      }
//      println(s"${valueSets(comdNode).size}")
//    }
    interproceduralProgramCfg.entries.foreach(n => process(n))

    def process(n: CfgNode): Unit = n match {
      case commandNode: CfgCommandNode =>
        commandNode.data match
          case indirectCall: IndirectCall =>
            val valueSet: Map[Expr, Set[Value]] = valueSets(n)
            val functionNames = resolveAddresses(valueSet(indirectCall.target))
            if (functionNames.size == 1) {
              interproceduralProgramCfg.nodeToBlock.get(n) match
                case Some(block) =>
                  block.jumps = block.jumps.filter(!_.equals(indirectCall))
                  block.jumps += DirectCall(IRProgram.procedures.filter(_.name.equals(functionNames.head.name)).head, indirectCall.condition, indirectCall.returnTarget)
                case _ => throw new Exception("Node not found in nodeToBlock map")
            } else {
              functionNames.foreach(addressValue =>
                interproceduralProgramCfg.nodeToBlock.get(n) match
                  case Some(block) =>
                    block.jumps = block.jumps.filter(!_.equals(indirectCall))
                    if (indirectCall.condition.isDefined) {
                      block.jumps += DirectCall(IRProgram.procedures.filter(_.name.equals(addressValue.name)).head, Option(BinaryExpr(BVAND, indirectCall.condition.get, BinaryExpr(BVEQ, indirectCall.target, addressValue.expr))), indirectCall.returnTarget)
                    } else {
                      block.jumps += DirectCall(IRProgram.procedures.filter(_.name.equals(addressValue.name)).head, Option(BinaryExpr(BVEQ, indirectCall.target, addressValue.expr)), indirectCall.returnTarget)
                    }
                  case _ => throw new Exception("Node not found in nodeToBlock map")
              )
            }
          case _ =>
      case _ =>
    }

    def nameExists(name: String): Boolean = {
      IRProgram.procedures.exists(_.name.equals(name))
    }

    def addFakeProcedure(name: String): Unit = {
      IRProgram.procedures += Procedure(name, None, ArrayBuffer(), ArrayBuffer(), ArrayBuffer())
    }

    def resolveAddresses(valueSet: Set[Value]): Set[AddressValue] = {
      var functionNames: Set[AddressValue] = Set()
      valueSet.foreach {
        case globalAddress: GlobalAddress =>
          if (nameExists(globalAddress.name)) {
            functionNames += globalAddress
            println(s"RESOLVED: Call to Global address ${globalAddress.name} resolved.")
          } else {
            addFakeProcedure(globalAddress.name)
            functionNames += globalAddress
            println(s"Global address ${globalAddress.name} does not exist in the program.  Added a fake function.")
          }
        case localAddress: LocalAddress =>
          if (nameExists(localAddress.name)) {
            functionNames += localAddress
            println(s"RESOLVED: Call to Local address ${localAddress.name}")
          } else {
            addFakeProcedure(localAddress.name)
            functionNames += localAddress
            println(s"Local address ${localAddress.name} does not exist in the program. Added a fake function.")
          }
        case _ =>
      }
      functionNames
    }
    IRProgram
  }
  */
  
  def writeToFile(program: BProgram, outputFileName: String): Unit = {
    try {
      val writer = BufferedWriter(FileWriter(outputFileName, false))
      writer.write(program.toString)
      writer.flush()
      writer.close()
    } catch {
      case _: IOException => System.err.println("Error writing to file.")
    }
  }

  def dump_file(content: String, name: String): Unit = {
    val outFile = new File(s"${name}.txt")
    val pw = new PrintWriter(outFile, "UTF-8")
    pw.write(content)
    pw.close()
  }

  def dump_plot(content: String, name: String): Unit = {
    val outFile = new File(s"${name}.dot")
    val pw = new PrintWriter(outFile, "UTF-8")
    pw.write(content)
    pw.close()
  }

}

class AnalysisTypeException(message: String)
  extends Exception("Tried to operate on two analyses of different types: " + message) {

  def this(message: String, cause: Throwable) = {
    this(message)
    initCause(cause)
  }
}

class AssumptionViolationException(message: String) extends Exception("Assumption Violation: " + message) {

  def this(message: String, cause: Throwable) = {
    this(message)
    initCause(cause)
  }
}

class LatticeViolationException(message: String)
    extends Exception("A lattice transfer function broke monotonicity: " + message) {

  def this(message: String, cause: Throwable) = {
    this(message)
    initCause(cause)
  }
}

class SegmentationViolationException(message: String)
    extends Exception("The code attempts to dereference a pointer we don't know about: " + message) {

  def this(message: String, cause: Throwable) = {
    this(message)
    initCause(cause)
  }
}<|MERGE_RESOLUTION|>--- conflicted
+++ resolved
@@ -1,10 +1,5 @@
 package util
-<<<<<<< HEAD
 import analysis._
-=======
-import analysis.*
-// import analysis.util.SSA
->>>>>>> db5e91b8
 import cfg_visualiser.{OtherOutput, Output, OutputKindE}
 import bap._
 import ir._
@@ -43,28 +38,8 @@
     val elfTokens = CommonTokenStream(elfLexer)
     val elfParser = SymsParser(elfTokens)
     elfParser.setBuildParseTree(true)
-
-<<<<<<< HEAD
+    println("[!] Parsing .relf")
     val (externalFunctions, globals, globalOffsets) = ElfLoader.visitSyms(elfParser.syms())
-=======
-    println("[!] Parsing .relf")
-    val (externalFunctions, globals, globalOffsets, internalFunctions) = ElfLoader.visitSyms(elfParser.syms())
-    print(internalFunctions)
-    if (performAnalysis) {
-      globals_ToUSE = globals
-      globalsOffsets_ToUSE = globalOffsets
-      internalFunctions_ToUSE = internalFunctions
-      internalFunctions_ToUSE = internalFunctions ++ externalFunctions.map(e => InternalFunction(e.name, e.offset))
-      print("\nInternal: \n")
-      print(internalFunctions)
-      print("\nGlobals: \n")
-      print(globals)
-      print("\nGlobal Offsets: \n")
-      print(globalOffsets)
-      print("\nExternal: \n")
-      print(externalFunctions)
-    }
->>>>>>> db5e91b8
 
     //println(globalOffsets)
     //val procmap = program.subroutines.map(s => (s.name, s.address)).toMap
@@ -103,26 +78,22 @@
 
     println("[!] Removing external function calls")
     // Remove external function references (e.g. @printf)
-    val externalRemover = ExternalRemover(externalNames) 
+    val externalRemover = ExternalRemover(externalNames)
+    // Removes BAP naming artefacts (e.g. # preceding variable names)
+    val renamer = Renamer(reserved)
     IRProgram = externalRemover.visitProgram(IRProgram)
-    // Removes BAP naming artefacts (e.g. # preceding variable names)
-    val renamer = Renamer(reserved) 
     IRProgram = renamer.visitProgram(IRProgram)
 
     if (performAnalysis) {
       analyse(IRProgram, externalFunctions, globals, globalOffsets)
     }
 
-<<<<<<< HEAD
     IRProgram.stripUnreachableFunctions()
 
-=======
     println("[!] Translating to Boogie")
->>>>>>> db5e91b8
     val boogieTranslator = IRToBoogie(IRProgram, specification)
-    val boogieResult = boogieTranslator.translate
     println("[!] Done! Exiting...")
-    boogieResult
+    boogieTranslator.translate
   }
 
   def analyse(IRProgram: Program, externalFunctions: Set[ExternalFunction], globals: Set[SpecGlobal], globalOffsets: Map[BigInt, BigInt]): Unit = {
@@ -154,37 +125,27 @@
     //    Output.output(OtherOutput(OutputKindE.cfg), cfg.toDot({ x =>
     //      x.toString
     //    }, Output.dotIder))
-<<<<<<< HEAD
     //Output.output(OtherOutput(OutputKindE.cfg), cfg.toDot(x => x.toString, Output.dotIder), "intra_cfg")
-=======
-    Output.output(OtherOutput(OutputKindE.cfg), cfg.toDot({ x =>
-       x.toString
-        }, Output.dotIder), "new_cfg_test")
-
-    //val solver = new ConstantPropagationAnalysis.WorklistSolver(cfg)
-    //val result = solver.analyze()
-    
-    //Output.output(OtherOutput(OutputKindE.cfg), cfg.toDot(Output.labeler(result, solver.stateAfterNode), Output.dotIder), "constant_prop")
->>>>>>> db5e91b8
-
-
-
-    //  val solver2 = new MemoryRegionAnalysis.WorklistSolver(cfg, globals_ToUSE, globalsOffsets_ToUSE)
-    //  val result2 = solver2.analyze()
-    //  memoryRegionAnalysisResults = Some(result2)
-    //  Output.output(OtherOutput(OutputKindE.cfg), cfg.toDot(Output.labeler(result2, solver2.stateAfterNode), Output.dotIder), "mra")
-
-
-    //  val mmm = new MemoryModelMap
-    //  mmm.convertMemoryRegions(result2, internalFunctions_ToUSE)
-    //  //print("Memory Model Map: \n")
-    //  //print(mmm)
-    //  val interprocCfg = InterproceduralProgramCfg.generateFromProgram(IRProgram)
-    // Output.output(OtherOutput(OutputKindE.cfg), interprocCfg.toDot({ x =>
-    //   x.toString
-    // }, Output.dotIder), "inter_cfg")
-
-<<<<<<< HEAD
+
+//    println("==Generating Constant Prop Analysis")
+//    val solver = new ConstantPropagationAnalysis.WorklistSolver(cfg)
+//    val result = solver.analyze()
+//
+//    Output.output(OtherOutput(OutputKindE.cfg), cfg.toDot(Output.labeler(result, solver.stateAfterNode), Output.dotIder), "constant_prop")
+//
+//    dump_file(cfg.getEdges.toString(), "result")
+//
+//    print(s"\n Constant prop results\n ****************\n  ${result.values}  \n *****************\n")
+
+
+    //    val solver2 = new SteensgaardAnalysis(translator.program, result)
+    //    val result2 = solver2.analyze()
+    //    print(solver2.pointsTo())
+
+//    val ssa = new SSA(cfg)
+//    ssa.analyze()
+
+
     /*
     TODO - solveMemory parameters not set
     val solver3 = new MemoryRegionAnalysis(cfg)
@@ -222,17 +183,8 @@
 
     val newCFG = InterproceduralProgramCfg.generateFromProgram(resolveCFG(interprocCfg, result3.asInstanceOf[Map[CfgNode, Map[Expr, Set[Value]]]], IRProgram))
     Output.output(OtherOutput(OutputKindE.cfg), newCFG.toDot(x => x.toString, Output.dotIder), "resolvedCFG")
-=======
-    // val solver3 = new analysis.ValueSetAnalysis.WorklistSolver(interprocCfg, globals_ToUSE, internalFunctions_ToUSE, globalsOffsets_ToUSE, mmm)
-    // val result3 = solver3.analyze()
-    // Output.output(OtherOutput(OutputKindE.cfg), interprocCfg.toDot(Output.labeler(result3, solver3.stateAfterNode), Output.dotIder), "vsa")
-
-    // val newCFG = InterproceduralProgramCfg.generateFromProgram(resolveCFG(interprocCfg, result3.asInstanceOf[Map[CfgNode, Map[Expr, Set[Value]]]], IRProgram))
-    //  Output.output(OtherOutput(OutputKindE.cfg), newCFG.toDot({ x => x.toString}, Output.dotIder), "resolvedCFG")
->>>>>>> db5e91b8
-  }
-
-  /*
+  }
+
   def resolveCFG(interproceduralProgramCfg: InterproceduralProgramCfg, valueSets: Map[CfgNode, Map[Expr, Set[Value]]], IRProgram: Program): Program = {
     // print the count of the value sets of the exit nodes
 //    for (comdNode <- interproceduralProgramCfg.nodes.filter(_.isInstanceOf[CfgCommandNode])) {
@@ -308,8 +260,7 @@
     }
     IRProgram
   }
-  */
-  
+
   def writeToFile(program: BProgram, outputFileName: String): Unit = {
     try {
       val writer = BufferedWriter(FileWriter(outputFileName, false))
