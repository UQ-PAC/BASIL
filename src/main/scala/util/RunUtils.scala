package util

import java.io.{BufferedWriter, File, FileInputStream, FileWriter, IOException, PrintWriter}
import java.nio.file.{Files, Path, Paths}
import com.grammatech.gtirb.proto.IR.IR
import com.grammatech.gtirb.proto.Module.Module
import com.grammatech.gtirb.proto.Section.Section
import ir.eval
import gtirb.*
import translating.PrettyPrinter.*
import ir.dsl.*
import ir.dsl.given
import ir.eval.*

import scala.collection.mutable.ListBuffer
import scala.collection.mutable.ArrayBuffer
import scala.jdk.CollectionConverters.*
import analysis.solvers.*
import analysis.{Interval as _, *}
import analysis.data_structure_analysis.DSAPhase.{BU, TD}
import bap.*
import ir.*
import boogie.*
import specification.*
import Parsers.*
import Parsers.ASLpParser.*
import analysis.data_structure_analysis.*
import analysis.data_structure_analysis.given
import org.antlr.v4.runtime.tree.ParseTreeWalker
import org.antlr.v4.runtime.BailErrorStrategy
import org.antlr.v4.runtime.{CharStreams, CommonTokenStream, Token}
import translating.*
import util.{DebugDumpIRLogger, Logger, SimplifyLogger}

import java.util.Base64
import util.intrusive_list.IntrusiveList
import cilvisitor.*
import ir.transforms.MemoryTransform
import util.DSAConfig.{Checks, Prereq, Standard}
import util.LogLevel.INFO

import scala.annotation.tailrec
import scala.collection.mutable

/** This file contains the main program execution. See RunUtils.loadAndTranslate for the high-level process.
  */

/** Stores the IR Program loaded from the binary and ELF tables, which is modified during analysis and program
  * transformation.
  */
case class IRContext(
  symbols: List[ELFSymbol],
  externalFunctions: Set[ExternalFunction],
  globals: Set[SpecGlobal],
  funcEntries: Set[FuncEntry],
  globalOffsets: Map[BigInt, BigInt],
  specification: Specification,
  program: Program // internally mutable
)

enum FrontendMode {
  case Bap
  case Gtirb
  case Basil
}

/** Stores the results of the static analyses.
  */
case class StaticAnalysisContext(
  intraProcConstProp: Map[CFGPosition, Map[Variable, FlatElement[BitVecLiteral]]],
  interProcConstProp: Map[CFGPosition, Map[Variable, FlatElement[BitVecLiteral]]],
  memoryRegionResult: Map[CFGPosition, ((Set[StackRegion], Set[Variable]), Set[HeapRegion])],
  vsaResult: Map[CFGPosition, LiftedElement[Map[Variable | MemoryRegion, Set[Value]]]],
  interLiveVarsResults: Map[CFGPosition, Map[Variable, TwoElement]],
  paramResults: Map[Procedure, Set[Variable]],
  steensgaardResults: Map[RegisterWrapperEqualSets, Set[RegisterWrapperEqualSets | MemoryRegion]],
  mmmResults: MemoryModelMap,
  reachingDefs: Map[CFGPosition, (Map[Variable, Set[Assign]], Map[Variable, Set[Assign]])],
  regionInjector: Option[RegionInjector],
  symbolicAddresses: Map[CFGPosition, Map[SymbolicAddress, TwoElement]],
  localDSA: Map[Procedure, Graph],
  bottomUpDSA: Map[Procedure, Graph],
  topDownDSA: Map[Procedure, Graph],
  writesToResult: Map[Procedure, Set[Register]],
  ssaResults: Map[CFGPosition, (Map[Variable, FlatElement[Int]], Map[Variable, FlatElement[Int]])]
)

case class DSAContext(
  sva: Map[Procedure, SymValues[DSInterval]],
  constraints: Map[Procedure, Set[Constraint]],
  local: Map[Procedure, IntervalGraph],
  bottomUp: Map[Procedure, IntervalGraph],
  topDown: Map[Procedure, IntervalGraph],
  globals: Map[IntervalNode, IntervalNode]
)

/** Results of the main program execution.
  */
case class BASILResult(
  ir: IRContext,
  analysis: Option[StaticAnalysisContext],
  dsa: Option[DSAContext],
  boogie: ArrayBuffer[BProgram]
)

/** Tools for loading the IR program into an IRContext.
  */
object IRLoading {

  /** Create a context from just an IR program.
    */
  def load(p: Program): IRContext = {
    IRContext(
      List.empty,
      Set.empty,
      Set.empty,
      Set.empty,
      Map.empty,
      IRLoading.loadSpecification(None, p, Set.empty),
      p
    )
  }

  /** Load a program from files using the provided configuration.
    */
  def load(q: ILLoadingConfig): IRContext = {

    val mode = if q.inputFile.endsWith(".gts") then {
      FrontendMode.Gtirb
    } else if q.inputFile.endsWith(".gtirb") then {
      if (!q.gtirbLiftOffline) {
        throw IllegalArgumentException(".gtirb input requires --lifter")
      }
      FrontendMode.Gtirb
    } else if q.inputFile.endsWith(".adt") then {
      FrontendMode.Bap
    } else if (q.inputFile.endsWith(".il")) {
      FrontendMode.Basil
    } else {
      throw Exception(s"input file name ${q.inputFile} must be an .adt, .gts or .gtirb file")
    }

    val (mainAddress, makeContext) = q.relfFile match {
      case Some(relf) => {
        // TODO: this tuple is large, should be a case class
        val (symbols, externalFunctions, globals, funcEntries, globalOffsets, mainAddress) =
          IRLoading.loadReadELF(relf, q)

        def continuation(ctx: IRContext) =
          val specification = IRLoading.loadSpecification(q.specFile, ctx.program, globals)
          IRContext(symbols, externalFunctions, globals, funcEntries, globalOffsets, specification, ctx.program)

        (Some(mainAddress), continuation)
      }
      case None if mode == FrontendMode.Gtirb => {
        Logger.warn("RELF not provided, recommended for GTIRB input")
        (None, (x: IRContext) => x)
      }
      case None => {
        (None, (x: IRContext) => x)
      }
    }

    val program: IRContext = (mode, mainAddress) match {
      case (FrontendMode.Gtirb, _) =>
        IRLoading.load(loadGTIRB(q.inputFile, mainAddress, q.gtirbLiftOffline, Some(q.mainProcedureName)))
      case (FrontendMode.Basil, _) => ir.parsing.ParseBasilIL.loadILFile(q.inputFile)
      case (FrontendMode.Bap, None) => throw Exception("relf is required when using BAP input")
      case (FrontendMode.Bap, Some(mainAddress)) => {
        val bapProgram = loadBAP(q.inputFile)
        IRLoading.load(BAPToIR(bapProgram, mainAddress).translate)
      }
    }

    val ctx = makeContext(program)
    mode match {
      case FrontendMode.Basil => {
        ctx.program.procedures.foreach(_.updateBlockSuffix())
        Logger.info("[!] Disabling PC tracking transforms due to IL input")
      }
      case _ => {
        ir.transforms.PCTracking.applyPCTracking(q.pcTracking, ctx.program)
        ctx.program.procedures.foreach(_.normaliseBlockNames())
        ir.transforms.clearParams(ctx.program)
      }
    }
    ctx
  }

  def loadBAP(fileName: String): BAPProgram = {
    val ADTLexer = BAP_ADTLexer(CharStreams.fromFileName(fileName))
    val tokens = CommonTokenStream(ADTLexer)
    val parser = BAP_ADTParser(tokens)

    parser.setBuildParseTree(true)

    BAPLoader().visitProject(parser.project())
  }

  def skipGTIRBMagic(fileName: String): FileInputStream = {
    val fIn = FileInputStream(fileName)
    (0 to 7).map(_ => fIn.read()).toList match {
      case List('G', 'T', 'I', 'R', 'B', _, _, _) => fIn
      case _ => {
        fIn.close()
        FileInputStream(fileName)
      }
    }
  }

  def loadGTIRB(
    fileName: String,
    mainAddress: Option[BigInt],
    gtirbLiftOffline: Boolean,
    mainName: Option[String] = None
  ): Program = {
    val fIn = skipGTIRBMagic(fileName)
    val ir = IR.parseFrom(fIn)
    val mods = ir.modules
    val cfg = ir.cfg.get

    val parserMap: Option[Map[String, List[InsnSemantics]]] = if (gtirbLiftOffline) then {
      None
    } else {
      val semanticsJson = mods.map(_.auxData("ast").data.toStringUtf8)
      val semantics = semanticsJson.map(upickle.default.read[Map[String, List[InsnSemantics]]](_))
      Some(semantics.flatten.toMap)
    }

    val GTIRBConverter = GTIRBToIR(mods, parserMap, cfg, mainAddress, mainName)
    GTIRBConverter.createIR()
  }

  def loadReadELF(
    fileName: String,
    config: ILLoadingConfig
  ): (List[ELFSymbol], Set[ExternalFunction], Set[SpecGlobal], Set[FuncEntry], Map[BigInt, BigInt], BigInt) = {
    val lexer = ReadELFLexer(CharStreams.fromFileName(fileName))
    val tokens = CommonTokenStream(lexer)
    val parser = ReadELFParser(tokens)
    parser.setErrorHandler(BailErrorStrategy())
    parser.setBuildParseTree(true)
    ReadELFLoader.visitSyms(parser.syms(), config)
  }

  def emptySpecification(globals: Set[SpecGlobal]) =
    Specification(Set(), globals, Map(), List(), List(), List(), Set())

  def loadSpecification(filename: Option[String], program: Program, globals: Set[SpecGlobal]): Specification = {
    filename match {
      case Some(s) =>
        val specLexer = SpecificationsLexer(CharStreams.fromFileName(s))
        val specTokens = CommonTokenStream(specLexer)
        val specParser = SpecificationsParser(specTokens)
        specParser.setBuildParseTree(true)
        val specLoader = SpecificationLoader(globals, program)
        specLoader.visitSpecification(specParser.specification())
      case None => emptySpecification(globals)
    }
  }
}

/** Methods related to transforming the IR `Program` in-place.
  *
  * These operate over the IRContext, and possibly use static analysis results.
  */
object IRTransform {
  val boogieReserved: Set[String] = Set("free")

  /** Initial cleanup before analysis.
    */
  def doCleanup(ctx: IRContext, doSimplify: Boolean = false): IRContext = {
    Logger.info("[!] Removing external function calls")
    // Remove external function references (e.g. @printf)
    val externalNames = ctx.externalFunctions.map(e => e.name)
    val externalNamesLibRemoved = mutable.Set[String]()
    externalNamesLibRemoved.addAll(externalNames)

    for (e <- externalNames) {
      if (e.contains('@')) {
        externalNamesLibRemoved.add(e.split('@')(0))
      }
    }

    ctx.program.procedures.foreach(ir.transforms.makeProcEntryNonLoop)

    // useful for ReplaceReturns
    // (pushes single block with `Unreachable` into its predecessor)
    while (transforms.coalesceBlocks(ctx.program)) {}

    transforms.applyRPO(ctx.program)
    val nonReturning = transforms.findDefinitelyExits(ctx.program)
    ctx.program.mainProcedure.foreach {
      case d: DirectCall if nonReturning.nonreturning.contains(d.target) => d.parent.replaceJump(Return())
      case _ =>
    }

    transforms.establishProcedureDiamondForm(ctx.program, doSimplify)

    ir.transforms.removeBodyOfExternal(externalNamesLibRemoved.toSet)(ctx.program)
    for (p <- ctx.program.procedures) {
      p.isExternal = Some(
        ctx.externalFunctions.exists(e => e.name == p.procName || p.address.contains(e.offset)) || p.isExternal
          .getOrElse(false)
      )
    }

    assert(invariant.singleCallBlockEnd(ctx.program))
    assert(invariant.cfgCorrect(ctx.program))
    assert(invariant.blocksUniqueToEachProcedure(ctx.program))
    assert(invariant.procEntryNoIncoming(ctx.program))
    ctx
  }

  /** Cull unneccessary information that does not need to be included in the translation, and infer stack regions, and
    * add in modifies from the spec.
    */
  def prepareForTranslation(config: BASILConfig, ctx: IRContext): Unit = {
    if (config.staticAnalysis.isEmpty || (config.staticAnalysis.get.memoryRegions == MemoryRegionsMode.Disabled)) {
      ctx.program.determineRelevantMemory(ctx.globalOffsets)
    }

    Logger.info("[!] Stripping unreachable")
    val before = ctx.program.procedures.size
    transforms.stripUnreachableFunctions(ctx.program, config.loading.procedureTrimDepth)
    Logger.info(
      s"[!] Removed ${before - ctx.program.procedures.size} functions (${ctx.program.procedures.size} remaining)"
    )
    val dupProcNames = ctx.program.procedures.groupBy(_.name).filter((_, p) => p.size > 1).toList.flatMap(_(1))
    assert(dupProcNames.isEmpty)

    ctx.program.procedures.foreach(p =>
      p.blocks.foreach(b => {
        b.jump match {
          case GoTo(targs, _) if targs.isEmpty =>
            Logger.warn(s"block ${b.label} in subroutine ${p.name} has no outgoing edges")
          case _ => ()
        }
      })
    )

    if (
      !config.memoryTransform && (config.staticAnalysis.isEmpty || (config.staticAnalysis.get.memoryRegions == MemoryRegionsMode.Disabled))
    ) {
      visit_prog(ir.transforms.StackSubstituter(), ctx.program)
    }

    val specModifies = ctx.specification.subroutines.map(s => s.name -> s.modifies).toMap
    ctx.program.setModifies(specModifies)

    visit_prog(ir.transforms.BoogieReservedRenamer(boogieReserved), ctx.program)

    assert(invariant.singleCallBlockEnd(ctx.program))

    // check all blocks with an atomic section exist within the same procedure
    val visited = mutable.Set[Block]()
    for (p <- ctx.program.procedures) {
      for (b <- p.blocks) {
        if (!visited.contains(b)) {
          if (b.atomicSection.isDefined) {
            b.atomicSection.get.getBlocks.foreach { a => assert(a.parent == p) }
            visited.addAll(b.atomicSection.get.getBlocks)
          }
          visited.addOne(b)
        }
      }
    }
  }

  def generateProcedureSummaries(ctx: IRContext, IRProgram: Program, simplified: Boolean = false): Boolean = {
    var modified = false
    // Need to know modifies clauses to generate summaries, but this is probably out of place
    val specModifies = ctx.specification.subroutines.map(s => s.name -> s.modifies).toMap
    ctx.program.setModifies(specModifies)

    val summaryGenerator = SummaryGenerator(IRProgram, simplified)
    IRProgram.procedures
      .filter { p =>
        p != IRProgram.mainProcedure
      }
      .foreach { procedure =>
        {
          val req = summaryGenerator.generateRequires(procedure)
          modified = modified | procedure.requires != req
          procedure.requires = req

          val ens = summaryGenerator.generateEnsures(procedure)
          modified = modified | procedure.ensures != ens
          procedure.ensures = ens
        }
      }

    modified
  }

  def generateRelyGuaranteeConditions(threads: List[Procedure]): Unit = {
    /* Todo: For the moment we are printing these to stdout, but in future we'd
    like to add them to the IR. */
    type StateLatticeElement = LatticeMap[Variable, analysis.Interval]
    type InterferenceLatticeElement = Map[Variable, StateLatticeElement]
    val stateLattice = IntervalLatticeExtension()
    val stateTransfer = SignedIntervalDomain().transfer
    val intDom = ConditionalWritesDomain[StateLatticeElement](stateLattice, stateTransfer)
    val relyGuarantees =
      RelyGuaranteeGenerator[InterferenceLatticeElement, StateLatticeElement](intDom).generate(threads)
    for ((p, (rely, guar)) <- relyGuarantees) {
      StaticAnalysisLogger.info("--- " + p.procName + " " + "-" * 50 + "\n")
      StaticAnalysisLogger.info("Rely:")
      StaticAnalysisLogger.info(intDom.toString(rely) + "\n")
      StaticAnalysisLogger.info("Guarantee:")
      StaticAnalysisLogger.info(intDom.toString(guar) + "\n")
    }
  }
}

/** Methods relating to program static analysis.
  */
object StaticAnalysis {

  /** Run all static analysis passes on the provided IRProgram.
    */
  def analyse(
    ictx: IRContext,
    config: StaticAnalysisConfig,
    iteration: Int,
    previousResults: Option[StaticAnalysisContext] = None
  ): StaticAnalysisContext = {
    var ctx = ictx
    val IRProgram: Program = ctx.program
    val externalFunctions: Set[ExternalFunction] = ctx.externalFunctions
    val globals: Set[SpecGlobal] = ctx.globals
    val globalOffsets: Map[BigInt, BigInt] = ctx.globalOffsets

    assert(invariant.singleCallBlockEnd(ctx.program))
    assert(invariant.cfgCorrect(ctx.program))
    assert(invariant.blocksUniqueToEachProcedure(ctx.program))
    assert(invariant.correctCalls(ctx.program))

    val subroutines = IRProgram.procedures
      .filter(p => p.address.isDefined)
      .map(p => p.address.get -> p.name)
      .toMap
    val globalAddresses = globals.map(s => s.address -> s.name).toMap
    val globalSizes = globals.map(s => s.name -> s.size).toMap
    val externalAddresses = externalFunctions.map(e => e.offset -> e.name).toMap
    StaticAnalysisLogger.debug("Globals:")
    StaticAnalysisLogger.debug(globalAddresses)
    StaticAnalysisLogger.debug("Global Offsets: ")
    StaticAnalysisLogger.debug(globalOffsets)
    StaticAnalysisLogger.debug("Global Sizes: ")
    StaticAnalysisLogger.debug(globalSizes)
    StaticAnalysisLogger.debug("External: ")
    StaticAnalysisLogger.debug(externalAddresses)
    StaticAnalysisLogger.debug("Subroutine Addresses:")
    StaticAnalysisLogger.debug(subroutines)

    StaticAnalysisLogger.debug("reducible loops")
    // reducible loops
    if (config.irreducibleLoops) {
      val foundLoops = LoopDetector.identify_loops(IRProgram)
      foundLoops.irreducibleLoops.foreach(l => StaticAnalysisLogger.debug(s"Irreducible loop found: ${l.name}"))

      val newLoops = foundLoops.reducibleTransformIR().identifiedLoops
      newLoops.foreach(l => StaticAnalysisLogger.debug(s"Loop found: ${l.name}"))

      foundLoops.updateIrWithLoops()

      config.analysisDotPath.foreach { s =>
        AnalysisResultDotLogger.writeToFile(
          File(s"${s}_graph-after-loop-reduce-$iteration.dot"),
          dotBlockGraph(IRProgram, IRProgram.map(b => b -> b.toString).toMap)
        )
        AnalysisResultDotLogger.writeToFile(
          File(s"${s}_blockgraph-after-loop-reduce-$iteration.dot"),
          dotBlockGraph(IRProgram, IRProgram.filter(_.isInstanceOf[Block]).map(b => b -> b.toString).toMap)
        )
      }
    }

    val mergedSubroutines = subroutines ++ externalAddresses

    val domain = computeDomain(IntraProcIRCursor, IRProgram.procedures)
    val interDomain = computeDomain(InterProcIRCursor, IRProgram.procedures)

    StaticAnalysisLogger.debug("[!] Running ANR")
    val ANRSolver = ANRAnalysisSolver(IRProgram)
    val ANRResult = ANRSolver.analyze()

    StaticAnalysisLogger.debug("[!] Running RNA")
    val RNASolver = RNAAnalysisSolver(IRProgram)
    val RNAResult = RNASolver.analyze()

    StaticAnalysisLogger.debug("[!] Running Inter-procedural Constant Propagation")
    val interProcConstProp = InterProcConstantPropagation(IRProgram)
    val interProcConstPropResult: Map[CFGPosition, Map[Variable, FlatElement[BitVecLiteral]]] =
      interProcConstProp.analyze()

    config.analysisResultsPath.foreach { s =>
      DebugDumpIRLogger.writeToFile(
        File(s"${s}OGconstprop$iteration.txt"),
        printAnalysisResults(IRProgram, interProcConstPropResult)
      )
    }

    val intraProcConstProp = IntraProcConstantPropagation(IRProgram)
    val intraProcConstPropResult: Map[CFGPosition, Map[Variable, FlatElement[BitVecLiteral]]] =
      intraProcConstProp.analyze()

    config.analysisResultsPath.foreach { s =>
      DebugDumpIRLogger.writeToFile(
        File(s"${s}_new_ir_constprop$iteration.txt"),
        printAnalysisResults(IRProgram, intraProcConstPropResult)
      )
    }

    config.analysisDotPath.foreach { f =>
      val dumpdomain = computeDomain[CFGPosition, CFGPosition](InterProcIRCursor, IRProgram.procedures)
      AnalysisResultDotLogger.writeToFile(
        File(s"${f}_new_ir_intercfg$iteration.dot"),
        toDot(dumpdomain.toSet, InterProcIRCursor, Map.empty, Set())
      )
    }

    val reachingDefinitionsAnalysisSolver = InterprocReachingDefinitionsAnalysisSolver(IRProgram)
    val reachingDefinitionsAnalysisResults = reachingDefinitionsAnalysisSolver.analyze()

    config.analysisDotPath.foreach { s =>
      AnalysisResultDotLogger.writeToFile(
        File(s"${s}_reachingDefinitions$iteration.dot"),
        toDot(
          IRProgram,
          IRProgram.filter(_.isInstanceOf[Command]).map(b => b -> reachingDefinitionsAnalysisResults(b).toString).toMap,
          true
        )
      )
    }

    Logger.debug("[!] Running Writes To")
    val writesTo = WriteToAnalysis(ctx.program).analyze()

    Logger.debug("[!] Running commondef variable renaming (Intra SSA)")
    val SSAResults = getCommonDefinitionVariableRenaming(IRProgram, writesTo)

    config.analysisDotPath.foreach(s => {
      writeToFile(
        toDot(IRProgram, IRProgram.filter(_.isInstanceOf[Command]).map(b => b -> SSAResults(b).toString).toMap, true),
        s"${s}_SSA$iteration.dot"
      )
    })

    val mmm = MemoryModelMap(globalOffsets, mergedSubroutines, globalAddresses, globalSizes)
    mmm.preLoadGlobals()

    val previousVSAResults = if (previousResults.isDefined) {
      previousResults.get.vsaResult
    } else {
      Map[CFGPosition, LiftedElement[Map[Variable | MemoryRegion, Set[Value]]]]()
    }

    StaticAnalysisLogger.debug("[!] Running GRA")
    val graSolver = GlobalRegionAnalysisSolver(
      IRProgram,
      domain.toSet,
      interProcConstPropResult,
      reachingDefinitionsAnalysisResults,
      mmm,
      previousVSAResults
    )
    val graResult = graSolver.analyze()

    StaticAnalysisLogger.debug("[!] Running MRA")
    val mraSolver = MemoryRegionAnalysisSolver(
      IRProgram,
      domain.toSet,
      interProcConstPropResult,
      reachingDefinitionsAnalysisResults,
      graResult,
      mmm,
      previousVSAResults
    )
    val mraResult = mraSolver.analyze()

    config.analysisDotPath.foreach { s =>
      AnalysisResultDotLogger.writeToFile(File(s"${s}_callgraph$iteration.dot"), dotCallGraph(IRProgram))
      AnalysisResultDotLogger.writeToFile(
        File(s"${s}_blockgraph$iteration.dot"),
        dotBlockGraph(IRProgram, IRProgram.filter(_.isInstanceOf[Block]).map(b => b -> b.toString).toMap)
      )

      AnalysisResultDotLogger.writeToFile(
        File(s"${s}_new_ir_constprop$iteration.dot"),
        toDot(
          IRProgram,
          IRProgram.filter(_.isInstanceOf[Command]).map(b => b -> intraProcConstPropResult(b).toString).toMap
        )
      )

      writeToFile(
        toDot(IRProgram, IRProgram.filter(_.isInstanceOf[Command]).map(b => b -> ANRResult(b).toString).toMap),
        s"${s}_ANR$iteration.dot"
      )

      writeToFile(
        toDot(IRProgram, IRProgram.filter(_.isInstanceOf[Command]).map(b => b -> RNAResult(b).toString).toMap),
        s"${s}_RNA$iteration.dot"
      )

      writeToFile(
        toDot(IRProgram, IRProgram.filter(_.isInstanceOf[Command]).map(b => b -> mraResult(b).toString).toMap),
        s"${s}_MRA$iteration.dot"
      )

      AnalysisResultDotLogger.writeToFile(
        File(s"${s}_GRA$iteration.dot"),
        toDot(IRProgram, IRProgram.filter(_.isInstanceOf[Command]).map(b => b -> graResult(b).toString).toMap)
      )
    }

    StaticAnalysisLogger.debug("[!] Running MMM")
    mmm.convertMemoryRegions(
      mraSolver.procedureToStackRegions,
      mraSolver.procedureToHeapRegions,
      mraResult,
      mraSolver.procedureToSharedRegions,
      graSolver.getDataMap,
      graResult
    )
    mmm.logRegions()

    Logger.debug("[!] Running VSA")
    val vsaSolver = ValueSetAnalysisSolver(IRProgram, mmm)
    val vsaResult: Map[CFGPosition, LiftedElement[Map[Variable | MemoryRegion, Set[Value]]]] = vsaSolver.analyze()

    mmm.postLoadVSARelations(vsaResult, ANRResult, RNAResult)

    config.analysisDotPath.foreach { s =>
      AnalysisResultDotLogger.writeToFile(
        File(s"${s}_VSA$iteration.dot"),
        toDot(IRProgram, IRProgram.filter(_.isInstanceOf[Command]).map(b => b -> vsaResult(b).toString).toMap)
      )
    }

    Logger.debug("[!] Running Steensgaard")
    val steensgaardSolver = InterprocSteensgaardAnalysis(interDomain.toSet, mmm, SSAResults)
    steensgaardSolver.analyze()
    val steensgaardResults = steensgaardSolver.pointsTo()

    mmm.setCallSiteSummaries(steensgaardSolver.callSiteSummary)

    val paramResults: Map[Procedure, Set[Variable]] = ParamAnalysis(IRProgram).analyze()
    val interLiveVarsResults: Map[CFGPosition, Map[Variable, TwoElement]] = InterLiveVarsAnalysis(IRProgram).analyze()

    StaticAnalysisContext(
      intraProcConstProp = intraProcConstPropResult,
      interProcConstProp = interProcConstPropResult,
      memoryRegionResult = mraResult,
      vsaResult = vsaResult,
      interLiveVarsResults = interLiveVarsResults,
      paramResults = paramResults,
      steensgaardResults = steensgaardResults,
      mmmResults = mmm,
      symbolicAddresses = Map.empty,
      reachingDefs = reachingDefinitionsAnalysisResults,
      regionInjector = None,
      localDSA = Map.empty,
      bottomUpDSA = Map.empty,
      topDownDSA = Map.empty,
      writesToResult = writesTo,
      ssaResults = SSAResults
    )
  }

  def printAnalysisResults(prog: Program, result: Map[CFGPosition, _]): String = {
    val results = mutable.ArrayBuffer[String]()
    val toVisit = mutable.Stack[CFGPosition]()
    val visited = mutable.HashSet[CFGPosition]()
    toVisit.pushAll(prog.procedures)

    while (toVisit.nonEmpty) {
      val next = toVisit.pop()
      visited.add(next)
      toVisit.pushAll(
        IntraProcBlockIRCursor
          .succ(next)
          .diff(visited.collect[Block] { case b: Block =>
            b
          })
      )

      def contentStr(b: CFGPosition) = {
        if result.contains(b) then "\n        :: " + result(b)
        else ""
      }

      val t = next match
        case p: Procedure => s"\nProcedure ${p.name}"
        case b: Block =>
          Seq(
            s"  Block ${b.label}${contentStr(b)}",
            b.statements
              .map(s => {
                "    " + s.toString + contentStr(s)
              })
              .mkString("\n"),
            "    " + b.jump.toString + contentStr(b.jump)
          ).mkString("\n")
        case s: Statement => s"    Statement $s${contentStr(s)}"
        case s: Jump => s"  Jump $s${contentStr(s)}"
      results.addOne(t)
    }
    results.mkString(System.lineSeparator())
  }
}

object RunUtils {

  def run(q: BASILConfig): BASILResult = {
    val result = loadAndTranslate(q)
    Logger.info("Writing output")
    writeOutput(result)
    result
  }

  def writeOutput(result: BASILResult): Unit = {
    Logger.debug("[!] Writing file...")
    for (boogie <- result.boogie) {
      val wr = BufferedWriter(FileWriter(boogie.filename))
      boogie.writeToString(wr)
      wr.close()
    }
  }

  def doSimplify(ctx: IRContext, config: Option[StaticAnalysisConfig]): Unit = {
    // writeToFile(dotBlockGraph(program, program.filter(_.isInstanceOf[Block]).map(b => b -> b.toString).toMap), s"blockgraph-before-simp.dot")
    Logger.info("[!] Running Simplify")
    val timer = PerformanceTimer("Simplify")
    val program = ctx.program

    val foundLoops = LoopDetector.identify_loops(program)
    val newLoops = foundLoops.reducibleTransformIR()
    newLoops.updateIrWithLoops()

    for (p <- program.procedures) {
      p.normaliseBlockNames()
    }

    ctx.program.sortProceduresRPO()

    transforms.liftSVComp(ctx.program)

    config.foreach {
      _.dumpILToPath.foreach { s =>
        DebugDumpIRLogger.writeToFile(File(s"${s}_il-before-simp.il"), pp_prog(program))
      }
    }

    transforms.applyRPO(program)

    // example of printing a simple analysis

    transforms.removeEmptyBlocks(program)
    transforms.coalesceBlocks(program)
    transforms.removeEmptyBlocks(program)

    // transforms.coalesceBlocksCrossBranchDependency(program)
    config.foreach {
      _.analysisDotPath.foreach { s =>
        DebugDumpIRLogger.writeToFile(File(s"${s}_blockgraph-before-dsa.dot"), dotBlockGraph(program.mainProcedure))
      }
    }

    Logger.info("[!] Simplify :: DynamicSingleAssignment")
    config.foreach {
      _.dumpILToPath.foreach { s =>
        DebugDumpIRLogger.writeToFile(File(s"${s}_il-before-dsa.il"), pp_prog(program))
      }
    }

    transforms.OnePassDSA().applyTransform(program)

    transforms.inlinePLTLaunchpad(ctx.program)

    transforms.removeEmptyBlocks(program)

    config.foreach {
      _.analysisDotPath.foreach { s =>
        AnalysisResultDotLogger.writeToFile(
          File(s"${s}_blockgraph-after-dsa.dot"),
          dotBlockGraph(
            program,
            (program.collect { case b: Block =>
              b -> pp_block(b)
            }).toMap
          )
        )
      }
    }
    config.foreach {
      _.dumpILToPath.foreach { s =>
        DebugDumpIRLogger.writeToFile(File(s"${s}_il-after-dsa.il"), pp_prog(program))
      }
    }

    if (ir.eval.SimplifyValidation.validate) {
      Logger.info("DSA no uninitialised")
      assert(invariant.allVariablesAssignedIndex(program))
      // Logger.info("Live vars difftest")
      // val tipLiveVars : Map[CFGPosition, Set[Variable]] = analysis.IntraLiveVarsAnalysis(program).analyze()
      // assert(program.procedures.forall(transforms.difftestLiveVars(_, tipLiveVars)))

      Logger.info("DSA Check")
      val x = program.procedures.forall(transforms.rdDSAProperty)
      assert(x)
      Logger.info("DSA Check passed")
      assert(invariant.singleCallBlockEnd(program))
      assert(invariant.cfgCorrect(program))
      assert(invariant.blocksUniqueToEachProcedure(program))
    }

    config.foreach {
      _.dumpILToPath.foreach { s =>
        DebugDumpIRLogger.writeToFile(File(s"${s}_il-before-copyprop.il"), pp_prog(program))
      }
    }

    // brute force run the analysis twice because it cleans up more stuff
    // assert(program.procedures.forall(transforms.rdDSAProperty))
    config.foreach {
      _.analysisDotPath.foreach { s =>
        AnalysisResultDotLogger.writeToFile(
          File(s"${s}_blockgraph-before-copyprop.dot"),
          dotBlockGraph(program.mainProcedure)
        )
      }
    }
    Logger.info("Copyprop Start")
    transforms.copyPropParamFixedPoint(program, ctx.globalOffsets)

    transforms.fixupGuards(program)
    transforms.removeDuplicateGuard(program)
    config.foreach {
      _.analysisDotPath.foreach { s =>
        AnalysisResultDotLogger.writeToFile(
          File(s"${s}_blockgraph-after-simp.dot"),
          dotBlockGraph(program.mainProcedure)
        )
      }
    }

    transforms.liftLinuxAssertFail(ctx)

    // assert(program.procedures.forall(transforms.rdDSAProperty))

    assert(invariant.blockUniqueLabels(program))
    Logger.info(s"CopyProp ${timer.checkPoint("Simplify")} ms ")

    config.foreach {
      _.dumpILToPath.foreach { s =>
        DebugDumpIRLogger.writeToFile(File(s"${s}_il-after-copyprop.il"), pp_prog(program))
      }
    }

    // val x = program.procedures.forall(transforms.rdDSAProperty)
    // assert(x)
    if (ir.eval.SimplifyValidation.validate) {
      Logger.info("DSA Check (after transform)")
      val x = program.procedures.forall(transforms.rdDSAProperty)
      assert(x)
      Logger.info("DSA Check succeeded")
    }
    // run this after cond recovery because sign bit calculations often need high bits
    // which go away in high level conss
    config.foreach {
      _.dumpILToPath.foreach { s =>
        DebugDumpIRLogger.writeToFile(File(s"${s}_il-after-slices.il"), pp_prog(program))
      }
    }

    // re-apply dsa
    // transforms.OnePassDSA().applyTransform(program)

    if (ir.eval.SimplifyValidation.validate) {
      Logger.info("[!] Simplify :: Writing simplification validation")
      val w = BufferedWriter(FileWriter("rewrites.smt2"))
      ir.eval.SimplifyValidation.makeValidation(w)
      w.close()
    }

    Logger.info("[!] Simplify :: finished")
  }

  def loadAndTranslate(conf: BASILConfig, postLoad: IRContext => Unit = s => ()): BASILResult = {
    Logger.info("[!] Loading Program")
    val q = conf
    var ctx = q.context.getOrElse(IRLoading.load(q.loading))
    postLoad(ctx) // allows extracting information from the original loaded program

    assert(ir.invariant.checkTypeCorrect(ctx.program))
    assert(invariant.singleCallBlockEnd(ctx.program))
    assert(invariant.cfgCorrect(ctx.program))
    assert(invariant.blocksUniqueToEachProcedure(ctx.program))

    ctx = IRTransform.doCleanup(ctx, conf.simplify)
    assert(ir.invariant.programDiamondForm(ctx.program))

    transforms.inlinePLTLaunchpad(ctx.program)

    assert(ir.invariant.programDiamondForm(ctx.program))
    if (q.loading.trimEarly) {
      val before = ctx.program.procedures.size
      transforms.stripUnreachableFunctions(ctx.program, q.loading.procedureTrimDepth)
      Logger.info(
        s"[!] Removed ${before - ctx.program.procedures.size} functions (${ctx.program.procedures.size} remaining)"
      )
    }

    assert(ir.invariant.programDiamondForm(ctx.program))
    ctx.program.procedures.foreach(transforms.RemoveUnreachableBlocks.apply)
    Logger.info(s"[!] Removed unreachable blocks")

    if (q.loading.parameterForm && !q.simplify) {
      ir.transforms.clearParams(ctx.program)
      ctx = ir.transforms.liftProcedureCallAbstraction(ctx)
      if (conf.assertCalleeSaved) {
        transforms.CalleePreservedParam.transform(ctx.program)
      }
    } else {
      ir.transforms.clearParams(ctx.program)
      assert(invariant.correctCalls(ctx.program))
    }
    assert(invariant.correctCalls(ctx.program))
<<<<<<< HEAD
    assert(ir.invariant.checkTypeCorrect(ctx.program))
=======
    ir.invariant.checkTypeCorrect(ctx.program)
>>>>>>> f75bffff

    assert(ir.invariant.programDiamondForm(ctx.program))
    assert(invariant.singleCallBlockEnd(ctx.program))
    assert(invariant.cfgCorrect(ctx.program))
    assert(invariant.blocksUniqueToEachProcedure(ctx.program))
    assert(invariant.correctCalls(ctx.program))

    q.loading.dumpIL.foreach(s => DebugDumpIRLogger.writeToFile(File(s"$s-before-analysis.il"), pp_prog(ctx.program)))
    val analysis = q.staticAnalysis.map { conf =>
      staticAnalysis(conf, ctx)
    }
    q.loading.dumpIL.foreach(s => DebugDumpIRLogger.writeToFile(File(s"$s-after-analysis.il"), pp_prog(ctx.program)))

    assert(ir.invariant.programDiamondForm(ctx.program))
    ir.eval.SimplifyValidation.validate = conf.validateSimp
    if (conf.simplify) {

      ir.transforms.clearParams(ctx.program)

      ir.transforms.liftIndirectCall(ctx.program)
      transforms.liftSVCompNonDetEarlyIR(ctx.program)

      DebugDumpIRLogger.writeToFile(File("il-after-indirectcalllift.il"), pp_prog(ctx.program))
      ctx = ir.transforms.liftProcedureCallAbstraction(ctx)
      DebugDumpIRLogger.writeToFile(File("il-after-proccalls.il"), pp_prog(ctx.program))

      if (conf.assertCalleeSaved) {
        transforms.CalleePreservedParam.transform(ctx.program)
      }

      assert(ir.invariant.programDiamondForm(ctx.program))
      doSimplify(ctx, conf.staticAnalysis)
    }

    assert(ir.invariant.programDiamondForm(ctx.program))
    if (DebugDumpIRLogger.getLevel().id < LogLevel.OFF.id) {
      val dir = File("./graphs/")
      if (!dir.exists()) then dir.mkdirs()
      for (p <- ctx.program.procedures) {
        DebugDumpIRLogger.writeToFile(File(s"graphs/blockgraph-${p.name}-dot-simp.dot"), dotBlockGraph(p))
      }
    }

    assert(ir.invariant.programDiamondForm(ctx.program))
    var dsaContext: Option[DSAContext] = None
    if (conf.dsaConfig.isDefined) {
      val dsaResults = IntervalDSA(ctx).dsa(conf.dsaConfig.get)
      dsaContext = Some(dsaResults)

      if q.memoryTransform && conf.dsaConfig.get != Prereq then // need more than prereq
        val memTransferTimer = PerformanceTimer("Mem Transfer Timer", INFO)
        visit_prog(MemoryTransform(dsaResults.topDown, dsaResults.globals), ctx.program)
        memTransferTimer.checkPoint("Performed Memory Transform")
    }

    if (conf.summariseProcedures) {
      StaticAnalysisLogger.info("[!] Generating Procedure Summaries")
      IRTransform.generateProcedureSummaries(ctx, ctx.program, q.loading.parameterForm || conf.simplify)
    }

    if (conf.summariseProcedures) {
      StaticAnalysisLogger.info("[!] Generating Procedure Summaries")
      IRTransform.generateProcedureSummaries(ctx, ctx.program, q.loading.parameterForm || conf.simplify)
    }

    if (q.runInterpret) {
      Logger.info("Start interpret")

      val ((fs, trace), value) =
        InterpFuns.interpretEvalProg(tracingInterpreter(NormalInterpreter))(ctx, (InterpreterState(), Trace.empty))

      val stdout = fs.memoryState.getMem("stdout").toList.sortBy(_._1.value).map(_._2.value.toChar).mkString("")

      Logger.info(s"Interpreter stdout:\n${stdout}")
      value match {
        case Right(r) => Logger.info(s"Interpreter returned: ${r.map(v => v._1.name + " -> " + v._2).mkString(", ")}")
        case _ => ()
      }

      q.loading.dumpIL.foreach(f => {
        val tf = f"${f}-interpret-trace.txt"
        writeToFile(trace.t.mkString("\n"), tf)
        val sf = f"${f}-stdout.txt"
        writeToFile(stdout, sf)
        Logger.info(s"Finished interpret: trace written to $tf")
      })

      val stopState = fs.nextCmd
      if (!normalTermination(stopState)) {
        Logger.error(s"Interpreter exited with $stopState")
      } else {
        Logger.info("Interpreter stopped normally.")
      }
    }

    IRTransform.prepareForTranslation(q, ctx)

    if (conf.generateRelyGuarantees) {
      StaticAnalysisLogger.info("[!] Generating Rely-Guarantee Conditions")
      IRTransform.generateRelyGuaranteeConditions(ctx.program.procedures.toList.filter(p => p.returnBlock != None))
    }

    q.loading.dumpIL.foreach(s => {
      val timer = PerformanceTimer("Dump IL")
      writeToFile(pp_irctx(ctx), s"$s-output.il")
      timer.checkPoint(".il written")
      val a = ctx.program.toScalaLines
      timer.checkPoint("ToScalaLines done")
      writeToFile(a.mkString, s"$s-output.scala")
      timer.checkPoint("ToScalaLines written")
    })
    Logger.info("[!] Translating to Boogie")

    val regionInjector = analysis.flatMap(a => a.regionInjector)
    assert(ir.invariant.checkTypeCorrect(ctx.program))

    val boogiePrograms = if (q.boogieTranslation.directTranslation) {
      Logger.info("Disabling WPIF VCs")
      ArrayBuffer(translating.BoogieTranslator.translateProg(ctx.program, q.outputPrefix))
    } else if (q.boogieTranslation.threadSplit && ctx.program.threads.nonEmpty) {
      val outPrograms = ArrayBuffer[BProgram]()
      for (thread <- ctx.program.threads) {
        val fileName = q.outputPrefix.stripSuffix(".bpl") + "_" + thread.entry.name + ".bpl"
        val boogieTranslator =
          IRToBoogie(ctx.program, ctx.specification, Some(thread), fileName, regionInjector, q.boogieTranslation)
        outPrograms.addOne(boogieTranslator.translate)
      }
      outPrograms
    } else {
      val boogieTranslator =
        IRToBoogie(ctx.program, ctx.specification, None, q.outputPrefix, regionInjector, q.boogieTranslation)
      ArrayBuffer(boogieTranslator.translate)
    }
    assert(invariant.singleCallBlockEnd(ctx.program))

    BASILResult(ctx, analysis, dsaContext, boogiePrograms)
  }

  /** Use static analysis to resolve indirect calls and replace them in the IR until fixed point.
    */
  def staticAnalysis(config: StaticAnalysisConfig, ctx: IRContext): StaticAnalysisContext = {
    var iteration = 1
    var modified: Boolean = true
    val analysisResult = mutable.ArrayBuffer[StaticAnalysisContext]()
    while (modified) {
      Logger.debug("[!] Running Static Analysis")
      val result = StaticAnalysis.analyse(ctx, config, iteration, analysisResult.lastOption)
      val previousResult = analysisResult.lastOption
      analysisResult.append(result)
      StaticAnalysisLogger.info("[!] Replacing Indirect Calls")

      /*
      modified = transforms.SteensgaardIndirectCallResolution(
        ctx.program,
        result.steensgaardResults,
        result.reachingDefs
      ).resolveIndirectCalls()
       */

      if (
        config.memoryRegions == MemoryRegionsMode.MRA && (previousResult.isEmpty || result.vsaResult != previousResult.get.vsaResult)
      ) {
        modified = true
      } else {
        modified =
          transforms.VSAIndirectCallResolution(ctx.program, result.vsaResult, result.mmmResults).resolveIndirectCalls()
      }

      if (modified) {
        iteration += 1
        StaticAnalysisLogger.info(s"[!] Analysing again (iter $iteration)")
      }
    }

    // should later move this to be inside while (modified) loop and have splitting threads cause further iterations

    if (config.threadSplit) {
      transforms.splitThreads(ctx.program, analysisResult.last.steensgaardResults, analysisResult.last.ssaResults)
    }

    val reachingDefs = ReachingDefsAnalysis(ctx.program, analysisResult.last.writesToResult).analyze()
    config.analysisDotPath.foreach { s =>
      AnalysisResultDotLogger.writeToFile(File(s"${s}_ct.dot"), toDot(ctx.program))
    }

    StaticAnalysisLogger.info("[!] Running Symbolic Access Analysis")
    val symResults: Map[CFGPosition, Map[SymbolicAddress, TwoElement]] =
      SymbolicAddressAnalysis(ctx.program, analysisResult.last.interProcConstProp).analyze()
    config.analysisDotPath.foreach { s =>
      val labels = symResults.map { (k, v) => k -> v.toString }
      AnalysisResultDotLogger.writeToFile(File(s"${s}_saa.dot"), toDot(ctx.program, labels))
    }

    StaticAnalysisLogger.info("[!] Running DSA Analysis")

    writeToFile(pp_prog(ctx.program), "testo1.il")
    val symbolTableEntries: Set[SymbolTableEntry] = ctx.globals ++ ctx.funcEntries
    val dsa = DataStructureAnalysis(
      ctx.program,
      symResults,
      analysisResult.last.interProcConstProp,
      symbolTableEntries,
      ctx.globalOffsets,
      ctx.externalFunctions,
      reachingDefs,
      analysisResult.last.writesToResult,
      analysisResult.last.paramResults
    )
    dsa.analyze()

    config.analysisDotPath.foreach { s =>
      dsa.topDown(ctx.program.mainProcedure).toDot
      DebugDumpIRLogger.writeToFile(File(s"${s}_main_dsg.dot"), dsa.topDown(ctx.program.mainProcedure).toDot)
    }

    Logger.debug("[!] Injecting regions")
    val regionInjector = if (config.memoryRegions == MemoryRegionsMode.MRA) {
      val injector = RegionInjectorMRA(ctx.program, analysisResult.last.mmmResults)
      injector.injectRegions()
      Some(injector)
    } else if (config.memoryRegions == MemoryRegionsMode.DSA) {
      val injector = RegionInjectorDSA(ctx.program, dsa.topDown)
      injector.injectRegions()
      Some(injector)
    } else {
      None
    }

    assert(invariant.singleCallBlockEnd(ctx.program))
    StaticAnalysisLogger.info(s"[!] Finished indirect call resolution after $iteration iterations")
    analysisResult.last.copy(
      symbolicAddresses = symResults,
      localDSA = dsa.local.toMap,
      bottomUpDSA = dsa.bottomUp.toMap,
      topDownDSA = dsa.topDown.toMap,
      regionInjector = regionInjector
    )
  }
}

def readFromFile(fileName: String): Iterable[String] = {
  Files.readAllLines(Paths.get(fileName)).asScala
}

def writeToFile(content: String, fileName: String): Unit = {
  Logger.debug(s"Writing $fileName (${content.size} bytes)")
  val outFile = File(fileName)
  val pw = PrintWriter(outFile, "UTF-8")
  pw.write(content)
  pw.close()
}<|MERGE_RESOLUTION|>--- conflicted
+++ resolved
@@ -929,11 +929,8 @@
       assert(invariant.correctCalls(ctx.program))
     }
     assert(invariant.correctCalls(ctx.program))
-<<<<<<< HEAD
     assert(ir.invariant.checkTypeCorrect(ctx.program))
-=======
-    ir.invariant.checkTypeCorrect(ctx.program)
->>>>>>> f75bffff
+
 
     assert(ir.invariant.programDiamondForm(ctx.program))
     assert(invariant.singleCallBlockEnd(ctx.program))
