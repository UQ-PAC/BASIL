--- conflicted
+++ resolved
@@ -18,12 +18,8 @@
 import org.antlr.v4.runtime.{CharStreams, CommonTokenStream}
 import translating.*
 import util.Logger
-import intrusivelist.IntrusiveList
-import analysis.CfgCommandNode
-
-import scala.annotation.tailrec
+
 import scala.collection.mutable
-
 
 object RunUtils {
   var memoryRegionAnalysisResults: Map[CfgNode, LiftedElement[Set[MemoryRegion]]] = Map()
@@ -159,11 +155,8 @@
     val mergedSubroutines = subroutines ++ externalAddresses
 
     val cfg = ProgramCfgFactory().fromIR(IRProgram, inlineLimit = 0)
-<<<<<<< HEAD
 
     val domain = computeDomain(IntraProcIRCursor, IRProgram.procedures)
-=======
->>>>>>> 61dfc66d
 
     Logger.info("[!] Running Constant Propagation")
     val constPropSolver = ConstantPropagationSolver(cfg)
@@ -225,7 +218,7 @@
     val vsaResult: Map[CfgNode, LiftedElement[Map[Variable | MemoryRegion, Set[Value]]]] = vsaSolver.analyze()
 
     config.analysisDotPath.foreach(s => writeToFile(cfg.toDot(Output.labeler(vsaResult, true), Output.dotIder), s"${s}_vsa$iteration.dot"))
-    config.analysisResultsPath.foreach(s => writeToFile(printAnalysisResults(IRProgram, cfg, vsaResult), s"${s}_vsa$iteration.txt"))
+    config.analysisResultsPath.foreach(s => writeToFile(printAnalysisResults(cfg, vsaResult, iteration), s"${s}_vsa$iteration.txt"))
 
     Logger.info("[!] Resolving CFG")
     val (newIR, modified): (Program, Boolean) = resolveCFG(cfg, vsaResult, IRProgram)
@@ -336,7 +329,7 @@
           }
           val successors = next.succIntra
           if (successors.size > 1) {
-            val successorsCmd = successors.collect { case c: CfgCommandNode => c }.toSeq.sortBy(_.data.toString)
+            val successorsCmd = successors.collect { case c: CfgCommandNode => c }.toSeq.sortBy(_.data.label)
             printGoTo(successorsCmd)
             for (s <- successorsCmd) {
               if (!visited.contains(s)) {
