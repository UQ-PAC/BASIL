package util

import java.io.{File, PrintWriter, FileInputStream, BufferedWriter, FileWriter, IOException}
import com.grammatech.gtirb.proto.IR.IR
import com.grammatech.gtirb.proto.Module.Module
import com.grammatech.gtirb.proto.Section.Section
import spray.json._
import gtirb.*

import scala.collection.mutable.ListBuffer
import scala.collection.mutable.ArrayBuffer
import scala.collection.mutable.Set as MutableSet
import java.io.{File, PrintWriter}
import java.io.{BufferedWriter, FileWriter, IOException}
import scala.jdk.CollectionConverters.*
import analysis.solvers.*
import analysis.*
import cfg_visualiser.Output
import bap.*
import ir.*
import boogie.*
import specification.*
import Parsers.*
import org.antlr.v4.runtime.tree.ParseTreeWalker
import org.antlr.v4.runtime.{CharStreams, CommonTokenStream}
import translating.*
import util.Logger
import java.util.Base64

import scala.collection.mutable

object RunUtils {
  var memoryRegionAnalysisResults: Map[CfgNode, LiftedElement[Set[MemoryRegion]]] = Map()

  // ids reserved by boogie
  val reserved: Set[String] = Set("free")

  // constants
  private val exitRegister: Variable = Register("R30", BitVecType(64))

  def loadBAP(fileName: String, mainAddress: Int): Program = {
    // val ADTLexer = BAP_ADTLexer(CharStreams.fromFileName(fileName))
    // val tokens = CommonTokenStream(ADTLexer)
    // val parser = BAP_ADTParser(tokens)

    // parser.setBuildParseTree(true)

    // BAPLoader.visitProject(parser.project())

    var fIn = new FileInputStream(fileName)
    val ir = IR.parseFrom(fIn)
    val mods = ir.modules

    val cfg = ir.cfg.get
    val texts = mods.map(_.sections.head).filter(_.name == ".text")
    val symbols = mods.map(_.symbols)
    val semantics = mods.map(getSemantics);
    val keys = mods.head.auxData.keySet

    val semanticsLexer = SemanticsLexer(CharStreams.fromString(semantics.head.prettyPrint))
    val tokens = CommonTokenStream(semanticsLexer)
    val parser = SemanticsParser(tokens)

    parser.setBuildParseTree(true)

    

    // This is redundant now, but good for testing purposes
    // val functionNames = MapDecoder.decode_uuid(mods.head.auxData.get("functionNames").get.data)
    // val functionEntries = MapDecoder.decode_set(mods.head.auxData.get("functionEntries").get.data)
    // val functionBlocks = MapDecoder.decode_set(mods.head.auxData.get("functionBlocks").get.data)
    // val entrypoint = mods.head.entryPoint
    // val sym = mods.flatMap(_.symbols)

    // // // PROXYBLOCKS
    // // val proxy = mods.flatMap(_.proxies)
    // // proxy.foreach(elem => println(elem))

    // // FUNCTION BLOCKS WRITER
    // val bw = new BufferedWriter(new FileWriter(new File("Function Entries + Function Blocks")))
    // bw.write("Function Entries" + System.lineSeparator())
    // functionEntries.map(_.toString()).foreach(f => f -> bw.write(f))
    // bw.write(System.lineSeparator() + System.lineSeparator())
    // bw.write("Function Blocks" + System.lineSeparator())
    // functionBlocks.map(_.toString()).foreach(f => f -> bw.write(f))
    // bw.close()

    // //CFG + SYMBOL WRITER
    // val bw = new BufferedWriter(new FileWrmai
    // // BASIC BLOCKS TO CHRIS UUID
    // val tl = new TalkingListener()
    // ParseTreeWalker.DEFAULT.walk(tl, parser.semantics())

    // // PARSE TREE
    //System.out.println(parser.semantics().toStringTree(parser));
    
    val GtirbConverter = new GtirbToIR(mods, parser, cfg, mainAddress)
    val program = GtirbConverter.createIR()
    return program
  }

  def loadReadELF(fileName: String, config: ILLoadingConfig): (Set[ExternalFunction], Set[SpecGlobal], Map[BigInt, BigInt], Int) = {
    val lexer = ReadELFLexer(CharStreams.fromFileName(fileName))
    val tokens = CommonTokenStream(lexer)
    val parser = ReadELFParser(tokens)
    parser.setBuildParseTree(true)
    ReadELFLoader.visitSyms(parser.syms(), config)
  }

  def loadSpecification(filename: Option[String], program: Program, globals: Set[SpecGlobal]): Specification = {
    filename match {
      case Some(s) =>
        val specLexer = SpecificationsLexer(CharStreams.fromFileName(s))
        val specTokens = CommonTokenStream(specLexer)
        val specParser = SpecificationsParser(specTokens)
        specParser.setBuildParseTree(true)
        val specLoader = SpecificationLoader(globals, program)
        specLoader.visitSpecification(specParser.specification())
      case None => Specification(globals, Map(), List(), List(), List(), Set())
    }
  }

  def run(q: BASILConfig): Unit = {
    val boogieProgram = loadAndTranslate(q)

    Logger.info("[!] Writing file...")
    val wr = BufferedWriter(FileWriter(q.outputPrefix))
    boogieProgram.writeToString(wr)
    wr.close()
  }

<<<<<<< HEAD
  def loadAndTranslate(q: BASILConfig): Unit | BProgram = {
=======
  def loadAndTranslate(q: BASILConfig): BProgram = {
    /**
     *  Loading phase
     */
    val bapProgram = loadBAP(q.loading.adtFile)
    val (externalFunctions, globals, globalOffsets, mainAddress) = loadReadELF(q.loading.relfFile, q.loading)
>>>>>>> 41e07885

    /** Loading phase
      */

    val (externalFunctions, globals, globalOffsets, mainAddress) = loadReadELF(q.loading.relfFile) 
    var IRProgram = loadBAP(q.loading.adtFile, mainAddress) 
    
    
    // val bapProgram = loadBAP(q.loading.adtFile, 12121) 
    // val (externalFunctions, globals, globalOffsets, mainAddress) = loadReadELF(q.loading.relfFile)
    // val IRTranslator = BAPToIR(bapProgram, mainAddress)
    // var IRProgram = IRTranslator.translate

    // IRProgram.initialMemory.foreach{elem => 
    // println(s"${elem.name}, ${elem.address} , ${elem.size}, ${elem.bytes}")
    // println
    // }
  
    // println(serialiseIL(IRProgram))

    val specification = loadSpecification(q.loading.specFile, IRProgram, globals)

    /** Analysis Phase
      */
    Logger.info("[!] Removing external function calls")
    // Remove external function references (e.g. @printf)
    val externalNames = externalFunctions.map(e => e.name)
    val externalRemover = ExternalRemover(externalNames)
    val renamer = Renamer(reserved)
    IRProgram = externalRemover.visitProgram(IRProgram)
    IRProgram = renamer.visitProgram(IRProgram)

    q.loading.dumpIL.foreach(s => writeToFile(serialiseIL(IRProgram), s"$s-before-analysis.il"))

    q.staticAnalysis.foreach { analysisConfig =>
      IRProgram = analyse(IRProgram, externalFunctions, globals, globalOffsets, analysisConfig, 1)
      analysisConfig.dumpILToPath.foreach(s => writeToFile(serialiseIL(IRProgram), s"$s-after-analysis.il"))
    }

    IRProgram.determineRelevantMemory(globalOffsets)

    Logger.info("[!] Stripping unreachable")
    val before = IRProgram.procedures.size
    IRProgram.stripUnreachableFunctions(q.loading.procedureTrimDepth)
    Logger.info(s"[!] Removed ${before - IRProgram.procedures.size} functions (${IRProgram.procedures.size} remaining)")

    val stackIdentification = StackSubstituter()
    stackIdentification.visitProgram(IRProgram)

    val specModifies = specification.subroutines.map(s => s.name -> s.modifies).toMap
    IRProgram.setModifies(specModifies)

    /*
    if (q.runInterpret) {
      val interpreter = Interpreter()
      interpreter.interpret(IRProgram)
    }
     */

    Logger.info("[!] Translating to Boogie")
    val boogieTranslator = IRToBoogie(IRProgram, specification)
    val boogieProgram = boogieTranslator.translate(q.boogieTranslation)
    boogieProgram
  }

  def analyse(
      IRProgram: Program,
      externalFunctions: Set[ExternalFunction],
      globals: Set[SpecGlobal],
      globalOffsets: Map[BigInt, BigInt],
      config: StaticAnalysisConfig,
      iteration: Int
  ): Program = {
    val subroutines = IRProgram.procedures
      .filter(p => p.address.isDefined)
      .map(p => BigInt(p.address.get) -> p.name)
      .toMap
    val globalAddresses = globals.map(s => s.address -> s.name).toMap
    val externalAddresses = externalFunctions.map(e => e.offset -> e.name).toMap
    Logger.info("Globals:")
    Logger.info(globalAddresses)
    Logger.info("Global Offsets: ")
    Logger.info(globalOffsets)
    Logger.info("External: ")
    Logger.info(externalAddresses)
    Logger.info("Subroutine Addresses:")
    Logger.info(subroutines)

    val mergedSubroutines = subroutines ++ externalAddresses

    val cfg = ProgramCfgFactory().fromIR(IRProgram)

    Logger.info("[!] Running Constant Propagation")
    val constPropSolver = ConstantPropagationSolver(cfg)
    val constPropResult = constPropSolver.analyze()

    config.analysisDotPath.foreach(s =>
      writeToFile(cfg.toDot(Output.labeler(constPropResult, true), Output.dotIder), s"${s}_constprop$iteration.dot")
    )
    config.analysisResultsPath.foreach(s =>
      writeToFile(printAnalysisResults(cfg, constPropResult, iteration), s"${s}_constprop$iteration.txt")
    )

    Logger.info("[!] Running MRA")
    val mraSolver = MemoryRegionAnalysisSolver(cfg, globalAddresses, globalOffsets, mergedSubroutines, constPropResult)
    val mraResult = mraSolver.analyze()
    memoryRegionAnalysisResults = mraResult

    config.analysisDotPath.foreach(s =>
      writeToFile(cfg.toDot(Output.labeler(mraResult, true), Output.dotIder), s"${s}_mra$iteration.dot")
    )
    config.analysisResultsPath.foreach(s =>
      writeToFile(printAnalysisResults(cfg, mraResult, iteration), s"${s}_mra$iteration.txt")
    )

    Logger.info("[!] Running MMM")
    val mmm = MemoryModelMap()
    mmm.convertMemoryRegions(mraResult, mergedSubroutines)

    Logger.info("[!] Running VSA")
    val vsaSolver = ValueSetAnalysisSolver(cfg, globalAddresses, externalAddresses, globalOffsets, subroutines, mmm, constPropResult)
    val vsaResult: Map[CfgNode, LiftedElement[Map[Variable | MemoryRegion, Set[Value]]]] = vsaSolver.analyze()

    config.analysisDotPath.foreach(s =>
      writeToFile(cfg.toDot(Output.labeler(vsaResult, true), Output.dotIder), s"${s}_vsa$iteration.dot")
    )
    config.analysisResultsPath.foreach(s =>
      writeToFile(printAnalysisResults(cfg, vsaResult, iteration), s"${s}_vsa$iteration.txt")
    )

    Logger.info("[!] Resolving CFG")
    val (newIR, modified): (Program, Boolean) = resolveCFG(cfg, vsaResult, IRProgram)
    if (modified) {
      Logger.info(s"[!] Analysing again (iter $iteration)")
      return analyse(newIR, externalFunctions, globals, globalOffsets, config, iteration + 1)
    }

    config.analysisDotPath.foreach { s =>
      val newCFG = ProgramCfgFactory().fromIR(newIR)
      writeToFile(newCFG.toDot(x => x.toString, Output.dotIder), s"${s}_resolvedCFG.dot")
    }

    Logger.info(s"[!] Finished indirect call resolution after $iteration iterations")

    newIR
  }

  def printAnalysisResults(cfg: ProgramCfg, result: Map[CfgNode, _], iteration: Int): String = {
    val functionEntries = cfg.nodes.collect { case n: CfgFunctionEntryNode => n }.toSeq.sortBy(_.data.name)
    val s = StringBuilder()
    s.append(System.lineSeparator())
    for (f <- functionEntries) {
      val stack: mutable.Stack[CfgNode] = mutable.Stack()
      val visited: mutable.Set[CfgNode] = mutable.Set()
      stack.push(f)
      var previousBlock: String = ""
      var isEntryNode = false
      while (stack.nonEmpty) {
        val next = stack.pop()
        if (!visited.contains(next)) {
          visited.add(next)
          next.match {
            case c: CfgCommandNode =>
              if (c.block.label != previousBlock) {
                printBlock(c)
              }
              printNode(c)
              previousBlock = c.block.label
              isEntryNode = false
            case c: CfgFunctionEntryNode =>
              printNode(c)
              isEntryNode = true
            case c: CfgCallNoReturnNode =>
              s.append(System.lineSeparator())
              isEntryNode = false
            case _ => isEntryNode = false
          }
          val successors = next.succIntra
          if (successors.size > 1) {
            val successorsCmd = successors.collect { case c: CfgCommandNode => c }.toSeq.sortBy(_.data.label)
            printGoTo(successorsCmd)
            for (s <- successorsCmd) {
              if (!visited.contains(s)) {
                stack.push(s)
              }
            }
          } else if (successors.size == 1) {
            val successor = successors.head
            if (!visited.contains(successor)) {
              stack.push(successor)
            }
            successor.match {
              case c: CfgCommandNode if (c.block.label != previousBlock) && (!isEntryNode) => printGoTo(Seq(c))
              case _                                                                       =>
            }
          }
        }
      }
      s.append(System.lineSeparator())
    }

    def printNode(node: CfgNode): Unit = {
      s.append(node)
      s.append(" :: ")
      s.append(result(node))
      s.append(System.lineSeparator())
    }

    def printGoTo(nodes: Seq[CfgCommandNode]): Unit = {
      s.append("[GoTo] ")
      s.append(nodes.map(_.block.label).mkString(", "))
      s.append(System.lineSeparator())
      s.append(System.lineSeparator())
    }

    def printBlock(node: CfgCommandNode): Unit = {
      s.append("[Block] ")
      s.append(node.block.label)
      s.append(System.lineSeparator())
    }

    s.toString
  }

  def resolveCFG(
      cfg: ProgramCfg,
      valueSets: Map[CfgNode, LiftedElement[Map[Variable | MemoryRegion, Set[Value]]]],
      IRProgram: Program
  ): (Program, Boolean) = {
    var modified: Boolean = false
    val worklist = ListBuffer[CfgNode]()
    cfg.startNode.succIntra.union(cfg.startNode.succInter).foreach(node => worklist.addOne(node))

    val visited = MutableSet[CfgNode]()
    while (worklist.nonEmpty) {
      val node = worklist.remove(0)
      if (!visited.contains(node)) {
        process(node)
        node.succIntra.union(node.succInter).foreach(node => worklist.addOne(node))
        visited.add(node)
      }
    }

    def process(n: CfgNode): Unit = n match {
      /*
      case c: CfgStatementNode =>
        c.data match

        //We do not want to insert the VSA results into the IR like this
          case localAssign: LocalAssign =>
            localAssign.rhs match
              case _: MemoryLoad =>
                if (valueSets(n).contains(localAssign.lhs) && valueSets(n).get(localAssign.lhs).head.size == 1) {
                  val extractedValue = extractExprFromValue(valueSets(n).get(localAssign.lhs).head.head)
                  localAssign.rhs = extractedValue
                  Logger.info(s"RESOLVED: Memory load ${localAssign.lhs} resolved to ${extractedValue}")
                } else if (valueSets(n).contains(localAssign.lhs) && valueSets(n).get(localAssign.lhs).head.size > 1) {
                  Logger.info(s"RESOLVED: WARN Memory load ${localAssign.lhs} resolved to multiple values, cannot replace")

                  /*
                  // must merge into a single memory variable to represent the possible values
                  // Make a binary OR of all the possible values takes two at a time (incorrect to do BVOR)
                  val values = valueSets(n).get(localAssign.lhs).head
                  val exprValues = values.map(extractExprFromValue)
                  val result = exprValues.reduce((a, b) => BinaryExpr(BVOR, a, b)) // need to express nondeterministic
                                                                                   // choice between these specific options
                  localAssign.rhs = result
       */
                }
              case _ =>
       */
      case c: CfgJumpNode =>
        val block = c.block
        c.data match
          case indirectCall: IndirectCall =>
            if (block.jump != indirectCall) {
              // We only replace the calls with DirectCalls in the IR, and don't replace the CommandNode.data
              // Hence if we have already processed this CFG node there will be no corresponding IndirectCall in the IR
              // to replace.
              // We want to replace all possible indirect calls based on this CFG, before regenerating it from the IR
              return
            }
            valueSets(n) match {
              case Lift(valueSet) =>
                val targetNames = resolveAddresses(valueSet(indirectCall.target)).map(_.name).toList.sorted
                val targets = targetNames.map(name => IRProgram.procedures.filter(_.name.equals(name)).head)

                if (targets.size == 1) {
                  modified = true
                  val newCall = DirectCall(targets.head, indirectCall.returnTarget, indirectCall.label)
                  block.jump = newCall
                } else if (targets.size > 1) {
                  modified = true
                  val procedure = c.parent.data
                  val newBlocks = ArrayBuffer[Block]()
                  for (t <- targets) {
                    val assume = Assume(BinaryExpr(BVEQ, indirectCall.target, BitVecLiteral(t.address.get, 64)))
                    val newLabel: String = block.label + t.name
                    val directCall = DirectCall(t, indirectCall.returnTarget)
                    newBlocks.append(Block(newLabel, None, ArrayBuffer(assume), directCall))
                  }
                  procedure.blocks.addAll(newBlocks)
                  val newCall = GoTo(newBlocks, indirectCall.label)
                  block.jump = newCall
                }
              case LiftedBottom =>
              }
          case _ =>
      case _ =>
    }

    def nameExists(name: String): Boolean = {
      IRProgram.procedures.exists(_.name.equals(name))
    }

    def addFakeProcedure(name: String): Unit = {
      IRProgram.procedures += Procedure(name, None, ArrayBuffer(), ArrayBuffer(), ArrayBuffer())
    }

    def resolveAddresses(valueSet: Set[Value]): Set[AddressValue] = {
      var functionNames: Set[AddressValue] = Set()
      valueSet.foreach {
        case globalAddress: GlobalAddress =>
          if (nameExists(globalAddress.name)) {
            functionNames += globalAddress
            Logger.info(s"RESOLVED: Call to Global address ${globalAddress.name} resolved.")
          } else {
            addFakeProcedure(globalAddress.name)
            functionNames += globalAddress
            Logger.info(s"Global address ${globalAddress.name} does not exist in the program.  Added a fake function.")
          }
        case localAddress: LocalAddress =>
          if (nameExists(localAddress.name)) {
            functionNames += localAddress
            Logger.info(s"RESOLVED: Call to Local address ${localAddress.name}")
          } else {
            addFakeProcedure(localAddress.name)
            functionNames += localAddress
            Logger.info(s"Local address ${localAddress.name} does not exist in the program. Added a fake function.")
          }
        case _ =>
      }
      functionNames
    }
    (IRProgram, modified)
  }

  def writeToFile(content: String, fileName: String): Unit = {
    val outFile = File(fileName)
    val pw = PrintWriter(outFile, "UTF-8")
    pw.write(content)
    pw.close()
  }

}<|MERGE_RESOLUTION|>--- conflicted
+++ resolved
@@ -129,16 +129,7 @@
     wr.close()
   }
 
-<<<<<<< HEAD
   def loadAndTranslate(q: BASILConfig): Unit | BProgram = {
-=======
-  def loadAndTranslate(q: BASILConfig): BProgram = {
-    /**
-     *  Loading phase
-     */
-    val bapProgram = loadBAP(q.loading.adtFile)
-    val (externalFunctions, globals, globalOffsets, mainAddress) = loadReadELF(q.loading.relfFile, q.loading)
->>>>>>> 41e07885
 
     /** Loading phase
       */
