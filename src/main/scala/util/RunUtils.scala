package util

import java.io.{BufferedWriter, File, FileInputStream, FileWriter, IOException, PrintWriter}
import java.nio.file.{Files, Path, Paths}
import com.grammatech.gtirb.proto.IR.IR
import com.grammatech.gtirb.proto.Module.Module
import com.grammatech.gtirb.proto.Section.Section
import spray.json.*
import ir.eval
import gtirb.*
import translating.PrettyPrinter.*
import ir.dsl.*
import ir.dsl.given
import ir.eval.*

import scala.collection.mutable.ListBuffer
import scala.collection.mutable.ArrayBuffer
import scala.jdk.CollectionConverters.*
import analysis.solvers.*
import analysis.{Interval as _, *}
import analysis.data_structure_analysis.DSAPhase.{BU, TD}
import bap.*
import ir.*
import boogie.*
import specification.*
import Parsers.*
import Parsers.ASLpParser.*
import analysis.data_structure_analysis.*
import analysis.data_structure_analysis.given
import org.antlr.v4.runtime.tree.ParseTreeWalker
import org.antlr.v4.runtime.BailErrorStrategy
import org.antlr.v4.runtime.{CharStreams, CommonTokenStream, Token}
import translating.*
import util.{DebugDumpIRLogger, Logger, SimplifyLogger}

import java.util.Base64
import spray.json.DefaultJsonProtocol.*
import util.intrusive_list.IntrusiveList
import cilvisitor.*
import ir.transforms.MemoryTransform
import util.DSAConfig.{Checks, Prereq, Standard}
import util.LogLevel.INFO

import scala.annotation.tailrec
import scala.collection.mutable

/** This file contains the main program execution. See RunUtils.loadAndTranslate for the high-level process.
  */

/** Stores the IR Program loaded from the binary and ELF tables, which is modified during analysis and program
  * transformation.
  */
case class IRContext(
  symbols: List[ELFSymbol],
  externalFunctions: Set[ExternalFunction],
  globals: Set[SpecGlobal],
  funcEntries: Set[FuncEntry],
  globalOffsets: Map[BigInt, BigInt],
  specification: Specification,
  program: Program // internally mutable
)

/** Stores the results of the static analyses.
  */
case class StaticAnalysisContext(
  intraProcConstProp: Map[CFGPosition, Map[Variable, FlatElement[BitVecLiteral]]],
  interProcConstProp: Map[CFGPosition, Map[Variable, FlatElement[BitVecLiteral]]],
  memoryRegionResult: Map[CFGPosition, ((Set[StackRegion], Set[Variable]), Set[HeapRegion])],
  vsaResult: Map[CFGPosition, LiftedElement[Map[Variable | MemoryRegion, Set[Value]]]],
  interLiveVarsResults: Map[CFGPosition, Map[Variable, TwoElement]],
  paramResults: Map[Procedure, Set[Variable]],
  steensgaardResults: Map[RegisterWrapperEqualSets, Set[RegisterWrapperEqualSets | MemoryRegion]],
  mmmResults: MemoryModelMap,
  reachingDefs: Map[CFGPosition, (Map[Variable, Set[Assign]], Map[Variable, Set[Assign]])],
  regionInjector: Option[RegionInjector],
  symbolicAddresses: Map[CFGPosition, Map[SymbolicAddress, TwoElement]],
  localDSA: Map[Procedure, Graph],
  bottomUpDSA: Map[Procedure, Graph],
  topDownDSA: Map[Procedure, Graph],
  writesToResult: Map[Procedure, Set[Register]],
  ssaResults: Map[CFGPosition, (Map[Variable, FlatElement[Int]], Map[Variable, FlatElement[Int]])]
)

case class DSAContext(
<<<<<<< HEAD
  sva: Map[Procedure, SymValues[data_structure_analysis.Interval]],
=======
  sva: Map[Procedure, SymValues[DSInterval]],
>>>>>>> 5e4de993
  constraints: Map[Procedure, Set[Constraint]],
  local: Map[Procedure, IntervalGraph],
  bottomUp: Map[Procedure, IntervalGraph],
  topDown: Map[Procedure, IntervalGraph],
  globals: Map[IntervalNode, IntervalNode]
)

/** Results of the main program execution.
  */
case class BASILResult(
  ir: IRContext,
  analysis: Option[StaticAnalysisContext],
  dsa: Option[DSAContext],
  boogie: ArrayBuffer[BProgram]
)

/** Tools for loading the IR program into an IRContext.
  */
object IRLoading {

  /** Create a context from just an IR program.
    */
  def load(p: Program): IRContext = {
    IRContext(
      List.empty,
      Set.empty,
      Set.empty,
      Set.empty,
      Map.empty,
      IRLoading.loadSpecification(None, p, Set.empty),
      p
    )
  }

  /** Load a program from files using the provided configuration.
    */
  def load(q: ILLoadingConfig): IRContext = {
    // TODO: this tuple is large, should be a case class
    val (symbols, externalFunctions, globals, funcEntries, globalOffsets, mainAddress) =
      IRLoading.loadReadELF(q.relfFile, q)

    val program: Program = if (q.inputFile.endsWith(".adt")) {
      val bapProgram = loadBAP(q.inputFile)
      val IRTranslator = BAPToIR(bapProgram, mainAddress)
      IRTranslator.translate
    } else if (q.inputFile.endsWith(".gts")) {
      loadGTIRB(q.inputFile, mainAddress)
    } else {
      throw Exception(s"input file name ${q.inputFile} must be an .adt or .gts file")
    }

    val specification = IRLoading.loadSpecification(q.specFile, program, globals)

    IRContext(symbols, externalFunctions, globals, funcEntries, globalOffsets, specification, program)
  }

  def loadBAP(fileName: String): BAPProgram = {
    val ADTLexer = BAP_ADTLexer(CharStreams.fromFileName(fileName))
    val tokens = CommonTokenStream(ADTLexer)
    val parser = BAP_ADTParser(tokens)

    parser.setBuildParseTree(true)

    BAPLoader.visitProject(parser.project())
  }

  def loadGTIRB(fileName: String, mainAddress: BigInt): Program = {
    val fIn = FileInputStream(fileName)
    val ir = IR.parseFrom(fIn)
    val mods = ir.modules
    val cfg = ir.cfg.get

    def parse_asl_stmt(line: String): Option[StmtContext] = {
      val lexer = ASLpLexer(CharStreams.fromString(line))
      val tokens = CommonTokenStream(lexer)
      val parser = ASLpParser(tokens)
      parser.setErrorHandler(BailErrorStrategy())
      parser.setBuildParseTree(true)

      try {
        Some(parser.stmt())
      } catch {
        case e: org.antlr.v4.runtime.misc.ParseCancellationException =>
          val extra = e.getCause match {
            case mismatch: org.antlr.v4.runtime.InputMismatchException =>
              val token = mismatch.getOffendingToken
              s"""
                exn: $mismatch
                offending token: $token

              ${line.replace('\n', ' ')}
              ${" " * token.getStartIndex}^ here!
              """.stripIndent
            case o => o.toString
          }
          Logger.error(s"""Semantics parse error:\n  line: $line\n$extra""")
          Logger.error(e.getStackTrace.mkString("\n"))
          None
      }
    }

    implicit object InsnSemanticsFormat extends JsonFormat[InsnSemantics] {
      def write(m: InsnSemantics): JsValue = ???
      def read(json: JsValue): InsnSemantics = json match {
        case JsObject(fields) =>
          val m: Map[String, JsValue] = fields.get("decode_error") match {
            case Some(JsObject(m)) => m
            case _ => deserializationError(s"Bad sem format $json")
          }
          InsnSemantics.Error(m("opcode").convertTo[String], m("error").convertTo[String])
        case array @ JsArray(_) =>
          val xs = array.convertTo[Array[String]].map(parse_asl_stmt)
          if (xs.exists(_.isEmpty)) {
            InsnSemantics.Error("?", "parseError")
          } else {
            InsnSemantics.Result(xs.map(_.get))
          }
        case s => deserializationError(s"Bad sem format $s")
      }
    }

    val semantics = mods.map(_.auxData("ast").data.toStringUtf8.parseJson.convertTo[Map[String, List[InsnSemantics]]])

    val parserMap: Map[String, List[InsnSemantics]] = semantics.flatten.toMap

    val GTIRBConverter = GTIRBToIR(mods, parserMap, cfg, mainAddress)
    GTIRBConverter.createIR()
  }

  def loadReadELF(
    fileName: String,
    config: ILLoadingConfig
  ): (List[ELFSymbol], Set[ExternalFunction], Set[SpecGlobal], Set[FuncEntry], Map[BigInt, BigInt], BigInt) = {
    val lexer = ReadELFLexer(CharStreams.fromFileName(fileName))
    val tokens = CommonTokenStream(lexer)
    val parser = ReadELFParser(tokens)
    parser.setErrorHandler(BailErrorStrategy())
    parser.setBuildParseTree(true)
    ReadELFLoader.visitSyms(parser.syms(), config)
  }

  def loadSpecification(filename: Option[String], program: Program, globals: Set[SpecGlobal]): Specification = {
    filename match {
      case Some(s) =>
        val specLexer = SpecificationsLexer(CharStreams.fromFileName(s))
        val specTokens = CommonTokenStream(specLexer)
        val specParser = SpecificationsParser(specTokens)
        specParser.setBuildParseTree(true)
        val specLoader = SpecificationLoader(globals, program)
        specLoader.visitSpecification(specParser.specification())
      case None => Specification(Set(), globals, Map(), List(), List(), List(), Set())
    }
  }
}

/** Methods related to transforming the IR `Program` in-place.
  *
  * These operate over the IRContext, and possibly use static analysis results.
  */
object IRTransform {
  val boogieReserved: Set[String] = Set("free")

  /** Initial cleanup before analysis.
    */
  def doCleanup(ctx: IRContext, doSimplify: Boolean = false): IRContext = {
    Logger.info("[!] Removing external function calls")
    // Remove external function references (e.g. @printf)
    val externalNames = ctx.externalFunctions.map(e => e.name)
    val externalNamesLibRemoved = mutable.Set[String]()
    externalNamesLibRemoved.addAll(externalNames)

    for (e <- externalNames) {
      if (e.contains('@')) {
        externalNamesLibRemoved.add(e.split('@')(0))
      }
    }

    ctx.program.procedures.foreach(ir.transforms.makeProcEntryNonLoop)

    // useful for ReplaceReturns
    // (pushes single block with `Unreachable` into its predecessor)
    while (transforms.coalesceBlocks(ctx.program)) {}

    transforms.applyRPO(ctx.program)
    val nonReturning = transforms.findDefinitelyExits(ctx.program)
    ctx.program.mainProcedure.foreach {
      case d: DirectCall if nonReturning.nonreturning.contains(d.target) => d.parent.replaceJump(Return())
      case _ =>
    }

    // FIXME: Main will often maintain the stack by loading R30 from the caller's stack frame
    //        before returning, which makes the R30 assertin faile. Hence we currently skip this
    //        assertion for main, instead we should precondition the stack layout before main
    //        but the interaction between spec and memory regions is nontrivial currently
    cilvisitor.visit_prog(
      transforms.ReplaceReturns(proc => doSimplify && ctx.program.mainProcedure != proc),
      ctx.program
    )

    transforms.addReturnBlocks(ctx.program, insertR30InvariantAssertion = _ => doSimplify)
    cilvisitor.visit_prog(transforms.ConvertSingleReturn(), ctx.program)

    val externalRemover = ExternalRemover(externalNamesLibRemoved.toSet)
    externalRemover.visitProgram(ctx.program)
    for (p <- ctx.program.procedures) {
      p.isExternal = Some(
        ctx.externalFunctions.exists(e => e.name == p.procName || p.address.contains(e.offset)) || p.isExternal
          .getOrElse(false)
      )
    }

    assert(invariant.singleCallBlockEnd(ctx.program))
    assert(invariant.cfgCorrect(ctx.program))
    assert(invariant.blocksUniqueToEachProcedure(ctx.program))
    assert(invariant.procEntryNoIncoming(ctx.program))
    ctx
  }

  /** Cull unneccessary information that does not need to be included in the translation, and infer stack regions, and
    * add in modifies from the spec.
    */
  def prepareForTranslation(config: BASILConfig, ctx: IRContext): Unit = {
    if (config.staticAnalysis.isEmpty || (config.staticAnalysis.get.memoryRegions == MemoryRegionsMode.Disabled)) {
      ctx.program.determineRelevantMemory(ctx.globalOffsets)
    }

    Logger.info("[!] Stripping unreachable")
    val before = ctx.program.procedures.size
    transforms.stripUnreachableFunctions(ctx.program, config.loading.procedureTrimDepth)
    Logger.info(
      s"[!] Removed ${before - ctx.program.procedures.size} functions (${ctx.program.procedures.size} remaining)"
    )
    val dupProcNames = ctx.program.procedures.groupBy(_.name).filter((_, p) => p.size > 1).toList.flatMap(_(1))
    assert(dupProcNames.isEmpty)

    if (
      !config.memoryTransform && (config.staticAnalysis.isEmpty || (config.staticAnalysis.get.memoryRegions == MemoryRegionsMode.Disabled))
    ) {
      val stackIdentification = StackSubstituter()
      stackIdentification.visitProgram(ctx.program)
    }

    val specModifies = ctx.specification.subroutines.map(s => s.name -> s.modifies).toMap
    ctx.program.setModifies(specModifies)

    val renamer = Renamer(boogieReserved)
    renamer.visitProgram(ctx.program)

    assert(invariant.singleCallBlockEnd(ctx.program))

    // check all blocks with an atomic section exist within the same procedure
    val visited = mutable.Set[Block]()
    for (p <- ctx.program.procedures) {
      for (b <- p.blocks) {
        if (!visited.contains(b)) {
          if (b.atomicSection.isDefined) {
            b.atomicSection.get.getBlocks.foreach { a => assert(a.parent == p) }
            visited.addAll(b.atomicSection.get.getBlocks)
          }
          visited.addOne(b)
        }
      }
    }
  }

  def generateProcedureSummaries(ctx: IRContext, IRProgram: Program, simplified: Boolean = false): Boolean = {
    var modified = false
    // Need to know modifies clauses to generate summaries, but this is probably out of place
    val specModifies = ctx.specification.subroutines.map(s => s.name -> s.modifies).toMap
    ctx.program.setModifies(specModifies)

    val summaryGenerator = SummaryGenerator(IRProgram, simplified)
    IRProgram.procedures
      .filter { p =>
        p != IRProgram.mainProcedure
      }
      .foreach { procedure =>
        {
          val req = summaryGenerator.generateRequires(procedure)
          modified = modified | procedure.requires != req
          procedure.requires = req

          val ens = summaryGenerator.generateEnsures(procedure)
          modified = modified | procedure.ensures != ens
          procedure.ensures = ens
        }
      }

    modified
  }

  def generateRelyGuaranteeConditions(threads: List[Procedure]): Unit = {
    /* Todo: For the moment we are printing these to stdout, but in future we'd
    like to add them to the IR. */
    type StateLatticeElement = LatticeMap[Variable, analysis.Interval]
    type InterferenceLatticeElement = Map[Variable, StateLatticeElement]
    val stateLattice = IntervalLatticeExtension()
    val stateTransfer = SignedIntervalDomain().transfer
    val intDom = ConditionalWritesDomain[StateLatticeElement](stateLattice, stateTransfer)
    val relyGuarantees =
      RelyGuaranteeGenerator[InterferenceLatticeElement, StateLatticeElement](intDom).generate(threads)
    for ((p, (rely, guar)) <- relyGuarantees) {
      StaticAnalysisLogger.info("--- " + p.procName + " " + "-" * 50 + "\n")
      StaticAnalysisLogger.info("Rely:")
      StaticAnalysisLogger.info(intDom.toString(rely) + "\n")
      StaticAnalysisLogger.info("Guarantee:")
      StaticAnalysisLogger.info(intDom.toString(guar) + "\n")
    }
  }
}

/** Methods relating to program static analysis.
  */
object StaticAnalysis {

  /** Run all static analysis passes on the provided IRProgram.
    */
  def analyse(
    ictx: IRContext,
    config: StaticAnalysisConfig,
    iteration: Int,
    previousResults: Option[StaticAnalysisContext] = None
  ): StaticAnalysisContext = {
    var ctx = ictx
    val IRProgram: Program = ctx.program
    val externalFunctions: Set[ExternalFunction] = ctx.externalFunctions
    val globals: Set[SpecGlobal] = ctx.globals
    val globalOffsets: Map[BigInt, BigInt] = ctx.globalOffsets

    assert(invariant.singleCallBlockEnd(ctx.program))
    assert(invariant.cfgCorrect(ctx.program))
    assert(invariant.blocksUniqueToEachProcedure(ctx.program))
    assert(invariant.correctCalls(ctx.program))

    val subroutines = IRProgram.procedures
      .filter(p => p.address.isDefined)
      .map(p => p.address.get -> p.name)
      .toMap
    val globalAddresses = globals.map(s => s.address -> s.name).toMap
    val globalSizes = globals.map(s => s.name -> s.size).toMap
    val externalAddresses = externalFunctions.map(e => e.offset -> e.name).toMap
    StaticAnalysisLogger.debug("Globals:")
    StaticAnalysisLogger.debug(globalAddresses)
    StaticAnalysisLogger.debug("Global Offsets: ")
    StaticAnalysisLogger.debug(globalOffsets)
    StaticAnalysisLogger.debug("Global Sizes: ")
    StaticAnalysisLogger.debug(globalSizes)
    StaticAnalysisLogger.debug("External: ")
    StaticAnalysisLogger.debug(externalAddresses)
    StaticAnalysisLogger.debug("Subroutine Addresses:")
    StaticAnalysisLogger.debug(subroutines)

    StaticAnalysisLogger.debug("reducible loops")
    // reducible loops
    if (config.irreducibleLoops) {
      val foundLoops = LoopDetector.identify_loops(IRProgram)
      foundLoops.irreducibleLoops.foreach(l => StaticAnalysisLogger.debug(s"Irreducible loop found: ${l.name}"))

      val newLoops = foundLoops.reducibleTransformIR().identifiedLoops
      newLoops.foreach(l => StaticAnalysisLogger.debug(s"Loop found: ${l.name}"))

      foundLoops.updateIrWithLoops()

      config.analysisDotPath.foreach { s =>
        AnalysisResultDotLogger.writeToFile(
          File(s"${s}_graph-after-loop-reduce-$iteration.dot"),
          dotBlockGraph(IRProgram, IRProgram.map(b => b -> b.toString).toMap)
        )
        AnalysisResultDotLogger.writeToFile(
          File(s"${s}_blockgraph-after-loop-reduce-$iteration.dot"),
          dotBlockGraph(IRProgram, IRProgram.filter(_.isInstanceOf[Block]).map(b => b -> b.toString).toMap)
        )
      }
    }

    val mergedSubroutines = subroutines ++ externalAddresses

    val domain = computeDomain(IntraProcIRCursor, IRProgram.procedures)
    val interDomain = computeDomain(InterProcIRCursor, IRProgram.procedures)

    StaticAnalysisLogger.debug("[!] Running ANR")
    val ANRSolver = ANRAnalysisSolver(IRProgram)
    val ANRResult = ANRSolver.analyze()

    StaticAnalysisLogger.debug("[!] Running RNA")
    val RNASolver = RNAAnalysisSolver(IRProgram)
    val RNAResult = RNASolver.analyze()

    StaticAnalysisLogger.debug("[!] Running Inter-procedural Constant Propagation")
    val interProcConstProp = InterProcConstantPropagation(IRProgram)
    val interProcConstPropResult: Map[CFGPosition, Map[Variable, FlatElement[BitVecLiteral]]] =
      interProcConstProp.analyze()

    config.analysisResultsPath.foreach { s =>
      DebugDumpIRLogger.writeToFile(
        File(s"${s}OGconstprop$iteration.txt"),
        printAnalysisResults(IRProgram, interProcConstPropResult)
      )
    }

    val intraProcConstProp = IntraProcConstantPropagation(IRProgram)
    val intraProcConstPropResult: Map[CFGPosition, Map[Variable, FlatElement[BitVecLiteral]]] =
      intraProcConstProp.analyze()

    config.analysisResultsPath.foreach { s =>
      DebugDumpIRLogger.writeToFile(
        File(s"${s}_new_ir_constprop$iteration.txt"),
        printAnalysisResults(IRProgram, intraProcConstPropResult)
      )
    }

    config.analysisDotPath.foreach { f =>
      val dumpdomain = computeDomain[CFGPosition, CFGPosition](InterProcIRCursor, IRProgram.procedures)
      AnalysisResultDotLogger.writeToFile(
        File(s"${f}_new_ir_intercfg$iteration.dot"),
        toDot(dumpdomain.toSet, InterProcIRCursor, Map.empty, Set())
      )
    }

    val reachingDefinitionsAnalysisSolver = InterprocReachingDefinitionsAnalysisSolver(IRProgram)
    val reachingDefinitionsAnalysisResults = reachingDefinitionsAnalysisSolver.analyze()

    config.analysisDotPath.foreach { s =>
      AnalysisResultDotLogger.writeToFile(
        File(s"${s}_reachingDefinitions$iteration.dot"),
        toDot(
          IRProgram,
          IRProgram.filter(_.isInstanceOf[Command]).map(b => b -> reachingDefinitionsAnalysisResults(b).toString).toMap,
          true
        )
      )
    }

    Logger.debug("[!] Running Writes To")
    val writesTo = WriteToAnalysis(ctx.program).analyze()

    Logger.debug("[!] Running commondef variable renaming (Intra SSA)")
    val SSAResults = getCommonDefinitionVariableRenaming(IRProgram, writesTo)

    config.analysisDotPath.foreach(s => {
      writeToFile(
        toDot(IRProgram, IRProgram.filter(_.isInstanceOf[Command]).map(b => b -> SSAResults(b).toString).toMap, true),
        s"${s}_SSA$iteration.dot"
      )
    })

    val mmm = MemoryModelMap(globalOffsets, mergedSubroutines, globalAddresses, globalSizes)
    mmm.preLoadGlobals()

    val previousVSAResults = if (previousResults.isDefined) {
      previousResults.get.vsaResult
    } else {
      Map[CFGPosition, LiftedElement[Map[Variable | MemoryRegion, Set[Value]]]]()
    }

    StaticAnalysisLogger.debug("[!] Running GRA")
    val graSolver = GlobalRegionAnalysisSolver(
      IRProgram,
      domain.toSet,
      interProcConstPropResult,
      reachingDefinitionsAnalysisResults,
      mmm,
      previousVSAResults
    )
    val graResult = graSolver.analyze()

    StaticAnalysisLogger.debug("[!] Running MRA")
    val mraSolver = MemoryRegionAnalysisSolver(
      IRProgram,
      domain.toSet,
      interProcConstPropResult,
      reachingDefinitionsAnalysisResults,
      graResult,
      mmm,
      previousVSAResults
    )
    val mraResult = mraSolver.analyze()

    config.analysisDotPath.foreach { s =>
      AnalysisResultDotLogger.writeToFile(File(s"${s}_callgraph$iteration.dot"), dotCallGraph(IRProgram))
      AnalysisResultDotLogger.writeToFile(
        File(s"${s}_blockgraph$iteration.dot"),
        dotBlockGraph(IRProgram, IRProgram.filter(_.isInstanceOf[Block]).map(b => b -> b.toString).toMap)
      )

      AnalysisResultDotLogger.writeToFile(
        File(s"${s}_new_ir_constprop$iteration.dot"),
        toDot(
          IRProgram,
          IRProgram.filter(_.isInstanceOf[Command]).map(b => b -> intraProcConstPropResult(b).toString).toMap
        )
      )

      writeToFile(
        toDot(IRProgram, IRProgram.filter(_.isInstanceOf[Command]).map(b => b -> ANRResult(b).toString).toMap),
        s"${s}_ANR$iteration.dot"
      )

      writeToFile(
        toDot(IRProgram, IRProgram.filter(_.isInstanceOf[Command]).map(b => b -> RNAResult(b).toString).toMap),
        s"${s}_RNA$iteration.dot"
      )

      writeToFile(
        toDot(IRProgram, IRProgram.filter(_.isInstanceOf[Command]).map(b => b -> mraResult(b).toString).toMap),
        s"${s}_MRA$iteration.dot"
      )

      AnalysisResultDotLogger.writeToFile(
        File(s"${s}_GRA$iteration.dot"),
        toDot(IRProgram, IRProgram.filter(_.isInstanceOf[Command]).map(b => b -> graResult(b).toString).toMap)
      )
    }

    StaticAnalysisLogger.debug("[!] Running MMM")
    mmm.convertMemoryRegions(
      mraSolver.procedureToStackRegions,
      mraSolver.procedureToHeapRegions,
      mraResult,
      mraSolver.procedureToSharedRegions,
      graSolver.getDataMap,
      graResult
    )
    mmm.logRegions()

    Logger.debug("[!] Running VSA")
    val vsaSolver = ValueSetAnalysisSolver(IRProgram, mmm)
    val vsaResult: Map[CFGPosition, LiftedElement[Map[Variable | MemoryRegion, Set[Value]]]] = vsaSolver.analyze()

    mmm.postLoadVSARelations(vsaResult, ANRResult, RNAResult)

    config.analysisDotPath.foreach { s =>
      AnalysisResultDotLogger.writeToFile(
        File(s"${s}_VSA$iteration.dot"),
        toDot(IRProgram, IRProgram.filter(_.isInstanceOf[Command]).map(b => b -> vsaResult(b).toString).toMap)
      )
    }

    Logger.debug("[!] Running Steensgaard")
    val steensgaardSolver = InterprocSteensgaardAnalysis(interDomain.toSet, mmm, SSAResults)
    steensgaardSolver.analyze()
    val steensgaardResults = steensgaardSolver.pointsTo()

    mmm.setCallSiteSummaries(steensgaardSolver.callSiteSummary)

    val paramResults: Map[Procedure, Set[Variable]] = ParamAnalysis(IRProgram).analyze()
    val interLiveVarsResults: Map[CFGPosition, Map[Variable, TwoElement]] = InterLiveVarsAnalysis(IRProgram).analyze()

    StaticAnalysisContext(
      intraProcConstProp = intraProcConstPropResult,
      interProcConstProp = interProcConstPropResult,
      memoryRegionResult = mraResult,
      vsaResult = vsaResult,
      interLiveVarsResults = interLiveVarsResults,
      paramResults = paramResults,
      steensgaardResults = steensgaardResults,
      mmmResults = mmm,
      symbolicAddresses = Map.empty,
      reachingDefs = reachingDefinitionsAnalysisResults,
      regionInjector = None,
      localDSA = Map.empty,
      bottomUpDSA = Map.empty,
      topDownDSA = Map.empty,
      writesToResult = writesTo,
      ssaResults = SSAResults
    )
  }

  def printAnalysisResults(prog: Program, result: Map[CFGPosition, _]): String = {
    val results = mutable.ArrayBuffer[String]()
    val toVisit = mutable.Stack[CFGPosition]()
    val visited = mutable.HashSet[CFGPosition]()
    toVisit.pushAll(prog.procedures)

    while (toVisit.nonEmpty) {
      val next = toVisit.pop()
      visited.add(next)
      toVisit.pushAll(
        IntraProcBlockIRCursor
          .succ(next)
          .diff(visited.collect[Block] { case b: Block =>
            b
          })
      )

      def contentStr(b: CFGPosition) = {
        if result.contains(b) then "\n        :: " + result(b)
        else ""
      }

      val t = next match
        case p: Procedure => s"\nProcedure ${p.name}"
        case b: Block =>
          Seq(
            s"  Block ${b.label}${contentStr(b)}",
            b.statements
              .map(s => {
                "    " + s.toString + contentStr(s)
              })
              .mkString("\n"),
            "    " + b.jump.toString + contentStr(b.jump)
          ).mkString("\n")
        case s: Statement => s"    Statement $s${contentStr(s)}"
        case s: Jump => s"  Jump $s${contentStr(s)}"
      results.addOne(t)
    }
    results.mkString(System.lineSeparator())
  }
}

object RunUtils {

  def run(q: BASILConfig): BASILResult = {
    val result = loadAndTranslate(q)
    Logger.info("Writing output")
    writeOutput(result)
    result
  }

  def writeOutput(result: BASILResult): Unit = {
    Logger.debug("[!] Writing file...")
    for (boogie <- result.boogie) {
      val wr = BufferedWriter(FileWriter(boogie.filename))
      boogie.writeToString(wr)
      wr.close()
    }
  }

  def doSimplify(ctx: IRContext, config: Option[StaticAnalysisConfig]): Unit = {
    // writeToFile(dotBlockGraph(program, program.filter(_.isInstanceOf[Block]).map(b => b -> b.toString).toMap), s"blockgraph-before-simp.dot")
    Logger.info("[!] Running Simplify")
    val timer = PerformanceTimer("Simplify")
    val program = ctx.program

    val foundLoops = LoopDetector.identify_loops(program)
    val newLoops = foundLoops.reducibleTransformIR()
    newLoops.updateIrWithLoops()

    for (p <- program.procedures) {
      p.normaliseBlockNames()
    }

    ctx.program.sortProceduresRPO()

    transforms.liftSVComp(ctx.program)

    config.foreach {
      _.dumpILToPath.foreach { s =>
        DebugDumpIRLogger.writeToFile(File(s"${s}_il-before-simp.il"), pp_prog(program))
      }
    }

    transforms.applyRPO(program)

    // example of printing a simple analysis

    transforms.removeEmptyBlocks(program)
    transforms.coalesceBlocks(program)
    transforms.removeEmptyBlocks(program)

    // transforms.coalesceBlocksCrossBranchDependency(program)
    config.foreach {
      _.analysisDotPath.foreach { s =>
        DebugDumpIRLogger.writeToFile(File(s"${s}_blockgraph-before-dsa.dot"), dotBlockGraph(program.mainProcedure))
      }
    }

    Logger.info("[!] Simplify :: DynamicSingleAssignment")
    config.foreach {
      _.dumpILToPath.foreach { s =>
        DebugDumpIRLogger.writeToFile(File(s"${s}_il-before-dsa.il"), pp_prog(program))
      }
    }

    transforms.OnePassDSA().applyTransform(program)

    transforms.inlinePLTLaunchpad(ctx.program)

    transforms.removeEmptyBlocks(program)

    config.foreach {
      _.analysisDotPath.foreach { s =>
        AnalysisResultDotLogger.writeToFile(
          File(s"${s}_blockgraph-after-dsa.dot"),
          dotBlockGraph(
            program,
            (program.collect { case b: Block =>
              b -> pp_block(b)
            }).toMap
          )
        )
      }
    }
    config.foreach {
      _.dumpILToPath.foreach { s =>
        DebugDumpIRLogger.writeToFile(File(s"${s}_il-after-dsa.il"), pp_prog(program))
      }
    }

    if (ir.eval.SimplifyValidation.validate) {
      Logger.info("DSA no uninitialised")
      assert(invariant.allVariablesAssignedIndex(program))
      // Logger.info("Live vars difftest")
      // val tipLiveVars : Map[CFGPosition, Set[Variable]] = analysis.IntraLiveVarsAnalysis(program).analyze()
      // assert(program.procedures.forall(transforms.difftestLiveVars(_, tipLiveVars)))

      Logger.info("DSA Check")
      val x = program.procedures.forall(transforms.rdDSAProperty)
      assert(x)
      Logger.info("DSA Check passed")
      assert(invariant.singleCallBlockEnd(program))
      assert(invariant.cfgCorrect(program))
      assert(invariant.blocksUniqueToEachProcedure(program))
    }

    config.foreach {
      _.dumpILToPath.foreach { s =>
        DebugDumpIRLogger.writeToFile(File(s"${s}_il-before-copyprop.il"), pp_prog(program))
      }
    }

    // brute force run the analysis twice because it cleans up more stuff
    // assert(program.procedures.forall(transforms.rdDSAProperty))
    config.foreach {
      _.analysisDotPath.foreach { s =>
        AnalysisResultDotLogger.writeToFile(
          File(s"${s}_blockgraph-before-copyprop.dot"),
          dotBlockGraph(program.mainProcedure)
        )
      }
    }
    Logger.info("Copyprop Start")
    transforms.copyPropParamFixedPoint(program, ctx.globalOffsets)

    transforms.fixupGuards(program)
    transforms.removeDuplicateGuard(program)
    config.foreach {
      _.analysisDotPath.foreach { s =>
        AnalysisResultDotLogger.writeToFile(
          File(s"${s}_blockgraph-after-simp.dot"),
          dotBlockGraph(program.mainProcedure)
        )
      }
    }

    transforms.liftLinuxAssertFail(ctx)

    // assert(program.procedures.forall(transforms.rdDSAProperty))

    assert(invariant.blockUniqueLabels(program))
    Logger.info(s"CopyProp ${timer.checkPoint("Simplify")} ms ")

    config.foreach {
      _.dumpILToPath.foreach { s =>
        DebugDumpIRLogger.writeToFile(File(s"${s}_il-after-copyprop.il"), pp_prog(program))
      }
    }

    // val x = program.procedures.forall(transforms.rdDSAProperty)
    // assert(x)
    if (ir.eval.SimplifyValidation.validate) {
      Logger.info("DSA Check (after transform)")
      val x = program.procedures.forall(transforms.rdDSAProperty)
      assert(x)
      Logger.info("DSA Check succeeded")
    }
    // run this after cond recovery because sign bit calculations often need high bits
    // which go away in high level conss
    config.foreach {
      _.dumpILToPath.foreach { s =>
        DebugDumpIRLogger.writeToFile(File(s"${s}_il-after-slices.il"), pp_prog(program))
      }
    }

    // re-apply dsa
    // transforms.OnePassDSA().applyTransform(program)

    if (ir.eval.SimplifyValidation.validate) {
      Logger.info("[!] Simplify :: Writing simplification validation")
      val w = BufferedWriter(FileWriter("rewrites.smt2"))
      ir.eval.SimplifyValidation.makeValidation(w)
      w.close()
    }

    Logger.info("[!] Simplify :: finished")
  }

  def loadAndTranslate(conf: BASILConfig, postLoad: IRContext => Unit = s => ()): BASILResult = {
    Logger.info("[!] Loading Program")
    val q = conf
    var ctx = q.context.getOrElse(IRLoading.load(q.loading))
    postLoad(ctx) // allows extracting information from the original loaded program

    assert(invariant.singleCallBlockEnd(ctx.program))
    assert(invariant.cfgCorrect(ctx.program))
    assert(invariant.blocksUniqueToEachProcedure(ctx.program))

    ctx = IRTransform.doCleanup(ctx, conf.simplify)

    transforms.inlinePLTLaunchpad(ctx.program)

    if (q.loading.trimEarly) {
      val before = ctx.program.procedures.size
      transforms.stripUnreachableFunctions(ctx.program, q.loading.procedureTrimDepth)
      Logger.info(
        s"[!] Removed ${before - ctx.program.procedures.size} functions (${ctx.program.procedures.size} remaining)"
      )
    }

    if (q.loading.parameterForm && !q.simplify) {
      ir.transforms.clearParams(ctx.program)
      ctx = ir.transforms.liftProcedureCallAbstraction(ctx)
    } else {
      ir.transforms.clearParams(ctx.program)
    }
    assert(invariant.correctCalls(ctx.program))

    assert(invariant.singleCallBlockEnd(ctx.program))
    assert(invariant.cfgCorrect(ctx.program))
    assert(invariant.blocksUniqueToEachProcedure(ctx.program))
    assert(invariant.correctCalls(ctx.program))

    q.loading.dumpIL.foreach(s => DebugDumpIRLogger.writeToFile(File(s"$s-before-analysis.il"), pp_prog(ctx.program)))
    val analysis = q.staticAnalysis.map { conf =>
      staticAnalysis(conf, ctx)
    }
    q.loading.dumpIL.foreach(s => DebugDumpIRLogger.writeToFile(File(s"$s-after-analysis.il"), pp_prog(ctx.program)))

    ir.eval.SimplifyValidation.validate = conf.validateSimp
    if (conf.simplify) {

      ir.transforms.clearParams(ctx.program)

      ir.transforms.liftIndirectCall(ctx.program)
      transforms.liftSVCompNonDetEarlyIR(ctx.program)

      DebugDumpIRLogger.writeToFile(File("il-after-indirectcalllift.il"), pp_prog(ctx.program))
      ctx = ir.transforms.liftProcedureCallAbstraction(ctx)
      DebugDumpIRLogger.writeToFile(File("il-after-proccalls.il"), pp_prog(ctx.program))

      doSimplify(ctx, conf.staticAnalysis)
    }
    if (DebugDumpIRLogger.getLevel().id < LogLevel.OFF.id) {
      val dir = File("./graphs/")
      if (!dir.exists()) then dir.mkdirs()
      for (p <- ctx.program.procedures) {
        DebugDumpIRLogger.writeToFile(File(s"graphs/blockgraph-${p.name}-dot-simp.dot"), dotBlockGraph(p))
      }
    }

    var dsaContext: Option[DSAContext] = None
<<<<<<< HEAD
    if (conf.dsaConfig.nonEmpty) {
      val config = conf.dsaConfig.get
      val DSATimer = PerformanceTimer("DSA Timer", INFO)

      val main = ctx.program.mainProcedure
      var sva: Map[Procedure, SymValues[data_structure_analysis.Interval]] = Map.empty
      var cons: Map[Procedure, Set[Constraint]] = Map.empty
      computeDSADomain(ctx.program.mainProcedure, ctx).toSeq
        .sortBy(_.name)
        .foreach(proc =>
          val SVAResults = getSymbolicValues[data_structure_analysis.Interval](proc)
          val constraints = generateConstraints(proc)
          sva += (proc -> SVAResults)
          cons += (proc -> constraints)
        )

      DSATimer.checkPoint("Finished SVA")
      dsaContext = Some(DSAContext(sva, cons, Map.empty, Map.empty, Map.empty))

      if config.analyses.contains(Norm) then
        DSALogger.info("Finished Computing Constraints")
        val globalGraph =
          IntervalDSA.getLocal(
            ctx.program.mainProcedure,
            ctx,
            SymValues[data_structure_analysis.Interval](Map.empty),
            Set[Constraint]()
          )
        val DSA = IntervalDSA.getLocals(ctx, sva, cons)
        IntervalDSA.checkReachable(ctx.program, DSA)
        DSATimer.checkPoint("Finished DSA Local Phase")
        DSA.values.foreach(IntervalDSA.checkUniqueNodesPerRegion)
        DSA.values.foreach(_.localCorrectness())
        DSALogger.info("Performed correctness check")
        val DSABU = IntervalDSA.solveBUs(DSA)
        DSATimer.checkPoint("Finished DSA BU Phase")
        DSABU.values.foreach(_.localCorrectness())
        DSALogger.info("Performed correctness check")
        val DSATD = IntervalDSA.solveTDs(DSABU)
        DSATimer.checkPoint("Finished DSA TD Phase")
        DSATD.values.foreach(_.localCorrectness())
        DSALogger.info("Performed correctness check")
        DSATD.values.foreach(g => globalGraph.globalTransfer(g, globalGraph))
        val globalMapping = DSATD.values.foldLeft(Map[IntervalNode, IntervalNode]()) { (m, g) =>
          val oldToNew = globalGraph.globalTransfer(globalGraph, g)
          m ++ oldToNew.map((common, spec) => (spec, common))

        }
        DSATimer.checkPoint("Finished DSA global graph")
        DSATD.values.foreach(_.localCorrectness())
        DSALogger.info("Performed correctness check")

        IntervalDSA.checkConsistGlobals(DSATD, globalGraph)
        IntervalDSA.checkReachable(ctx.program, DSATD)

        DSATimer.checkPoint("Finished DSA Invariant Check")
        dsaContext = Some(dsaContext.get.copy(local = DSA, bottomUp = DSABU, topDown = DSATD))

        if q.memoryTransform then {
          visit_prog(MemoryTransform(DSATD, globalMapping), ctx.program)
          DSATimer.checkPoint("Performed Memory Transform")
          // doSimplify(ctx, None)
        }
=======
    if (conf.dsaConfig.isDefined) {
      val dsaResults = IntervalDSA(ctx).dsa(conf.dsaConfig.get)
      dsaContext = Some(dsaResults)

      if q.memoryTransform && conf.dsaConfig.get != Prereq then // need more than prereq
        val memTransferTimer = PerformanceTimer("Mem Transfer Timer", INFO)
        visit_prog(MemoryTransform(dsaResults.topDown, dsaResults.globals), ctx.program)
        memTransferTimer.checkPoint("Performed Memory Transform")
>>>>>>> 5e4de993
    }

    if (conf.summariseProcedures) {
      StaticAnalysisLogger.info("[!] Generating Procedure Summaries")
      IRTransform.generateProcedureSummaries(ctx, ctx.program, q.loading.parameterForm || conf.simplify)
    }

    if (conf.summariseProcedures) {
      StaticAnalysisLogger.info("[!] Generating Procedure Summaries")
      IRTransform.generateProcedureSummaries(ctx, ctx.program, q.loading.parameterForm || conf.simplify)
    }

    if (q.runInterpret) {
      Logger.info("Start interpret")

      val ((fs, trace), value) =
        InterpFuns.interpretEvalProg(tracingInterpreter(NormalInterpreter))(ctx, (InterpreterState(), Trace.empty))

      val stdout = fs.memoryState.getMem("stdout").toList.sortBy(_._1.value).map(_._2.value.toChar).mkString("")

      Logger.info(s"Interpreter stdout:\n${stdout}")
      value match {
        case Right(r) => Logger.info(s"Interpreter returned: ${r.map(v => v._1.name + " -> " + v._2).mkString(", ")}")
        case _ => ()
      }

      q.loading.dumpIL.foreach(f => {
        val tf = f"${f}-interpret-trace.txt"
        writeToFile(trace.t.mkString("\n"), tf)
        val sf = f"${f}-stdout.txt"
        writeToFile(stdout, sf)
        Logger.info(s"Finished interpret: trace written to $tf")
      })

      val stopState = fs.nextCmd
      if (!normalTermination(stopState)) {
        Logger.error(s"Interpreter exited with $stopState")
      } else {
        Logger.info("Interpreter stopped normally.")
      }
    }

    IRTransform.prepareForTranslation(q, ctx)

    if (conf.generateRelyGuarantees) {
      StaticAnalysisLogger.info("[!] Generating Rely-Guarantee Conditions")
      IRTransform.generateRelyGuaranteeConditions(ctx.program.procedures.toList.filter(p => p.returnBlock != None))
    }

    q.loading.dumpIL.foreach(s => {
      writeToFile(pp_prog(ctx.program), s"$s-output.il")
      writeToFile(ctx.program.toScala, s"$s-output.scala")
    })
    Logger.info("[!] Translating to Boogie")

    val regionInjector = analysis.flatMap(a => a.regionInjector)

    val boogiePrograms = if (q.boogieTranslation.directTranslation) {
      Logger.info("Disabling WPIF VCs")
      ArrayBuffer(translating.BoogieTranslator.translateProg(ctx.program, q.outputPrefix))
    } else if (q.boogieTranslation.threadSplit && ctx.program.threads.nonEmpty) {
      val outPrograms = ArrayBuffer[BProgram]()
      for (thread <- ctx.program.threads) {
        val fileName = q.outputPrefix.stripSuffix(".bpl") + "_" + thread.entry.name + ".bpl"
        val boogieTranslator =
          IRToBoogie(ctx.program, ctx.specification, Some(thread), fileName, regionInjector, q.boogieTranslation)
        outPrograms.addOne(boogieTranslator.translate)
      }
      outPrograms
    } else {
      val boogieTranslator =
        IRToBoogie(ctx.program, ctx.specification, None, q.outputPrefix, regionInjector, q.boogieTranslation)
      ArrayBuffer(boogieTranslator.translate)
    }
    assert(invariant.singleCallBlockEnd(ctx.program))

    BASILResult(ctx, analysis, dsaContext, boogiePrograms)
  }

  /** Use static analysis to resolve indirect calls and replace them in the IR until fixed point.
    */
  def staticAnalysis(config: StaticAnalysisConfig, ctx: IRContext): StaticAnalysisContext = {
    var iteration = 1
    var modified: Boolean = true
    val analysisResult = mutable.ArrayBuffer[StaticAnalysisContext]()
    while (modified) {
      Logger.debug("[!] Running Static Analysis")
      val result = StaticAnalysis.analyse(ctx, config, iteration, analysisResult.lastOption)
      val previousResult = analysisResult.lastOption
      analysisResult.append(result)
      StaticAnalysisLogger.info("[!] Replacing Indirect Calls")

      /*
      modified = transforms.SteensgaardIndirectCallResolution(
        ctx.program,
        result.steensgaardResults,
        result.reachingDefs
      ).resolveIndirectCalls()
       */

      if (
        config.memoryRegions == MemoryRegionsMode.MRA && (previousResult.isEmpty || result.vsaResult != previousResult.get.vsaResult)
      ) {
        modified = true
      } else {
        modified =
          transforms.VSAIndirectCallResolution(ctx.program, result.vsaResult, result.mmmResults).resolveIndirectCalls()
      }

      if (modified) {
        iteration += 1
        StaticAnalysisLogger.info(s"[!] Analysing again (iter $iteration)")
      }
    }

    // should later move this to be inside while (modified) loop and have splitting threads cause further iterations

    if (config.threadSplit) {
      transforms.splitThreads(ctx.program, analysisResult.last.steensgaardResults, analysisResult.last.ssaResults)
    }

    val reachingDefs = ReachingDefsAnalysis(ctx.program, analysisResult.last.writesToResult).analyze()
    config.analysisDotPath.foreach { s =>
      AnalysisResultDotLogger.writeToFile(File(s"${s}_ct.dot"), toDot(ctx.program))
    }

    StaticAnalysisLogger.info("[!] Running Symbolic Access Analysis")
    val symResults: Map[CFGPosition, Map[SymbolicAddress, TwoElement]] =
      SymbolicAddressAnalysis(ctx.program, analysisResult.last.interProcConstProp).analyze()
    config.analysisDotPath.foreach { s =>
      val labels = symResults.map { (k, v) => k -> v.toString }
      AnalysisResultDotLogger.writeToFile(File(s"${s}_saa.dot"), toDot(ctx.program, labels))
    }

    StaticAnalysisLogger.info("[!] Running DSA Analysis")

    writeToFile(pp_prog(ctx.program), "testo1.il")
    val symbolTableEntries: Set[SymbolTableEntry] = ctx.globals ++ ctx.funcEntries
    val dsa = DataStructureAnalysis(
      ctx.program,
      symResults,
      analysisResult.last.interProcConstProp,
      symbolTableEntries,
      ctx.globalOffsets,
      ctx.externalFunctions,
      reachingDefs,
      analysisResult.last.writesToResult,
      analysisResult.last.paramResults
    )
    dsa.analyze()

    config.analysisDotPath.foreach { s =>
      dsa.topDown(ctx.program.mainProcedure).toDot
      DebugDumpIRLogger.writeToFile(File(s"${s}_main_dsg.dot"), dsa.topDown(ctx.program.mainProcedure).toDot)
    }

    Logger.debug("[!] Injecting regions")
    val regionInjector = if (config.memoryRegions == MemoryRegionsMode.MRA) {
      val injector = RegionInjectorMRA(ctx.program, analysisResult.last.mmmResults)
      injector.injectRegions()
      Some(injector)
    } else if (config.memoryRegions == MemoryRegionsMode.DSA) {
      val injector = RegionInjectorDSA(ctx.program, dsa.topDown)
      injector.injectRegions()
      Some(injector)
    } else {
      None
    }

    assert(invariant.singleCallBlockEnd(ctx.program))
    StaticAnalysisLogger.info(s"[!] Finished indirect call resolution after $iteration iterations")
    analysisResult.last.copy(
      symbolicAddresses = symResults,
      localDSA = dsa.local.toMap,
      bottomUpDSA = dsa.bottomUp.toMap,
      topDownDSA = dsa.topDown.toMap,
      regionInjector = regionInjector
    )
  }
}

def readFromFile(fileName: String): Iterable[String] = {
  Files.readAllLines(Paths.get(fileName)).asScala
}

def writeToFile(content: String, fileName: String): Unit = {
  Logger.debug(s"Writing $fileName (${content.size} bytes)")
  val outFile = File(fileName)
  val pw = PrintWriter(outFile, "UTF-8")
  pw.write(content)
  pw.close()
}<|MERGE_RESOLUTION|>--- conflicted
+++ resolved
@@ -82,11 +82,7 @@
 )
 
 case class DSAContext(
-<<<<<<< HEAD
-  sva: Map[Procedure, SymValues[data_structure_analysis.Interval]],
-=======
   sva: Map[Procedure, SymValues[DSInterval]],
->>>>>>> 5e4de993
   constraints: Map[Procedure, Set[Constraint]],
   local: Map[Procedure, IntervalGraph],
   bottomUp: Map[Procedure, IntervalGraph],
@@ -938,71 +934,6 @@
     }
 
     var dsaContext: Option[DSAContext] = None
-<<<<<<< HEAD
-    if (conf.dsaConfig.nonEmpty) {
-      val config = conf.dsaConfig.get
-      val DSATimer = PerformanceTimer("DSA Timer", INFO)
-
-      val main = ctx.program.mainProcedure
-      var sva: Map[Procedure, SymValues[data_structure_analysis.Interval]] = Map.empty
-      var cons: Map[Procedure, Set[Constraint]] = Map.empty
-      computeDSADomain(ctx.program.mainProcedure, ctx).toSeq
-        .sortBy(_.name)
-        .foreach(proc =>
-          val SVAResults = getSymbolicValues[data_structure_analysis.Interval](proc)
-          val constraints = generateConstraints(proc)
-          sva += (proc -> SVAResults)
-          cons += (proc -> constraints)
-        )
-
-      DSATimer.checkPoint("Finished SVA")
-      dsaContext = Some(DSAContext(sva, cons, Map.empty, Map.empty, Map.empty))
-
-      if config.analyses.contains(Norm) then
-        DSALogger.info("Finished Computing Constraints")
-        val globalGraph =
-          IntervalDSA.getLocal(
-            ctx.program.mainProcedure,
-            ctx,
-            SymValues[data_structure_analysis.Interval](Map.empty),
-            Set[Constraint]()
-          )
-        val DSA = IntervalDSA.getLocals(ctx, sva, cons)
-        IntervalDSA.checkReachable(ctx.program, DSA)
-        DSATimer.checkPoint("Finished DSA Local Phase")
-        DSA.values.foreach(IntervalDSA.checkUniqueNodesPerRegion)
-        DSA.values.foreach(_.localCorrectness())
-        DSALogger.info("Performed correctness check")
-        val DSABU = IntervalDSA.solveBUs(DSA)
-        DSATimer.checkPoint("Finished DSA BU Phase")
-        DSABU.values.foreach(_.localCorrectness())
-        DSALogger.info("Performed correctness check")
-        val DSATD = IntervalDSA.solveTDs(DSABU)
-        DSATimer.checkPoint("Finished DSA TD Phase")
-        DSATD.values.foreach(_.localCorrectness())
-        DSALogger.info("Performed correctness check")
-        DSATD.values.foreach(g => globalGraph.globalTransfer(g, globalGraph))
-        val globalMapping = DSATD.values.foldLeft(Map[IntervalNode, IntervalNode]()) { (m, g) =>
-          val oldToNew = globalGraph.globalTransfer(globalGraph, g)
-          m ++ oldToNew.map((common, spec) => (spec, common))
-
-        }
-        DSATimer.checkPoint("Finished DSA global graph")
-        DSATD.values.foreach(_.localCorrectness())
-        DSALogger.info("Performed correctness check")
-
-        IntervalDSA.checkConsistGlobals(DSATD, globalGraph)
-        IntervalDSA.checkReachable(ctx.program, DSATD)
-
-        DSATimer.checkPoint("Finished DSA Invariant Check")
-        dsaContext = Some(dsaContext.get.copy(local = DSA, bottomUp = DSABU, topDown = DSATD))
-
-        if q.memoryTransform then {
-          visit_prog(MemoryTransform(DSATD, globalMapping), ctx.program)
-          DSATimer.checkPoint("Performed Memory Transform")
-          // doSimplify(ctx, None)
-        }
-=======
     if (conf.dsaConfig.isDefined) {
       val dsaResults = IntervalDSA(ctx).dsa(conf.dsaConfig.get)
       dsaContext = Some(dsaResults)
@@ -1011,7 +942,6 @@
         val memTransferTimer = PerformanceTimer("Mem Transfer Timer", INFO)
         visit_prog(MemoryTransform(dsaResults.topDown, dsaResults.globals), ctx.program)
         memTransferTimer.checkPoint("Performed Memory Transform")
->>>>>>> 5e4de993
     }
 
     if (conf.summariseProcedures) {
