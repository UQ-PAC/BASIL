package util

import scala.collection.mutable.ListBuffer
import scala.collection.mutable.ArrayBuffer
import java.io.{File, PrintWriter}
import java.io.{BufferedWriter, FileWriter, IOException}
import scala.jdk.CollectionConverters._
import analysis.solvers._

import analysis._
import cfg_visualiser.{OtherOutput, Output, OutputKindE}
import bap._
import ir._
import boogie._
import specification._
import BilParser._
import org.antlr.v4.runtime.tree.ParseTreeWalker
import org.antlr.v4.runtime.{CharStreams, CommonTokenStream}
import translating._
import util.Logger


object RunUtils {
  var memoryRegionAnalysisResults: Option[Map[CfgNode, _]] = None

  var iterations = 0;

  // ids reserved by boogie
  val reserved: Set[String] = Set("free")

  // constants
  private val exitRegister: Variable = Variable("R30", BitVecType(64))
  def loadBAP(filename: String): BAPProgram = {
    val adtLexer = BilAdtLexer(CharStreams.fromFileName(filename))
    val tokens = CommonTokenStream(adtLexer)
    val parser = BilAdtParser(tokens)

    parser.setBuildParseTree(true)

    AdtStatementLoader.visitProject(parser.project())
  }

  def loadReadELF(filename: String): (Set[ExternalFunction], Set[SpecGlobal], Map[BigInt, BigInt]) = {
    val elfLexer = SymsLexer(CharStreams.fromFileName(filename))
    val elfTokens = CommonTokenStream(elfLexer)
    val elfParser = SymsParser(elfTokens)
    elfParser.setBuildParseTree(true)
    ElfLoader.visitSyms(elfParser.syms())
  }

  def loadSpecification(filename: Option[String], program: Program, globals: Set[SpecGlobal]): Specification = {
    filename match {
      case Some(s) => val specLexer = SpecificationsLexer(CharStreams.fromFileName(s))
        val specTokens = CommonTokenStream(specLexer)
        val specParser = SpecificationsParser(specTokens)
        specParser.setBuildParseTree(true)
        val specLoader = SpecificationLoader(globals, program)
        specLoader.visitSpecification(specParser.specification())
      case None => Specification(globals, Map(), List(), List(), List())
    }
  }

  def loadAndTranslate(BAPFileName: String, readELFFileName: String, specFileName: Option[String], performAnalysis: Boolean, performInterpret: Boolean): BProgram = {
    val bapProgram = loadBAP(BAPFileName)

    val (externalFunctions, globals, globalOffsets) = loadReadELF(readELFFileName)

    val IRTranslator = BAPToIR(bapProgram)
    var IRProgram = IRTranslator.translate

    val specification = loadSpecification(specFileName, IRProgram, globals)

    if (performInterpret) {
      Interpret(IRProgram)
    }

    Logger.info("[!] Removing external function calls")
    // Remove external function references (e.g. @printf)
    val externalNames = externalFunctions.map(e => e.name)
    val externalRemover = ExternalRemover(externalNames)
    // Removes BAP naming artefacts (e.g. # preceding variable names)
    val renamer = Renamer(reserved)
    IRProgram = externalRemover.visitProgram(IRProgram)
    IRProgram = renamer.visitProgram(IRProgram)

    if (performAnalysis) {
      iterations = 0;
      IRProgram = analyse(IRProgram, externalFunctions, globals, globalOffsets)
    }

    IRProgram.stripUnreachableFunctions()

    Logger.info("[!] Translating to Boogie")
    val boogieTranslator = IRToBoogie(IRProgram, specification)
    Logger.info("[!] Done! Exiting...")
    boogieTranslator.translate
  }

  def analyse(IRProgram: Program, externalFunctions: Set[ExternalFunction], globals: Set[SpecGlobal], globalOffsets: Map[BigInt, BigInt]): Program = {
    iterations += 1
    val subroutines = IRProgram.procedures.filter(p => p.address.isDefined).map{(p: Procedure) => BigInt(p.address.get) -> p.name}.toMap
    val globalAddresses = globals.map{(s: SpecGlobal) => s.address -> s.name}.toMap
    val externalAddresses = externalFunctions.map{(e: ExternalFunction) => e.offset -> e.name}.toMap
    Logger.info("Globals:" )
    Logger.info(globalAddresses)
    Logger.info("Global Offsets: ")
    Logger.info(globalOffsets)
    Logger.info("External: ")
    Logger.info(externalAddresses)
    Logger.info("Subroutine Addresses:")
    Logger.info(subroutines)
    //    val wcfg = IntraproceduralProgramCfg.generateFromProgram(program)
    //
    ////    //print(wcfg.nodes)
    ////    Output.output(OtherOutput(OutputKindE.cfg), wcfg.toDot({ x =>
    ////      x.toString
    ////    }, Output.dotIder))
    //
    //
    //    val an = ConstantPropagationAnalysis.WorklistSolver(wcfg)
    //    val res = an.analyze().asInstanceOf[Map[CfgNode, _]]
    //    print(res.keys)
    //    Output.output(OtherOutput(OutputKindE.cfg), an.cfg.toDot(Output.labeler(res, an.stateAfterNode), Output.dotIder))

    val mergedSubroutines = subroutines ++ externalAddresses

    val cfg = ProgramCfgFactory().fromIR(IRProgram, false, 0)

    Logger.info("[!] Running Constant Propagation")
    val solver = ConstantPropagationAnalysis.WorklistSolver(cfg)
    val result = solver.analyze(true).asInstanceOf[Map[CfgNode, Map[Variable, Any]]]
    Output.output(OtherOutput(OutputKindE.cfg), cfg.toDot(Output.labeler(result, solver.stateAfterNode), Output.dotIder), "cpa")

<<<<<<< HEAD
    Logger.info("[!] Running MRA")
=======
    println("[!] Running MRA") // resolves memory loads from full mem to stack/mem
>>>>>>> 7ec51d4b
    val solver2 = MemoryRegionAnalysis.WorklistSolver(cfg, globalAddresses, globalOffsets, mergedSubroutines, result)
    val result2 = solver2.analyze(true).asInstanceOf[Map[CfgNode, MemoryRegion]]
    memoryRegionAnalysisResults = Some(result2)
    Output.output(OtherOutput(OutputKindE.cfg), cfg.toDot(Output.labeler(result2, solver2.stateAfterNode), Output.dotIder), "mra")

    Logger.info("[!] Running MMM")
    val mmm = MemoryModelMap()
    mmm.convertMemoryRegions(result2, mergedSubroutines)

    Logger.info("[!] Running VSA")
    val solver3 = ValueSetAnalysis.WorklistSolver(cfg, globalAddresses, externalAddresses, globalOffsets, subroutines, mmm, result)
    val result3 = solver3.analyze(false)
    Output.output(OtherOutput(OutputKindE.cfg), cfg.toDot(Output.labeler(result3, solver3.stateAfterNode), Output.dotIder), "vsa")

    Logger.info("[!] Resolving CFG")
    val (newIR, modified) = resolveCFG(cfg, result3.asInstanceOf[Map[CfgNode, Map[Expr, Set[Value]]]], IRProgram)
    if (modified) {
      Logger.info(s"[!] Analysing again (iter $iterations)")
      return analyse(newIR, externalFunctions, globals, globalOffsets)
    }
    val newCFG = ProgramCfgFactory().fromIR(newIR, inlineLimit = 0)
    Output.output(OtherOutput(OutputKindE.cfg), newCFG.toDot(x => x.toString, Output.dotIder), "resolvedCFG")

    Logger.info(s"[!] Finished indirect call resolution after $iterations iterations")

    newIR
  }

  def resolveCFG(cfg: ProgramCfg, valueSets: Map[CfgNode, Map[Expr, Set[Value]]], IRProgram: Program): (Program, Boolean) = {
    var modified: Boolean = false
    val worklist = ListBuffer[CfgNode]()
    // find the main function
    cfg.nodes.foreach {
      case main: CfgFunctionEntryNode if main.data.name == "main"=>
        main.succ(true).toSet.union(main.succ(false).toSet).foreach(node => worklist.addOne(node))
      case _ =>
    }

    val visited = scala.collection.mutable.Set[CfgNode]()
    while (worklist.nonEmpty) {
      val node = worklist.remove(0)
        if (!visited.contains(node)) {
          process (node)
          node.succ(true).toSet.union(node.succ(false).toSet).foreach(node => worklist.addOne(node))
          visited.add(node)
        }
    }

    def extractExprFromValue(v: Value): Expr = v match {
      case LiteralValue(expr) => expr
      case localAddress: LocalAddress => localAddress.expr
      case globalAddress: GlobalAddress => globalAddress.expr
      case _ => throw new Exception("Expected a Value with an Expr")
    }

    def process(n: CfgNode): Unit = n match {
      case commandNode: CfgCommandNode =>
        commandNode.data match
          case localAssign: LocalAssign =>
            localAssign.rhs match
              case _: MemoryLoad =>
                if (valueSets(n).contains(localAssign.lhs) && valueSets(n).get(localAssign.lhs).head.size == 1) {
                  val extractedValue = extractExprFromValue(valueSets(n).get(localAssign.lhs).head.head)
                  localAssign.rhs = extractedValue
                  println(s"RESOLVED: Memory load ${localAssign.lhs} resolved to ${extractedValue}")
                } else if (valueSets(n).contains(localAssign.lhs) && valueSets(n).get(localAssign.lhs).head.size > 1) {
                  println(s"RESOLVED: WARN Memory load ${localAssign.lhs} resolved to multiple values, cannot replace")

                   /*
                  // must merge into a single memory variable to represent the possible values
                  // Make a binary OR of all the possible values takes two at a time (incorrect to do BVOR)
                  val values = valueSets(n).get(localAssign.lhs).head
                  val exprValues = values.map(extractExprFromValue)
                  val result = exprValues.reduce((a, b) => BinaryExpr(BVOR, a, b)) // need to express nondeterministic 
                                                                                   // choice between these specific options
                  localAssign.rhs = result
                  */
                }
              case _ =>
          case indirectCall: IndirectCall =>
            if (!commandNode.block.jumps.contains(indirectCall)) {
              // We only replace the calls with DirectCalls in the IR, and don't replace the CommandNode.data
              // Hence if we have already processed this CFG node there will be no corresponding IndirectCall in the IR
              // to replace.
              // We want to replace all possible indirect calls based on this CFG, before regenerating it from the IR
              return
            }
            val valueSet: Map[Expr, Set[Value]] = valueSets(n)
            val functionNames = resolveAddresses(valueSet(indirectCall.target))
            if (functionNames.size == 1) {
              modified = true
              commandNode.block match
                case block: Block =>
                  block.jumps = block.jumps.filter(!_.equals(indirectCall))
                  block.jumps += DirectCall(IRProgram.procedures.filter(_.name.equals(functionNames.head.name)).head, indirectCall.condition, indirectCall.returnTarget)
                case null => throw new Exception("Node not found in nodeToBlock map")
            } else if (functionNames.size > 1) {
              modified = true
              functionNames.foreach(addressValue =>
                commandNode.block match
                  case block: Block =>
                    block.jumps = block.jumps.filter(!_.equals(indirectCall))
                    if (indirectCall.condition.isDefined) {
                      block.jumps += DirectCall(IRProgram.procedures.filter(_.name.equals(addressValue.name)).head, Option(BinaryExpr(BVAND, indirectCall.condition.get, BinaryExpr(BVEQ, indirectCall.target, addressValue.expr))), indirectCall.returnTarget)
                    } else {
                      block.jumps += DirectCall(IRProgram.procedures.filter(_.name.equals(addressValue.name)).head, Option(BinaryExpr(BVEQ, indirectCall.target, addressValue.expr)), indirectCall.returnTarget)
                    }
                  case null => throw new Exception("Node not found in nodeToBlock map")
              )
            } else {
              // must be a call to R30
              if (!indirectCall.target.equals(exitRegister)) {
                throw new Exception(s"Indirect call ${indirectCall} has no possible targets. Value set: ${valueSet(indirectCall.target)}")
              }
            }
          case _ =>
      case _ =>
    }

    def nameExists(name: String): Boolean = {
      IRProgram.procedures.exists(_.name.equals(name))
    }

    def addFakeProcedure(name: String): Unit = {
      IRProgram.procedures += Procedure(name, None, ArrayBuffer(), ArrayBuffer(), ArrayBuffer())
    }

    def resolveAddresses(valueSet: Set[Value]): Set[AddressValue] = {
      var functionNames: Set[AddressValue] = Set()
      valueSet.foreach {
        case globalAddress: GlobalAddress =>
          if (nameExists(globalAddress.name)) {
            functionNames += globalAddress
            Logger.info(s"RESOLVED: Call to Global address ${globalAddress.name} resolved.")
          } else {
            addFakeProcedure(globalAddress.name)
            functionNames += globalAddress
            Logger.info(s"Global address ${globalAddress.name} does not exist in the program.  Added a fake function.")
          }
        case localAddress: LocalAddress =>
          if (nameExists(localAddress.name)) {
            functionNames += localAddress
            Logger.info(s"RESOLVED: Call to Local address ${localAddress.name}")
          } else {
            addFakeProcedure(localAddress.name)
            functionNames += localAddress
            Logger.info(s"Local address ${localAddress.name} does not exist in the program. Added a fake function.")
          }
        case _ =>
      }
      functionNames
    }
    (IRProgram, modified)
  }

  def writeToFile(program: BProgram, outputFileName: String): Unit = {
    try {
      val writer = BufferedWriter(FileWriter(outputFileName, false))
      writer.write(program.toString)
      writer.flush()
      writer.close()
    } catch {
      case _: IOException => Logger.error("Error writing to file.")
    }
  }

  def dump_file(content: String, name: String): Unit = {
    val outFile = new File(s"${name}.txt")
    val pw = new PrintWriter(outFile, "UTF-8")
    pw.write(content)
    pw.close()
  }

  def dump_plot(content: String, name: String): Unit = {
    val outFile = new File(s"${name}.dot")
    val pw = new PrintWriter(outFile, "UTF-8")
    pw.write(content)
    pw.close()
  }

}

class AnalysisTypeException(message: String)
  extends Exception("Tried to operate on two analyses of different types: " + message) {

  def this(message: String, cause: Throwable) = {
    this(message)
    initCause(cause)
  }
}

class AssumptionViolationException(message: String) extends Exception("Assumption Violation: " + message) {

  def this(message: String, cause: Throwable) = {
    this(message)
    initCause(cause)
  }
}

class LatticeViolationException(message: String)
    extends Exception("A lattice transfer function broke monotonicity: " + message) {

  def this(message: String, cause: Throwable) = {
    this(message)
    initCause(cause)
  }
}

class SegmentationViolationException(message: String)
    extends Exception("The code attempts to dereference a pointer we don't know about: " + message) {

  def this(message: String, cause: Throwable) = {
    this(message)
    initCause(cause)
  }
}<|MERGE_RESOLUTION|>--- conflicted
+++ resolved
@@ -131,11 +131,7 @@
     val result = solver.analyze(true).asInstanceOf[Map[CfgNode, Map[Variable, Any]]]
     Output.output(OtherOutput(OutputKindE.cfg), cfg.toDot(Output.labeler(result, solver.stateAfterNode), Output.dotIder), "cpa")
 
-<<<<<<< HEAD
     Logger.info("[!] Running MRA")
-=======
-    println("[!] Running MRA") // resolves memory loads from full mem to stack/mem
->>>>>>> 7ec51d4b
     val solver2 = MemoryRegionAnalysis.WorklistSolver(cfg, globalAddresses, globalOffsets, mergedSubroutines, result)
     val result2 = solver2.analyze(true).asInstanceOf[Map[CfgNode, MemoryRegion]]
     memoryRegionAnalysisResults = Some(result2)
