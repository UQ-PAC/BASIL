--- conflicted
+++ resolved
@@ -28,19 +28,13 @@
   // ids reserved by boogie
   val reserved: Set[String] = Set("free")
 
-<<<<<<< HEAD
   // constants
-  private val exitRegister: Variable = Variable("R30", BitVecType(64))
-  def loadBAP(filename: String): BAPProgram = {
-    val adtLexer = BilAdtLexer(CharStreams.fromFileName(filename))
-    val tokens = CommonTokenStream(adtLexer)
-    val parser = BilAdtParser(tokens)
-=======
+  private val exitRegister: Variable = Register("R30", BitVecType(64))
+
   def loadBAP(fileName: String): BAPProgram = {
     val ADTLexer = BAP_ADTLexer(CharStreams.fromFileName(fileName))
     val tokens = CommonTokenStream(ADTLexer)
     val parser = BAP_ADTParser(tokens)
->>>>>>> 50c80a66
 
     parser.setBuildParseTree(true)
 
@@ -90,23 +84,14 @@
     IRProgram = externalRemover.visitProgram(IRProgram)
     IRProgram = renamer.visitProgram(IRProgram)
 
+    if (performAnalysis) {
+      iterations += 1;
+      IRProgram = analyse(IRProgram, externalFunctions, globals, globalOffsets)
+    }
+
     if (dumpIL) {
       dump_file(serialiseIL(IRProgram), "before-analysis.il")
     }
-
-    if (performAnalysis) {
-<<<<<<< HEAD
-      iterations = 0;
-      IRProgram = analyse(IRProgram, externalFunctions, globals, globalOffsets)
-=======
-      analyse(IRProgram, externalFunctions, globals, globalOffsets)
-      if (dumpIL) {
-        dump_file(serialiseIL(IRProgram), "after-analysis.il")
-      }
->>>>>>> 50c80a66
-    }
-
-
 
     IRProgram.stripUnreachableFunctions()
     IRProgram.stackIdentification()
