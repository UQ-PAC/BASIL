--- conflicted
+++ resolved
@@ -124,26 +124,11 @@
   /** Load a program from files using the provided configuration.
     */
   def load(q: ILLoadingConfig): IRContext = {
-<<<<<<< HEAD
-    // TODO: this tuple is large, should be a case class
-    val (symbols, externalFunctions, globals, funcEntries, globalOffsets, mainAddress) =
-      IRLoading.loadReadELF(q.relfFile, q)
-
-    val program: Program = if (q.inputFile.endsWith(".adt")) {
-      val bapProgram = loadBAP(q.inputFile)
-      val IRTranslator = BAPToIR(bapProgram, mainAddress)
-      IRTranslator.translate
-    } else if (q.inputFile.endsWith(".gts")) {
-      val program = loadGTIRB(q.inputFile, mainAddress)
-      ir.transforms.PCTracking.applyPCTracking(q.pcTracking, program)
-      program
-=======
 
     val mode = if q.inputFile.endsWith(".gts") then {
       FrontendMode.Gtirb
     } else if q.inputFile.endsWith(".adt") then {
       FrontendMode.Bap
->>>>>>> dbd95539
     } else if (q.inputFile.endsWith(".il")) {
       FrontendMode.Basil
     } else {
@@ -156,13 +141,9 @@
         val (symbols, externalFunctions, globals, funcEntries, globalOffsets, mainAddress) =
           IRLoading.loadReadELF(relf, q)
 
-<<<<<<< HEAD
-    program.procedures.foreach(_.normaliseBlockNames())
-=======
         def continuation(program: Program) =
           val specification = IRLoading.loadSpecification(q.specFile, program, globals)
           IRContext(symbols, externalFunctions, globals, funcEntries, globalOffsets, specification, program)
->>>>>>> dbd95539
 
         (Some(mainAddress), continuation)
       }
@@ -182,7 +163,10 @@
     }
 
     val ctx = makeContext(program)
-    ir.transforms.PCTracking.applyPCTracking(q.pcTracking, ctx.program)
+    mode match {
+      case FrontendMode.Basil => Logger.info("Disabling relf tracking due to IL input")
+      case _ => ir.transforms.PCTracking.applyPCTracking(q.pcTracking, ctx.program)
+    }
     ctx
   }
 
