--- conflicted
+++ resolved
@@ -61,6 +61,7 @@
 enum FrontendMode {
   case Bap
   case Gtirb
+  case Basil
 }
 
 /** Stores the results of the static analyses.
@@ -123,32 +124,20 @@
   /** Load a program from files using the provided configuration.
     */
   def load(q: ILLoadingConfig): IRContext = {
-    // TODO: this tuple is large, should be a case class
-<<<<<<< HEAD
 
     val mode = if q.inputFile.endsWith(".gts") then {
       FrontendMode.Gtirb
     } else if q.inputFile.endsWith(".adt") then {
       FrontendMode.Bap
-=======
-    val (symbols, externalFunctions, globals, funcEntries, globalOffsets, mainAddress) =
-      IRLoading.loadReadELF(q.relfFile, q)
-
-    val program: Program = if (q.inputFile.endsWith(".adt")) {
-      val bapProgram = loadBAP(q.inputFile)
-      val IRTranslator = BAPToIR(bapProgram, mainAddress)
-      IRTranslator.translate
-    } else if (q.inputFile.endsWith(".gts")) {
-      loadGTIRB(q.inputFile, mainAddress)
     } else if (q.inputFile.endsWith(".il")) {
-      ir.parsing.ParseBasilIL.loadILFile(q.inputFile)
->>>>>>> 2ca272f5
+      FrontendMode.Basil
     } else {
       throw Exception(s"input file name ${q.inputFile} must be an .adt or .gts file")
     }
 
     val (mainAddress, makeContext) = q.relfFile match {
       case Some(relf) => {
+        // TODO: this tuple is large, should be a case class
         val (symbols, externalFunctions, globals, funcEntries, globalOffsets, mainAddress) =
           IRLoading.loadReadELF(relf, q)
 
@@ -165,6 +154,7 @@
 
     val program: Program = (mode, mainAddress) match {
       case (FrontendMode.Gtirb, _) => loadGTIRB(q.inputFile, mainAddress, Some(q.mainProcedureName))
+      case (FrontendMode.Basil, _) => ir.parsing.ParseBasilIL.loadILFile(q.inputFile)
       case (FrontendMode.Bap, None) => throw Exception("relf is required when using BAP input")
       case (FrontendMode.Bap, Some(mainAddress)) => {
         val bapProgram = loadBAP(q.inputFile)
