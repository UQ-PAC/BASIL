--- conflicted
+++ resolved
@@ -83,11 +83,7 @@
    */
   def apply(i: Int): T = {
     // TODO: cache?
-<<<<<<< HEAD
-    require(i < size)
-=======
     debugAssert(i < size)
->>>>>>> 3865f6ca
     var elem = firstElem.get
     for (c <- 0 until i) {
       elem = elem.getNext
@@ -128,11 +124,7 @@
     *   The iterator
     */
   def iteratorFrom(elem: T, forward: Boolean = true): Iterator[T] = {
-<<<<<<< HEAD
-    require(elem.first() == firstElem.get)
-=======
     debugAssert(elem.first() == firstElem.get)
->>>>>>> 3865f6ca
     IntrusiveListIterator(Some(elem), forward)
   }
 
@@ -181,12 +173,7 @@
     *   The element
     */
   def prepend(newElem: T): T = {
-<<<<<<< HEAD
-    require(newElem.unitary)
-    require(!containsRef(newElem))
-=======
     debugAssert(newElem.unitary)
->>>>>>> 3865f6ca
     onInsert(newElem)
     if (size > 0) {
       insertBefore(firstElem.get, newElem)
@@ -217,12 +204,7 @@
     *   The element
     */
   def append(newElem: T): T = {
-<<<<<<< HEAD
-    require(newElem.unitary)
-    require(!containsRef(newElem))
-=======
     debugAssert(newElem.unitary)
->>>>>>> 3865f6ca
     onInsert(newElem)
     if (size > 0) {
       insertAfter(lastElem.get, newElem)
@@ -243,16 +225,9 @@
     *   The added element
     */
   def replace(elem: T, withElem: T): T = {
-<<<<<<< HEAD
-    require(containsRef(elem))
-    if (elem ne withElem) {
-      require(withElem.unitary)
-      require(!containsRef(withElem))
-=======
     debugAssert(containsRef(elem), "elem is not an element of this list, replace() call could mangle start and end")
     if (elem ne withElem) {
       debugAssert(withElem.unitary)
->>>>>>> 3865f6ca
       val newElem: T = insertAfter(elem, withElem)
       val removed = remove(elem)
       newElem
@@ -270,12 +245,7 @@
     *   An ArrayBuffer containing all elements after n.
     */
   def splitOn(n: T): ArrayBuffer[T] = {
-<<<<<<< HEAD
-    // require(!lastElem.contains(n))
-    require(containsRef(n))
-=======
     debugAssert(containsRef(n), "Cannot split on element not in this list")
->>>>>>> 3865f6ca
 
     val newlist = ArrayBuffer[T]()
     var next = n.next
@@ -297,13 +267,8 @@
     *   The removed element
     */
   def remove(intrusiveListElement: T): T = {
-<<<<<<< HEAD
-    require(size >= 0)
-    require(containsRef(intrusiveListElement))
-=======
     debugAssert(size >= 0)
     debugAssert(containsRef(intrusiveListElement), "Cannot remove element not in this list")
->>>>>>> 3865f6ca
     numElems -= 1
     if (intrusiveListElement == lastElem.get) {
       lastElem = intrusiveListElement.prev
@@ -324,19 +289,12 @@
     *   the inserted element
     */
   def insertAfter(intrusiveListElement: T, newElem: T): T = {
-<<<<<<< HEAD
-    require(size >= 1)
-    require(containsRef(intrusiveListElement))
-    require(!containsRef(newElem))
-    require(newElem.unitary)
-=======
     debugAssert(size >= 1)
     debugAssert(
       containsRef(intrusiveListElement),
       "element is not a member of this list, insertAfter could mangle start and end tracking"
     )
     debugAssert(newElem.unitary)
->>>>>>> 3865f6ca
     numElems += 1
     if (intrusiveListElement == lastElem.get) {
       lastElem = Some(newElem)
@@ -399,19 +357,12 @@
     *   the inserted element
     */
   def insertBefore(intrusiveListElement: T, newElem: T): T = {
-<<<<<<< HEAD
-    require(size >= 1)
-    require(containsRef(intrusiveListElement))
-    require(!containsRef(newElem))
-    require(newElem.unitary)
-=======
     debugAssert(size >= 1)
     debugAssert(
       containsRef(intrusiveListElement),
       "Element is not in this list, insert before could mangle start and end tracking."
     )
     debugAssert(newElem.unitary)
->>>>>>> 3865f6ca
     numElems += 1
     if (intrusiveListElement == firstElem.get) {
       firstElem = Some(newElem)
@@ -552,19 +503,11 @@
   }
 
   private[intrusive_list] final def splice(at: T, insertBegin: T, insertEnd: T): Unit = {
-<<<<<<< HEAD
-    require(insertEnd.last() == insertEnd)
-    require(insertBegin.last() == insertEnd)
-    require(insertBegin.first() == insertBegin)
-    require(insertEnd.first() == insertBegin)
-    require(!at.contains(insertBegin))
-=======
     debugAssert(insertEnd.last() == insertEnd)
     debugAssert(insertBegin.last() == insertEnd)
     debugAssert(insertBegin.first() == insertBegin)
     debugAssert(insertEnd.first() == insertBegin)
     debugAssert(!at.contains(insertBegin))
->>>>>>> 3865f6ca
 
     at.next.foreach(_.prev = Some(insertEnd))
     insertBegin.prev = Some(at)
