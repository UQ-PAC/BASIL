package util

enum ProcRelyVersion {
  case Function, IfCommandContradiction
}

enum PCTrackingOption {
  case None, Keep, Assert
}

case class BoogieGeneratorConfig(
  memoryFunctionType: BoogieMemoryAccessMode = BoogieMemoryAccessMode.SuccessiveStoreSelect,
  coalesceConstantMemory: Boolean = true,
  procedureRely: Option[ProcRelyVersion] = None,
  threadSplit: Boolean = false,
  directTranslation: Boolean = false
)

case class ILLoadingConfig(
  inputFile: String,
  relfFile: Option[String] = None,
  specFile: Option[String] = None,
  dumpIL: Option[String] = None,
  mainProcedureName: String = "main",
  procedureTrimDepth: Int = Int.MaxValue,
  parameterForm: Boolean = false,
  trimEarly: Boolean = false,
  pcTracking: PCTrackingOption = PCTrackingOption.None
)

case class StaticAnalysisConfig(
  dumpILToPath: Option[String] = None,
  analysisResultsPath: Option[String] = None,
  analysisDotPath: Option[String] = None,
  threadSplit: Boolean = false,
  memoryRegions: MemoryRegionsMode = MemoryRegionsMode.Disabled,
  irreducibleLoops: Boolean = true
)

enum DSAPhase {
  case Pre, Local, BU, TD
}

case class DSConfig(
  phase: DSAPhase = DSAPhase.TD,
  splitGlobals: Boolean = false,
  globalAsserts: Boolean = false,
  eqClasses: Boolean = false,
  checks: Boolean = true
)

enum BoogieMemoryAccessMode {
  case SuccessiveStoreSelect, LambdaStoreSelect
}

enum MemoryRegionsMode {
  case DSA, MRA, Disabled
}

case class BASILConfig(
  context: Option[IRContext] = None,
  loading: ILLoadingConfig,
  runInterpret: Boolean = false,
  simplify: Boolean = false,
  validateSimp: Boolean = false,
<<<<<<< HEAD
  dsaConfig: Option[DSConfig] = None,
=======
  tvSimp: Boolean = false,
  dsaConfig: Option[DSAConfig] = None,
  summariseProcedures: Boolean = false,
  generateRelyGuarantees: Boolean = false,
>>>>>>> fb77bc4f
  memoryTransform: Boolean = false,
  assertCalleeSaved: Boolean = false,
  summariseProcedures: Boolean = false,
  generateRelyGuarantees: Boolean = false,
  staticAnalysis: Option[StaticAnalysisConfig] = None,
  boogieTranslation: BoogieGeneratorConfig = BoogieGeneratorConfig(),
  outputPrefix: String
)<|MERGE_RESOLUTION|>--- conflicted
+++ resolved
@@ -63,18 +63,12 @@
   runInterpret: Boolean = false,
   simplify: Boolean = false,
   validateSimp: Boolean = false,
-<<<<<<< HEAD
+  tvSimp: Boolean = false,
   dsaConfig: Option[DSConfig] = None,
-=======
-  tvSimp: Boolean = false,
-  dsaConfig: Option[DSAConfig] = None,
   summariseProcedures: Boolean = false,
   generateRelyGuarantees: Boolean = false,
->>>>>>> fb77bc4f
   memoryTransform: Boolean = false,
   assertCalleeSaved: Boolean = false,
-  summariseProcedures: Boolean = false,
-  generateRelyGuarantees: Boolean = false,
   staticAnalysis: Option[StaticAnalysisConfig] = None,
   boogieTranslation: BoogieGeneratorConfig = BoogieGeneratorConfig(),
   outputPrefix: String
