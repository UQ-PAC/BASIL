package util.boogie_interaction
<<<<<<< HEAD
import scala.sys.process.*
import util.z3
import util.z3.SatResult
import util.Logger
=======
import util.Logger

import scala.sys.process.*
>>>>>>> 3865f6ca

enum BoogieResultKind {
  case Verified(count: Int = -1, errors: Int = -1)
  case Timeout
  case Unknown(string: String)
  case AssertionFailed

  def isVerified = this.isInstanceOf[BoogieResultKind.Verified]
}

case class BoogieResult(kind: BoogieResultKind, errors: Array[BoogieError]) {
  override def toString() = {
    s"Boogie result: $kind\n"
      + errors.flatMap(_.formattedAssertionSnippet).mkString("\n")
  }
}

case class BoogieLine(number: Int, text: String, isError: Boolean) {

  /**
   * Print this line in the format:
   *
   *     line number | line content
   *
   *  If this line reprsents a failing assertion (isError) then:
   *
   *   > line number | line content
   */
  def prettyPrint(numPadding: Integer = (number / 10 + 1)) = {
    val padded = number.toString().reverse.padTo(7, ' ').reverse
    val carat = if isError then " > " else "   "
    s"$carat ${number} | ${text}"
  }
}

/**
 * Information about a line containing a failing assertion.
 *
 * @param fileName
 *  The Boogie file the assertion is from
 * @param line
 *  the line number containing the assertion
 * @param errorSnippet
 *  List of surrounding lines in the Boogie file
 */
case class BoogieError(fileName: String, line: Int, errorSnippet: Option[List[BoogieLine]]) {
  def formattedAssertionSnippet: Option[String] = {
    for {
      x <- errorSnippet
      lineNoPadding = (x.map(_.number).max / 10) + 1
      header = s"Failing assertion: $fileName:$line\n"
    } yield (header + x.map(_.prettyPrint(lineNoPadding)).mkString("\n"))
  }
}

def parseVerifyMessage(m: String) = {
  val x = m.trim.split(" ").toList
  x match {
    case List(
          "Boogie",
          "program",
          "verifier",
          "finished",
          "with",
          verif: String,
          "verified,",
          errors: String,
          "errors"
        ) =>
      Some(BoogieResultKind.Verified(verif.toInt, errors.toInt))
    case _ if m.trim == "Boogie program verifier finished with 0 errors" => Some(BoogieResultKind.Verified(-1, 0))
    case _ => None
  }
}

/*
 * Parse the output of the boogie tool and return a symbolic structure representing
 * the verification decision, and a list of errors.
 *
 * Assumes boogie is invoked with [/printVerifiedProceduresCount:0].
 */
def parseOutput(boogieStdout: String): BoogieResult = {
  val verified = parseVerifyMessage(boogieStdout)
  val verif = parseVerifyMessage
  val proveFailed = boogieStdout.contains("could not be proved")
  val timedOut = boogieStdout.strip().contains("timed out")

  val errors = parseErrors(boogieStdout)

  val kind = if (timedOut) then {
    BoogieResultKind.Timeout
  } else if (verified.isDefined) then {
    verified.get
  } else if (proveFailed) then {
    BoogieResultKind.AssertionFailed
  } else {
    BoogieResultKind.Unknown(boogieStdout)
  }

  BoogieResult(kind, errors)
}

/**
 * Get a list of assertion failures from the boogie output.
 */
def parseErrors(boogieStdoutMessage: String, snippetContext: Int = 3): Array[BoogieError] = {
  val lines = boogieStdoutMessage.split('\n')
  lines.collect {
    case l
        if (
          l.endsWith(": Error: this assertion could not be proved") || l
            .contains("this is the postcondition that could not be proved")
        ) => {
      val b = l.trim()
      val parts = b.split("\\(").flatMap(_.split("\\)")).flatMap(_.split(","))
      val fname = parts(0)
      val line = Integer.parseInt(parts(1))
      val col = parts(2)

      val lines = util.readFromFile(fname).toArray

      val lineOffset = line - 1

      val beginLine = Integer.max(0, lineOffset - snippetContext)
      val endLine = Integer.min(lines.length, lineOffset + snippetContext)

      val boogieLines = (beginLine to endLine).map(x => {
        val isError = x == lineOffset
        val text = lines(x)
        val lineNo = x + 1
        BoogieLine(lineNo, text, isError)
      })

      val errorLines = (beginLine to endLine).map(x => {
        val carat = if x == lineOffset then " > " else "   "
        s"$carat ${x + 1} | ${lines(x)}"
      })

      val errorSnippet = errorLines.mkString("\n").trim
      BoogieError(fname, line, Some(boogieLines.toList))
    }
  }
}

def boogieBatchQuery(
  boogieFileNames: Iterable[String],
  proc: Option[String] = None,
  timeout: Int = 30,
  solver2Timeout: Option[Int] = None
) = {
  val procSelect = proc.toSeq.flatMap(p => Seq("/proc", p))
  val x = solver2Timeout.map(s => s"/proverOpt:C:combined_solver.solver2_timeout=$s").toSeq
  val boogieCmd =
    Seq("boogie", "/timeLimit", timeout.toString) ++ x ++ boogieFileNames ++ procSelect
  Logger.debug(s"Batch proving ${boogieCmd.mkString(" ")}")
  val output = boogieCmd.!!

  val res = parseOutput(output)
  Logger.debug(res)
  res
}

def getSMTSplitsFromFile(fname: String) = {
  val loadFile = util.readFromFile(fname)

  var queryStack = List[String]()
  var queryList = List[String]()
  var currentQuery = ""

  var first = true
  var depth = 0
  var initialSetup = ""
  var check_sat = false

  for (l <- loadFile) {
    val ln = l.trim.stripPrefix("(").stripSuffix(")").split(" ").toList
    ln match {
      case "check-sat" :: Nil => {
        currentQuery = currentQuery + "\n" + l

        check_sat = true
      }
      case "push" :: n :: Nil if (n.toInt != 1) => {
        throw Exception("Sequential push")
      }
      case "push" :: n :: Nil if (n.toInt == 1) => {
        if (depth > 0) {
          throw Exception("Sequential push")
        }
        if (first) {
          first = false
          initialSetup = currentQuery + "\n"
          currentQuery = initialSetup
        }
        depth += 1
      }
      case "pop" :: n :: Nil if (n.toInt != 1) => {
        throw Exception("Sequential pop")
      }
      case "pop" :: n :: Nil if (n.toInt == 1) => {
        check_sat = false
        depth -= 1
        if (depth != 0) {
          throw Exception("Sequential pop")
        }
        queryList = currentQuery :: queryList
        currentQuery = initialSetup
      }
      case _ => {
        currentQuery = currentQuery + "\n" + l
      }
    }
  }

  // if (check_sat) {
  //   queryList = currentQuery :: queryList
  // }
  queryList.reverse
}<|MERGE_RESOLUTION|>--- conflicted
+++ resolved
@@ -1,14 +1,7 @@
 package util.boogie_interaction
-<<<<<<< HEAD
+import util.Logger
+
 import scala.sys.process.*
-import util.z3
-import util.z3.SatResult
-import util.Logger
-=======
-import util.Logger
-
-import scala.sys.process.*
->>>>>>> 3865f6ca
 
 enum BoogieResultKind {
   case Verified(count: Int = -1, errors: Int = -1)
