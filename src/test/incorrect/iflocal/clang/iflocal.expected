var {:extern} Gamma_R0: bool;
var {:extern} Gamma_R31: bool;
var {:extern} Gamma_R8: bool;
var {:extern} Gamma_mem: [bv64]bool;
var {:extern} Gamma_stack: [bv64]bool;
var {:extern} R0: bv64;
var {:extern} R31: bv64;
var {:extern} R8: bv64;
var {:extern} mem: [bv64]bv8;
var {:extern} stack: [bv64]bv8;
function {:extern} {:bvbuiltin "bvadd"} bvadd32(bv32, bv32) returns (bv32);
function {:extern} {:bvbuiltin "bvadd"} bvadd33(bv33, bv33) returns (bv33);
function {:extern} {:bvbuiltin "bvadd"} bvadd64(bv64, bv64) returns (bv64);
function {:extern} {:bvbuiltin "bvcomp"} bvcomp1(bv1, bv1) returns (bv1);
function {:extern} {:bvbuiltin "bvcomp"} bvcomp32(bv32, bv32) returns (bv1);
function {:extern} {:bvbuiltin "bvcomp"} bvcomp33(bv33, bv33) returns (bv1);
function {:extern} {:bvbuiltin "bvnot"} bvnot1(bv1) returns (bv1);
function {:extern} gamma_load32(gammaMap: [bv64]bool, index: bv64) returns (bool) {
  (gammaMap[bvadd64(index, 3bv64)] && (gammaMap[bvadd64(index, 2bv64)] && (gammaMap[bvadd64(index, 1bv64)] && gammaMap[index])))
}

function {:extern} gamma_store32(gammaMap: [bv64]bool, index: bv64, value: bool) returns ([bv64]bool) {
  gammaMap[index := value][bvadd64(index, 1bv64) := value][bvadd64(index, 2bv64) := value][bvadd64(index, 3bv64) := value]
}

function {:extern} memory_load32_le(memory: [bv64]bv8, index: bv64) returns (bv32) {
  (memory[bvadd64(index, 3bv64)] ++ (memory[bvadd64(index, 2bv64)] ++ (memory[bvadd64(index, 1bv64)] ++ memory[index])))
}

function {:extern} memory_load64_le(memory: [bv64]bv8, index: bv64) returns (bv64) {
  (memory[bvadd64(index, 7bv64)] ++ (memory[bvadd64(index, 6bv64)] ++ (memory[bvadd64(index, 5bv64)] ++ (memory[bvadd64(index, 4bv64)] ++ (memory[bvadd64(index, 3bv64)] ++ (memory[bvadd64(index, 2bv64)] ++ (memory[bvadd64(index, 1bv64)] ++ memory[index])))))))
}

function {:extern} memory_load8_le(memory: [bv64]bv8, index: bv64) returns (bv8) {
  memory[index]
}

function {:extern} memory_store32_le(memory: [bv64]bv8, index: bv64, value: bv32) returns ([bv64]bv8) {
  memory[index := value[8:0]][bvadd64(index, 1bv64) := value[16:8]][bvadd64(index, 2bv64) := value[24:16]][bvadd64(index, 3bv64) := value[32:24]]
}

function {:extern} {:bvbuiltin "sign_extend 1"} sign_extend1_32(bv32) returns (bv33);
function {:extern} {:bvbuiltin "zero_extend 1"} zero_extend1_32(bv32) returns (bv33);
function {:extern} {:bvbuiltin "zero_extend 32"} zero_extend32_32(bv32) returns (bv64);
procedure {:extern} rely();
  modifies Gamma_mem, mem;
  ensures (mem == old(mem));
  ensures (Gamma_mem == old(Gamma_mem));
  free ensures (memory_load8_le(mem, 1896bv64) == 1bv8);
  free ensures (memory_load8_le(mem, 1897bv64) == 0bv8);
  free ensures (memory_load8_le(mem, 1898bv64) == 2bv8);
  free ensures (memory_load8_le(mem, 1899bv64) == 0bv8);
  free ensures (memory_load64_le(mem, 69064bv64) == 1808bv64);
  free ensures (memory_load64_le(mem, 69072bv64) == 1728bv64);
  free ensures (memory_load64_le(mem, 69592bv64) == 1812bv64);
  free ensures (memory_load64_le(mem, 69672bv64) == 69672bv64);

procedure {:extern} rely_transitive();
  modifies Gamma_mem, mem;
  ensures (mem == old(mem));
  ensures (Gamma_mem == old(Gamma_mem));

implementation {:extern} rely_transitive()
{
  call rely();
  call rely();
}

procedure {:extern} rely_reflexive();

procedure {:extern} guarantee_reflexive();
  modifies Gamma_mem, mem;

procedure main();
  modifies Gamma_R0, Gamma_R31, Gamma_R8, Gamma_stack, R0, R31, R8, stack;
  free requires (memory_load64_le(mem, 69664bv64) == 0bv64);
  free requires (memory_load64_le(mem, 69672bv64) == 69672bv64);
  free requires (memory_load8_le(mem, 1896bv64) == 1bv8);
  free requires (memory_load8_le(mem, 1897bv64) == 0bv8);
  free requires (memory_load8_le(mem, 1898bv64) == 2bv8);
  free requires (memory_load8_le(mem, 1899bv64) == 0bv8);
  free requires (memory_load64_le(mem, 69064bv64) == 1808bv64);
  free requires (memory_load64_le(mem, 69072bv64) == 1728bv64);
  free requires (memory_load64_le(mem, 69592bv64) == 1812bv64);
  free requires (memory_load64_le(mem, 69672bv64) == 69672bv64);
  free ensures (Gamma_R31 == old(Gamma_R31));
  free ensures (R31 == old(R31));
  free ensures (memory_load8_le(mem, 1896bv64) == 1bv8);
  free ensures (memory_load8_le(mem, 1897bv64) == 0bv8);
  free ensures (memory_load8_le(mem, 1898bv64) == 2bv8);
  free ensures (memory_load8_le(mem, 1899bv64) == 0bv8);
  free ensures (memory_load64_le(mem, 69064bv64) == 1808bv64);
  free ensures (memory_load64_le(mem, 69072bv64) == 1728bv64);
  free ensures (memory_load64_le(mem, 69592bv64) == 1812bv64);
  free ensures (memory_load64_le(mem, 69672bv64) == 69672bv64);

implementation main()
{
  var #4: bv32;
  var CF: bv1;
  var Gamma_#4: bool;
  var Gamma_CF: bool;
  var Gamma_NF: bool;
  var Gamma_VF: bool;
  var Gamma_ZF: bool;
  var NF: bv1;
  var VF: bv1;
  var ZF: bv1;
  lmain:
    assume {:captureState "lmain"} true;
    R31, Gamma_R31 := bvadd64(R31, 18446744073709551600bv64), Gamma_R31;
    stack, Gamma_stack := memory_store32_le(stack, bvadd64(R31, 12bv64), 0bv32), gamma_store32(Gamma_stack, bvadd64(R31, 12bv64), true);
    assume {:captureState "%000002f5"} true;
    stack, Gamma_stack := memory_store32_le(stack, bvadd64(R31, 8bv64), R0[32:0]), gamma_store32(Gamma_stack, bvadd64(R31, 8bv64), Gamma_R0);
    assume {:captureState "%000002fd"} true;
    R8, Gamma_R8 := zero_extend32_32(memory_load32_le(stack, bvadd64(R31, 8bv64))), gamma_load32(Gamma_stack, bvadd64(R31, 8bv64));
    stack, Gamma_stack := memory_store32_le(stack, bvadd64(R31, 4bv64), R8[32:0]), gamma_store32(Gamma_stack, bvadd64(R31, 4bv64), Gamma_R8);
    assume {:captureState "%0000030c"} true;
    R8, Gamma_R8 := zero_extend32_32(memory_load32_le(stack, bvadd64(R31, 4bv64))), gamma_load32(Gamma_stack, bvadd64(R31, 4bv64));
    #4, Gamma_#4 := bvadd32(R8[32:0], 4294967295bv32), Gamma_R8;
    VF, Gamma_VF := bvnot1(bvcomp33(sign_extend1_32(bvadd32(#4, 1bv32)), bvadd33(sign_extend1_32(R8[32:0]), 0bv33))), (Gamma_R8 && Gamma_#4);
    CF, Gamma_CF := bvnot1(bvcomp33(zero_extend1_32(bvadd32(#4, 1bv32)), bvadd33(zero_extend1_32(R8[32:0]), 4294967296bv33))), (Gamma_R8 && Gamma_#4);
    ZF, Gamma_ZF := bvcomp32(bvadd32(#4, 1bv32), 0bv32), Gamma_#4;
    NF, Gamma_NF := bvadd32(#4, 1bv32)[32:31], Gamma_#4;
    R8, Gamma_R8 := zero_extend32_32(bvadd32(#4, 1bv32)), Gamma_#4;
    assert Gamma_ZF;
    goto lmain_goto_l00000337, lmain_goto_l00000334;
  l00000334:
    assume {:captureState "l00000334"} true;
    R8, Gamma_R8 := 0bv64, true;
    goto l0000033a;
  l00000359:
    assume {:captureState "l00000359"} true;
    goto l0000035a;
  l00000337:
    assume {:captureState "l00000337"} true;
    R8, Gamma_R8 := 1bv64, true;
    goto l0000033a;
  l0000033a_goto_l00000342:
    assume {:captureState "l0000033a_goto_l00000342"} true;
    assume (bvcomp1(R8[1:0], 1bv1) != 0bv1);
    goto l00000342;
  lmain_goto_l00000334:
    assume {:captureState "lmain_goto_l00000334"} true;
    assume (bvcomp1(ZF, 1bv1) != 0bv1);
    goto l00000334;
  l00000342:
    assume {:captureState "l00000342"} true;
    R0, Gamma_R0 := zero_extend32_32(memory_load32_le(stack, bvadd64(R31, 12bv64))), gamma_load32(Gamma_stack, bvadd64(R31, 12bv64));
    R31, Gamma_R31 := bvadd64(R31, 16bv64), Gamma_R31;
    goto main_return;
  l0000033a:
    assume {:captureState "l0000033a"} true;
    assert Gamma_R8;
    goto l0000033a_goto_l00000359, l0000033a_goto_l00000342;
  lmain_goto_l00000337:
    assume {:captureState "lmain_goto_l00000337"} true;
    assume (bvcomp1(ZF, 1bv1) == 0bv1);
    goto l00000337;
  l0000033a_goto_l00000359:
    assume {:captureState "l0000033a_goto_l00000359"} true;
    assume (bvcomp1(R8[1:0], 1bv1) == 0bv1);
    goto l00000359;
<<<<<<< HEAD
  l0000035a:
    assume {:captureState "l0000035a"} true;
    R8, Gamma_R8 := 1bv64, true;
    stack, Gamma_stack := memory_store32_le(stack, bvadd64(R31, 4bv64), R8[32:0]), gamma_store32(Gamma_stack, bvadd64(R31, 4bv64), Gamma_R8);
    assume {:captureState "%00000368"} true;
    goto l00000342;
  main_return:
    assume {:captureState "main_return"} true;
    return;
}
=======
}
>>>>>>> 41e07885
<|MERGE_RESOLUTION|>--- conflicted
+++ resolved
@@ -161,7 +161,6 @@
     assume {:captureState "l0000033a_goto_l00000359"} true;
     assume (bvcomp1(R8[1:0], 1bv1) == 0bv1);
     goto l00000359;
-<<<<<<< HEAD
   l0000035a:
     assume {:captureState "l0000035a"} true;
     R8, Gamma_R8 := 1bv64, true;
@@ -172,6 +171,3 @@
     assume {:captureState "main_return"} true;
     return;
 }
-=======
-}
->>>>>>> 41e07885
