--- conflicted
+++ resolved
@@ -139,11 +139,7 @@
     assume {:captureState "lmain_goto_l00000914"} true;
     assume (bvnot1(bvcomp1(ZF, 1bv1)) == 0bv1);
     goto l00000914;
-<<<<<<< HEAD
   main_return:
     assume {:captureState "main_return"} true;
     return;
 }
-=======
-}
->>>>>>> 41e07885
