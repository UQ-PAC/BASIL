--- conflicted
+++ resolved
@@ -135,7 +135,6 @@
     assume {:captureState "lmain_goto_l0000032d"} true;
     assume (bvnot1(bvcomp1(ZF, 1bv1)) == 0bv1);
     goto l0000032d;
-<<<<<<< HEAD
   lmain_goto_l00000318:
     assume {:captureState "lmain_goto_l00000318"} true;
     assume (bvnot1(bvcomp1(ZF, 1bv1)) != 0bv1);
@@ -144,6 +143,3 @@
     assume {:captureState "main_return"} true;
     return;
 }
-=======
-}
->>>>>>> 41e07885
