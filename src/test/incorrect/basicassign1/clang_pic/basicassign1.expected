var {:extern} Gamma_mem: [bv64]bool;
var {:extern} Gamma_stack: [bv64]bool;
var {:extern} mem: [bv64]bv8;
var {:extern} stack: [bv64]bv8;
const {:extern} $z_addr: bv64;
axiom ($z_addr == 69688bv64);
function {:extern} L(mem$in: [bv64]bv8, index: bv64) returns (bool) {
  (if (index == $z_addr) then true else false)
}

function {:extern} {:bvbuiltin "bvadd"} bvadd64(bv64, bv64) returns (bv64);
function {:extern} {:bvbuiltin "bvlshr"} bvlshr32(bv32, bv32) returns (bv32);
function {:extern} {:bvbuiltin "bvmul"} bvmul64(bv64, bv64) returns (bv64);
function {:extern} {:bvbuiltin "bvsub"} bvsub64(bv64, bv64) returns (bv64);
function {:extern} {:bvbuiltin "bvule"} bvule64(bv64, bv64) returns (bool);
function {:extern} {:bvbuiltin "bvult"} bvult64(bv64, bv64) returns (bool);
function {:inline} byte_extract32_64(value: bv32, offset: bv64) returns (bv8) {
  bvlshr32(value,bvmul64(offset,8bv64)[32:0])[8:0]
}

function {:extern} gamma_load32(gammaMap: [bv64]bool, index: bv64) returns (bool) {
  (gammaMap[bvadd64(index, 3bv64)] && (gammaMap[bvadd64(index, 2bv64)] && (gammaMap[bvadd64(index, 1bv64)] && gammaMap[index])))
}

function {:extern} gamma_load64(gammaMap: [bv64]bool, index: bv64) returns (bool) {
  (gammaMap[bvadd64(index, 7bv64)] && (gammaMap[bvadd64(index, 6bv64)] && (gammaMap[bvadd64(index, 5bv64)] && (gammaMap[bvadd64(index, 4bv64)] && (gammaMap[bvadd64(index, 3bv64)] && (gammaMap[bvadd64(index, 2bv64)] && (gammaMap[bvadd64(index, 1bv64)] && gammaMap[index])))))))
}

function {:extern} gamma_store32(gammaMap: [bv64]bool, index: bv64, value: bool) returns ([bv64]bool) {
  (lambda i: bv64 :: ((if in_bounds64_le(index, 4bv64, i) then value else gammaMap[i])))
}

function {:inline} in_bounds64_le(base: bv64, len: bv64, i: bv64) returns (bool) {
  (if bvule64(base, bvadd64(base, len)) then (bvule64(base, i) && bvult64(i, bvadd64(base, len))) else (bvule64(base, i) || bvult64(i, bvadd64(base, len))))
}

function {:extern} memory_load32_le(memory: [bv64]bv8, index: bv64) returns (bv32) {
  (memory[bvadd64(index, 3bv64)] ++ (memory[bvadd64(index, 2bv64)] ++ (memory[bvadd64(index, 1bv64)] ++ memory[index])))
}

function {:extern} memory_load64_le(memory: [bv64]bv8, index: bv64) returns (bv64) {
  (memory[bvadd64(index, 7bv64)] ++ (memory[bvadd64(index, 6bv64)] ++ (memory[bvadd64(index, 5bv64)] ++ (memory[bvadd64(index, 4bv64)] ++ (memory[bvadd64(index, 3bv64)] ++ (memory[bvadd64(index, 2bv64)] ++ (memory[bvadd64(index, 1bv64)] ++ memory[index])))))))
}

function {:extern} memory_store32_le(memory: [bv64]bv8, index: bv64, value: bv32) returns ([bv64]bv8) {
  (lambda i: bv64 :: ((if in_bounds64_le(index, 4bv64, i) then byte_extract32_64(value, bvsub64(i, index)) else memory[i])))
}

function {:extern} {:bvbuiltin "zero_extend 32"} zero_extend32_32(bv32) returns (bv64);
procedure {:extern} rely();
  modifies Gamma_mem, mem;
  ensures (Gamma_mem == old(Gamma_mem));
  ensures (mem == old(mem));
  free ensures (memory_load32_le(mem, 1964bv64) == 131073bv32);
  free ensures (memory_load64_le(mem, 69048bv64) == 1872bv64);
  free ensures (memory_load64_le(mem, 69056bv64) == 1792bv64);
  free ensures (memory_load64_le(mem, 69568bv64) == 69688bv64);
  free ensures (memory_load64_le(mem, 69584bv64) == 69684bv64);
  free ensures (memory_load64_le(mem, 69592bv64) == 1876bv64);
  free ensures (memory_load64_le(mem, 69672bv64) == 69672bv64);

procedure {:extern} rely_transitive();
  modifies Gamma_mem, mem;
  ensures (Gamma_mem == old(Gamma_mem));
  ensures (mem == old(mem));

implementation {:extern} rely_transitive()
{
  call rely();
  call rely();
}

procedure {:extern} rely_reflexive();

procedure {:extern} guarantee_reflexive();
  modifies Gamma_mem, mem;

procedure main(R31_in: bv64, Gamma_R31_in: bool) returns (R0_out: bv64, Gamma_R0_out: bool, R10_out: bv64, Gamma_R10_out: bool, R31_out: bv64, Gamma_R31_out: bool, R8_out: bv64, Gamma_R8_out: bool, R9_out: bv64, Gamma_R9_out: bool);
  modifies Gamma_mem, Gamma_stack, mem, stack;
  free requires (memory_load64_le(mem, 69664bv64) == 0bv64);
  free requires (memory_load64_le(mem, 69672bv64) == 69672bv64);
  free requires (memory_load32_le(mem, 1964bv64) == 131073bv32);
  free requires (memory_load64_le(mem, 69048bv64) == 1872bv64);
  free requires (memory_load64_le(mem, 69056bv64) == 1792bv64);
  free requires (memory_load64_le(mem, 69568bv64) == 69688bv64);
  free requires (memory_load64_le(mem, 69584bv64) == 69684bv64);
  free requires (memory_load64_le(mem, 69592bv64) == 1876bv64);
<<<<<<< HEAD
  free requires (memory_load64_le(mem, 69056bv64) == 1792bv64);
  free ensures (memory_load8_le(mem, 1964bv64) == 1bv8);
  free ensures (memory_load8_le(mem, 1965bv64) == 0bv8);
  free ensures (memory_load8_le(mem, 1966bv64) == 2bv8);
  free ensures (memory_load8_le(mem, 1967bv64) == 0bv8);
  free ensures (memory_load64_le(mem, 69672bv64) == 69672bv64);
  free ensures (memory_load64_le(mem, 69584bv64) == 69684bv64);
=======
  free requires (memory_load64_le(mem, 69672bv64) == 69672bv64);
  free ensures (Gamma_R31 == old(Gamma_R31));
  free ensures (R31 == old(R31));
  free ensures (memory_load32_le(mem, 1964bv64) == 131073bv32);
>>>>>>> 4586ce26
  free ensures (memory_load64_le(mem, 69048bv64) == 1872bv64);
  free ensures (memory_load64_le(mem, 69056bv64) == 1792bv64);
  free ensures (memory_load64_le(mem, 69568bv64) == 69688bv64);
  free ensures (memory_load64_le(mem, 69584bv64) == 69684bv64);
  free ensures (memory_load64_le(mem, 69592bv64) == 1876bv64);
  free ensures (memory_load64_le(mem, 69672bv64) == 69672bv64);

implementation main(R31_in: bv64, Gamma_R31_in: bool) returns (R0_out: bv64, Gamma_R0_out: bool, R10_out: bv64, Gamma_R10_out: bool, R31_out: bv64, Gamma_R31_out: bool, R8_out: bv64, Gamma_R8_out: bool, R9_out: bv64, Gamma_R9_out: bool)
{
  var Gamma_R10_1: bool;
  var Gamma_R8_2: bool;
  var Gamma_R8_3: bool;
  var Gamma_R8_4: bool;
  var Gamma_R9_1: bool;
  var Gamma_R9_3: bool;
  var R10_1: bv64;
  var R8_2: bv64;
  var R8_3: bv32;
  var R8_4: bv64;
  var R9_1: bv32;
  var R9_3: bv64;
  lmain:
    call rely();
    R8_2, Gamma_R8_2 := memory_load64_le(mem, 69584bv64), (gamma_load64(Gamma_mem, 69584bv64) || L(mem, 69584bv64));
    call rely();
    R9_1, Gamma_R9_1 := memory_load32_le(mem, R8_2), (gamma_load32(Gamma_mem, R8_2) || L(mem, R8_2));
    stack, Gamma_stack := memory_store32_le(stack, bvadd64(R31_in, 18446744073709551612bv64), R9_1), gamma_store32(Gamma_stack, bvadd64(R31_in, 18446744073709551612bv64), Gamma_R9_1);
    stack, Gamma_stack := memory_store32_le(stack, bvadd64(R31_in, 18446744073709551612bv64), 0bv32), gamma_store32(Gamma_stack, bvadd64(R31_in, 18446744073709551612bv64), true);
    R10_1, Gamma_R10_1 := zero_extend32_32(memory_load32_le(stack, bvadd64(R31_in, 18446744073709551612bv64))), gamma_load32(Gamma_stack, bvadd64(R31_in, 18446744073709551612bv64));
    call rely();
    R9_3, Gamma_R9_3 := memory_load64_le(mem, 69568bv64), (gamma_load64(Gamma_mem, 69568bv64) || L(mem, 69568bv64));
    call rely();
    assert (L(mem, R9_3) ==> Gamma_R10_1);
    mem, Gamma_mem := memory_store32_le(mem, R9_3, R10_1[32:0]), gamma_store32(Gamma_mem, R9_3, Gamma_R10_1);
    call rely();
    R8_3, Gamma_R8_3 := memory_load32_le(mem, R8_2), (gamma_load32(Gamma_mem, R8_2) || L(mem, R8_2));
    stack, Gamma_stack := memory_store32_le(stack, bvadd64(R31_in, 18446744073709551612bv64), R8_3), gamma_store32(Gamma_stack, bvadd64(R31_in, 18446744073709551612bv64), Gamma_R8_3);
    R8_4, Gamma_R8_4 := zero_extend32_32(memory_load32_le(stack, bvadd64(R31_in, 18446744073709551612bv64))), gamma_load32(Gamma_stack, bvadd64(R31_in, 18446744073709551612bv64));
    call rely();
    assert (L(mem, R9_3) ==> Gamma_R8_4);
    mem, Gamma_mem := memory_store32_le(mem, R9_3, R8_4[32:0]), gamma_store32(Gamma_mem, R9_3, Gamma_R8_4);
    goto main_basil_return;
  main_basil_return:
    R0_out, R10_out, R31_out, R8_out, R9_out := 0bv64, R10_1, R31_in, R8_4, R9_3;
    Gamma_R0_out, Gamma_R10_out, Gamma_R31_out, Gamma_R8_out, Gamma_R9_out := true, Gamma_R10_1, Gamma_R31_in, Gamma_R8_4, Gamma_R9_3;
    return;
}
<|MERGE_RESOLUTION|>--- conflicted
+++ resolved
@@ -1,5 +1,15 @@
+var {:extern} Gamma_R0: bool;
+var {:extern} Gamma_R10: bool;
+var {:extern} Gamma_R31: bool;
+var {:extern} Gamma_R8: bool;
+var {:extern} Gamma_R9: bool;
 var {:extern} Gamma_mem: [bv64]bool;
 var {:extern} Gamma_stack: [bv64]bool;
+var {:extern} R0: bv64;
+var {:extern} R10: bv64;
+var {:extern} R31: bv64;
+var {:extern} R8: bv64;
+var {:extern} R9: bv64;
 var {:extern} mem: [bv64]bv8;
 var {:extern} stack: [bv64]bv8;
 const {:extern} $z_addr: bv64;
@@ -9,15 +19,6 @@
 }
 
 function {:extern} {:bvbuiltin "bvadd"} bvadd64(bv64, bv64) returns (bv64);
-function {:extern} {:bvbuiltin "bvlshr"} bvlshr32(bv32, bv32) returns (bv32);
-function {:extern} {:bvbuiltin "bvmul"} bvmul64(bv64, bv64) returns (bv64);
-function {:extern} {:bvbuiltin "bvsub"} bvsub64(bv64, bv64) returns (bv64);
-function {:extern} {:bvbuiltin "bvule"} bvule64(bv64, bv64) returns (bool);
-function {:extern} {:bvbuiltin "bvult"} bvult64(bv64, bv64) returns (bool);
-function {:inline} byte_extract32_64(value: bv32, offset: bv64) returns (bv8) {
-  bvlshr32(value,bvmul64(offset,8bv64)[32:0])[8:0]
-}
-
 function {:extern} gamma_load32(gammaMap: [bv64]bool, index: bv64) returns (bool) {
   (gammaMap[bvadd64(index, 3bv64)] && (gammaMap[bvadd64(index, 2bv64)] && (gammaMap[bvadd64(index, 1bv64)] && gammaMap[index])))
 }
@@ -27,11 +28,7 @@
 }
 
 function {:extern} gamma_store32(gammaMap: [bv64]bool, index: bv64, value: bool) returns ([bv64]bool) {
-  (lambda i: bv64 :: ((if in_bounds64_le(index, 4bv64, i) then value else gammaMap[i])))
-}
-
-function {:inline} in_bounds64_le(base: bv64, len: bv64, i: bv64) returns (bool) {
-  (if bvule64(base, bvadd64(base, len)) then (bvule64(base, i) && bvult64(i, bvadd64(base, len))) else (bvule64(base, i) || bvult64(i, bvadd64(base, len))))
+  gammaMap[index := value][bvadd64(index, 1bv64) := value][bvadd64(index, 2bv64) := value][bvadd64(index, 3bv64) := value]
 }
 
 function {:extern} memory_load32_le(memory: [bv64]bv8, index: bv64) returns (bv32) {
@@ -43,7 +40,7 @@
 }
 
 function {:extern} memory_store32_le(memory: [bv64]bv8, index: bv64, value: bv32) returns ([bv64]bv8) {
-  (lambda i: bv64 :: ((if in_bounds64_le(index, 4bv64, i) then byte_extract32_64(value, bvsub64(i, index)) else memory[i])))
+  memory[index := value[8:0]][bvadd64(index, 1bv64) := value[16:8]][bvadd64(index, 2bv64) := value[24:16]][bvadd64(index, 3bv64) := value[32:24]]
 }
 
 function {:extern} {:bvbuiltin "zero_extend 32"} zero_extend32_32(bv32) returns (bv64);
@@ -75,8 +72,8 @@
 procedure {:extern} guarantee_reflexive();
   modifies Gamma_mem, mem;
 
-procedure main(R31_in: bv64, Gamma_R31_in: bool) returns (R0_out: bv64, Gamma_R0_out: bool, R10_out: bv64, Gamma_R10_out: bool, R31_out: bv64, Gamma_R31_out: bool, R8_out: bv64, Gamma_R8_out: bool, R9_out: bv64, Gamma_R9_out: bool);
-  modifies Gamma_mem, Gamma_stack, mem, stack;
+procedure main();
+  modifies Gamma_R0, Gamma_R10, Gamma_R31, Gamma_R8, Gamma_R9, Gamma_mem, Gamma_stack, R0, R10, R31, R8, R9, mem, stack;
   free requires (memory_load64_le(mem, 69664bv64) == 0bv64);
   free requires (memory_load64_le(mem, 69672bv64) == 69672bv64);
   free requires (memory_load32_le(mem, 1964bv64) == 131073bv32);
@@ -85,20 +82,10 @@
   free requires (memory_load64_le(mem, 69568bv64) == 69688bv64);
   free requires (memory_load64_le(mem, 69584bv64) == 69684bv64);
   free requires (memory_load64_le(mem, 69592bv64) == 1876bv64);
-<<<<<<< HEAD
-  free requires (memory_load64_le(mem, 69056bv64) == 1792bv64);
-  free ensures (memory_load8_le(mem, 1964bv64) == 1bv8);
-  free ensures (memory_load8_le(mem, 1965bv64) == 0bv8);
-  free ensures (memory_load8_le(mem, 1966bv64) == 2bv8);
-  free ensures (memory_load8_le(mem, 1967bv64) == 0bv8);
-  free ensures (memory_load64_le(mem, 69672bv64) == 69672bv64);
-  free ensures (memory_load64_le(mem, 69584bv64) == 69684bv64);
-=======
   free requires (memory_load64_le(mem, 69672bv64) == 69672bv64);
   free ensures (Gamma_R31 == old(Gamma_R31));
   free ensures (R31 == old(R31));
   free ensures (memory_load32_le(mem, 1964bv64) == 131073bv32);
->>>>>>> 4586ce26
   free ensures (memory_load64_le(mem, 69048bv64) == 1872bv64);
   free ensures (memory_load64_le(mem, 69056bv64) == 1792bv64);
   free ensures (memory_load64_le(mem, 69568bv64) == 69688bv64);
@@ -106,43 +93,41 @@
   free ensures (memory_load64_le(mem, 69592bv64) == 1876bv64);
   free ensures (memory_load64_le(mem, 69672bv64) == 69672bv64);
 
-implementation main(R31_in: bv64, Gamma_R31_in: bool) returns (R0_out: bv64, Gamma_R0_out: bool, R10_out: bv64, Gamma_R10_out: bool, R31_out: bv64, Gamma_R31_out: bool, R8_out: bv64, Gamma_R8_out: bool, R9_out: bv64, Gamma_R9_out: bool)
+implementation main()
 {
-  var Gamma_R10_1: bool;
-  var Gamma_R8_2: bool;
-  var Gamma_R8_3: bool;
-  var Gamma_R8_4: bool;
-  var Gamma_R9_1: bool;
-  var Gamma_R9_3: bool;
-  var R10_1: bv64;
-  var R8_2: bv64;
-  var R8_3: bv32;
-  var R8_4: bv64;
-  var R9_1: bv32;
-  var R9_3: bv64;
   lmain:
+    assume {:captureState "lmain"} true;
+    R31, Gamma_R31 := bvadd64(R31, 18446744073709551600bv64), Gamma_R31;
+    R8, Gamma_R8 := 65536bv64, true;
     call rely();
-    R8_2, Gamma_R8_2 := memory_load64_le(mem, 69584bv64), (gamma_load64(Gamma_mem, 69584bv64) || L(mem, 69584bv64));
+    R8, Gamma_R8 := memory_load64_le(mem, bvadd64(R8, 4048bv64)), (gamma_load64(Gamma_mem, bvadd64(R8, 4048bv64)) || L(mem, bvadd64(R8, 4048bv64)));
     call rely();
-    R9_1, Gamma_R9_1 := memory_load32_le(mem, R8_2), (gamma_load32(Gamma_mem, R8_2) || L(mem, R8_2));
-    stack, Gamma_stack := memory_store32_le(stack, bvadd64(R31_in, 18446744073709551612bv64), R9_1), gamma_store32(Gamma_stack, bvadd64(R31_in, 18446744073709551612bv64), Gamma_R9_1);
-    stack, Gamma_stack := memory_store32_le(stack, bvadd64(R31_in, 18446744073709551612bv64), 0bv32), gamma_store32(Gamma_stack, bvadd64(R31_in, 18446744073709551612bv64), true);
-    R10_1, Gamma_R10_1 := zero_extend32_32(memory_load32_le(stack, bvadd64(R31_in, 18446744073709551612bv64))), gamma_load32(Gamma_stack, bvadd64(R31_in, 18446744073709551612bv64));
+    R9, Gamma_R9 := zero_extend32_32(memory_load32_le(mem, R8)), (gamma_load32(Gamma_mem, R8) || L(mem, R8));
+    stack, Gamma_stack := memory_store32_le(stack, bvadd64(R31, 12bv64), R9[32:0]), gamma_store32(Gamma_stack, bvadd64(R31, 12bv64), Gamma_R9);
+    assume {:captureState "%0000030d"} true;
+    R0, Gamma_R0 := 0bv64, true;
+    stack, Gamma_stack := memory_store32_le(stack, bvadd64(R31, 12bv64), 0bv32), gamma_store32(Gamma_stack, bvadd64(R31, 12bv64), true);
+    assume {:captureState "%00000319"} true;
+    R10, Gamma_R10 := zero_extend32_32(memory_load32_le(stack, bvadd64(R31, 12bv64))), gamma_load32(Gamma_stack, bvadd64(R31, 12bv64));
+    R9, Gamma_R9 := 65536bv64, true;
     call rely();
-    R9_3, Gamma_R9_3 := memory_load64_le(mem, 69568bv64), (gamma_load64(Gamma_mem, 69568bv64) || L(mem, 69568bv64));
+    R9, Gamma_R9 := memory_load64_le(mem, bvadd64(R9, 4032bv64)), (gamma_load64(Gamma_mem, bvadd64(R9, 4032bv64)) || L(mem, bvadd64(R9, 4032bv64)));
     call rely();
-    assert (L(mem, R9_3) ==> Gamma_R10_1);
-    mem, Gamma_mem := memory_store32_le(mem, R9_3, R10_1[32:0]), gamma_store32(Gamma_mem, R9_3, Gamma_R10_1);
+    assert (L(mem, R9) ==> Gamma_R10);
+    mem, Gamma_mem := memory_store32_le(mem, R9, R10[32:0]), gamma_store32(Gamma_mem, R9, Gamma_R10);
+    assume {:captureState "%00000334"} true;
     call rely();
-    R8_3, Gamma_R8_3 := memory_load32_le(mem, R8_2), (gamma_load32(Gamma_mem, R8_2) || L(mem, R8_2));
-    stack, Gamma_stack := memory_store32_le(stack, bvadd64(R31_in, 18446744073709551612bv64), R8_3), gamma_store32(Gamma_stack, bvadd64(R31_in, 18446744073709551612bv64), Gamma_R8_3);
-    R8_4, Gamma_R8_4 := zero_extend32_32(memory_load32_le(stack, bvadd64(R31_in, 18446744073709551612bv64))), gamma_load32(Gamma_stack, bvadd64(R31_in, 18446744073709551612bv64));
+    R8, Gamma_R8 := zero_extend32_32(memory_load32_le(mem, R8)), (gamma_load32(Gamma_mem, R8) || L(mem, R8));
+    stack, Gamma_stack := memory_store32_le(stack, bvadd64(R31, 12bv64), R8[32:0]), gamma_store32(Gamma_stack, bvadd64(R31, 12bv64), Gamma_R8);
+    assume {:captureState "%00000343"} true;
+    R8, Gamma_R8 := zero_extend32_32(memory_load32_le(stack, bvadd64(R31, 12bv64))), gamma_load32(Gamma_stack, bvadd64(R31, 12bv64));
     call rely();
-    assert (L(mem, R9_3) ==> Gamma_R8_4);
-    mem, Gamma_mem := memory_store32_le(mem, R9_3, R8_4[32:0]), gamma_store32(Gamma_mem, R9_3, Gamma_R8_4);
+    assert (L(mem, R9) ==> Gamma_R8);
+    mem, Gamma_mem := memory_store32_le(mem, R9, R8[32:0]), gamma_store32(Gamma_mem, R9, Gamma_R8);
+    assume {:captureState "%00000352"} true;
+    R31, Gamma_R31 := bvadd64(R31, 16bv64), Gamma_R31;
     goto main_basil_return;
   main_basil_return:
-    R0_out, R10_out, R31_out, R8_out, R9_out := 0bv64, R10_1, R31_in, R8_4, R9_3;
-    Gamma_R0_out, Gamma_R10_out, Gamma_R31_out, Gamma_R8_out, Gamma_R9_out := true, Gamma_R10_1, Gamma_R31_in, Gamma_R8_4, Gamma_R9_3;
+    assume {:captureState "main_basil_return"} true;
     return;
 }
