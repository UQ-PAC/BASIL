var {:extern} Gamma_R0: bool;
var {:extern} Gamma_R1: bool;
var {:extern} Gamma_R31: bool;
var {:extern} Gamma_mem: [bv64]bool;
var {:extern} Gamma_stack: [bv64]bool;
var {:extern} R0: bv64;
var {:extern} R1: bv64;
var {:extern} R31: bv64;
var {:extern} mem: [bv64]bv8;
var {:extern} stack: [bv64]bv8;
function {:extern} L(memory: [bv64]bv8, index: bv64) returns (bool) {
  false
}

function {:extern} {:bvbuiltin "bvadd"} bvadd32(bv32, bv32) returns (bv32);
function {:extern} {:bvbuiltin "bvadd"} bvadd33(bv33, bv33) returns (bv33);
function {:extern} {:bvbuiltin "bvadd"} bvadd64(bv64, bv64) returns (bv64);
function {:extern} {:bvbuiltin "bvcomp"} bvcomp1(bv1, bv1) returns (bv1);
function {:extern} {:bvbuiltin "bvcomp"} bvcomp32(bv32, bv32) returns (bv1);
function {:extern} {:bvbuiltin "bvcomp"} bvcomp33(bv33, bv33) returns (bv1);
function {:extern} {:bvbuiltin "bvnot"} bvnot1(bv1) returns (bv1);
function {:extern} gamma_load32(gammaMap: [bv64]bool, index: bv64) returns (bool) {
  (gammaMap[bvadd64(index, 3bv64)] && (gammaMap[bvadd64(index, 2bv64)] && (gammaMap[bvadd64(index, 1bv64)] && gammaMap[index])))
}

function {:extern} gamma_store32(gammaMap: [bv64]bool, index: bv64, value: bool) returns ([bv64]bool) {
  gammaMap[index := value][bvadd64(index, 1bv64) := value][bvadd64(index, 2bv64) := value][bvadd64(index, 3bv64) := value]
}

function {:extern} memory_load32_le(memory: [bv64]bv8, index: bv64) returns (bv32) {
  (memory[bvadd64(index, 3bv64)] ++ (memory[bvadd64(index, 2bv64)] ++ (memory[bvadd64(index, 1bv64)] ++ memory[index])))
}

function {:extern} memory_load64_le(memory: [bv64]bv8, index: bv64) returns (bv64) {
  (memory[bvadd64(index, 7bv64)] ++ (memory[bvadd64(index, 6bv64)] ++ (memory[bvadd64(index, 5bv64)] ++ (memory[bvadd64(index, 4bv64)] ++ (memory[bvadd64(index, 3bv64)] ++ (memory[bvadd64(index, 2bv64)] ++ (memory[bvadd64(index, 1bv64)] ++ memory[index])))))))
}

function {:extern} memory_load8_le(memory: [bv64]bv8, index: bv64) returns (bv8) {
  memory[index]
}

function {:extern} memory_store32_le(memory: [bv64]bv8, index: bv64, value: bv32) returns ([bv64]bv8) {
  memory[index := value[8:0]][bvadd64(index, 1bv64) := value[16:8]][bvadd64(index, 2bv64) := value[24:16]][bvadd64(index, 3bv64) := value[32:24]]
}

function {:extern} {:bvbuiltin "sign_extend 1"} sign_extend1_32(bv32) returns (bv33);
function {:extern} {:bvbuiltin "zero_extend 1"} zero_extend1_32(bv32) returns (bv33);
function {:extern} {:bvbuiltin "zero_extend 32"} zero_extend32_32(bv32) returns (bv64);
procedure {:extern} rely();
  modifies Gamma_mem, mem;
  ensures (mem == old(mem));
  ensures (Gamma_mem == old(Gamma_mem));
  free ensures (memory_load8_le(mem, 1956bv64) == 1bv8);
  free ensures (memory_load8_le(mem, 1957bv64) == 0bv8);
  free ensures (memory_load8_le(mem, 1958bv64) == 2bv8);
  free ensures (memory_load8_le(mem, 1959bv64) == 0bv8);
  free ensures (memory_load64_le(mem, 69016bv64) == 1808bv64);
  free ensures (memory_load64_le(mem, 69024bv64) == 1728bv64);
  free ensures (memory_load64_le(mem, 69616bv64) == 1812bv64);
  free ensures (memory_load64_le(mem, 69640bv64) == 69640bv64);

procedure {:extern} rely_transitive();
  modifies Gamma_mem, mem;
  ensures (mem == old(mem));
  ensures (Gamma_mem == old(Gamma_mem));

implementation {:extern} rely_transitive()
{
  call rely();
  call rely();
}

procedure {:extern} rely_reflexive();

procedure {:extern} guarantee_reflexive();
  modifies Gamma_mem, mem;

procedure main();
  modifies Gamma_R0, Gamma_R1, Gamma_R31, Gamma_mem, Gamma_stack, R0, R1, R31, mem, stack;
  free requires (memory_load64_le(mem, 69632bv64) == 0bv64);
  free requires (memory_load64_le(mem, 69640bv64) == 69640bv64);
  free requires (memory_load8_le(mem, 1956bv64) == 1bv8);
  free requires (memory_load8_le(mem, 1957bv64) == 0bv8);
  free requires (memory_load8_le(mem, 1958bv64) == 2bv8);
  free requires (memory_load8_le(mem, 1959bv64) == 0bv8);
  free requires (memory_load64_le(mem, 69016bv64) == 1808bv64);
  free requires (memory_load64_le(mem, 69024bv64) == 1728bv64);
  free requires (memory_load64_le(mem, 69616bv64) == 1812bv64);
  free requires (memory_load64_le(mem, 69640bv64) == 69640bv64);
  free ensures (Gamma_R31 == old(Gamma_R31));
  free ensures (R31 == old(R31));
  free ensures (memory_load8_le(mem, 1956bv64) == 1bv8);
  free ensures (memory_load8_le(mem, 1957bv64) == 0bv8);
  free ensures (memory_load8_le(mem, 1958bv64) == 2bv8);
  free ensures (memory_load8_le(mem, 1959bv64) == 0bv8);
  free ensures (memory_load64_le(mem, 69016bv64) == 1808bv64);
  free ensures (memory_load64_le(mem, 69024bv64) == 1728bv64);
  free ensures (memory_load64_le(mem, 69616bv64) == 1812bv64);
  free ensures (memory_load64_le(mem, 69640bv64) == 69640bv64);

implementation main()
{
  var #4: bv32;
  var #5: bv32;
  var #6: bv32;
  var CF: bv1;
  var Gamma_#4: bool;
  var Gamma_#5: bool;
  var Gamma_#6: bool;
  var Gamma_CF: bool;
  var Gamma_NF: bool;
  var Gamma_VF: bool;
  var Gamma_ZF: bool;
  var NF: bv1;
  var VF: bv1;
  var ZF: bv1;
  lmain:
    assume {:captureState "lmain"} true;
    R31, Gamma_R31 := bvadd64(R31, 18446744073709551584bv64), Gamma_R31;
    stack, Gamma_stack := memory_store32_le(stack, bvadd64(R31, 12bv64), R0[32:0]), gamma_store32(Gamma_stack, bvadd64(R31, 12bv64), Gamma_R0);
    assume {:captureState "%00000332"} true;
    R0, Gamma_R0 := 69632bv64, true;
    R0, Gamma_R0 := bvadd64(R0, 20bv64), Gamma_R0;
    R1, Gamma_R1 := zero_extend32_32(memory_load32_le(stack, bvadd64(R31, 12bv64))), gamma_load32(Gamma_stack, bvadd64(R31, 12bv64));
    call rely();
    assert (L(mem, R0) ==> Gamma_R1);
    mem, Gamma_mem := memory_store32_le(mem, R0, R1[32:0]), gamma_store32(Gamma_mem, R0, Gamma_R1);
    assume {:captureState "%0000034c"} true;
    stack, Gamma_stack := memory_store32_le(stack, bvadd64(R31, 28bv64), 0bv32), gamma_store32(Gamma_stack, bvadd64(R31, 28bv64), true);
    assume {:captureState "%00000353"} true;
    R0, Gamma_R0 := 69632bv64, true;
    R0, Gamma_R0 := bvadd64(R0, 20bv64), Gamma_R0;
    call rely();
    R0, Gamma_R0 := zero_extend32_32(memory_load32_le(mem, R0)), (gamma_load32(Gamma_mem, R0) || L(mem, R0));
    #4, Gamma_#4 := bvadd32(R0[32:0], 4294967295bv32), Gamma_R0;
    VF, Gamma_VF := bvnot1(bvcomp33(sign_extend1_32(bvadd32(#4, 1bv32)), bvadd33(sign_extend1_32(R0[32:0]), 0bv33))), (Gamma_R0 && Gamma_#4);
    CF, Gamma_CF := bvnot1(bvcomp33(zero_extend1_32(bvadd32(#4, 1bv32)), bvadd33(zero_extend1_32(R0[32:0]), 4294967296bv33))), (Gamma_R0 && Gamma_#4);
    ZF, Gamma_ZF := bvcomp32(bvadd32(#4, 1bv32), 0bv32), Gamma_#4;
    NF, Gamma_NF := bvadd32(#4, 1bv32)[32:31], Gamma_#4;
    assert Gamma_ZF;
    goto lmain_goto_l00000414, lmain_goto_l00000381;
  l000003d8:
    assume {:captureState "l000003d8"} true;
    R0, Gamma_R0 := 0bv64, true;
    R31, Gamma_R31 := bvadd64(R31, 32bv64), Gamma_R31;
    goto main_return;
  lmain_goto_l00000414:
    assume {:captureState "lmain_goto_l00000414"} true;
    assume (bvnot1(bvcomp1(ZF, 1bv1)) == 0bv1);
    goto l00000414;
  l000003ed:
    assume {:captureState "l000003ed"} true;
    R0, Gamma_R0 := 69632bv64, true;
    R0, Gamma_R0 := bvadd64(R0, 24bv64), Gamma_R0;
    call rely();
    R0, Gamma_R0 := zero_extend32_32(memory_load32_le(mem, R0)), (gamma_load32(Gamma_mem, R0) || L(mem, R0));
    stack, Gamma_stack := memory_store32_le(stack, bvadd64(R31, 28bv64), R0[32:0]), gamma_store32(Gamma_stack, bvadd64(R31, 28bv64), Gamma_R0);
    assume {:captureState "%00000405"} true;
    goto l000003d8;
  l00000381:
    assume {:captureState "l00000381"} true;
    R0, Gamma_R0 := 69632bv64, true;
    R0, Gamma_R0 := bvadd64(R0, 20bv64), Gamma_R0;
    call rely();
    R0, Gamma_R0 := zero_extend32_32(memory_load32_le(mem, R0)), (gamma_load32(Gamma_mem, R0) || L(mem, R0));
    #5, Gamma_#5 := bvadd32(R0[32:0], 4294967294bv32), Gamma_R0;
    VF, Gamma_VF := bvnot1(bvcomp33(sign_extend1_32(bvadd32(#5, 1bv32)), bvadd33(sign_extend1_32(R0[32:0]), 8589934591bv33))), (Gamma_R0 && Gamma_#5);
    CF, Gamma_CF := bvnot1(bvcomp33(zero_extend1_32(bvadd32(#5, 1bv32)), bvadd33(zero_extend1_32(R0[32:0]), 4294967295bv33))), (Gamma_R0 && Gamma_#5);
    ZF, Gamma_ZF := bvcomp32(bvadd32(#5, 1bv32), 0bv32), Gamma_#5;
    NF, Gamma_NF := bvadd32(#5, 1bv32)[32:31], Gamma_#5;
    assert Gamma_ZF;
    goto l00000381_goto_l000003b2, l00000381_goto_l00000407;
  l000003b2_goto_l000003ed:
    assume {:captureState "l000003b2_goto_l000003ed"} true;
    assume (bvnot1(bvcomp1(ZF, 1bv1)) == 0bv1);
    goto l000003ed;
  l00000407:
    assume {:captureState "l00000407"} true;
    R0, Gamma_R0 := 5bv64, true;
    stack, Gamma_stack := memory_store32_le(stack, bvadd64(R31, 28bv64), R0[32:0]), gamma_store32(Gamma_stack, bvadd64(R31, 28bv64), Gamma_R0);
    assume {:captureState "%00000412"} true;
    goto l000003b2;
  l00000414:
    assume {:captureState "l00000414"} true;
    R0, Gamma_R0 := 3bv64, true;
    stack, Gamma_stack := memory_store32_le(stack, bvadd64(R31, 28bv64), R0[32:0]), gamma_store32(Gamma_stack, bvadd64(R31, 28bv64), Gamma_R0);
    assume {:captureState "%0000041f"} true;
    goto l00000381;
  l00000381_goto_l000003b2:
    assume {:captureState "l00000381_goto_l000003b2"} true;
    assume (bvnot1(bvcomp1(ZF, 1bv1)) != 0bv1);
    goto l000003b2;
  l000003b2:
    assume {:captureState "l000003b2"} true;
    R0, Gamma_R0 := zero_extend32_32(memory_load32_le(stack, bvadd64(R31, 28bv64))), gamma_load32(Gamma_stack, bvadd64(R31, 28bv64));
    #6, Gamma_#6 := bvadd32(R0[32:0], 4294967292bv32), Gamma_R0;
    VF, Gamma_VF := bvnot1(bvcomp33(sign_extend1_32(bvadd32(#6, 1bv32)), bvadd33(sign_extend1_32(R0[32:0]), 8589934589bv33))), (Gamma_R0 && Gamma_#6);
    CF, Gamma_CF := bvnot1(bvcomp33(zero_extend1_32(bvadd32(#6, 1bv32)), bvadd33(zero_extend1_32(R0[32:0]), 4294967293bv33))), (Gamma_R0 && Gamma_#6);
    ZF, Gamma_ZF := bvcomp32(bvadd32(#6, 1bv32), 0bv32), Gamma_#6;
    NF, Gamma_NF := bvadd32(#6, 1bv32)[32:31], Gamma_#6;
    assert Gamma_ZF;
    goto l000003b2_goto_l000003d8, l000003b2_goto_l000003ed;
  l000003b2_goto_l000003d8:
    assume {:captureState "l000003b2_goto_l000003d8"} true;
    assume (bvnot1(bvcomp1(ZF, 1bv1)) != 0bv1);
    goto l000003d8;
  l00000381_goto_l00000407:
    assume {:captureState "l00000381_goto_l00000407"} true;
    assume (bvnot1(bvcomp1(ZF, 1bv1)) == 0bv1);
    goto l00000407;
  lmain_goto_l00000381:
    assume {:captureState "lmain_goto_l00000381"} true;
    assume (bvnot1(bvcomp1(ZF, 1bv1)) != 0bv1);
<<<<<<< HEAD
    goto l00000381;
  main_return:
    assume {:captureState "main_return"} true;
    return;
}
=======
    goto l000003d8;
  l000003b2_goto_l000003ed:
    assume {:captureState "l000003b2_goto_l000003ed"} true;
    assume (bvnot1(bvcomp1(ZF, 1bv1)) == 0bv1);
    goto l000003ed;
}
>>>>>>> 41e07885
<|MERGE_RESOLUTION|>--- conflicted
+++ resolved
@@ -211,17 +211,8 @@
   lmain_goto_l00000381:
     assume {:captureState "lmain_goto_l00000381"} true;
     assume (bvnot1(bvcomp1(ZF, 1bv1)) != 0bv1);
-<<<<<<< HEAD
     goto l00000381;
   main_return:
     assume {:captureState "main_return"} true;
     return;
 }
-=======
-    goto l000003d8;
-  l000003b2_goto_l000003ed:
-    assume {:captureState "l000003b2_goto_l000003ed"} true;
-    assume (bvnot1(bvcomp1(ZF, 1bv1)) == 0bv1);
-    goto l000003ed;
-}
->>>>>>> 41e07885
