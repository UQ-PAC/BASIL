--- conflicted
+++ resolved
@@ -282,25 +282,8 @@
   lmain_goto_l00000ae0:
     assume {:captureState "lmain_goto_l00000ae0"} true;
     assume (bvcomp1(ZF, 1bv1) != 0bv1);
-<<<<<<< HEAD
     goto l00000ae0;
   main_return:
     assume {:captureState "main_return"} true;
     return;
 }
-=======
-    goto l00000b57;
-  l00000b2c_goto_l00000b5a:
-    assume {:captureState "l00000b2c_goto_l00000b5a"} true;
-    assume (bvcomp1(ZF, 1bv1) == 0bv1);
-    goto l00000b5a;
-  l00000b5d_goto_l00000b65:
-    assume {:captureState "l00000b5d_goto_l00000b65"} true;
-    assume (bvcomp1(R8[1:0], 1bv1) != 0bv1);
-    goto l00000b65;
-  l00000b5d_goto_l00000b7c:
-    assume {:captureState "l00000b5d_goto_l00000b7c"} true;
-    assume (bvcomp1(R8[1:0], 1bv1) == 0bv1);
-    goto l00000b7c;
-}
->>>>>>> 41e07885
