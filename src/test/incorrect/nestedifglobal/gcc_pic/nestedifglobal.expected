--- conflicted
+++ resolved
@@ -1,21 +1,32 @@
+var {:extern} CF: bv1;
+var {:extern} Gamma_CF: bool;
+var {:extern} Gamma_NF: bool;
+var {:extern} Gamma_R0: bool;
+var {:extern} Gamma_R1: bool;
+var {:extern} Gamma_R31: bool;
+var {:extern} Gamma_VF: bool;
+var {:extern} Gamma_ZF: bool;
 var {:extern} Gamma_mem: [bv64]bool;
 var {:extern} Gamma_stack: [bv64]bool;
+var {:extern} NF: bv1;
+var {:extern} R0: bv64;
+var {:extern} R1: bv64;
+var {:extern} R31: bv64;
+var {:extern} VF: bv1;
+var {:extern} ZF: bv1;
 var {:extern} mem: [bv64]bv8;
 var {:extern} stack: [bv64]bv8;
 function {:extern} L(mem$in: [bv64]bv8, index: bv64) returns (bool) {
   false
 }
 
+function {:extern} {:bvbuiltin "bvadd"} bvadd32(bv32, bv32) returns (bv32);
+function {:extern} {:bvbuiltin "bvadd"} bvadd33(bv33, bv33) returns (bv33);
 function {:extern} {:bvbuiltin "bvadd"} bvadd64(bv64, bv64) returns (bv64);
-function {:extern} {:bvbuiltin "bvlshr"} bvlshr32(bv32, bv32) returns (bv32);
-function {:extern} {:bvbuiltin "bvmul"} bvmul64(bv64, bv64) returns (bv64);
-function {:extern} {:bvbuiltin "bvsub"} bvsub64(bv64, bv64) returns (bv64);
-function {:extern} {:bvbuiltin "bvule"} bvule64(bv64, bv64) returns (bool);
-function {:extern} {:bvbuiltin "bvult"} bvult64(bv64, bv64) returns (bool);
-function {:inline} byte_extract32_64(value: bv32, offset: bv64) returns (bv8) {
-  bvlshr32(value,bvmul64(offset,8bv64)[32:0])[8:0]
-}
-
+function {:extern} {:bvbuiltin "bvcomp"} bvcomp1(bv1, bv1) returns (bv1);
+function {:extern} {:bvbuiltin "bvcomp"} bvcomp32(bv32, bv32) returns (bv1);
+function {:extern} {:bvbuiltin "bvcomp"} bvcomp33(bv33, bv33) returns (bv1);
+function {:extern} {:bvbuiltin "bvnot"} bvnot1(bv1) returns (bv1);
 function {:extern} gamma_load32(gammaMap: [bv64]bool, index: bv64) returns (bool) {
   (gammaMap[bvadd64(index, 3bv64)] && (gammaMap[bvadd64(index, 2bv64)] && (gammaMap[bvadd64(index, 1bv64)] && gammaMap[index])))
 }
@@ -25,11 +36,7 @@
 }
 
 function {:extern} gamma_store32(gammaMap: [bv64]bool, index: bv64, value: bool) returns ([bv64]bool) {
-  (lambda i: bv64 :: ((if in_bounds64_le(index, 4bv64, i) then value else gammaMap[i])))
-}
-
-function {:inline} in_bounds64_le(base: bv64, len: bv64, i: bv64) returns (bool) {
-  (if bvule64(base, bvadd64(base, len)) then (bvule64(base, i) && bvult64(i, bvadd64(base, len))) else (bvule64(base, i) || bvult64(i, bvadd64(base, len))))
+  gammaMap[index := value][bvadd64(index, 1bv64) := value][bvadd64(index, 2bv64) := value][bvadd64(index, 3bv64) := value]
 }
 
 function {:extern} memory_load32_le(memory: [bv64]bv8, index: bv64) returns (bv32) {
@@ -41,9 +48,11 @@
 }
 
 function {:extern} memory_store32_le(memory: [bv64]bv8, index: bv64, value: bv32) returns ([bv64]bv8) {
-  (lambda i: bv64 :: ((if in_bounds64_le(index, 4bv64, i) then byte_extract32_64(value, bvsub64(i, index)) else memory[i])))
-}
-
+  memory[index := value[8:0]][bvadd64(index, 1bv64) := value[16:8]][bvadd64(index, 2bv64) := value[24:16]][bvadd64(index, 3bv64) := value[32:24]]
+}
+
+function {:extern} {:bvbuiltin "sign_extend 1"} sign_extend1_32(bv32) returns (bv33);
+function {:extern} {:bvbuiltin "zero_extend 1"} zero_extend1_32(bv32) returns (bv33);
 function {:extern} {:bvbuiltin "zero_extend 32"} zero_extend32_32(bv32) returns (bv64);
 procedure {:extern} rely();
   modifies Gamma_mem, mem;
@@ -73,24 +82,14 @@
 procedure {:extern} guarantee_reflexive();
   modifies Gamma_mem, mem;
 
-procedure main(R0_in: bv64, Gamma_R0_in: bool, R31_in: bv64, Gamma_R31_in: bool) returns (R0_out: bv64, Gamma_R0_out: bool, R1_out: bv64, Gamma_R1_out: bool, R31_out: bv64, Gamma_R31_out: bool);
-  modifies Gamma_mem, Gamma_stack, mem, stack;
+procedure main();
+  modifies CF, Gamma_CF, Gamma_NF, Gamma_R0, Gamma_R1, Gamma_R31, Gamma_VF, Gamma_ZF, Gamma_mem, Gamma_stack, NF, R0, R1, R31, VF, ZF, mem, stack;
   free requires (memory_load64_le(mem, 69632bv64) == 0bv64);
   free requires (memory_load64_le(mem, 69640bv64) == 69640bv64);
   free requires (memory_load32_le(mem, 2020bv64) == 131073bv32);
   free requires (memory_load64_le(mem, 69000bv64) == 1872bv64);
   free requires (memory_load64_le(mem, 69008bv64) == 1792bv64);
   free requires (memory_load64_le(mem, 69592bv64) == 69656bv64);
-<<<<<<< HEAD
-  free requires (memory_load64_le(mem, 69000bv64) == 1872bv64);
-  free ensures (memory_load8_le(mem, 2020bv64) == 1bv8);
-  free ensures (memory_load8_le(mem, 2021bv64) == 0bv8);
-  free ensures (memory_load8_le(mem, 2022bv64) == 2bv8);
-  free ensures (memory_load8_le(mem, 2023bv64) == 0bv8);
-  free ensures (memory_load64_le(mem, 69640bv64) == 69640bv64);
-  free ensures (memory_load64_le(mem, 69616bv64) == 1876bv64);
-  free ensures (memory_load64_le(mem, 69600bv64) == 69652bv64);
-=======
   free requires (memory_load64_le(mem, 69600bv64) == 69652bv64);
   free requires (memory_load64_le(mem, 69616bv64) == 1876bv64);
   free requires (memory_load64_le(mem, 69640bv64) == 69640bv64);
@@ -98,88 +97,123 @@
   free ensures (R31 == old(R31));
   free ensures (memory_load32_le(mem, 2020bv64) == 131073bv32);
   free ensures (memory_load64_le(mem, 69000bv64) == 1872bv64);
->>>>>>> 4586ce26
   free ensures (memory_load64_le(mem, 69008bv64) == 1792bv64);
   free ensures (memory_load64_le(mem, 69592bv64) == 69656bv64);
   free ensures (memory_load64_le(mem, 69600bv64) == 69652bv64);
   free ensures (memory_load64_le(mem, 69616bv64) == 1876bv64);
   free ensures (memory_load64_le(mem, 69640bv64) == 69640bv64);
 
-implementation main(R0_in: bv64, Gamma_R0_in: bool, R31_in: bv64, Gamma_R31_in: bool) returns (R0_out: bv64, Gamma_R0_out: bool, R1_out: bv64, Gamma_R1_out: bool, R31_out: bv64, Gamma_R31_out: bool)
+implementation main()
 {
-  var Gamma_R0_10: bool;
-  var Gamma_R0_12: bool;
-  var Gamma_R0_14: bool;
-  var Gamma_R0_15: bool;
-  var Gamma_R0_3: bool;
-  var Gamma_R0_5: bool;
-  var Gamma_R0_6: bool;
-  var Gamma_R0_9: bool;
-  var Gamma_R1_1: bool;
-  var R0_10: bv32;
-  var R0_12: bv32;
-  var R0_14: bv64;
-  var R0_15: bv32;
-  var R0_3: bv64;
-  var R0_5: bv64;
-  var R0_6: bv32;
-  var R0_9: bv64;
-  var R1_1: bv64;
+  var #4: bv32;
+  var #5: bv32;
+  var #6: bv32;
+  var Gamma_#4: bool;
+  var Gamma_#5: bool;
+  var Gamma_#6: bool;
   lmain:
-    stack, Gamma_stack := memory_store32_le(stack, bvadd64(R31_in, 18446744073709551596bv64), R0_in[32:0]), gamma_store32(Gamma_stack, bvadd64(R31_in, 18446744073709551596bv64), Gamma_R0_in);
-    call rely();
-    R0_3, Gamma_R0_3 := memory_load64_le(mem, 69600bv64), (gamma_load64(Gamma_mem, 69600bv64) || L(mem, 69600bv64));
-    R1_1, Gamma_R1_1 := zero_extend32_32(memory_load32_le(stack, bvadd64(R31_in, 18446744073709551596bv64))), gamma_load32(Gamma_stack, bvadd64(R31_in, 18446744073709551596bv64));
-    call rely();
-    assert (L(mem, R0_3) ==> Gamma_R1_1);
-    mem, Gamma_mem := memory_store32_le(mem, R0_3, R1_1[32:0]), gamma_store32(Gamma_mem, R0_3, Gamma_R1_1);
-    stack, Gamma_stack := memory_store32_le(stack, bvadd64(R31_in, 18446744073709551612bv64), 0bv32), gamma_store32(Gamma_stack, bvadd64(R31_in, 18446744073709551612bv64), true);
-    call rely();
-    R0_5, Gamma_R0_5 := memory_load64_le(mem, 69600bv64), (gamma_load64(Gamma_mem, 69600bv64) || L(mem, 69600bv64));
-    call rely();
-    R0_6, Gamma_R0_6 := memory_load32_le(mem, R0_5), (gamma_load32(Gamma_mem, R0_5) || L(mem, R0_5));
-    assert Gamma_R0_6;
+    assume {:captureState "lmain"} true;
+    R31, Gamma_R31 := bvadd64(R31, 18446744073709551584bv64), Gamma_R31;
+    stack, Gamma_stack := memory_store32_le(stack, bvadd64(R31, 12bv64), R0[32:0]), gamma_store32(Gamma_stack, bvadd64(R31, 12bv64), Gamma_R0);
+    assume {:captureState "%00000332"} true;
+    R0, Gamma_R0 := 65536bv64, true;
+    call rely();
+    R0, Gamma_R0 := memory_load64_le(mem, bvadd64(R0, 4064bv64)), (gamma_load64(Gamma_mem, bvadd64(R0, 4064bv64)) || L(mem, bvadd64(R0, 4064bv64)));
+    R1, Gamma_R1 := zero_extend32_32(memory_load32_le(stack, bvadd64(R31, 12bv64))), gamma_load32(Gamma_stack, bvadd64(R31, 12bv64));
+    call rely();
+    assert (L(mem, R0) ==> Gamma_R1);
+    mem, Gamma_mem := memory_store32_le(mem, R0, R1[32:0]), gamma_store32(Gamma_mem, R0, Gamma_R1);
+    assume {:captureState "%0000034d"} true;
+    stack, Gamma_stack := memory_store32_le(stack, bvadd64(R31, 28bv64), 0bv32), gamma_store32(Gamma_stack, bvadd64(R31, 28bv64), true);
+    assume {:captureState "%00000354"} true;
+    R0, Gamma_R0 := 65536bv64, true;
+    call rely();
+    R0, Gamma_R0 := memory_load64_le(mem, bvadd64(R0, 4064bv64)), (gamma_load64(Gamma_mem, bvadd64(R0, 4064bv64)) || L(mem, bvadd64(R0, 4064bv64)));
+    call rely();
+    R0, Gamma_R0 := zero_extend32_32(memory_load32_le(mem, R0)), (gamma_load32(Gamma_mem, R0) || L(mem, R0));
+    #4, Gamma_#4 := bvadd32(R0[32:0], 4294967295bv32), Gamma_R0;
+    VF, Gamma_VF := bvnot1(bvcomp33(sign_extend1_32(bvadd32(#4, 1bv32)), bvadd33(sign_extend1_32(R0[32:0]), 0bv33))), (Gamma_R0 && Gamma_#4);
+    CF, Gamma_CF := bvnot1(bvcomp33(zero_extend1_32(bvadd32(#4, 1bv32)), bvadd33(zero_extend1_32(R0[32:0]), 4294967296bv33))), (Gamma_R0 && Gamma_#4);
+    ZF, Gamma_ZF := bvcomp32(bvadd32(#4, 1bv32), 0bv32), Gamma_#4;
+    NF, Gamma_NF := bvadd32(#4, 1bv32)[32:31], Gamma_#4;
+    assert Gamma_ZF;
     goto lmain_goto_l00000383, lmain_goto_l00000418;
-  lmain_goto_l00000418:
-    assume (R0_6 == 0bv32);
-    stack, Gamma_stack := memory_store32_le(stack, bvadd64(R31_in, 18446744073709551612bv64), 3bv32), gamma_store32(Gamma_stack, bvadd64(R31_in, 18446744073709551612bv64), true);
-    goto l00000383;
-  lmain_goto_l00000383:
-    assume (!(R0_6 == 0bv32));
+  l00000418:
+    assume {:captureState "l00000418"} true;
+    R0, Gamma_R0 := 3bv64, true;
+    stack, Gamma_stack := memory_store32_le(stack, bvadd64(R31, 28bv64), R0[32:0]), gamma_store32(Gamma_stack, bvadd64(R31, 28bv64), Gamma_R0);
+    assume {:captureState "%00000423"} true;
     goto l00000383;
   l00000383:
-    call rely();
-    R0_9, Gamma_R0_9 := memory_load64_le(mem, 69600bv64), (gamma_load64(Gamma_mem, 69600bv64) || L(mem, 69600bv64));
-    call rely();
-    R0_10, Gamma_R0_10 := memory_load32_le(mem, R0_9), (gamma_load32(Gamma_mem, R0_9) || L(mem, R0_9));
-    assert Gamma_R0_10;
+    assume {:captureState "l00000383"} true;
+    R0, Gamma_R0 := 65536bv64, true;
+    call rely();
+    R0, Gamma_R0 := memory_load64_le(mem, bvadd64(R0, 4064bv64)), (gamma_load64(Gamma_mem, bvadd64(R0, 4064bv64)) || L(mem, bvadd64(R0, 4064bv64)));
+    call rely();
+    R0, Gamma_R0 := zero_extend32_32(memory_load32_le(mem, R0)), (gamma_load32(Gamma_mem, R0) || L(mem, R0));
+    #5, Gamma_#5 := bvadd32(R0[32:0], 4294967294bv32), Gamma_R0;
+    VF, Gamma_VF := bvnot1(bvcomp33(sign_extend1_32(bvadd32(#5, 1bv32)), bvadd33(sign_extend1_32(R0[32:0]), 8589934591bv33))), (Gamma_R0 && Gamma_#5);
+    CF, Gamma_CF := bvnot1(bvcomp33(zero_extend1_32(bvadd32(#5, 1bv32)), bvadd33(zero_extend1_32(R0[32:0]), 4294967295bv33))), (Gamma_R0 && Gamma_#5);
+    ZF, Gamma_ZF := bvcomp32(bvadd32(#5, 1bv32), 0bv32), Gamma_#5;
+    NF, Gamma_NF := bvadd32(#5, 1bv32)[32:31], Gamma_#5;
+    assert Gamma_ZF;
     goto l00000383_goto_l000003b5, l00000383_goto_l0000040b;
-  l00000383_goto_l0000040b:
-    assume (R0_10 == 1bv32);
-    stack, Gamma_stack := memory_store32_le(stack, bvadd64(R31_in, 18446744073709551612bv64), 5bv32), gamma_store32(Gamma_stack, bvadd64(R31_in, 18446744073709551612bv64), true);
-    goto l000003b5;
-  l00000383_goto_l000003b5:
-    assume (!(R0_10 == 1bv32));
+  l0000040b:
+    assume {:captureState "l0000040b"} true;
+    R0, Gamma_R0 := 5bv64, true;
+    stack, Gamma_stack := memory_store32_le(stack, bvadd64(R31, 28bv64), R0[32:0]), gamma_store32(Gamma_stack, bvadd64(R31, 28bv64), Gamma_R0);
+    assume {:captureState "%00000416"} true;
     goto l000003b5;
   l000003b5:
-    R0_12, Gamma_R0_12 := memory_load32_le(stack, bvadd64(R31_in, 18446744073709551612bv64)), gamma_load32(Gamma_stack, bvadd64(R31_in, 18446744073709551612bv64));
-    assert Gamma_R0_12;
+    assume {:captureState "l000003b5"} true;
+    R0, Gamma_R0 := zero_extend32_32(memory_load32_le(stack, bvadd64(R31, 28bv64))), gamma_load32(Gamma_stack, bvadd64(R31, 28bv64));
+    #6, Gamma_#6 := bvadd32(R0[32:0], 4294967292bv32), Gamma_R0;
+    VF, Gamma_VF := bvnot1(bvcomp33(sign_extend1_32(bvadd32(#6, 1bv32)), bvadd33(sign_extend1_32(R0[32:0]), 8589934589bv33))), (Gamma_R0 && Gamma_#6);
+    CF, Gamma_CF := bvnot1(bvcomp33(zero_extend1_32(bvadd32(#6, 1bv32)), bvadd33(zero_extend1_32(R0[32:0]), 4294967293bv33))), (Gamma_R0 && Gamma_#6);
+    ZF, Gamma_ZF := bvcomp32(bvadd32(#6, 1bv32), 0bv32), Gamma_#6;
+    NF, Gamma_NF := bvadd32(#6, 1bv32)[32:31], Gamma_#6;
+    assert Gamma_ZF;
     goto l000003b5_goto_l000003db, l000003b5_goto_l000003f0;
-  l000003b5_goto_l000003f0:
-    assume (R0_12 == 3bv32);
-    call rely();
-    R0_14, Gamma_R0_14 := memory_load64_le(mem, 69592bv64), (gamma_load64(Gamma_mem, 69592bv64) || L(mem, 69592bv64));
-    call rely();
-    R0_15, Gamma_R0_15 := memory_load32_le(mem, R0_14), (gamma_load32(Gamma_mem, R0_14) || L(mem, R0_14));
-    stack, Gamma_stack := memory_store32_le(stack, bvadd64(R31_in, 18446744073709551612bv64), R0_15), gamma_store32(Gamma_stack, bvadd64(R31_in, 18446744073709551612bv64), Gamma_R0_15);
-    goto l000003db;
-  l000003b5_goto_l000003db:
-    assume (!(R0_12 == 3bv32));
+  l000003f0:
+    assume {:captureState "l000003f0"} true;
+    R0, Gamma_R0 := 65536bv64, true;
+    call rely();
+    R0, Gamma_R0 := memory_load64_le(mem, bvadd64(R0, 4056bv64)), (gamma_load64(Gamma_mem, bvadd64(R0, 4056bv64)) || L(mem, bvadd64(R0, 4056bv64)));
+    call rely();
+    R0, Gamma_R0 := zero_extend32_32(memory_load32_le(mem, R0)), (gamma_load32(Gamma_mem, R0) || L(mem, R0));
+    stack, Gamma_stack := memory_store32_le(stack, bvadd64(R31, 28bv64), R0[32:0]), gamma_store32(Gamma_stack, bvadd64(R31, 28bv64), Gamma_R0);
+    assume {:captureState "%00000409"} true;
     goto l000003db;
   l000003db:
+    assume {:captureState "l000003db"} true;
+    R0, Gamma_R0 := 0bv64, true;
+    R31, Gamma_R31 := bvadd64(R31, 32bv64), Gamma_R31;
     goto main_basil_return;
+  lmain_goto_l00000383:
+    assume {:captureState "lmain_goto_l00000383"} true;
+    assume (bvnot1(bvcomp1(ZF, 1bv1)) != 0bv1);
+    goto l00000383;
+  lmain_goto_l00000418:
+    assume {:captureState "lmain_goto_l00000418"} true;
+    assume (bvnot1(bvcomp1(ZF, 1bv1)) == 0bv1);
+    goto l00000418;
+  l00000383_goto_l000003b5:
+    assume {:captureState "l00000383_goto_l000003b5"} true;
+    assume (bvnot1(bvcomp1(ZF, 1bv1)) != 0bv1);
+    goto l000003b5;
+  l00000383_goto_l0000040b:
+    assume {:captureState "l00000383_goto_l0000040b"} true;
+    assume (bvnot1(bvcomp1(ZF, 1bv1)) == 0bv1);
+    goto l0000040b;
+  l000003b5_goto_l000003db:
+    assume {:captureState "l000003b5_goto_l000003db"} true;
+    assume (bvnot1(bvcomp1(ZF, 1bv1)) != 0bv1);
+    goto l000003db;
+  l000003b5_goto_l000003f0:
+    assume {:captureState "l000003b5_goto_l000003f0"} true;
+    assume (bvnot1(bvcomp1(ZF, 1bv1)) == 0bv1);
+    goto l000003f0;
   main_basil_return:
-    R0_out, R1_out, R31_out := 0bv64, R1_1, R31_in;
-    Gamma_R0_out, Gamma_R1_out, Gamma_R31_out := true, Gamma_R1_1, Gamma_R31_in;
+    assume {:captureState "main_basil_return"} true;
     return;
 }
