var {:extern} Gamma_R0: bool;
var {:extern} Gamma_R1: bool;
var {:extern} Gamma_R31: bool;
var {:extern} Gamma_mem: [bv64]bool;
var {:extern} Gamma_stack: [bv64]bool;
var {:extern} R0: bv64;
var {:extern} R1: bv64;
var {:extern} R31: bv64;
var {:extern} mem: [bv64]bv8;
var {:extern} stack: [bv64]bv8;
function {:extern} L(memory: [bv64]bv8, index: bv64) returns (bool) {
  false
}

function {:extern} {:bvbuiltin "bvadd"} bvadd32(bv32, bv32) returns (bv32);
function {:extern} {:bvbuiltin "bvadd"} bvadd33(bv33, bv33) returns (bv33);
function {:extern} {:bvbuiltin "bvadd"} bvadd64(bv64, bv64) returns (bv64);
function {:extern} {:bvbuiltin "bvcomp"} bvcomp1(bv1, bv1) returns (bv1);
function {:extern} {:bvbuiltin "bvcomp"} bvcomp32(bv32, bv32) returns (bv1);
function {:extern} {:bvbuiltin "bvcomp"} bvcomp33(bv33, bv33) returns (bv1);
function {:extern} {:bvbuiltin "bvnot"} bvnot1(bv1) returns (bv1);
function {:extern} gamma_load32(gammaMap: [bv64]bool, index: bv64) returns (bool) {
  (gammaMap[bvadd64(index, 3bv64)] && (gammaMap[bvadd64(index, 2bv64)] && (gammaMap[bvadd64(index, 1bv64)] && gammaMap[index])))
}

function {:extern} gamma_store32(gammaMap: [bv64]bool, index: bv64, value: bool) returns ([bv64]bool) {
  gammaMap[index := value][bvadd64(index, 1bv64) := value][bvadd64(index, 2bv64) := value][bvadd64(index, 3bv64) := value]
}

function {:extern} memory_load32_le(memory: [bv64]bv8, index: bv64) returns (bv32) {
  (memory[bvadd64(index, 3bv64)] ++ (memory[bvadd64(index, 2bv64)] ++ (memory[bvadd64(index, 1bv64)] ++ memory[index])))
}

function {:extern} memory_load64_le(memory: [bv64]bv8, index: bv64) returns (bv64) {
  (memory[bvadd64(index, 7bv64)] ++ (memory[bvadd64(index, 6bv64)] ++ (memory[bvadd64(index, 5bv64)] ++ (memory[bvadd64(index, 4bv64)] ++ (memory[bvadd64(index, 3bv64)] ++ (memory[bvadd64(index, 2bv64)] ++ (memory[bvadd64(index, 1bv64)] ++ memory[index])))))))
}

function {:extern} memory_load8_le(memory: [bv64]bv8, index: bv64) returns (bv8) {
  memory[index]
}

function {:extern} memory_store32_le(memory: [bv64]bv8, index: bv64, value: bv32) returns ([bv64]bv8) {
  memory[index := value[8:0]][bvadd64(index, 1bv64) := value[16:8]][bvadd64(index, 2bv64) := value[24:16]][bvadd64(index, 3bv64) := value[32:24]]
}

function {:extern} {:bvbuiltin "sign_extend 1"} sign_extend1_32(bv32) returns (bv33);
function {:extern} {:bvbuiltin "zero_extend 1"} zero_extend1_32(bv32) returns (bv33);
function {:extern} {:bvbuiltin "zero_extend 32"} zero_extend32_32(bv32) returns (bv64);
procedure {:extern} rely();
  modifies Gamma_mem, mem;
  ensures (mem == old(mem));
  ensures (Gamma_mem == old(Gamma_mem));
  free ensures (memory_load8_le(mem, 1956bv64) == 1bv8);
  free ensures (memory_load8_le(mem, 1957bv64) == 0bv8);
  free ensures (memory_load8_le(mem, 1958bv64) == 2bv8);
  free ensures (memory_load8_le(mem, 1959bv64) == 0bv8);
  free ensures (memory_load64_le(mem, 69016bv64) == 1808bv64);
  free ensures (memory_load64_le(mem, 69024bv64) == 1728bv64);
  free ensures (memory_load64_le(mem, 69616bv64) == 1812bv64);
  free ensures (memory_load64_le(mem, 69640bv64) == 69640bv64);

procedure {:extern} rely_transitive();
  modifies Gamma_mem, mem;
  ensures (mem == old(mem));
  ensures (Gamma_mem == old(Gamma_mem));

implementation {:extern} rely_transitive()
{
  call rely();
  call rely();
}

procedure {:extern} rely_reflexive();

procedure {:extern} guarantee_reflexive();
  modifies Gamma_mem, mem;

procedure main();
  modifies Gamma_R0, Gamma_R1, Gamma_R31, Gamma_mem, Gamma_stack, R0, R1, R31, mem, stack;
  free requires (memory_load64_le(mem, 69632bv64) == 0bv64);
  free requires (memory_load64_le(mem, 69640bv64) == 69640bv64);
  free requires (memory_load8_le(mem, 1956bv64) == 1bv8);
  free requires (memory_load8_le(mem, 1957bv64) == 0bv8);
  free requires (memory_load8_le(mem, 1958bv64) == 2bv8);
  free requires (memory_load8_le(mem, 1959bv64) == 0bv8);
  free requires (memory_load64_le(mem, 69016bv64) == 1808bv64);
  free requires (memory_load64_le(mem, 69024bv64) == 1728bv64);
  free requires (memory_load64_le(mem, 69616bv64) == 1812bv64);
  free requires (memory_load64_le(mem, 69640bv64) == 69640bv64);
  free ensures (Gamma_R31 == old(Gamma_R31));
  free ensures (R31 == old(R31));
  free ensures (memory_load8_le(mem, 1956bv64) == 1bv8);
  free ensures (memory_load8_le(mem, 1957bv64) == 0bv8);
  free ensures (memory_load8_le(mem, 1958bv64) == 2bv8);
  free ensures (memory_load8_le(mem, 1959bv64) == 0bv8);
  free ensures (memory_load64_le(mem, 69016bv64) == 1808bv64);
  free ensures (memory_load64_le(mem, 69024bv64) == 1728bv64);
  free ensures (memory_load64_le(mem, 69616bv64) == 1812bv64);
  free ensures (memory_load64_le(mem, 69640bv64) == 69640bv64);

implementation main()
{
  var #4: bv32;
  var #5: bv32;
  var #6: bv32;
  var CF: bv1;
  var Gamma_#4: bool;
  var Gamma_#5: bool;
  var Gamma_#6: bool;
  var Gamma_CF: bool;
  var Gamma_NF: bool;
  var Gamma_VF: bool;
  var Gamma_ZF: bool;
  var NF: bv1;
  var VF: bv1;
  var ZF: bv1;
  lmain:
    assume {:captureState "lmain"} true;
    R31, Gamma_R31 := bvadd64(R31, 18446744073709551584bv64), Gamma_R31;
    stack, Gamma_stack := memory_store32_le(stack, bvadd64(R31, 12bv64), R0[32:0]), gamma_store32(Gamma_stack, bvadd64(R31, 12bv64), Gamma_R0);
    assume {:captureState "%00000a2a"} true;
    R0, Gamma_R0 := 69632bv64, true;
    R0, Gamma_R0 := bvadd64(R0, 20bv64), Gamma_R0;
    R1, Gamma_R1 := zero_extend32_32(memory_load32_le(stack, bvadd64(R31, 12bv64))), gamma_load32(Gamma_stack, bvadd64(R31, 12bv64));
    call rely();
    assert (L(mem, R0) ==> Gamma_R1);
    mem, Gamma_mem := memory_store32_le(mem, R0, R1[32:0]), gamma_store32(Gamma_mem, R0, Gamma_R1);
    assume {:captureState "%00000a44"} true;
    stack, Gamma_stack := memory_store32_le(stack, bvadd64(R31, 28bv64), 0bv32), gamma_store32(Gamma_stack, bvadd64(R31, 28bv64), true);
    assume {:captureState "%00000a4b"} true;
    R0, Gamma_R0 := 69632bv64, true;
    R0, Gamma_R0 := bvadd64(R0, 20bv64), Gamma_R0;
    call rely();
    R0, Gamma_R0 := zero_extend32_32(memory_load32_le(mem, R0)), (gamma_load32(Gamma_mem, R0) || L(mem, R0));
    #4, Gamma_#4 := bvadd32(R0[32:0], 4294967295bv32), Gamma_R0;
    VF, Gamma_VF := bvnot1(bvcomp33(sign_extend1_32(bvadd32(#4, 1bv32)), bvadd33(sign_extend1_32(R0[32:0]), 0bv33))), (Gamma_R0 && Gamma_#4);
    CF, Gamma_CF := bvnot1(bvcomp33(zero_extend1_32(bvadd32(#4, 1bv32)), bvadd33(zero_extend1_32(R0[32:0]), 4294967296bv33))), (Gamma_R0 && Gamma_#4);
    ZF, Gamma_ZF := bvcomp32(bvadd32(#4, 1bv32), 0bv32), Gamma_#4;
    NF, Gamma_NF := bvadd32(#4, 1bv32)[32:31], Gamma_#4;
    assert Gamma_ZF;
    goto lmain_goto_l00000b0c, lmain_goto_l00000a79;
  l00000aaa_goto_l00000ae5:
    assume {:captureState "l00000aaa_goto_l00000ae5"} true;
    assume (bvnot1(bvcomp1(ZF, 1bv1)) == 0bv1);
    goto l00000ae5;
  lmain_goto_l00000a79:
    assume {:captureState "lmain_goto_l00000a79"} true;
    assume (bvnot1(bvcomp1(ZF, 1bv1)) != 0bv1);
    goto l00000a79;
  l00000a79_goto_l00000aaa:
    assume {:captureState "l00000a79_goto_l00000aaa"} true;
    assume (bvnot1(bvcomp1(ZF, 1bv1)) != 0bv1);
    goto l00000aaa;
  l00000a79_goto_l00000aff:
    assume {:captureState "l00000a79_goto_l00000aff"} true;
    assume (bvnot1(bvcomp1(ZF, 1bv1)) == 0bv1);
    goto l00000aff;
  l00000ae5:
    assume {:captureState "l00000ae5"} true;
    R0, Gamma_R0 := 69632bv64, true;
    R0, Gamma_R0 := bvadd64(R0, 24bv64), Gamma_R0;
    call rely();
    R0, Gamma_R0 := zero_extend32_32(memory_load32_le(mem, R0)), (gamma_load32(Gamma_mem, R0) || L(mem, R0));
    stack, Gamma_stack := memory_store32_le(stack, bvadd64(R31, 28bv64), R0[32:0]), gamma_store32(Gamma_stack, bvadd64(R31, 28bv64), Gamma_R0);
    assume {:captureState "%00000afd"} true;
    goto l00000ad0;
  l00000ad0:
    assume {:captureState "l00000ad0"} true;
    R0, Gamma_R0 := 0bv64, true;
    R31, Gamma_R31 := bvadd64(R31, 32bv64), Gamma_R31;
    goto main_return;
  lmain_goto_l00000b0c:
    assume {:captureState "lmain_goto_l00000b0c"} true;
    assume (bvnot1(bvcomp1(ZF, 1bv1)) == 0bv1);
    goto l00000b0c;
  l00000b0c:
    assume {:captureState "l00000b0c"} true;
    R0, Gamma_R0 := 3bv64, true;
    stack, Gamma_stack := memory_store32_le(stack, bvadd64(R31, 28bv64), R0[32:0]), gamma_store32(Gamma_stack, bvadd64(R31, 28bv64), Gamma_R0);
    assume {:captureState "%00000b17"} true;
    goto l00000a79;
  l00000a79:
    assume {:captureState "l00000a79"} true;
    R0, Gamma_R0 := 69632bv64, true;
    R0, Gamma_R0 := bvadd64(R0, 20bv64), Gamma_R0;
    call rely();
    R0, Gamma_R0 := zero_extend32_32(memory_load32_le(mem, R0)), (gamma_load32(Gamma_mem, R0) || L(mem, R0));
    #5, Gamma_#5 := bvadd32(R0[32:0], 4294967294bv32), Gamma_R0;
    VF, Gamma_VF := bvnot1(bvcomp33(sign_extend1_32(bvadd32(#5, 1bv32)), bvadd33(sign_extend1_32(R0[32:0]), 8589934591bv33))), (Gamma_R0 && Gamma_#5);
    CF, Gamma_CF := bvnot1(bvcomp33(zero_extend1_32(bvadd32(#5, 1bv32)), bvadd33(zero_extend1_32(R0[32:0]), 4294967295bv33))), (Gamma_R0 && Gamma_#5);
    ZF, Gamma_ZF := bvcomp32(bvadd32(#5, 1bv32), 0bv32), Gamma_#5;
    NF, Gamma_NF := bvadd32(#5, 1bv32)[32:31], Gamma_#5;
    assert Gamma_ZF;
    goto l00000a79_goto_l00000aaa, l00000a79_goto_l00000aff;
  l00000aaa:
    assume {:captureState "l00000aaa"} true;
    R0, Gamma_R0 := zero_extend32_32(memory_load32_le(stack, bvadd64(R31, 28bv64))), gamma_load32(Gamma_stack, bvadd64(R31, 28bv64));
    #6, Gamma_#6 := bvadd32(R0[32:0], 4294967292bv32), Gamma_R0;
    VF, Gamma_VF := bvnot1(bvcomp33(sign_extend1_32(bvadd32(#6, 1bv32)), bvadd33(sign_extend1_32(R0[32:0]), 8589934589bv33))), (Gamma_R0 && Gamma_#6);
    CF, Gamma_CF := bvnot1(bvcomp33(zero_extend1_32(bvadd32(#6, 1bv32)), bvadd33(zero_extend1_32(R0[32:0]), 4294967293bv33))), (Gamma_R0 && Gamma_#6);
    ZF, Gamma_ZF := bvcomp32(bvadd32(#6, 1bv32), 0bv32), Gamma_#6;
    NF, Gamma_NF := bvadd32(#6, 1bv32)[32:31], Gamma_#6;
    assert Gamma_ZF;
    goto l00000aaa_goto_l00000ae5, l00000aaa_goto_l00000ad0;
  l00000aff:
    assume {:captureState "l00000aff"} true;
    R0, Gamma_R0 := 5bv64, true;
    stack, Gamma_stack := memory_store32_le(stack, bvadd64(R31, 28bv64), R0[32:0]), gamma_store32(Gamma_stack, bvadd64(R31, 28bv64), Gamma_R0);
    assume {:captureState "%00000b0a"} true;
    goto l00000aaa;
  l00000aaa_goto_l00000ad0:
    assume {:captureState "l00000aaa_goto_l00000ad0"} true;
    assume (bvnot1(bvcomp1(ZF, 1bv1)) != 0bv1);
    goto l00000ad0;
<<<<<<< HEAD
  main_return:
    assume {:captureState "main_return"} true;
    return;
}
=======
  l00000aaa_goto_l00000ae5:
    assume {:captureState "l00000aaa_goto_l00000ae5"} true;
    assume (bvnot1(bvcomp1(ZF, 1bv1)) == 0bv1);
    goto l00000ae5;
}
>>>>>>> 41e07885
<|MERGE_RESOLUTION|>--- conflicted
+++ resolved
@@ -212,15 +212,7 @@
     assume {:captureState "l00000aaa_goto_l00000ad0"} true;
     assume (bvnot1(bvcomp1(ZF, 1bv1)) != 0bv1);
     goto l00000ad0;
-<<<<<<< HEAD
   main_return:
     assume {:captureState "main_return"} true;
     return;
 }
-=======
-  l00000aaa_goto_l00000ae5:
-    assume {:captureState "l00000aaa_goto_l00000ae5"} true;
-    assume (bvnot1(bvcomp1(ZF, 1bv1)) == 0bv1);
-    goto l00000ae5;
-}
->>>>>>> 41e07885
