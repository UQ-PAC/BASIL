var {:extern} Gamma_mem: [bv64]bool;
var {:extern} Gamma_stack: [bv64]bool;
var {:extern} mem: [bv64]bv8;
var {:extern} stack: [bv64]bv8;
function {:extern} L(mem$in: [bv64]bv8, index: bv64) returns (bool) {
  false
}

function {:extern} {:bvbuiltin "bvadd"} bvadd64(bv64, bv64) returns (bv64);
function {:extern} {:bvbuiltin "bvlshr"} bvlshr32(bv32, bv32) returns (bv32);
function {:extern} {:bvbuiltin "bvlshr"} bvlshr64(bv64, bv64) returns (bv64);
function {:extern} {:bvbuiltin "bvmul"} bvmul64(bv64, bv64) returns (bv64);
function {:extern} {:bvbuiltin "bvsub"} bvsub64(bv64, bv64) returns (bv64);
function {:extern} {:bvbuiltin "bvule"} bvule64(bv64, bv64) returns (bool);
function {:extern} {:bvbuiltin "bvult"} bvult64(bv64, bv64) returns (bool);
function {:inline} byte_extract32_64(value: bv32, offset: bv64) returns (bv8) {
  bvlshr32(value,bvmul64(offset,8bv64)[32:0])[8:0]
}

function {:inline} byte_extract64_64(value: bv64, offset: bv64) returns (bv8) {
  bvlshr64(value,bvmul64(offset,8bv64))[8:0]
}

function {:extern} gamma_load32(gammaMap: [bv64]bool, index: bv64) returns (bool) {
  (gammaMap[bvadd64(index, 3bv64)] && (gammaMap[bvadd64(index, 2bv64)] && (gammaMap[bvadd64(index, 1bv64)] && gammaMap[index])))
}

function {:extern} gamma_load64(gammaMap: [bv64]bool, index: bv64) returns (bool) {
  (gammaMap[bvadd64(index, 7bv64)] && (gammaMap[bvadd64(index, 6bv64)] && (gammaMap[bvadd64(index, 5bv64)] && (gammaMap[bvadd64(index, 4bv64)] && (gammaMap[bvadd64(index, 3bv64)] && (gammaMap[bvadd64(index, 2bv64)] && (gammaMap[bvadd64(index, 1bv64)] && gammaMap[index])))))))
}

function {:extern} gamma_store32(gammaMap: [bv64]bool, index: bv64, value: bool) returns ([bv64]bool) {
  (lambda i: bv64 :: ((if in_bounds64_le(index, 4bv64, i) then value else gammaMap[i])))
}

function {:extern} gamma_store64(gammaMap: [bv64]bool, index: bv64, value: bool) returns ([bv64]bool) {
  (lambda i: bv64 :: ((if in_bounds64_le(index, 8bv64, i) then value else gammaMap[i])))
}

function {:inline} in_bounds64_le(base: bv64, len: bv64, i: bv64) returns (bool) {
  (if bvule64(base, bvadd64(base, len)) then (bvule64(base, i) && bvult64(i, bvadd64(base, len))) else (bvule64(base, i) || bvult64(i, bvadd64(base, len))))
}

function {:extern} memory_load32_le(memory: [bv64]bv8, index: bv64) returns (bv32) {
  (memory[bvadd64(index, 3bv64)] ++ (memory[bvadd64(index, 2bv64)] ++ (memory[bvadd64(index, 1bv64)] ++ memory[index])))
}

function {:extern} memory_load64_le(memory: [bv64]bv8, index: bv64) returns (bv64) {
  (memory[bvadd64(index, 7bv64)] ++ (memory[bvadd64(index, 6bv64)] ++ (memory[bvadd64(index, 5bv64)] ++ (memory[bvadd64(index, 4bv64)] ++ (memory[bvadd64(index, 3bv64)] ++ (memory[bvadd64(index, 2bv64)] ++ (memory[bvadd64(index, 1bv64)] ++ memory[index])))))))
}

function {:extern} memory_store32_le(memory: [bv64]bv8, index: bv64, value: bv32) returns ([bv64]bv8) {
  (lambda i: bv64 :: ((if in_bounds64_le(index, 4bv64, i) then byte_extract32_64(value, bvsub64(i, index)) else memory[i])))
}

function {:extern} memory_store64_le(memory: [bv64]bv8, index: bv64, value: bv64) returns ([bv64]bv8) {
  (lambda i: bv64 :: ((if in_bounds64_le(index, 8bv64, i) then byte_extract64_64(value, bvsub64(i, index)) else memory[i])))
}

function {:extern} {:bvbuiltin "zero_extend 32"} zero_extend32_32(bv32) returns (bv64);
procedure {:extern} rely();
  modifies Gamma_mem, mem;
  ensures (Gamma_mem == old(Gamma_mem));
  ensures (mem == old(mem));
  free ensures (memory_load32_le(mem, 2060bv64) == 131073bv32);
  free ensures (memory_load64_le(mem, 69048bv64) == 1872bv64);
  free ensures (memory_load64_le(mem, 69056bv64) == 1792bv64);
  free ensures (memory_load64_le(mem, 69568bv64) == 69688bv64);
  free ensures (memory_load64_le(mem, 69576bv64) == 69684bv64);
  free ensures (memory_load64_le(mem, 69592bv64) == 1876bv64);
  free ensures (memory_load64_le(mem, 69672bv64) == 69672bv64);

procedure {:extern} rely_transitive();
  modifies Gamma_mem, mem;
  ensures (Gamma_mem == old(Gamma_mem));
  ensures (mem == old(mem));

implementation {:extern} rely_transitive()
{
  call rely();
  call rely();
}

procedure {:extern} rely_reflexive();

procedure {:extern} guarantee_reflexive();
  modifies Gamma_mem, mem;

procedure main(R0_in: bv64, Gamma_R0_in: bool, R31_in: bv64, Gamma_R31_in: bool) returns (R0_out: bv64, Gamma_R0_out: bool, R31_out: bv64, Gamma_R31_out: bool, R8_out: bv64, Gamma_R8_out: bool, R9_out: bv64, Gamma_R9_out: bool);
  modifies Gamma_mem, Gamma_stack, mem, stack;
  free requires (memory_load64_le(mem, 69664bv64) == 0bv64);
  free requires (memory_load64_le(mem, 69672bv64) == 69672bv64);
  free requires (memory_load32_le(mem, 2060bv64) == 131073bv32);
  free requires (memory_load64_le(mem, 69048bv64) == 1872bv64);
  free requires (memory_load64_le(mem, 69056bv64) == 1792bv64);
  free requires (memory_load64_le(mem, 69568bv64) == 69688bv64);
  free requires (memory_load64_le(mem, 69576bv64) == 69684bv64);
  free requires (memory_load64_le(mem, 69592bv64) == 1876bv64);
<<<<<<< HEAD
  free requires (memory_load64_le(mem, 69056bv64) == 1792bv64);
  free ensures (memory_load8_le(mem, 2060bv64) == 1bv8);
  free ensures (memory_load8_le(mem, 2061bv64) == 0bv8);
  free ensures (memory_load8_le(mem, 2062bv64) == 2bv8);
  free ensures (memory_load8_le(mem, 2063bv64) == 0bv8);
  free ensures (memory_load64_le(mem, 69576bv64) == 69684bv64);
  free ensures (memory_load64_le(mem, 69672bv64) == 69672bv64);
=======
  free requires (memory_load64_le(mem, 69672bv64) == 69672bv64);
  free ensures (Gamma_R31 == old(Gamma_R31));
  free ensures (R31 == old(R31));
  free ensures (memory_load32_le(mem, 2060bv64) == 131073bv32);
>>>>>>> 4586ce26
  free ensures (memory_load64_le(mem, 69048bv64) == 1872bv64);
  free ensures (memory_load64_le(mem, 69056bv64) == 1792bv64);
  free ensures (memory_load64_le(mem, 69568bv64) == 69688bv64);
  free ensures (memory_load64_le(mem, 69576bv64) == 69684bv64);
  free ensures (memory_load64_le(mem, 69592bv64) == 1876bv64);
  free ensures (memory_load64_le(mem, 69672bv64) == 69672bv64);

implementation main(R0_in: bv64, Gamma_R0_in: bool, R31_in: bv64, Gamma_R31_in: bool) returns (R0_out: bv64, Gamma_R0_out: bool, R31_out: bv64, Gamma_R31_out: bool, R8_out: bv64, Gamma_R8_out: bool, R9_out: bv64, Gamma_R9_out: bool)
{
  var Gamma_R0_2: bool;
  var Gamma_R31_11: bool;
  var Gamma_R31_16: bool;
  var Gamma_R31_18: bool;
  var Gamma_R31_2: bool;
  var Gamma_R31_20: bool;
  var Gamma_R31_25: bool;
  var Gamma_R31_27: bool;
  var Gamma_R31_29: bool;
  var Gamma_R31_7: bool;
  var Gamma_R31_9: bool;
  var Gamma_R8_11: bool;
  var Gamma_R8_13: bool;
  var Gamma_R8_14: bool;
  var Gamma_R8_15: bool;
  var Gamma_R8_17: bool;
  var Gamma_R8_2: bool;
  var Gamma_R8_20: bool;
  var Gamma_R8_23: bool;
  var Gamma_R8_25: bool;
  var Gamma_R8_26: bool;
  var Gamma_R8_28: bool;
  var Gamma_R8_3: bool;
  var Gamma_R8_31: bool;
  var Gamma_R8_34: bool;
  var Gamma_R8_36: bool;
  var Gamma_R8_37: bool;
  var Gamma_R8_38: bool;
  var Gamma_R8_40: bool;
  var Gamma_R8_5: bool;
  var Gamma_R8_8: bool;
  var Gamma_R9_1: bool;
  var Gamma_R9_10: bool;
  var Gamma_R9_15: bool;
  var Gamma_R9_17: bool;
  var Gamma_R9_19: bool;
  var Gamma_R9_24: bool;
  var Gamma_R9_26: bool;
  var Gamma_R9_28: bool;
  var Gamma_R9_6: bool;
  var Gamma_R9_8: bool;
  var R0_2: bv64;
  var R31_11: bv64;
  var R31_16: bv64;
  var R31_18: bv64;
  var R31_2: bv64;
  var R31_20: bv64;
  var R31_25: bv64;
  var R31_27: bv64;
  var R31_29: bv64;
  var R31_7: bv64;
  var R31_9: bv64;
  var R8_11: bv64;
  var R8_13: bv64;
  var R8_14: bv64;
  var R8_15: bv64;
  var R8_17: bv64;
  var R8_2: bv64;
  var R8_20: bv64;
  var R8_23: bv64;
  var R8_25: bv64;
  var R8_26: bv64;
  var R8_28: bv64;
  var R8_3: bv64;
  var R8_31: bv64;
  var R8_34: bv64;
  var R8_36: bv64;
  var R8_37: bv64;
  var R8_38: bv64;
  var R8_40: bv64;
  var R8_5: bv64;
  var R8_8: bv64;
  var R9_1: bv64;
  var R9_10: bv64;
  var R9_15: bv64;
  var R9_17: bv64;
  var R9_19: bv64;
  var R9_24: bv64;
  var R9_26: bv64;
  var R9_28: bv64;
  var R9_6: bv64;
  var R9_8: bv64;
  $main$__0__$T93CJsvjRiGkLGM3lm~zUw:
    R31_2, Gamma_R31_2 := bvadd64(R31_in, 18446744073709551584bv64), Gamma_R31_in;
    call rely();
    R8_2, Gamma_R8_2 := memory_load64_le(mem, 69576bv64), (gamma_load64(Gamma_mem, 69576bv64) || L(mem, 69576bv64));
    stack, Gamma_stack := memory_store64_le(stack, bvadd64(R31_in, 18446744073709551592bv64), R8_2), gamma_store64(Gamma_stack, bvadd64(R31_in, 18446744073709551592bv64), Gamma_R8_2);
    stack, Gamma_stack := memory_store32_le(stack, bvadd64(R31_in, 18446744073709551612bv64), 0bv32), gamma_store32(Gamma_stack, bvadd64(R31_in, 18446744073709551612bv64), true);
    stack, Gamma_stack := memory_store32_le(stack, bvadd64(R31_in, 18446744073709551608bv64), R0_in[32:0]), gamma_store32(Gamma_stack, bvadd64(R31_in, 18446744073709551608bv64), Gamma_R0_in);
    R9_1, Gamma_R9_1 := zero_extend32_32(memory_load32_le(stack, bvadd64(R31_in, 18446744073709551608bv64))), gamma_load32(Gamma_stack, bvadd64(R31_in, 18446744073709551608bv64));
    call rely();
    assert (L(mem, R8_2) ==> Gamma_R9_1);
    mem, Gamma_mem := memory_store32_le(mem, R8_2, R9_1[32:0]), gamma_store32(Gamma_mem, R8_2, Gamma_R9_1);
    stack, Gamma_stack := memory_store32_le(stack, bvadd64(R31_in, 18446744073709551604bv64), 0bv32), gamma_store32(Gamma_stack, bvadd64(R31_in, 18446744073709551604bv64), true);
    call rely();
    R8_3, Gamma_R8_3 := zero_extend32_32(memory_load32_le(mem, R8_2)), (gamma_load32(Gamma_mem, R8_2) || L(mem, R8_2));
    assert Gamma_R8_3;
    goto $main$__0__$T93CJsvjRiGkLGM3lm~zUw$__0, $main$__0__$T93CJsvjRiGkLGM3lm~zUw$__1;
  $main$__0__$T93CJsvjRiGkLGM3lm~zUw$__1:
    assume (!(R8_3[32:0] == 0bv32));
    R8_5, Gamma_R8_5 := 1bv64, true;
    goto $main$__0__$T93CJsvjRiGkLGM3lm~zUw$__1_phi_$main$__0__$T93CJsvjRiGkLGM3lm~zUw_goto_$main$__3__$BQu4h3vlSRawGkdd3zg0DQ, $main$__0__$T93CJsvjRiGkLGM3lm~zUw$__1_phi_$main$__0__$T93CJsvjRiGkLGM3lm~zUw_goto_$main$__1__$XR5j_yKuQR24HXECGUTTaw;
  $main$__0__$T93CJsvjRiGkLGM3lm~zUw$__1_phi_$main$__0__$T93CJsvjRiGkLGM3lm~zUw_goto_$main$__1__$XR5j_yKuQR24HXECGUTTaw:
    R9_6, Gamma_R9_6 := R9_1, Gamma_R9_1;
    R31_7, Gamma_R31_7 := R31_2, Gamma_R31_2;
    R8_11, Gamma_R8_11 := R8_5, Gamma_R8_5;
    assert Gamma_R8_11;
    goto $main$__0__$T93CJsvjRiGkLGM3lm~zUw_goto_$main$__1__$XR5j_yKuQR24HXECGUTTaw;
  $main$__0__$T93CJsvjRiGkLGM3lm~zUw$__1_phi_$main$__0__$T93CJsvjRiGkLGM3lm~zUw_goto_$main$__3__$BQu4h3vlSRawGkdd3zg0DQ:
    R9_8, Gamma_R9_8 := R9_1, Gamma_R9_1;
    R31_9, Gamma_R31_9 := R31_2, Gamma_R31_2;
    R8_13, Gamma_R8_13 := R8_5, Gamma_R8_5;
    assert Gamma_R8_13;
    goto $main$__0__$T93CJsvjRiGkLGM3lm~zUw_goto_$main$__3__$BQu4h3vlSRawGkdd3zg0DQ;
  $main$__0__$T93CJsvjRiGkLGM3lm~zUw$__0:
    assume (R8_3[32:0] == 0bv32);
    R8_8, Gamma_R8_8 := 0bv64, true;
    goto $main$__0__$T93CJsvjRiGkLGM3lm~zUw$__0_phi_$main$__0__$T93CJsvjRiGkLGM3lm~zUw_goto_$main$__3__$BQu4h3vlSRawGkdd3zg0DQ, $main$__0__$T93CJsvjRiGkLGM3lm~zUw$__0_phi_$main$__0__$T93CJsvjRiGkLGM3lm~zUw_goto_$main$__1__$XR5j_yKuQR24HXECGUTTaw;
  $main$__0__$T93CJsvjRiGkLGM3lm~zUw$__0_phi_$main$__0__$T93CJsvjRiGkLGM3lm~zUw_goto_$main$__1__$XR5j_yKuQR24HXECGUTTaw:
    R9_6, Gamma_R9_6 := R9_1, Gamma_R9_1;
    R31_7, Gamma_R31_7 := R31_2, Gamma_R31_2;
    R8_11, Gamma_R8_11 := R8_8, Gamma_R8_8;
    assert Gamma_R8_11;
    goto $main$__0__$T93CJsvjRiGkLGM3lm~zUw_goto_$main$__1__$XR5j_yKuQR24HXECGUTTaw;
  $main$__0__$T93CJsvjRiGkLGM3lm~zUw_goto_$main$__1__$XR5j_yKuQR24HXECGUTTaw:
    assume (!(R8_11[1:0] == 1bv1));
    stack, Gamma_stack := memory_store32_le(stack, bvadd64(R31_7, 20bv64), 3bv32), gamma_store32(Gamma_stack, bvadd64(R31_7, 20bv64), true);
    R9_10, Gamma_R9_10 := R9_6, Gamma_R9_6;
    R31_11, Gamma_R31_11 := R31_7, Gamma_R31_7;
    goto $main$__3__$BQu4h3vlSRawGkdd3zg0DQ;
  $main$__0__$T93CJsvjRiGkLGM3lm~zUw$__0_phi_$main$__0__$T93CJsvjRiGkLGM3lm~zUw_goto_$main$__3__$BQu4h3vlSRawGkdd3zg0DQ:
    R9_8, Gamma_R9_8 := R9_1, Gamma_R9_1;
    R31_9, Gamma_R31_9 := R31_2, Gamma_R31_2;
    R8_13, Gamma_R8_13 := R8_8, Gamma_R8_8;
    assert Gamma_R8_13;
    goto $main$__0__$T93CJsvjRiGkLGM3lm~zUw_goto_$main$__3__$BQu4h3vlSRawGkdd3zg0DQ;
  $main$__0__$T93CJsvjRiGkLGM3lm~zUw_goto_$main$__3__$BQu4h3vlSRawGkdd3zg0DQ:
    assume (R8_13[1:0] == 1bv1);
    R9_10, Gamma_R9_10 := R9_8, Gamma_R9_8;
    R31_11, Gamma_R31_11 := R31_9, Gamma_R31_9;
    goto $main$__3__$BQu4h3vlSRawGkdd3zg0DQ;
  $main$__3__$BQu4h3vlSRawGkdd3zg0DQ:
    R8_14, Gamma_R8_14 := memory_load64_le(stack, bvadd64(R31_11, 8bv64)), gamma_load64(Gamma_stack, bvadd64(R31_11, 8bv64));
    call rely();
    R8_15, Gamma_R8_15 := zero_extend32_32(memory_load32_le(mem, R8_14)), (gamma_load32(Gamma_mem, R8_14) || L(mem, R8_14));
    assert Gamma_R8_15;
    goto $main$__3__$BQu4h3vlSRawGkdd3zg0DQ$__0, $main$__3__$BQu4h3vlSRawGkdd3zg0DQ$__1;
  $main$__3__$BQu4h3vlSRawGkdd3zg0DQ$__1:
    assume (!(R8_15[32:0] == 1bv32));
    R8_17, Gamma_R8_17 := 1bv64, true;
    goto $main$__3__$BQu4h3vlSRawGkdd3zg0DQ$__1_phi_$main$__3__$BQu4h3vlSRawGkdd3zg0DQ_goto_$main$__6__$ScgHlHhCS1WcMwxSLBCjog, $main$__3__$BQu4h3vlSRawGkdd3zg0DQ$__1_phi_$main$__3__$BQu4h3vlSRawGkdd3zg0DQ_goto_$main$__4__$kgyF7X0vQAeoGY79WFpAXw;
  $main$__3__$BQu4h3vlSRawGkdd3zg0DQ$__1_phi_$main$__3__$BQu4h3vlSRawGkdd3zg0DQ_goto_$main$__4__$kgyF7X0vQAeoGY79WFpAXw:
    R9_15, Gamma_R9_15 := R9_10, Gamma_R9_10;
    R31_16, Gamma_R31_16 := R31_11, Gamma_R31_11;
    R8_23, Gamma_R8_23 := R8_17, Gamma_R8_17;
    assert Gamma_R8_23;
    goto $main$__3__$BQu4h3vlSRawGkdd3zg0DQ_goto_$main$__4__$kgyF7X0vQAeoGY79WFpAXw;
  $main$__3__$BQu4h3vlSRawGkdd3zg0DQ$__1_phi_$main$__3__$BQu4h3vlSRawGkdd3zg0DQ_goto_$main$__6__$ScgHlHhCS1WcMwxSLBCjog:
    R9_17, Gamma_R9_17 := R9_10, Gamma_R9_10;
    R31_18, Gamma_R31_18 := R31_11, Gamma_R31_11;
    R8_25, Gamma_R8_25 := R8_17, Gamma_R8_17;
    assert Gamma_R8_25;
    goto $main$__3__$BQu4h3vlSRawGkdd3zg0DQ_goto_$main$__6__$ScgHlHhCS1WcMwxSLBCjog;
  $main$__3__$BQu4h3vlSRawGkdd3zg0DQ$__0:
    assume (R8_15[32:0] == 1bv32);
    R8_20, Gamma_R8_20 := 0bv64, true;
    goto $main$__3__$BQu4h3vlSRawGkdd3zg0DQ$__0_phi_$main$__3__$BQu4h3vlSRawGkdd3zg0DQ_goto_$main$__6__$ScgHlHhCS1WcMwxSLBCjog, $main$__3__$BQu4h3vlSRawGkdd3zg0DQ$__0_phi_$main$__3__$BQu4h3vlSRawGkdd3zg0DQ_goto_$main$__4__$kgyF7X0vQAeoGY79WFpAXw;
  $main$__3__$BQu4h3vlSRawGkdd3zg0DQ$__0_phi_$main$__3__$BQu4h3vlSRawGkdd3zg0DQ_goto_$main$__4__$kgyF7X0vQAeoGY79WFpAXw:
    R9_15, Gamma_R9_15 := R9_10, Gamma_R9_10;
    R31_16, Gamma_R31_16 := R31_11, Gamma_R31_11;
    R8_23, Gamma_R8_23 := R8_20, Gamma_R8_20;
    assert Gamma_R8_23;
    goto $main$__3__$BQu4h3vlSRawGkdd3zg0DQ_goto_$main$__4__$kgyF7X0vQAeoGY79WFpAXw;
  $main$__3__$BQu4h3vlSRawGkdd3zg0DQ_goto_$main$__4__$kgyF7X0vQAeoGY79WFpAXw:
    assume (!(R8_23[1:0] == 1bv1));
    stack, Gamma_stack := memory_store32_le(stack, bvadd64(R31_16, 20bv64), 5bv32), gamma_store32(Gamma_stack, bvadd64(R31_16, 20bv64), true);
    R9_19, Gamma_R9_19 := R9_15, Gamma_R9_15;
    R31_20, Gamma_R31_20 := R31_16, Gamma_R31_16;
    goto $main$__6__$ScgHlHhCS1WcMwxSLBCjog;
  $main$__3__$BQu4h3vlSRawGkdd3zg0DQ$__0_phi_$main$__3__$BQu4h3vlSRawGkdd3zg0DQ_goto_$main$__6__$ScgHlHhCS1WcMwxSLBCjog:
    R9_17, Gamma_R9_17 := R9_10, Gamma_R9_10;
    R31_18, Gamma_R31_18 := R31_11, Gamma_R31_11;
    R8_25, Gamma_R8_25 := R8_20, Gamma_R8_20;
    assert Gamma_R8_25;
    goto $main$__3__$BQu4h3vlSRawGkdd3zg0DQ_goto_$main$__6__$ScgHlHhCS1WcMwxSLBCjog;
  $main$__3__$BQu4h3vlSRawGkdd3zg0DQ_goto_$main$__6__$ScgHlHhCS1WcMwxSLBCjog:
    assume (R8_25[1:0] == 1bv1);
    R9_19, Gamma_R9_19 := R9_17, Gamma_R9_17;
    R31_20, Gamma_R31_20 := R31_18, Gamma_R31_18;
    goto $main$__6__$ScgHlHhCS1WcMwxSLBCjog;
  $main$__6__$ScgHlHhCS1WcMwxSLBCjog:
    R8_26, Gamma_R8_26 := zero_extend32_32(memory_load32_le(stack, bvadd64(R31_20, 20bv64))), gamma_load32(Gamma_stack, bvadd64(R31_20, 20bv64));
    assert Gamma_R8_26;
    goto $main$__6__$ScgHlHhCS1WcMwxSLBCjog$__0, $main$__6__$ScgHlHhCS1WcMwxSLBCjog$__1;
  $main$__6__$ScgHlHhCS1WcMwxSLBCjog$__1:
    assume (!(R8_26[32:0] == 3bv32));
    R8_28, Gamma_R8_28 := 1bv64, true;
    goto $main$__6__$ScgHlHhCS1WcMwxSLBCjog$__1_phi_$main$__6__$ScgHlHhCS1WcMwxSLBCjog_goto_$main$__9__$WNf_4UJFTCupBtDlyt4H0A, $main$__6__$ScgHlHhCS1WcMwxSLBCjog$__1_phi_$main$__6__$ScgHlHhCS1WcMwxSLBCjog_goto_$main$__7__$PJQQ~S5hQ3isxVg_lohkuQ;
  $main$__6__$ScgHlHhCS1WcMwxSLBCjog$__1_phi_$main$__6__$ScgHlHhCS1WcMwxSLBCjog_goto_$main$__7__$PJQQ~S5hQ3isxVg_lohkuQ:
    R9_24, Gamma_R9_24 := R9_19, Gamma_R9_19;
    R31_25, Gamma_R31_25 := R31_20, Gamma_R31_20;
    R8_34, Gamma_R8_34 := R8_28, Gamma_R8_28;
    assert Gamma_R8_34;
    goto $main$__6__$ScgHlHhCS1WcMwxSLBCjog_goto_$main$__7__$PJQQ~S5hQ3isxVg_lohkuQ;
  $main$__6__$ScgHlHhCS1WcMwxSLBCjog$__1_phi_$main$__6__$ScgHlHhCS1WcMwxSLBCjog_goto_$main$__9__$WNf_4UJFTCupBtDlyt4H0A:
    R9_26, Gamma_R9_26 := R9_19, Gamma_R9_19;
    R31_27, Gamma_R31_27 := R31_20, Gamma_R31_20;
    R8_38, Gamma_R8_38 := R8_28, Gamma_R8_28;
    assert Gamma_R8_38;
    goto $main$__6__$ScgHlHhCS1WcMwxSLBCjog_goto_$main$__9__$WNf_4UJFTCupBtDlyt4H0A;
  $main$__6__$ScgHlHhCS1WcMwxSLBCjog$__0:
    assume (R8_26[32:0] == 3bv32);
    R8_31, Gamma_R8_31 := 0bv64, true;
    goto $main$__6__$ScgHlHhCS1WcMwxSLBCjog$__0_phi_$main$__6__$ScgHlHhCS1WcMwxSLBCjog_goto_$main$__9__$WNf_4UJFTCupBtDlyt4H0A, $main$__6__$ScgHlHhCS1WcMwxSLBCjog$__0_phi_$main$__6__$ScgHlHhCS1WcMwxSLBCjog_goto_$main$__7__$PJQQ~S5hQ3isxVg_lohkuQ;
  $main$__6__$ScgHlHhCS1WcMwxSLBCjog$__0_phi_$main$__6__$ScgHlHhCS1WcMwxSLBCjog_goto_$main$__7__$PJQQ~S5hQ3isxVg_lohkuQ:
    R9_24, Gamma_R9_24 := R9_19, Gamma_R9_19;
    R31_25, Gamma_R31_25 := R31_20, Gamma_R31_20;
    R8_34, Gamma_R8_34 := R8_31, Gamma_R8_31;
    assert Gamma_R8_34;
    goto $main$__6__$ScgHlHhCS1WcMwxSLBCjog_goto_$main$__7__$PJQQ~S5hQ3isxVg_lohkuQ;
  $main$__6__$ScgHlHhCS1WcMwxSLBCjog_goto_$main$__7__$PJQQ~S5hQ3isxVg_lohkuQ:
    assume (!(R8_34[1:0] == 1bv1));
    call rely();
    R8_36, Gamma_R8_36 := memory_load64_le(mem, 69568bv64), (gamma_load64(Gamma_mem, 69568bv64) || L(mem, 69568bv64));
    call rely();
    R8_37, Gamma_R8_37 := zero_extend32_32(memory_load32_le(mem, R8_36)), (gamma_load32(Gamma_mem, R8_36) || L(mem, R8_36));
    stack, Gamma_stack := memory_store32_le(stack, bvadd64(R31_25, 20bv64), R8_37[32:0]), gamma_store32(Gamma_stack, bvadd64(R31_25, 20bv64), Gamma_R8_37);
    R9_28, Gamma_R9_28 := R9_24, Gamma_R9_24;
    R31_29, Gamma_R31_29 := R31_25, Gamma_R31_25;
    goto $main$__9__$WNf_4UJFTCupBtDlyt4H0A;
  $main$__6__$ScgHlHhCS1WcMwxSLBCjog$__0_phi_$main$__6__$ScgHlHhCS1WcMwxSLBCjog_goto_$main$__9__$WNf_4UJFTCupBtDlyt4H0A:
    R9_26, Gamma_R9_26 := R9_19, Gamma_R9_19;
    R31_27, Gamma_R31_27 := R31_20, Gamma_R31_20;
    R8_38, Gamma_R8_38 := R8_31, Gamma_R8_31;
    assert Gamma_R8_38;
    goto $main$__6__$ScgHlHhCS1WcMwxSLBCjog_goto_$main$__9__$WNf_4UJFTCupBtDlyt4H0A;
  $main$__6__$ScgHlHhCS1WcMwxSLBCjog_goto_$main$__9__$WNf_4UJFTCupBtDlyt4H0A:
    assume (R8_38[1:0] == 1bv1);
    R9_28, Gamma_R9_28 := R9_26, Gamma_R9_26;
    R31_29, Gamma_R31_29 := R31_27, Gamma_R31_27;
    goto $main$__9__$WNf_4UJFTCupBtDlyt4H0A;
  $main$__9__$WNf_4UJFTCupBtDlyt4H0A:
    call rely();
    R8_40, Gamma_R8_40 := memory_load64_le(mem, 69568bv64), (gamma_load64(Gamma_mem, 69568bv64) || L(mem, 69568bv64));
    call rely();
    R0_2, Gamma_R0_2 := zero_extend32_32(memory_load32_le(mem, R8_40)), (gamma_load32(Gamma_mem, R8_40) || L(mem, R8_40));
    goto main_basil_return;
  main_basil_return:
    R0_out, R31_out, R8_out, R9_out := R0_2, bvadd64(R31_29, 32bv64), R8_40, R9_28;
    Gamma_R0_out, Gamma_R31_out, Gamma_R8_out, Gamma_R9_out := Gamma_R0_2, Gamma_R31_29, Gamma_R8_40, Gamma_R9_28;
    return;
}
<|MERGE_RESOLUTION|>--- conflicted
+++ resolved
@@ -1,26 +1,33 @@
+var {:extern} CF: bv1;
+var {:extern} Gamma_CF: bool;
+var {:extern} Gamma_NF: bool;
+var {:extern} Gamma_R0: bool;
+var {:extern} Gamma_R31: bool;
+var {:extern} Gamma_R8: bool;
+var {:extern} Gamma_R9: bool;
+var {:extern} Gamma_VF: bool;
+var {:extern} Gamma_ZF: bool;
 var {:extern} Gamma_mem: [bv64]bool;
 var {:extern} Gamma_stack: [bv64]bool;
+var {:extern} NF: bv1;
+var {:extern} R0: bv64;
+var {:extern} R31: bv64;
+var {:extern} R8: bv64;
+var {:extern} R9: bv64;
+var {:extern} VF: bv1;
+var {:extern} ZF: bv1;
 var {:extern} mem: [bv64]bv8;
 var {:extern} stack: [bv64]bv8;
 function {:extern} L(mem$in: [bv64]bv8, index: bv64) returns (bool) {
   false
 }
 
+function {:extern} {:bvbuiltin "bvadd"} bvadd32(bv32, bv32) returns (bv32);
+function {:extern} {:bvbuiltin "bvadd"} bvadd33(bv33, bv33) returns (bv33);
 function {:extern} {:bvbuiltin "bvadd"} bvadd64(bv64, bv64) returns (bv64);
-function {:extern} {:bvbuiltin "bvlshr"} bvlshr32(bv32, bv32) returns (bv32);
-function {:extern} {:bvbuiltin "bvlshr"} bvlshr64(bv64, bv64) returns (bv64);
-function {:extern} {:bvbuiltin "bvmul"} bvmul64(bv64, bv64) returns (bv64);
-function {:extern} {:bvbuiltin "bvsub"} bvsub64(bv64, bv64) returns (bv64);
-function {:extern} {:bvbuiltin "bvule"} bvule64(bv64, bv64) returns (bool);
-function {:extern} {:bvbuiltin "bvult"} bvult64(bv64, bv64) returns (bool);
-function {:inline} byte_extract32_64(value: bv32, offset: bv64) returns (bv8) {
-  bvlshr32(value,bvmul64(offset,8bv64)[32:0])[8:0]
-}
-
-function {:inline} byte_extract64_64(value: bv64, offset: bv64) returns (bv8) {
-  bvlshr64(value,bvmul64(offset,8bv64))[8:0]
-}
-
+function {:extern} {:bvbuiltin "bvcomp"} bvcomp32(bv32, bv32) returns (bv1);
+function {:extern} {:bvbuiltin "bvcomp"} bvcomp33(bv33, bv33) returns (bv1);
+function {:extern} {:bvbuiltin "bvnot"} bvnot1(bv1) returns (bv1);
 function {:extern} gamma_load32(gammaMap: [bv64]bool, index: bv64) returns (bool) {
   (gammaMap[bvadd64(index, 3bv64)] && (gammaMap[bvadd64(index, 2bv64)] && (gammaMap[bvadd64(index, 1bv64)] && gammaMap[index])))
 }
@@ -30,15 +37,11 @@
 }
 
 function {:extern} gamma_store32(gammaMap: [bv64]bool, index: bv64, value: bool) returns ([bv64]bool) {
-  (lambda i: bv64 :: ((if in_bounds64_le(index, 4bv64, i) then value else gammaMap[i])))
+  gammaMap[index := value][bvadd64(index, 1bv64) := value][bvadd64(index, 2bv64) := value][bvadd64(index, 3bv64) := value]
 }
 
 function {:extern} gamma_store64(gammaMap: [bv64]bool, index: bv64, value: bool) returns ([bv64]bool) {
-  (lambda i: bv64 :: ((if in_bounds64_le(index, 8bv64, i) then value else gammaMap[i])))
-}
-
-function {:inline} in_bounds64_le(base: bv64, len: bv64, i: bv64) returns (bool) {
-  (if bvule64(base, bvadd64(base, len)) then (bvule64(base, i) && bvult64(i, bvadd64(base, len))) else (bvule64(base, i) || bvult64(i, bvadd64(base, len))))
+  gammaMap[index := value][bvadd64(index, 1bv64) := value][bvadd64(index, 2bv64) := value][bvadd64(index, 3bv64) := value][bvadd64(index, 4bv64) := value][bvadd64(index, 5bv64) := value][bvadd64(index, 6bv64) := value][bvadd64(index, 7bv64) := value]
 }
 
 function {:extern} memory_load32_le(memory: [bv64]bv8, index: bv64) returns (bv32) {
@@ -50,13 +53,15 @@
 }
 
 function {:extern} memory_store32_le(memory: [bv64]bv8, index: bv64, value: bv32) returns ([bv64]bv8) {
-  (lambda i: bv64 :: ((if in_bounds64_le(index, 4bv64, i) then byte_extract32_64(value, bvsub64(i, index)) else memory[i])))
+  memory[index := value[8:0]][bvadd64(index, 1bv64) := value[16:8]][bvadd64(index, 2bv64) := value[24:16]][bvadd64(index, 3bv64) := value[32:24]]
 }
 
 function {:extern} memory_store64_le(memory: [bv64]bv8, index: bv64, value: bv64) returns ([bv64]bv8) {
-  (lambda i: bv64 :: ((if in_bounds64_le(index, 8bv64, i) then byte_extract64_64(value, bvsub64(i, index)) else memory[i])))
-}
-
+  memory[index := value[8:0]][bvadd64(index, 1bv64) := value[16:8]][bvadd64(index, 2bv64) := value[24:16]][bvadd64(index, 3bv64) := value[32:24]][bvadd64(index, 4bv64) := value[40:32]][bvadd64(index, 5bv64) := value[48:40]][bvadd64(index, 6bv64) := value[56:48]][bvadd64(index, 7bv64) := value[64:56]]
+}
+
+function {:extern} {:bvbuiltin "sign_extend 1"} sign_extend1_32(bv32) returns (bv33);
+function {:extern} {:bvbuiltin "zero_extend 1"} zero_extend1_32(bv32) returns (bv33);
 function {:extern} {:bvbuiltin "zero_extend 32"} zero_extend32_32(bv32) returns (bv64);
 procedure {:extern} rely();
   modifies Gamma_mem, mem;
@@ -86,8 +91,8 @@
 procedure {:extern} guarantee_reflexive();
   modifies Gamma_mem, mem;
 
-procedure main(R0_in: bv64, Gamma_R0_in: bool, R31_in: bv64, Gamma_R31_in: bool) returns (R0_out: bv64, Gamma_R0_out: bool, R31_out: bv64, Gamma_R31_out: bool, R8_out: bv64, Gamma_R8_out: bool, R9_out: bv64, Gamma_R9_out: bool);
-  modifies Gamma_mem, Gamma_stack, mem, stack;
+procedure main();
+  modifies CF, Gamma_CF, Gamma_NF, Gamma_R0, Gamma_R31, Gamma_R8, Gamma_R9, Gamma_VF, Gamma_ZF, Gamma_mem, Gamma_stack, NF, R0, R31, R8, R9, VF, ZF, mem, stack;
   free requires (memory_load64_le(mem, 69664bv64) == 0bv64);
   free requires (memory_load64_le(mem, 69672bv64) == 69672bv64);
   free requires (memory_load32_le(mem, 2060bv64) == 131073bv32);
@@ -96,20 +101,10 @@
   free requires (memory_load64_le(mem, 69568bv64) == 69688bv64);
   free requires (memory_load64_le(mem, 69576bv64) == 69684bv64);
   free requires (memory_load64_le(mem, 69592bv64) == 1876bv64);
-<<<<<<< HEAD
-  free requires (memory_load64_le(mem, 69056bv64) == 1792bv64);
-  free ensures (memory_load8_le(mem, 2060bv64) == 1bv8);
-  free ensures (memory_load8_le(mem, 2061bv64) == 0bv8);
-  free ensures (memory_load8_le(mem, 2062bv64) == 2bv8);
-  free ensures (memory_load8_le(mem, 2063bv64) == 0bv8);
-  free ensures (memory_load64_le(mem, 69576bv64) == 69684bv64);
-  free ensures (memory_load64_le(mem, 69672bv64) == 69672bv64);
-=======
   free requires (memory_load64_le(mem, 69672bv64) == 69672bv64);
   free ensures (Gamma_R31 == old(Gamma_R31));
   free ensures (R31 == old(R31));
   free ensures (memory_load32_le(mem, 2060bv64) == 131073bv32);
->>>>>>> 4586ce26
   free ensures (memory_load64_le(mem, 69048bv64) == 1872bv64);
   free ensures (memory_load64_le(mem, 69056bv64) == 1792bv64);
   free ensures (memory_load64_le(mem, 69568bv64) == 69688bv64);
@@ -117,257 +112,168 @@
   free ensures (memory_load64_le(mem, 69592bv64) == 1876bv64);
   free ensures (memory_load64_le(mem, 69672bv64) == 69672bv64);
 
-implementation main(R0_in: bv64, Gamma_R0_in: bool, R31_in: bv64, Gamma_R31_in: bool) returns (R0_out: bv64, Gamma_R0_out: bool, R31_out: bv64, Gamma_R31_out: bool, R8_out: bv64, Gamma_R8_out: bool, R9_out: bv64, Gamma_R9_out: bool)
+implementation main()
 {
-  var Gamma_R0_2: bool;
-  var Gamma_R31_11: bool;
-  var Gamma_R31_16: bool;
-  var Gamma_R31_18: bool;
-  var Gamma_R31_2: bool;
-  var Gamma_R31_20: bool;
-  var Gamma_R31_25: bool;
-  var Gamma_R31_27: bool;
-  var Gamma_R31_29: bool;
-  var Gamma_R31_7: bool;
-  var Gamma_R31_9: bool;
-  var Gamma_R8_11: bool;
-  var Gamma_R8_13: bool;
-  var Gamma_R8_14: bool;
-  var Gamma_R8_15: bool;
-  var Gamma_R8_17: bool;
-  var Gamma_R8_2: bool;
-  var Gamma_R8_20: bool;
-  var Gamma_R8_23: bool;
-  var Gamma_R8_25: bool;
-  var Gamma_R8_26: bool;
-  var Gamma_R8_28: bool;
-  var Gamma_R8_3: bool;
-  var Gamma_R8_31: bool;
-  var Gamma_R8_34: bool;
-  var Gamma_R8_36: bool;
-  var Gamma_R8_37: bool;
-  var Gamma_R8_38: bool;
-  var Gamma_R8_40: bool;
-  var Gamma_R8_5: bool;
-  var Gamma_R8_8: bool;
-  var Gamma_R9_1: bool;
-  var Gamma_R9_10: bool;
-  var Gamma_R9_15: bool;
-  var Gamma_R9_17: bool;
-  var Gamma_R9_19: bool;
-  var Gamma_R9_24: bool;
-  var Gamma_R9_26: bool;
-  var Gamma_R9_28: bool;
-  var Gamma_R9_6: bool;
-  var Gamma_R9_8: bool;
-  var R0_2: bv64;
-  var R31_11: bv64;
-  var R31_16: bv64;
-  var R31_18: bv64;
-  var R31_2: bv64;
-  var R31_20: bv64;
-  var R31_25: bv64;
-  var R31_27: bv64;
-  var R31_29: bv64;
-  var R31_7: bv64;
-  var R31_9: bv64;
-  var R8_11: bv64;
-  var R8_13: bv64;
-  var R8_14: bv64;
-  var R8_15: bv64;
-  var R8_17: bv64;
-  var R8_2: bv64;
-  var R8_20: bv64;
-  var R8_23: bv64;
-  var R8_25: bv64;
-  var R8_26: bv64;
-  var R8_28: bv64;
-  var R8_3: bv64;
-  var R8_31: bv64;
-  var R8_34: bv64;
-  var R8_36: bv64;
-  var R8_37: bv64;
-  var R8_38: bv64;
-  var R8_40: bv64;
-  var R8_5: bv64;
-  var R8_8: bv64;
-  var R9_1: bv64;
-  var R9_10: bv64;
-  var R9_15: bv64;
-  var R9_17: bv64;
-  var R9_19: bv64;
-  var R9_24: bv64;
-  var R9_26: bv64;
-  var R9_28: bv64;
-  var R9_6: bv64;
-  var R9_8: bv64;
+  var Cse0__5$3$1: bv32;
+  var Cse0__5$4$2: bv32;
+  var Cse0__5$7$10: bv32;
+  var Gamma_Cse0__5$3$1: bool;
+  var Gamma_Cse0__5$4$2: bool;
+  var Gamma_Cse0__5$7$10: bool;
   $main$__0__$T93CJsvjRiGkLGM3lm~zUw:
-    R31_2, Gamma_R31_2 := bvadd64(R31_in, 18446744073709551584bv64), Gamma_R31_in;
-    call rely();
-    R8_2, Gamma_R8_2 := memory_load64_le(mem, 69576bv64), (gamma_load64(Gamma_mem, 69576bv64) || L(mem, 69576bv64));
-    stack, Gamma_stack := memory_store64_le(stack, bvadd64(R31_in, 18446744073709551592bv64), R8_2), gamma_store64(Gamma_stack, bvadd64(R31_in, 18446744073709551592bv64), Gamma_R8_2);
-    stack, Gamma_stack := memory_store32_le(stack, bvadd64(R31_in, 18446744073709551612bv64), 0bv32), gamma_store32(Gamma_stack, bvadd64(R31_in, 18446744073709551612bv64), true);
-    stack, Gamma_stack := memory_store32_le(stack, bvadd64(R31_in, 18446744073709551608bv64), R0_in[32:0]), gamma_store32(Gamma_stack, bvadd64(R31_in, 18446744073709551608bv64), Gamma_R0_in);
-    R9_1, Gamma_R9_1 := zero_extend32_32(memory_load32_le(stack, bvadd64(R31_in, 18446744073709551608bv64))), gamma_load32(Gamma_stack, bvadd64(R31_in, 18446744073709551608bv64));
-    call rely();
-    assert (L(mem, R8_2) ==> Gamma_R9_1);
-    mem, Gamma_mem := memory_store32_le(mem, R8_2, R9_1[32:0]), gamma_store32(Gamma_mem, R8_2, Gamma_R9_1);
-    stack, Gamma_stack := memory_store32_le(stack, bvadd64(R31_in, 18446744073709551604bv64), 0bv32), gamma_store32(Gamma_stack, bvadd64(R31_in, 18446744073709551604bv64), true);
-    call rely();
-    R8_3, Gamma_R8_3 := zero_extend32_32(memory_load32_le(mem, R8_2)), (gamma_load32(Gamma_mem, R8_2) || L(mem, R8_2));
-    assert Gamma_R8_3;
+    assume {:captureState "$main$__0__$T93CJsvjRiGkLGM3lm~zUw"} true;
+    R31, Gamma_R31 := bvadd64(R31, 18446744073709551584bv64), Gamma_R31;
+    R8, Gamma_R8 := 65536bv64, true;
+    call rely();
+    R8, Gamma_R8 := memory_load64_le(mem, bvadd64(R8, 4040bv64)), (gamma_load64(Gamma_mem, bvadd64(R8, 4040bv64)) || L(mem, bvadd64(R8, 4040bv64)));
+    stack, Gamma_stack := memory_store64_le(stack, bvadd64(R31, 8bv64), R8), gamma_store64(Gamma_stack, bvadd64(R31, 8bv64), Gamma_R8);
+    assume {:captureState "1888$0"} true;
+    stack, Gamma_stack := memory_store32_le(stack, bvadd64(R31, 28bv64), 0bv32), gamma_store32(Gamma_stack, bvadd64(R31, 28bv64), true);
+    assume {:captureState "1892$0"} true;
+    stack, Gamma_stack := memory_store32_le(stack, bvadd64(R31, 24bv64), R0[32:0]), gamma_store32(Gamma_stack, bvadd64(R31, 24bv64), Gamma_R0);
+    assume {:captureState "1896$0"} true;
+    R9, Gamma_R9 := zero_extend32_32(memory_load32_le(stack, bvadd64(R31, 24bv64))), gamma_load32(Gamma_stack, bvadd64(R31, 24bv64));
+    call rely();
+    assert (L(mem, R8) ==> Gamma_R9);
+    mem, Gamma_mem := memory_store32_le(mem, R8, R9[32:0]), gamma_store32(Gamma_mem, R8, Gamma_R9);
+    assume {:captureState "1904$0"} true;
+    stack, Gamma_stack := memory_store32_le(stack, bvadd64(R31, 20bv64), 0bv32), gamma_store32(Gamma_stack, bvadd64(R31, 20bv64), true);
+    assume {:captureState "1908$0"} true;
+    call rely();
+    R8, Gamma_R8 := zero_extend32_32(memory_load32_le(mem, R8)), (gamma_load32(Gamma_mem, R8) || L(mem, R8));
+    Cse0__5$7$10, Gamma_Cse0__5$7$10 := bvadd32(R8[32:0], 0bv32), Gamma_R8;
+    VF, Gamma_VF := bvnot1(bvcomp32(Cse0__5$7$10, Cse0__5$7$10)), Gamma_Cse0__5$7$10;
+    CF, Gamma_CF := bvnot1(bvcomp33(zero_extend1_32(Cse0__5$7$10), bvadd33(zero_extend1_32(R8[32:0]), 4294967296bv33))), (Gamma_R8 && Gamma_Cse0__5$7$10);
+    ZF, Gamma_ZF := bvcomp32(Cse0__5$7$10, 0bv32), Gamma_Cse0__5$7$10;
+    NF, Gamma_NF := Cse0__5$7$10[32:31], Gamma_Cse0__5$7$10;
+    R8, Gamma_R8 := zero_extend32_32(Cse0__5$7$10), Gamma_Cse0__5$7$10;
+    assert Gamma_ZF;
     goto $main$__0__$T93CJsvjRiGkLGM3lm~zUw$__0, $main$__0__$T93CJsvjRiGkLGM3lm~zUw$__1;
-  $main$__0__$T93CJsvjRiGkLGM3lm~zUw$__1:
-    assume (!(R8_3[32:0] == 0bv32));
-    R8_5, Gamma_R8_5 := 1bv64, true;
-    goto $main$__0__$T93CJsvjRiGkLGM3lm~zUw$__1_phi_$main$__0__$T93CJsvjRiGkLGM3lm~zUw_goto_$main$__3__$BQu4h3vlSRawGkdd3zg0DQ, $main$__0__$T93CJsvjRiGkLGM3lm~zUw$__1_phi_$main$__0__$T93CJsvjRiGkLGM3lm~zUw_goto_$main$__1__$XR5j_yKuQR24HXECGUTTaw;
-  $main$__0__$T93CJsvjRiGkLGM3lm~zUw$__1_phi_$main$__0__$T93CJsvjRiGkLGM3lm~zUw_goto_$main$__1__$XR5j_yKuQR24HXECGUTTaw:
-    R9_6, Gamma_R9_6 := R9_1, Gamma_R9_1;
-    R31_7, Gamma_R31_7 := R31_2, Gamma_R31_2;
-    R8_11, Gamma_R8_11 := R8_5, Gamma_R8_5;
-    assert Gamma_R8_11;
-    goto $main$__0__$T93CJsvjRiGkLGM3lm~zUw_goto_$main$__1__$XR5j_yKuQR24HXECGUTTaw;
-  $main$__0__$T93CJsvjRiGkLGM3lm~zUw$__1_phi_$main$__0__$T93CJsvjRiGkLGM3lm~zUw_goto_$main$__3__$BQu4h3vlSRawGkdd3zg0DQ:
-    R9_8, Gamma_R9_8 := R9_1, Gamma_R9_1;
-    R31_9, Gamma_R31_9 := R31_2, Gamma_R31_2;
-    R8_13, Gamma_R8_13 := R8_5, Gamma_R8_5;
-    assert Gamma_R8_13;
-    goto $main$__0__$T93CJsvjRiGkLGM3lm~zUw_goto_$main$__3__$BQu4h3vlSRawGkdd3zg0DQ;
-  $main$__0__$T93CJsvjRiGkLGM3lm~zUw$__0:
-    assume (R8_3[32:0] == 0bv32);
-    R8_8, Gamma_R8_8 := 0bv64, true;
-    goto $main$__0__$T93CJsvjRiGkLGM3lm~zUw$__0_phi_$main$__0__$T93CJsvjRiGkLGM3lm~zUw_goto_$main$__3__$BQu4h3vlSRawGkdd3zg0DQ, $main$__0__$T93CJsvjRiGkLGM3lm~zUw$__0_phi_$main$__0__$T93CJsvjRiGkLGM3lm~zUw_goto_$main$__1__$XR5j_yKuQR24HXECGUTTaw;
-  $main$__0__$T93CJsvjRiGkLGM3lm~zUw$__0_phi_$main$__0__$T93CJsvjRiGkLGM3lm~zUw_goto_$main$__1__$XR5j_yKuQR24HXECGUTTaw:
-    R9_6, Gamma_R9_6 := R9_1, Gamma_R9_1;
-    R31_7, Gamma_R31_7 := R31_2, Gamma_R31_2;
-    R8_11, Gamma_R8_11 := R8_8, Gamma_R8_8;
-    assert Gamma_R8_11;
-    goto $main$__0__$T93CJsvjRiGkLGM3lm~zUw_goto_$main$__1__$XR5j_yKuQR24HXECGUTTaw;
-  $main$__0__$T93CJsvjRiGkLGM3lm~zUw_goto_$main$__1__$XR5j_yKuQR24HXECGUTTaw:
-    assume (!(R8_11[1:0] == 1bv1));
-    stack, Gamma_stack := memory_store32_le(stack, bvadd64(R31_7, 20bv64), 3bv32), gamma_store32(Gamma_stack, bvadd64(R31_7, 20bv64), true);
-    R9_10, Gamma_R9_10 := R9_6, Gamma_R9_6;
-    R31_11, Gamma_R31_11 := R31_7, Gamma_R31_7;
-    goto $main$__3__$BQu4h3vlSRawGkdd3zg0DQ;
-  $main$__0__$T93CJsvjRiGkLGM3lm~zUw$__0_phi_$main$__0__$T93CJsvjRiGkLGM3lm~zUw_goto_$main$__3__$BQu4h3vlSRawGkdd3zg0DQ:
-    R9_8, Gamma_R9_8 := R9_1, Gamma_R9_1;
-    R31_9, Gamma_R31_9 := R31_2, Gamma_R31_2;
-    R8_13, Gamma_R8_13 := R8_8, Gamma_R8_8;
-    assert Gamma_R8_13;
-    goto $main$__0__$T93CJsvjRiGkLGM3lm~zUw_goto_$main$__3__$BQu4h3vlSRawGkdd3zg0DQ;
-  $main$__0__$T93CJsvjRiGkLGM3lm~zUw_goto_$main$__3__$BQu4h3vlSRawGkdd3zg0DQ:
-    assume (R8_13[1:0] == 1bv1);
-    R9_10, Gamma_R9_10 := R9_8, Gamma_R9_8;
-    R31_11, Gamma_R31_11 := R31_9, Gamma_R31_9;
+  $main$__1__$XR5j_yKuQR24HXECGUTTaw:
+    assume {:captureState "$main$__1__$XR5j_yKuQR24HXECGUTTaw"} true;
+    goto $main$__2__$StfBUB0KQESSUkJf_60bAQ;
+  $main$__2__$StfBUB0KQESSUkJf_60bAQ:
+    assume {:captureState "$main$__2__$StfBUB0KQESSUkJf_60bAQ"} true;
+    R8, Gamma_R8 := 3bv64, true;
+    stack, Gamma_stack := memory_store32_le(stack, bvadd64(R31, 20bv64), R8[32:0]), gamma_store32(Gamma_stack, bvadd64(R31, 20bv64), Gamma_R8);
+    assume {:captureState "1936$0"} true;
     goto $main$__3__$BQu4h3vlSRawGkdd3zg0DQ;
   $main$__3__$BQu4h3vlSRawGkdd3zg0DQ:
-    R8_14, Gamma_R8_14 := memory_load64_le(stack, bvadd64(R31_11, 8bv64)), gamma_load64(Gamma_stack, bvadd64(R31_11, 8bv64));
-    call rely();
-    R8_15, Gamma_R8_15 := zero_extend32_32(memory_load32_le(mem, R8_14)), (gamma_load32(Gamma_mem, R8_14) || L(mem, R8_14));
-    assert Gamma_R8_15;
+    assume {:captureState "$main$__3__$BQu4h3vlSRawGkdd3zg0DQ"} true;
+    R8, Gamma_R8 := memory_load64_le(stack, bvadd64(R31, 8bv64)), gamma_load64(Gamma_stack, bvadd64(R31, 8bv64));
+    call rely();
+    R8, Gamma_R8 := zero_extend32_32(memory_load32_le(mem, R8)), (gamma_load32(Gamma_mem, R8) || L(mem, R8));
+    Cse0__5$4$2, Gamma_Cse0__5$4$2 := bvadd32(R8[32:0], 4294967295bv32), Gamma_R8;
+    VF, Gamma_VF := bvnot1(bvcomp33(sign_extend1_32(Cse0__5$4$2), bvadd33(sign_extend1_32(R8[32:0]), 8589934591bv33))), (Gamma_R8 && Gamma_Cse0__5$4$2);
+    CF, Gamma_CF := bvnot1(bvcomp33(zero_extend1_32(Cse0__5$4$2), bvadd33(zero_extend1_32(R8[32:0]), 4294967295bv33))), (Gamma_R8 && Gamma_Cse0__5$4$2);
+    ZF, Gamma_ZF := bvcomp32(Cse0__5$4$2, 0bv32), Gamma_Cse0__5$4$2;
+    NF, Gamma_NF := Cse0__5$4$2[32:31], Gamma_Cse0__5$4$2;
+    R8, Gamma_R8 := zero_extend32_32(Cse0__5$4$2), Gamma_Cse0__5$4$2;
+    assert Gamma_ZF;
     goto $main$__3__$BQu4h3vlSRawGkdd3zg0DQ$__0, $main$__3__$BQu4h3vlSRawGkdd3zg0DQ$__1;
-  $main$__3__$BQu4h3vlSRawGkdd3zg0DQ$__1:
-    assume (!(R8_15[32:0] == 1bv32));
-    R8_17, Gamma_R8_17 := 1bv64, true;
-    goto $main$__3__$BQu4h3vlSRawGkdd3zg0DQ$__1_phi_$main$__3__$BQu4h3vlSRawGkdd3zg0DQ_goto_$main$__6__$ScgHlHhCS1WcMwxSLBCjog, $main$__3__$BQu4h3vlSRawGkdd3zg0DQ$__1_phi_$main$__3__$BQu4h3vlSRawGkdd3zg0DQ_goto_$main$__4__$kgyF7X0vQAeoGY79WFpAXw;
-  $main$__3__$BQu4h3vlSRawGkdd3zg0DQ$__1_phi_$main$__3__$BQu4h3vlSRawGkdd3zg0DQ_goto_$main$__4__$kgyF7X0vQAeoGY79WFpAXw:
-    R9_15, Gamma_R9_15 := R9_10, Gamma_R9_10;
-    R31_16, Gamma_R31_16 := R31_11, Gamma_R31_11;
-    R8_23, Gamma_R8_23 := R8_17, Gamma_R8_17;
-    assert Gamma_R8_23;
-    goto $main$__3__$BQu4h3vlSRawGkdd3zg0DQ_goto_$main$__4__$kgyF7X0vQAeoGY79WFpAXw;
-  $main$__3__$BQu4h3vlSRawGkdd3zg0DQ$__1_phi_$main$__3__$BQu4h3vlSRawGkdd3zg0DQ_goto_$main$__6__$ScgHlHhCS1WcMwxSLBCjog:
-    R9_17, Gamma_R9_17 := R9_10, Gamma_R9_10;
-    R31_18, Gamma_R31_18 := R31_11, Gamma_R31_11;
-    R8_25, Gamma_R8_25 := R8_17, Gamma_R8_17;
-    assert Gamma_R8_25;
-    goto $main$__3__$BQu4h3vlSRawGkdd3zg0DQ_goto_$main$__6__$ScgHlHhCS1WcMwxSLBCjog;
-  $main$__3__$BQu4h3vlSRawGkdd3zg0DQ$__0:
-    assume (R8_15[32:0] == 1bv32);
-    R8_20, Gamma_R8_20 := 0bv64, true;
-    goto $main$__3__$BQu4h3vlSRawGkdd3zg0DQ$__0_phi_$main$__3__$BQu4h3vlSRawGkdd3zg0DQ_goto_$main$__6__$ScgHlHhCS1WcMwxSLBCjog, $main$__3__$BQu4h3vlSRawGkdd3zg0DQ$__0_phi_$main$__3__$BQu4h3vlSRawGkdd3zg0DQ_goto_$main$__4__$kgyF7X0vQAeoGY79WFpAXw;
-  $main$__3__$BQu4h3vlSRawGkdd3zg0DQ$__0_phi_$main$__3__$BQu4h3vlSRawGkdd3zg0DQ_goto_$main$__4__$kgyF7X0vQAeoGY79WFpAXw:
-    R9_15, Gamma_R9_15 := R9_10, Gamma_R9_10;
-    R31_16, Gamma_R31_16 := R31_11, Gamma_R31_11;
-    R8_23, Gamma_R8_23 := R8_20, Gamma_R8_20;
-    assert Gamma_R8_23;
-    goto $main$__3__$BQu4h3vlSRawGkdd3zg0DQ_goto_$main$__4__$kgyF7X0vQAeoGY79WFpAXw;
-  $main$__3__$BQu4h3vlSRawGkdd3zg0DQ_goto_$main$__4__$kgyF7X0vQAeoGY79WFpAXw:
-    assume (!(R8_23[1:0] == 1bv1));
-    stack, Gamma_stack := memory_store32_le(stack, bvadd64(R31_16, 20bv64), 5bv32), gamma_store32(Gamma_stack, bvadd64(R31_16, 20bv64), true);
-    R9_19, Gamma_R9_19 := R9_15, Gamma_R9_15;
-    R31_20, Gamma_R31_20 := R31_16, Gamma_R31_16;
-    goto $main$__6__$ScgHlHhCS1WcMwxSLBCjog;
-  $main$__3__$BQu4h3vlSRawGkdd3zg0DQ$__0_phi_$main$__3__$BQu4h3vlSRawGkdd3zg0DQ_goto_$main$__6__$ScgHlHhCS1WcMwxSLBCjog:
-    R9_17, Gamma_R9_17 := R9_10, Gamma_R9_10;
-    R31_18, Gamma_R31_18 := R31_11, Gamma_R31_11;
-    R8_25, Gamma_R8_25 := R8_20, Gamma_R8_20;
-    assert Gamma_R8_25;
-    goto $main$__3__$BQu4h3vlSRawGkdd3zg0DQ_goto_$main$__6__$ScgHlHhCS1WcMwxSLBCjog;
-  $main$__3__$BQu4h3vlSRawGkdd3zg0DQ_goto_$main$__6__$ScgHlHhCS1WcMwxSLBCjog:
-    assume (R8_25[1:0] == 1bv1);
-    R9_19, Gamma_R9_19 := R9_17, Gamma_R9_17;
-    R31_20, Gamma_R31_20 := R31_18, Gamma_R31_18;
+  $main$__4__$kgyF7X0vQAeoGY79WFpAXw:
+    assume {:captureState "$main$__4__$kgyF7X0vQAeoGY79WFpAXw"} true;
+    goto $main$__5__$La5W_bn0QnSJ~MnvpXFWoA;
+  $main$__5__$La5W_bn0QnSJ~MnvpXFWoA:
+    assume {:captureState "$main$__5__$La5W_bn0QnSJ~MnvpXFWoA"} true;
+    R8, Gamma_R8 := 5bv64, true;
+    stack, Gamma_stack := memory_store32_le(stack, bvadd64(R31, 20bv64), R8[32:0]), gamma_store32(Gamma_stack, bvadd64(R31, 20bv64), Gamma_R8);
+    assume {:captureState "1972$0"} true;
     goto $main$__6__$ScgHlHhCS1WcMwxSLBCjog;
   $main$__6__$ScgHlHhCS1WcMwxSLBCjog:
-    R8_26, Gamma_R8_26 := zero_extend32_32(memory_load32_le(stack, bvadd64(R31_20, 20bv64))), gamma_load32(Gamma_stack, bvadd64(R31_20, 20bv64));
-    assert Gamma_R8_26;
+    assume {:captureState "$main$__6__$ScgHlHhCS1WcMwxSLBCjog"} true;
+    R8, Gamma_R8 := zero_extend32_32(memory_load32_le(stack, bvadd64(R31, 20bv64))), gamma_load32(Gamma_stack, bvadd64(R31, 20bv64));
+    Cse0__5$3$1, Gamma_Cse0__5$3$1 := bvadd32(R8[32:0], 4294967293bv32), Gamma_R8;
+    VF, Gamma_VF := bvnot1(bvcomp33(sign_extend1_32(Cse0__5$3$1), bvadd33(sign_extend1_32(R8[32:0]), 8589934589bv33))), (Gamma_R8 && Gamma_Cse0__5$3$1);
+    CF, Gamma_CF := bvnot1(bvcomp33(zero_extend1_32(Cse0__5$3$1), bvadd33(zero_extend1_32(R8[32:0]), 4294967293bv33))), (Gamma_R8 && Gamma_Cse0__5$3$1);
+    ZF, Gamma_ZF := bvcomp32(Cse0__5$3$1, 0bv32), Gamma_Cse0__5$3$1;
+    NF, Gamma_NF := Cse0__5$3$1[32:31], Gamma_Cse0__5$3$1;
+    R8, Gamma_R8 := zero_extend32_32(Cse0__5$3$1), Gamma_Cse0__5$3$1;
+    assert Gamma_ZF;
     goto $main$__6__$ScgHlHhCS1WcMwxSLBCjog$__0, $main$__6__$ScgHlHhCS1WcMwxSLBCjog$__1;
-  $main$__6__$ScgHlHhCS1WcMwxSLBCjog$__1:
-    assume (!(R8_26[32:0] == 3bv32));
-    R8_28, Gamma_R8_28 := 1bv64, true;
-    goto $main$__6__$ScgHlHhCS1WcMwxSLBCjog$__1_phi_$main$__6__$ScgHlHhCS1WcMwxSLBCjog_goto_$main$__9__$WNf_4UJFTCupBtDlyt4H0A, $main$__6__$ScgHlHhCS1WcMwxSLBCjog$__1_phi_$main$__6__$ScgHlHhCS1WcMwxSLBCjog_goto_$main$__7__$PJQQ~S5hQ3isxVg_lohkuQ;
-  $main$__6__$ScgHlHhCS1WcMwxSLBCjog$__1_phi_$main$__6__$ScgHlHhCS1WcMwxSLBCjog_goto_$main$__7__$PJQQ~S5hQ3isxVg_lohkuQ:
-    R9_24, Gamma_R9_24 := R9_19, Gamma_R9_19;
-    R31_25, Gamma_R31_25 := R31_20, Gamma_R31_20;
-    R8_34, Gamma_R8_34 := R8_28, Gamma_R8_28;
-    assert Gamma_R8_34;
-    goto $main$__6__$ScgHlHhCS1WcMwxSLBCjog_goto_$main$__7__$PJQQ~S5hQ3isxVg_lohkuQ;
-  $main$__6__$ScgHlHhCS1WcMwxSLBCjog$__1_phi_$main$__6__$ScgHlHhCS1WcMwxSLBCjog_goto_$main$__9__$WNf_4UJFTCupBtDlyt4H0A:
-    R9_26, Gamma_R9_26 := R9_19, Gamma_R9_19;
-    R31_27, Gamma_R31_27 := R31_20, Gamma_R31_20;
-    R8_38, Gamma_R8_38 := R8_28, Gamma_R8_28;
-    assert Gamma_R8_38;
-    goto $main$__6__$ScgHlHhCS1WcMwxSLBCjog_goto_$main$__9__$WNf_4UJFTCupBtDlyt4H0A;
-  $main$__6__$ScgHlHhCS1WcMwxSLBCjog$__0:
-    assume (R8_26[32:0] == 3bv32);
-    R8_31, Gamma_R8_31 := 0bv64, true;
-    goto $main$__6__$ScgHlHhCS1WcMwxSLBCjog$__0_phi_$main$__6__$ScgHlHhCS1WcMwxSLBCjog_goto_$main$__9__$WNf_4UJFTCupBtDlyt4H0A, $main$__6__$ScgHlHhCS1WcMwxSLBCjog$__0_phi_$main$__6__$ScgHlHhCS1WcMwxSLBCjog_goto_$main$__7__$PJQQ~S5hQ3isxVg_lohkuQ;
-  $main$__6__$ScgHlHhCS1WcMwxSLBCjog$__0_phi_$main$__6__$ScgHlHhCS1WcMwxSLBCjog_goto_$main$__7__$PJQQ~S5hQ3isxVg_lohkuQ:
-    R9_24, Gamma_R9_24 := R9_19, Gamma_R9_19;
-    R31_25, Gamma_R31_25 := R31_20, Gamma_R31_20;
-    R8_34, Gamma_R8_34 := R8_31, Gamma_R8_31;
-    assert Gamma_R8_34;
-    goto $main$__6__$ScgHlHhCS1WcMwxSLBCjog_goto_$main$__7__$PJQQ~S5hQ3isxVg_lohkuQ;
-  $main$__6__$ScgHlHhCS1WcMwxSLBCjog_goto_$main$__7__$PJQQ~S5hQ3isxVg_lohkuQ:
-    assume (!(R8_34[1:0] == 1bv1));
-    call rely();
-    R8_36, Gamma_R8_36 := memory_load64_le(mem, 69568bv64), (gamma_load64(Gamma_mem, 69568bv64) || L(mem, 69568bv64));
-    call rely();
-    R8_37, Gamma_R8_37 := zero_extend32_32(memory_load32_le(mem, R8_36)), (gamma_load32(Gamma_mem, R8_36) || L(mem, R8_36));
-    stack, Gamma_stack := memory_store32_le(stack, bvadd64(R31_25, 20bv64), R8_37[32:0]), gamma_store32(Gamma_stack, bvadd64(R31_25, 20bv64), Gamma_R8_37);
-    R9_28, Gamma_R9_28 := R9_24, Gamma_R9_24;
-    R31_29, Gamma_R31_29 := R31_25, Gamma_R31_25;
-    goto $main$__9__$WNf_4UJFTCupBtDlyt4H0A;
-  $main$__6__$ScgHlHhCS1WcMwxSLBCjog$__0_phi_$main$__6__$ScgHlHhCS1WcMwxSLBCjog_goto_$main$__9__$WNf_4UJFTCupBtDlyt4H0A:
-    R9_26, Gamma_R9_26 := R9_19, Gamma_R9_19;
-    R31_27, Gamma_R31_27 := R31_20, Gamma_R31_20;
-    R8_38, Gamma_R8_38 := R8_31, Gamma_R8_31;
-    assert Gamma_R8_38;
-    goto $main$__6__$ScgHlHhCS1WcMwxSLBCjog_goto_$main$__9__$WNf_4UJFTCupBtDlyt4H0A;
-  $main$__6__$ScgHlHhCS1WcMwxSLBCjog_goto_$main$__9__$WNf_4UJFTCupBtDlyt4H0A:
-    assume (R8_38[1:0] == 1bv1);
-    R9_28, Gamma_R9_28 := R9_26, Gamma_R9_26;
-    R31_29, Gamma_R31_29 := R31_27, Gamma_R31_27;
+  $main$__7__$PJQQ~S5hQ3isxVg_lohkuQ:
+    assume {:captureState "$main$__7__$PJQQ~S5hQ3isxVg_lohkuQ"} true;
+    goto $main$__8__$iZUB7usbTzOrpOA3bSaAkg;
+  $main$__8__$iZUB7usbTzOrpOA3bSaAkg:
+    assume {:captureState "$main$__8__$iZUB7usbTzOrpOA3bSaAkg"} true;
+    R8, Gamma_R8 := 65536bv64, true;
+    call rely();
+    R8, Gamma_R8 := memory_load64_le(mem, bvadd64(R8, 4032bv64)), (gamma_load64(Gamma_mem, bvadd64(R8, 4032bv64)) || L(mem, bvadd64(R8, 4032bv64)));
+    call rely();
+    R8, Gamma_R8 := zero_extend32_32(memory_load32_le(mem, R8)), (gamma_load32(Gamma_mem, R8) || L(mem, R8));
+    stack, Gamma_stack := memory_store32_le(stack, bvadd64(R31, 20bv64), R8[32:0]), gamma_store32(Gamma_stack, bvadd64(R31, 20bv64), Gamma_R8);
+    assume {:captureState "2012$0"} true;
     goto $main$__9__$WNf_4UJFTCupBtDlyt4H0A;
   $main$__9__$WNf_4UJFTCupBtDlyt4H0A:
-    call rely();
-    R8_40, Gamma_R8_40 := memory_load64_le(mem, 69568bv64), (gamma_load64(Gamma_mem, 69568bv64) || L(mem, 69568bv64));
-    call rely();
-    R0_2, Gamma_R0_2 := zero_extend32_32(memory_load32_le(mem, R8_40)), (gamma_load32(Gamma_mem, R8_40) || L(mem, R8_40));
+    assume {:captureState "$main$__9__$WNf_4UJFTCupBtDlyt4H0A"} true;
+    R8, Gamma_R8 := 65536bv64, true;
+    call rely();
+    R8, Gamma_R8 := memory_load64_le(mem, bvadd64(R8, 4032bv64)), (gamma_load64(Gamma_mem, bvadd64(R8, 4032bv64)) || L(mem, bvadd64(R8, 4032bv64)));
+    call rely();
+    R0, Gamma_R0 := zero_extend32_32(memory_load32_le(mem, R8)), (gamma_load32(Gamma_mem, R8) || L(mem, R8));
+    R31, Gamma_R31 := bvadd64(R31, 32bv64), Gamma_R31;
     goto main_basil_return;
+  $main$__6__$ScgHlHhCS1WcMwxSLBCjog_goto_$main$__9__$WNf_4UJFTCupBtDlyt4H0A:
+    assume {:captureState "$main$__6__$ScgHlHhCS1WcMwxSLBCjog_goto_$main$__9__$WNf_4UJFTCupBtDlyt4H0A"} true;
+    assume (R8[1:0] == 1bv1);
+    goto $main$__9__$WNf_4UJFTCupBtDlyt4H0A;
+  $main$__6__$ScgHlHhCS1WcMwxSLBCjog_goto_$main$__7__$PJQQ~S5hQ3isxVg_lohkuQ:
+    assume {:captureState "$main$__6__$ScgHlHhCS1WcMwxSLBCjog_goto_$main$__7__$PJQQ~S5hQ3isxVg_lohkuQ"} true;
+    assume (!(R8[1:0] == 1bv1));
+    goto $main$__7__$PJQQ~S5hQ3isxVg_lohkuQ;
+  $main$__6__$ScgHlHhCS1WcMwxSLBCjog$__0:
+    assume {:captureState "$main$__6__$ScgHlHhCS1WcMwxSLBCjog$__0"} true;
+    assume (ZF == 1bv1);
+    R8, Gamma_R8 := 0bv64, true;
+    assert Gamma_R8;
+    goto $main$__6__$ScgHlHhCS1WcMwxSLBCjog_goto_$main$__9__$WNf_4UJFTCupBtDlyt4H0A, $main$__6__$ScgHlHhCS1WcMwxSLBCjog_goto_$main$__7__$PJQQ~S5hQ3isxVg_lohkuQ;
+  $main$__6__$ScgHlHhCS1WcMwxSLBCjog$__1:
+    assume {:captureState "$main$__6__$ScgHlHhCS1WcMwxSLBCjog$__1"} true;
+    assume (!(ZF == 1bv1));
+    R8, Gamma_R8 := 1bv64, true;
+    assert Gamma_R8;
+    goto $main$__6__$ScgHlHhCS1WcMwxSLBCjog_goto_$main$__9__$WNf_4UJFTCupBtDlyt4H0A, $main$__6__$ScgHlHhCS1WcMwxSLBCjog_goto_$main$__7__$PJQQ~S5hQ3isxVg_lohkuQ;
+  $main$__3__$BQu4h3vlSRawGkdd3zg0DQ_goto_$main$__6__$ScgHlHhCS1WcMwxSLBCjog:
+    assume {:captureState "$main$__3__$BQu4h3vlSRawGkdd3zg0DQ_goto_$main$__6__$ScgHlHhCS1WcMwxSLBCjog"} true;
+    assume (R8[1:0] == 1bv1);
+    goto $main$__6__$ScgHlHhCS1WcMwxSLBCjog;
+  $main$__3__$BQu4h3vlSRawGkdd3zg0DQ_goto_$main$__4__$kgyF7X0vQAeoGY79WFpAXw:
+    assume {:captureState "$main$__3__$BQu4h3vlSRawGkdd3zg0DQ_goto_$main$__4__$kgyF7X0vQAeoGY79WFpAXw"} true;
+    assume (!(R8[1:0] == 1bv1));
+    goto $main$__4__$kgyF7X0vQAeoGY79WFpAXw;
+  $main$__3__$BQu4h3vlSRawGkdd3zg0DQ$__0:
+    assume {:captureState "$main$__3__$BQu4h3vlSRawGkdd3zg0DQ$__0"} true;
+    assume (ZF == 1bv1);
+    R8, Gamma_R8 := 0bv64, true;
+    assert Gamma_R8;
+    goto $main$__3__$BQu4h3vlSRawGkdd3zg0DQ_goto_$main$__6__$ScgHlHhCS1WcMwxSLBCjog, $main$__3__$BQu4h3vlSRawGkdd3zg0DQ_goto_$main$__4__$kgyF7X0vQAeoGY79WFpAXw;
+  $main$__3__$BQu4h3vlSRawGkdd3zg0DQ$__1:
+    assume {:captureState "$main$__3__$BQu4h3vlSRawGkdd3zg0DQ$__1"} true;
+    assume (!(ZF == 1bv1));
+    R8, Gamma_R8 := 1bv64, true;
+    assert Gamma_R8;
+    goto $main$__3__$BQu4h3vlSRawGkdd3zg0DQ_goto_$main$__6__$ScgHlHhCS1WcMwxSLBCjog, $main$__3__$BQu4h3vlSRawGkdd3zg0DQ_goto_$main$__4__$kgyF7X0vQAeoGY79WFpAXw;
+  $main$__0__$T93CJsvjRiGkLGM3lm~zUw_goto_$main$__3__$BQu4h3vlSRawGkdd3zg0DQ:
+    assume {:captureState "$main$__0__$T93CJsvjRiGkLGM3lm~zUw_goto_$main$__3__$BQu4h3vlSRawGkdd3zg0DQ"} true;
+    assume (R8[1:0] == 1bv1);
+    goto $main$__3__$BQu4h3vlSRawGkdd3zg0DQ;
+  $main$__0__$T93CJsvjRiGkLGM3lm~zUw_goto_$main$__1__$XR5j_yKuQR24HXECGUTTaw:
+    assume {:captureState "$main$__0__$T93CJsvjRiGkLGM3lm~zUw_goto_$main$__1__$XR5j_yKuQR24HXECGUTTaw"} true;
+    assume (!(R8[1:0] == 1bv1));
+    goto $main$__1__$XR5j_yKuQR24HXECGUTTaw;
+  $main$__0__$T93CJsvjRiGkLGM3lm~zUw$__0:
+    assume {:captureState "$main$__0__$T93CJsvjRiGkLGM3lm~zUw$__0"} true;
+    assume (ZF == 1bv1);
+    R8, Gamma_R8 := 0bv64, true;
+    assert Gamma_R8;
+    goto $main$__0__$T93CJsvjRiGkLGM3lm~zUw_goto_$main$__3__$BQu4h3vlSRawGkdd3zg0DQ, $main$__0__$T93CJsvjRiGkLGM3lm~zUw_goto_$main$__1__$XR5j_yKuQR24HXECGUTTaw;
+  $main$__0__$T93CJsvjRiGkLGM3lm~zUw$__1:
+    assume {:captureState "$main$__0__$T93CJsvjRiGkLGM3lm~zUw$__1"} true;
+    assume (!(ZF == 1bv1));
+    R8, Gamma_R8 := 1bv64, true;
+    assert Gamma_R8;
+    goto $main$__0__$T93CJsvjRiGkLGM3lm~zUw_goto_$main$__3__$BQu4h3vlSRawGkdd3zg0DQ, $main$__0__$T93CJsvjRiGkLGM3lm~zUw_goto_$main$__1__$XR5j_yKuQR24HXECGUTTaw;
   main_basil_return:
-    R0_out, R31_out, R8_out, R9_out := R0_2, bvadd64(R31_29, 32bv64), R8_40, R9_28;
-    Gamma_R0_out, Gamma_R31_out, Gamma_R8_out, Gamma_R9_out := Gamma_R0_2, Gamma_R31_29, Gamma_R8_40, Gamma_R9_28;
+    assume {:captureState "main_basil_return"} true;
     return;
 }
