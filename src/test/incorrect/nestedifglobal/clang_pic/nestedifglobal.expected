--- conflicted
+++ resolved
@@ -1,26 +1,34 @@
+var {:extern} CF: bv1;
+var {:extern} Gamma_CF: bool;
+var {:extern} Gamma_NF: bool;
+var {:extern} Gamma_R0: bool;
+var {:extern} Gamma_R31: bool;
+var {:extern} Gamma_R8: bool;
+var {:extern} Gamma_R9: bool;
+var {:extern} Gamma_VF: bool;
+var {:extern} Gamma_ZF: bool;
 var {:extern} Gamma_mem: [bv64]bool;
 var {:extern} Gamma_stack: [bv64]bool;
+var {:extern} NF: bv1;
+var {:extern} R0: bv64;
+var {:extern} R31: bv64;
+var {:extern} R8: bv64;
+var {:extern} R9: bv64;
+var {:extern} VF: bv1;
+var {:extern} ZF: bv1;
 var {:extern} mem: [bv64]bv8;
 var {:extern} stack: [bv64]bv8;
 function {:extern} L(mem$in: [bv64]bv8, index: bv64) returns (bool) {
   false
 }
 
+function {:extern} {:bvbuiltin "bvadd"} bvadd32(bv32, bv32) returns (bv32);
+function {:extern} {:bvbuiltin "bvadd"} bvadd33(bv33, bv33) returns (bv33);
 function {:extern} {:bvbuiltin "bvadd"} bvadd64(bv64, bv64) returns (bv64);
-function {:extern} {:bvbuiltin "bvlshr"} bvlshr32(bv32, bv32) returns (bv32);
-function {:extern} {:bvbuiltin "bvlshr"} bvlshr64(bv64, bv64) returns (bv64);
-function {:extern} {:bvbuiltin "bvmul"} bvmul64(bv64, bv64) returns (bv64);
-function {:extern} {:bvbuiltin "bvsub"} bvsub64(bv64, bv64) returns (bv64);
-function {:extern} {:bvbuiltin "bvule"} bvule64(bv64, bv64) returns (bool);
-function {:extern} {:bvbuiltin "bvult"} bvult64(bv64, bv64) returns (bool);
-function {:inline} byte_extract32_64(value: bv32, offset: bv64) returns (bv8) {
-  bvlshr32(value,bvmul64(offset,8bv64)[32:0])[8:0]
-}
-
-function {:inline} byte_extract64_64(value: bv64, offset: bv64) returns (bv8) {
-  bvlshr64(value,bvmul64(offset,8bv64))[8:0]
-}
-
+function {:extern} {:bvbuiltin "bvcomp"} bvcomp1(bv1, bv1) returns (bv1);
+function {:extern} {:bvbuiltin "bvcomp"} bvcomp32(bv32, bv32) returns (bv1);
+function {:extern} {:bvbuiltin "bvcomp"} bvcomp33(bv33, bv33) returns (bv1);
+function {:extern} {:bvbuiltin "bvnot"} bvnot1(bv1) returns (bv1);
 function {:extern} gamma_load32(gammaMap: [bv64]bool, index: bv64) returns (bool) {
   (gammaMap[bvadd64(index, 3bv64)] && (gammaMap[bvadd64(index, 2bv64)] && (gammaMap[bvadd64(index, 1bv64)] && gammaMap[index])))
 }
@@ -30,15 +38,11 @@
 }
 
 function {:extern} gamma_store32(gammaMap: [bv64]bool, index: bv64, value: bool) returns ([bv64]bool) {
-  (lambda i: bv64 :: ((if in_bounds64_le(index, 4bv64, i) then value else gammaMap[i])))
+  gammaMap[index := value][bvadd64(index, 1bv64) := value][bvadd64(index, 2bv64) := value][bvadd64(index, 3bv64) := value]
 }
 
 function {:extern} gamma_store64(gammaMap: [bv64]bool, index: bv64, value: bool) returns ([bv64]bool) {
-  (lambda i: bv64 :: ((if in_bounds64_le(index, 8bv64, i) then value else gammaMap[i])))
-}
-
-function {:inline} in_bounds64_le(base: bv64, len: bv64, i: bv64) returns (bool) {
-  (if bvule64(base, bvadd64(base, len)) then (bvule64(base, i) && bvult64(i, bvadd64(base, len))) else (bvule64(base, i) || bvult64(i, bvadd64(base, len))))
+  gammaMap[index := value][bvadd64(index, 1bv64) := value][bvadd64(index, 2bv64) := value][bvadd64(index, 3bv64) := value][bvadd64(index, 4bv64) := value][bvadd64(index, 5bv64) := value][bvadd64(index, 6bv64) := value][bvadd64(index, 7bv64) := value]
 }
 
 function {:extern} memory_load32_le(memory: [bv64]bv8, index: bv64) returns (bv32) {
@@ -50,13 +54,15 @@
 }
 
 function {:extern} memory_store32_le(memory: [bv64]bv8, index: bv64, value: bv32) returns ([bv64]bv8) {
-  (lambda i: bv64 :: ((if in_bounds64_le(index, 4bv64, i) then byte_extract32_64(value, bvsub64(i, index)) else memory[i])))
+  memory[index := value[8:0]][bvadd64(index, 1bv64) := value[16:8]][bvadd64(index, 2bv64) := value[24:16]][bvadd64(index, 3bv64) := value[32:24]]
 }
 
 function {:extern} memory_store64_le(memory: [bv64]bv8, index: bv64, value: bv64) returns ([bv64]bv8) {
-  (lambda i: bv64 :: ((if in_bounds64_le(index, 8bv64, i) then byte_extract64_64(value, bvsub64(i, index)) else memory[i])))
-}
-
+  memory[index := value[8:0]][bvadd64(index, 1bv64) := value[16:8]][bvadd64(index, 2bv64) := value[24:16]][bvadd64(index, 3bv64) := value[32:24]][bvadd64(index, 4bv64) := value[40:32]][bvadd64(index, 5bv64) := value[48:40]][bvadd64(index, 6bv64) := value[56:48]][bvadd64(index, 7bv64) := value[64:56]]
+}
+
+function {:extern} {:bvbuiltin "sign_extend 1"} sign_extend1_32(bv32) returns (bv33);
+function {:extern} {:bvbuiltin "zero_extend 1"} zero_extend1_32(bv32) returns (bv33);
 function {:extern} {:bvbuiltin "zero_extend 32"} zero_extend32_32(bv32) returns (bv64);
 procedure {:extern} rely();
   modifies Gamma_mem, mem;
@@ -86,8 +92,8 @@
 procedure {:extern} guarantee_reflexive();
   modifies Gamma_mem, mem;
 
-procedure main(R0_in: bv64, Gamma_R0_in: bool, R31_in: bv64, Gamma_R31_in: bool) returns (R0_out: bv64, Gamma_R0_out: bool, R31_out: bv64, Gamma_R31_out: bool, R8_out: bv64, Gamma_R8_out: bool, R9_out: bv64, Gamma_R9_out: bool);
-  modifies Gamma_mem, Gamma_stack, mem, stack;
+procedure main();
+  modifies CF, Gamma_CF, Gamma_NF, Gamma_R0, Gamma_R31, Gamma_R8, Gamma_R9, Gamma_VF, Gamma_ZF, Gamma_mem, Gamma_stack, NF, R0, R31, R8, R9, VF, ZF, mem, stack;
   free requires (memory_load64_le(mem, 69664bv64) == 0bv64);
   free requires (memory_load64_le(mem, 69672bv64) == 69672bv64);
   free requires (memory_load32_le(mem, 2052bv64) == 131073bv32);
@@ -96,20 +102,10 @@
   free requires (memory_load64_le(mem, 69568bv64) == 69688bv64);
   free requires (memory_load64_le(mem, 69576bv64) == 69684bv64);
   free requires (memory_load64_le(mem, 69592bv64) == 1876bv64);
-<<<<<<< HEAD
-  free requires (memory_load64_le(mem, 69056bv64) == 1792bv64);
-  free ensures (memory_load8_le(mem, 2052bv64) == 1bv8);
-  free ensures (memory_load8_le(mem, 2053bv64) == 0bv8);
-  free ensures (memory_load8_le(mem, 2054bv64) == 2bv8);
-  free ensures (memory_load8_le(mem, 2055bv64) == 0bv8);
-  free ensures (memory_load64_le(mem, 69576bv64) == 69684bv64);
-  free ensures (memory_load64_le(mem, 69672bv64) == 69672bv64);
-=======
   free requires (memory_load64_le(mem, 69672bv64) == 69672bv64);
   free ensures (Gamma_R31 == old(Gamma_R31));
   free ensures (R31 == old(R31));
   free ensures (memory_load32_le(mem, 2052bv64) == 131073bv32);
->>>>>>> 4586ce26
   free ensures (memory_load64_le(mem, 69048bv64) == 1872bv64);
   free ensures (memory_load64_le(mem, 69056bv64) == 1792bv64);
   free ensures (memory_load64_le(mem, 69568bv64) == 69688bv64);
@@ -117,124 +113,188 @@
   free ensures (memory_load64_le(mem, 69592bv64) == 1876bv64);
   free ensures (memory_load64_le(mem, 69672bv64) == 69672bv64);
 
-implementation main(R0_in: bv64, Gamma_R0_in: bool, R31_in: bv64, Gamma_R31_in: bool) returns (R0_out: bv64, Gamma_R0_out: bool, R31_out: bv64, Gamma_R31_out: bool, R8_out: bv64, Gamma_R8_out: bool, R9_out: bv64, Gamma_R9_out: bool)
+implementation main()
 {
-  var Gamma_R0_2: bool;
-  var Gamma_R8_10: bool;
-  var Gamma_R8_11: bool;
-  var Gamma_R8_16: bool;
-  var Gamma_R8_18: bool;
-  var Gamma_R8_2: bool;
-  var Gamma_R8_23: bool;
-  var Gamma_R8_25: bool;
-  var Gamma_R8_26: bool;
-  var Gamma_R8_28: bool;
-  var Gamma_R8_3: bool;
-  var Gamma_R8_8: bool;
-  var Gamma_R9_1: bool;
-  var R0_2: bv64;
-  var R8_10: bv64;
-  var R8_11: bv32;
-  var R8_16: bv64;
-  var R8_18: bv32;
-  var R8_2: bv64;
-  var R8_23: bv64;
-  var R8_25: bv64;
-  var R8_26: bv64;
-  var R8_28: bv64;
-  var R8_3: bv32;
-  var R8_8: bv64;
-  var R9_1: bv64;
+  var #4: bv32;
+  var #5: bv32;
+  var #6: bv32;
+  var Gamma_#4: bool;
+  var Gamma_#5: bool;
+  var Gamma_#6: bool;
   lmain:
-    call rely();
-    R8_2, Gamma_R8_2 := memory_load64_le(mem, 69576bv64), (gamma_load64(Gamma_mem, 69576bv64) || L(mem, 69576bv64));
-    stack, Gamma_stack := memory_store64_le(stack, bvadd64(R31_in, 18446744073709551592bv64), R8_2), gamma_store64(Gamma_stack, bvadd64(R31_in, 18446744073709551592bv64), Gamma_R8_2);
-    stack, Gamma_stack := memory_store32_le(stack, bvadd64(R31_in, 18446744073709551612bv64), 0bv32), gamma_store32(Gamma_stack, bvadd64(R31_in, 18446744073709551612bv64), true);
-    stack, Gamma_stack := memory_store32_le(stack, bvadd64(R31_in, 18446744073709551608bv64), R0_in[32:0]), gamma_store32(Gamma_stack, bvadd64(R31_in, 18446744073709551608bv64), Gamma_R0_in);
-    R9_1, Gamma_R9_1 := zero_extend32_32(memory_load32_le(stack, bvadd64(R31_in, 18446744073709551608bv64))), gamma_load32(Gamma_stack, bvadd64(R31_in, 18446744073709551608bv64));
-    call rely();
-    assert (L(mem, R8_2) ==> Gamma_R9_1);
-    mem, Gamma_mem := memory_store32_le(mem, R8_2, R9_1[32:0]), gamma_store32(Gamma_mem, R8_2, Gamma_R9_1);
-    stack, Gamma_stack := memory_store32_le(stack, bvadd64(R31_in, 18446744073709551604bv64), 0bv32), gamma_store32(Gamma_stack, bvadd64(R31_in, 18446744073709551604bv64), true);
-    call rely();
-    R8_3, Gamma_R8_3 := memory_load32_le(mem, R8_2), (gamma_load32(Gamma_mem, R8_2) || L(mem, R8_2));
-    assert Gamma_R8_3;
+    assume {:captureState "lmain"} true;
+    R31, Gamma_R31 := bvadd64(R31, 18446744073709551584bv64), Gamma_R31;
+    R8, Gamma_R8 := 65536bv64, true;
+    call rely();
+    R8, Gamma_R8 := memory_load64_le(mem, bvadd64(R8, 4040bv64)), (gamma_load64(Gamma_mem, bvadd64(R8, 4040bv64)) || L(mem, bvadd64(R8, 4040bv64)));
+    stack, Gamma_stack := memory_store64_le(stack, bvadd64(R31, 8bv64), R8), gamma_store64(Gamma_stack, bvadd64(R31, 8bv64), Gamma_R8);
+    assume {:captureState "%0000035e"} true;
+    stack, Gamma_stack := memory_store32_le(stack, bvadd64(R31, 28bv64), 0bv32), gamma_store32(Gamma_stack, bvadd64(R31, 28bv64), true);
+    assume {:captureState "%00000365"} true;
+    stack, Gamma_stack := memory_store32_le(stack, bvadd64(R31, 24bv64), R0[32:0]), gamma_store32(Gamma_stack, bvadd64(R31, 24bv64), Gamma_R0);
+    assume {:captureState "%0000036d"} true;
+    R9, Gamma_R9 := zero_extend32_32(memory_load32_le(stack, bvadd64(R31, 24bv64))), gamma_load32(Gamma_stack, bvadd64(R31, 24bv64));
+    call rely();
+    assert (L(mem, R8) ==> Gamma_R9);
+    mem, Gamma_mem := memory_store32_le(mem, R8, R9[32:0]), gamma_store32(Gamma_mem, R8, Gamma_R9);
+    assume {:captureState "%0000037c"} true;
+    stack, Gamma_stack := memory_store32_le(stack, bvadd64(R31, 20bv64), 0bv32), gamma_store32(Gamma_stack, bvadd64(R31, 20bv64), true);
+    assume {:captureState "%00000383"} true;
+    call rely();
+    R8, Gamma_R8 := zero_extend32_32(memory_load32_le(mem, R8)), (gamma_load32(Gamma_mem, R8) || L(mem, R8));
+    #4, Gamma_#4 := bvadd32(R8[32:0], 4294967295bv32), Gamma_R8;
+    VF, Gamma_VF := bvnot1(bvcomp33(sign_extend1_32(bvadd32(#4, 1bv32)), bvadd33(sign_extend1_32(R8[32:0]), 0bv33))), (Gamma_R8 && Gamma_#4);
+    CF, Gamma_CF := bvnot1(bvcomp33(zero_extend1_32(bvadd32(#4, 1bv32)), bvadd33(zero_extend1_32(R8[32:0]), 4294967296bv33))), (Gamma_R8 && Gamma_#4);
+    ZF, Gamma_ZF := bvcomp32(bvadd32(#4, 1bv32), 0bv32), Gamma_#4;
+    NF, Gamma_NF := bvadd32(#4, 1bv32)[32:31], Gamma_#4;
+    R8, Gamma_R8 := zero_extend32_32(bvadd32(#4, 1bv32)), Gamma_#4;
+    assert Gamma_ZF;
     goto lmain_goto_l000003ab, lmain_goto_l000003ae;
-  lmain_goto_l000003ae:
-    assume (!(R8_3 == 0bv32));
-    R8_8, Gamma_R8_8 := 1bv64, true;
+  l000003ae:
+    assume {:captureState "l000003ae"} true;
+    R8, Gamma_R8 := 1bv64, true;
     goto l000003b1;
-  lmain_goto_l000003ab:
-    assume (R8_3 == 0bv32);
-    R8_8, Gamma_R8_8 := 0bv64, true;
+  l000003ab:
+    assume {:captureState "l000003ab"} true;
+    R8, Gamma_R8 := 0bv64, true;
     goto l000003b1;
   l000003b1:
-    assert Gamma_R8_8;
+    assume {:captureState "l000003b1"} true;
+    assert Gamma_R8;
     goto l000003b1_goto_l000003b9, l000003b1_goto_l00000481;
-  l000003b1_goto_l00000481:
-    assume (!(R8_8[1:0] == 1bv1));
-    stack, Gamma_stack := memory_store32_le(stack, bvadd64(R31_in, 18446744073709551604bv64), 3bv32), gamma_store32(Gamma_stack, bvadd64(R31_in, 18446744073709551604bv64), true);
-    goto l000003b9;
-  l000003b1_goto_l000003b9:
-    assume (R8_8[1:0] == 1bv1);
+  l00000481:
+    assume {:captureState "l00000481"} true;
+    goto l00000482;
+  l00000482:
+    assume {:captureState "l00000482"} true;
+    R8, Gamma_R8 := 3bv64, true;
+    stack, Gamma_stack := memory_store32_le(stack, bvadd64(R31, 20bv64), R8[32:0]), gamma_store32(Gamma_stack, bvadd64(R31, 20bv64), Gamma_R8);
+    assume {:captureState "%00000490"} true;
     goto l000003b9;
   l000003b9:
-    R8_10, Gamma_R8_10 := memory_load64_le(stack, bvadd64(R31_in, 18446744073709551592bv64)), gamma_load64(Gamma_stack, bvadd64(R31_in, 18446744073709551592bv64));
-    call rely();
-    R8_11, Gamma_R8_11 := memory_load32_le(mem, R8_10), (gamma_load32(Gamma_mem, R8_10) || L(mem, R8_10));
-    assert Gamma_R8_11;
+    assume {:captureState "l000003b9"} true;
+    R8, Gamma_R8 := memory_load64_le(stack, bvadd64(R31, 8bv64)), gamma_load64(Gamma_stack, bvadd64(R31, 8bv64));
+    call rely();
+    R8, Gamma_R8 := zero_extend32_32(memory_load32_le(mem, R8)), (gamma_load32(Gamma_mem, R8) || L(mem, R8));
+    #5, Gamma_#5 := bvadd32(R8[32:0], 4294967294bv32), Gamma_R8;
+    VF, Gamma_VF := bvnot1(bvcomp33(sign_extend1_32(bvadd32(#5, 1bv32)), bvadd33(sign_extend1_32(R8[32:0]), 8589934591bv33))), (Gamma_R8 && Gamma_#5);
+    CF, Gamma_CF := bvnot1(bvcomp33(zero_extend1_32(bvadd32(#5, 1bv32)), bvadd33(zero_extend1_32(R8[32:0]), 4294967295bv33))), (Gamma_R8 && Gamma_#5);
+    ZF, Gamma_ZF := bvcomp32(bvadd32(#5, 1bv32), 0bv32), Gamma_#5;
+    NF, Gamma_NF := bvadd32(#5, 1bv32)[32:31], Gamma_#5;
+    R8, Gamma_R8 := zero_extend32_32(bvadd32(#5, 1bv32)), Gamma_#5;
+    assert Gamma_ZF;
     goto l000003b9_goto_l000003eb, l000003b9_goto_l000003ee;
-  l000003b9_goto_l000003ee:
-    assume (!(R8_11 == 1bv32));
-    R8_16, Gamma_R8_16 := 1bv64, true;
+  l000003ee:
+    assume {:captureState "l000003ee"} true;
+    R8, Gamma_R8 := 1bv64, true;
     goto l000003f1;
-  l000003b9_goto_l000003eb:
-    assume (R8_11 == 1bv32);
-    R8_16, Gamma_R8_16 := 0bv64, true;
+  l000003eb:
+    assume {:captureState "l000003eb"} true;
+    R8, Gamma_R8 := 0bv64, true;
     goto l000003f1;
   l000003f1:
-    assert Gamma_R8_16;
+    assume {:captureState "l000003f1"} true;
+    assert Gamma_R8;
     goto l000003f1_goto_l000003f9, l000003f1_goto_l0000046c;
-  l000003f1_goto_l0000046c:
-    assume (!(R8_16[1:0] == 1bv1));
-    stack, Gamma_stack := memory_store32_le(stack, bvadd64(R31_in, 18446744073709551604bv64), 5bv32), gamma_store32(Gamma_stack, bvadd64(R31_in, 18446744073709551604bv64), true);
-    goto l000003f9;
-  l000003f1_goto_l000003f9:
-    assume (R8_16[1:0] == 1bv1);
+  l0000046c:
+    assume {:captureState "l0000046c"} true;
+    goto l0000046d;
+  l0000046d:
+    assume {:captureState "l0000046d"} true;
+    R8, Gamma_R8 := 5bv64, true;
+    stack, Gamma_stack := memory_store32_le(stack, bvadd64(R31, 20bv64), R8[32:0]), gamma_store32(Gamma_stack, bvadd64(R31, 20bv64), Gamma_R8);
+    assume {:captureState "%0000047b"} true;
     goto l000003f9;
   l000003f9:
-    R8_18, Gamma_R8_18 := memory_load32_le(stack, bvadd64(R31_in, 18446744073709551604bv64)), gamma_load32(Gamma_stack, bvadd64(R31_in, 18446744073709551604bv64));
-    assert Gamma_R8_18;
+    assume {:captureState "l000003f9"} true;
+    R8, Gamma_R8 := zero_extend32_32(memory_load32_le(stack, bvadd64(R31, 20bv64))), gamma_load32(Gamma_stack, bvadd64(R31, 20bv64));
+    #6, Gamma_#6 := bvadd32(R8[32:0], 4294967292bv32), Gamma_R8;
+    VF, Gamma_VF := bvnot1(bvcomp33(sign_extend1_32(bvadd32(#6, 1bv32)), bvadd33(sign_extend1_32(R8[32:0]), 8589934589bv33))), (Gamma_R8 && Gamma_#6);
+    CF, Gamma_CF := bvnot1(bvcomp33(zero_extend1_32(bvadd32(#6, 1bv32)), bvadd33(zero_extend1_32(R8[32:0]), 4294967293bv33))), (Gamma_R8 && Gamma_#6);
+    ZF, Gamma_ZF := bvcomp32(bvadd32(#6, 1bv32), 0bv32), Gamma_#6;
+    NF, Gamma_NF := bvadd32(#6, 1bv32)[32:31], Gamma_#6;
+    R8, Gamma_R8 := zero_extend32_32(bvadd32(#6, 1bv32)), Gamma_#6;
+    assert Gamma_ZF;
     goto l000003f9_goto_l00000424, l000003f9_goto_l00000427;
-  l000003f9_goto_l00000427:
-    assume (!(R8_18 == 3bv32));
-    R8_23, Gamma_R8_23 := 1bv64, true;
+  l00000427:
+    assume {:captureState "l00000427"} true;
+    R8, Gamma_R8 := 1bv64, true;
     goto l0000042a;
-  l000003f9_goto_l00000424:
-    assume (R8_18 == 3bv32);
-    R8_23, Gamma_R8_23 := 0bv64, true;
+  l00000424:
+    assume {:captureState "l00000424"} true;
+    R8, Gamma_R8 := 0bv64, true;
     goto l0000042a;
   l0000042a:
-    assert Gamma_R8_23;
+    assume {:captureState "l0000042a"} true;
+    assert Gamma_R8;
     goto l0000042a_goto_l00000432, l0000042a_goto_l00000449;
-  l0000042a_goto_l00000449:
-    assume (!(R8_23[1:0] == 1bv1));
-    call rely();
-    R8_25, Gamma_R8_25 := memory_load64_le(mem, 69568bv64), (gamma_load64(Gamma_mem, 69568bv64) || L(mem, 69568bv64));
-    call rely();
-    R8_26, Gamma_R8_26 := zero_extend32_32(memory_load32_le(mem, R8_25)), (gamma_load32(Gamma_mem, R8_25) || L(mem, R8_25));
-    stack, Gamma_stack := memory_store32_le(stack, bvadd64(R31_in, 18446744073709551604bv64), R8_26[32:0]), gamma_store32(Gamma_stack, bvadd64(R31_in, 18446744073709551604bv64), Gamma_R8_26);
-    R8_28, Gamma_R8_28 := R8_26, Gamma_R8_26;
-    goto l00000432;
-  l0000042a_goto_l00000432:
-    assume (R8_23[1:0] == 1bv1);
-    R8_28, Gamma_R8_28 := R8_23, Gamma_R8_23;
+  l00000449:
+    assume {:captureState "l00000449"} true;
+    goto l0000044a;
+  l0000044a:
+    assume {:captureState "l0000044a"} true;
+    R8, Gamma_R8 := 65536bv64, true;
+    call rely();
+    R8, Gamma_R8 := memory_load64_le(mem, bvadd64(R8, 4032bv64)), (gamma_load64(Gamma_mem, bvadd64(R8, 4032bv64)) || L(mem, bvadd64(R8, 4032bv64)));
+    call rely();
+    R8, Gamma_R8 := zero_extend32_32(memory_load32_le(mem, R8)), (gamma_load32(Gamma_mem, R8) || L(mem, R8));
+    stack, Gamma_stack := memory_store32_le(stack, bvadd64(R31, 20bv64), R8[32:0]), gamma_store32(Gamma_stack, bvadd64(R31, 20bv64), Gamma_R8);
+    assume {:captureState "%00000466"} true;
     goto l00000432;
   l00000432:
-    R0_2, Gamma_R0_2 := zero_extend32_32(memory_load32_le(stack, bvadd64(R31_in, 18446744073709551612bv64))), gamma_load32(Gamma_stack, bvadd64(R31_in, 18446744073709551612bv64));
+    assume {:captureState "l00000432"} true;
+    R0, Gamma_R0 := zero_extend32_32(memory_load32_le(stack, bvadd64(R31, 28bv64))), gamma_load32(Gamma_stack, bvadd64(R31, 28bv64));
+    R31, Gamma_R31 := bvadd64(R31, 32bv64), Gamma_R31;
     goto main_basil_return;
+  lmain_goto_l000003ab:
+    assume {:captureState "lmain_goto_l000003ab"} true;
+    assume (bvcomp1(ZF, 1bv1) != 0bv1);
+    goto l000003ab;
+  lmain_goto_l000003ae:
+    assume {:captureState "lmain_goto_l000003ae"} true;
+    assume (bvcomp1(ZF, 1bv1) == 0bv1);
+    goto l000003ae;
+  l000003b1_goto_l000003b9:
+    assume {:captureState "l000003b1_goto_l000003b9"} true;
+    assume (bvcomp1(R8[1:0], 1bv1) != 0bv1);
+    goto l000003b9;
+  l000003b1_goto_l00000481:
+    assume {:captureState "l000003b1_goto_l00000481"} true;
+    assume (bvcomp1(R8[1:0], 1bv1) == 0bv1);
+    goto l00000481;
+  l000003b9_goto_l000003eb:
+    assume {:captureState "l000003b9_goto_l000003eb"} true;
+    assume (bvcomp1(ZF, 1bv1) != 0bv1);
+    goto l000003eb;
+  l000003b9_goto_l000003ee:
+    assume {:captureState "l000003b9_goto_l000003ee"} true;
+    assume (bvcomp1(ZF, 1bv1) == 0bv1);
+    goto l000003ee;
+  l000003f1_goto_l000003f9:
+    assume {:captureState "l000003f1_goto_l000003f9"} true;
+    assume (bvcomp1(R8[1:0], 1bv1) != 0bv1);
+    goto l000003f9;
+  l000003f1_goto_l0000046c:
+    assume {:captureState "l000003f1_goto_l0000046c"} true;
+    assume (bvcomp1(R8[1:0], 1bv1) == 0bv1);
+    goto l0000046c;
+  l000003f9_goto_l00000424:
+    assume {:captureState "l000003f9_goto_l00000424"} true;
+    assume (bvcomp1(ZF, 1bv1) != 0bv1);
+    goto l00000424;
+  l000003f9_goto_l00000427:
+    assume {:captureState "l000003f9_goto_l00000427"} true;
+    assume (bvcomp1(ZF, 1bv1) == 0bv1);
+    goto l00000427;
+  l0000042a_goto_l00000432:
+    assume {:captureState "l0000042a_goto_l00000432"} true;
+    assume (bvcomp1(R8[1:0], 1bv1) != 0bv1);
+    goto l00000432;
+  l0000042a_goto_l00000449:
+    assume {:captureState "l0000042a_goto_l00000449"} true;
+    assume (bvcomp1(R8[1:0], 1bv1) == 0bv1);
+    goto l00000449;
   main_basil_return:
-    R0_out, R31_out, R8_out, R9_out := R0_2, R31_in, R8_28, R9_1;
-    Gamma_R0_out, Gamma_R31_out, Gamma_R8_out, Gamma_R9_out := Gamma_R0_2, Gamma_R31_in, Gamma_R8_28, Gamma_R9_1;
+    assume {:captureState "main_basil_return"} true;
     return;
 }
