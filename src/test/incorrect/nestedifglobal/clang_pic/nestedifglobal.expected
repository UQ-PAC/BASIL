var {:extern} Gamma_R0: bool;
var {:extern} Gamma_R31: bool;
var {:extern} Gamma_R8: bool;
var {:extern} Gamma_R9: bool;
var {:extern} Gamma_mem: [bv64]bool;
var {:extern} Gamma_stack: [bv64]bool;
var {:extern} R0: bv64;
var {:extern} R31: bv64;
var {:extern} R8: bv64;
var {:extern} R9: bv64;
var {:extern} mem: [bv64]bv8;
var {:extern} stack: [bv64]bv8;
function {:extern} L(memory: [bv64]bv8, index: bv64) returns (bool) {
  false
}

function {:extern} {:bvbuiltin "bvadd"} bvadd32(bv32, bv32) returns (bv32);
function {:extern} {:bvbuiltin "bvadd"} bvadd33(bv33, bv33) returns (bv33);
function {:extern} {:bvbuiltin "bvadd"} bvadd64(bv64, bv64) returns (bv64);
function {:extern} {:bvbuiltin "bvcomp"} bvcomp1(bv1, bv1) returns (bv1);
function {:extern} {:bvbuiltin "bvcomp"} bvcomp32(bv32, bv32) returns (bv1);
function {:extern} {:bvbuiltin "bvcomp"} bvcomp33(bv33, bv33) returns (bv1);
function {:extern} {:bvbuiltin "bvnot"} bvnot1(bv1) returns (bv1);
function {:extern} gamma_load32(gammaMap: [bv64]bool, index: bv64) returns (bool) {
  (gammaMap[bvadd64(index, 3bv64)] && (gammaMap[bvadd64(index, 2bv64)] && (gammaMap[bvadd64(index, 1bv64)] && gammaMap[index])))
}

function {:extern} gamma_load64(gammaMap: [bv64]bool, index: bv64) returns (bool) {
  (gammaMap[bvadd64(index, 7bv64)] && (gammaMap[bvadd64(index, 6bv64)] && (gammaMap[bvadd64(index, 5bv64)] && (gammaMap[bvadd64(index, 4bv64)] && (gammaMap[bvadd64(index, 3bv64)] && (gammaMap[bvadd64(index, 2bv64)] && (gammaMap[bvadd64(index, 1bv64)] && gammaMap[index])))))))
}

function {:extern} gamma_store32(gammaMap: [bv64]bool, index: bv64, value: bool) returns ([bv64]bool) {
  gammaMap[index := value][bvadd64(index, 1bv64) := value][bvadd64(index, 2bv64) := value][bvadd64(index, 3bv64) := value]
}

function {:extern} gamma_store64(gammaMap: [bv64]bool, index: bv64, value: bool) returns ([bv64]bool) {
  gammaMap[index := value][bvadd64(index, 1bv64) := value][bvadd64(index, 2bv64) := value][bvadd64(index, 3bv64) := value][bvadd64(index, 4bv64) := value][bvadd64(index, 5bv64) := value][bvadd64(index, 6bv64) := value][bvadd64(index, 7bv64) := value]
}

function {:extern} memory_load32_le(memory: [bv64]bv8, index: bv64) returns (bv32) {
  (memory[bvadd64(index, 3bv64)] ++ (memory[bvadd64(index, 2bv64)] ++ (memory[bvadd64(index, 1bv64)] ++ memory[index])))
}

function {:extern} memory_load64_le(memory: [bv64]bv8, index: bv64) returns (bv64) {
  (memory[bvadd64(index, 7bv64)] ++ (memory[bvadd64(index, 6bv64)] ++ (memory[bvadd64(index, 5bv64)] ++ (memory[bvadd64(index, 4bv64)] ++ (memory[bvadd64(index, 3bv64)] ++ (memory[bvadd64(index, 2bv64)] ++ (memory[bvadd64(index, 1bv64)] ++ memory[index])))))))
}

function {:extern} memory_load8_le(memory: [bv64]bv8, index: bv64) returns (bv8) {
  memory[index]
}

function {:extern} memory_store32_le(memory: [bv64]bv8, index: bv64, value: bv32) returns ([bv64]bv8) {
  memory[index := value[8:0]][bvadd64(index, 1bv64) := value[16:8]][bvadd64(index, 2bv64) := value[24:16]][bvadd64(index, 3bv64) := value[32:24]]
}

function {:extern} memory_store64_le(memory: [bv64]bv8, index: bv64, value: bv64) returns ([bv64]bv8) {
  memory[index := value[8:0]][bvadd64(index, 1bv64) := value[16:8]][bvadd64(index, 2bv64) := value[24:16]][bvadd64(index, 3bv64) := value[32:24]][bvadd64(index, 4bv64) := value[40:32]][bvadd64(index, 5bv64) := value[48:40]][bvadd64(index, 6bv64) := value[56:48]][bvadd64(index, 7bv64) := value[64:56]]
}

function {:extern} {:bvbuiltin "sign_extend 1"} sign_extend1_32(bv32) returns (bv33);
function {:extern} {:bvbuiltin "zero_extend 1"} zero_extend1_32(bv32) returns (bv33);
function {:extern} {:bvbuiltin "zero_extend 32"} zero_extend32_32(bv32) returns (bv64);
procedure {:extern} rely();
  modifies Gamma_mem, mem;
  ensures (mem == old(mem));
  ensures (Gamma_mem == old(Gamma_mem));
  free ensures (memory_load8_le(mem, 2052bv64) == 1bv8);
  free ensures (memory_load8_le(mem, 2053bv64) == 0bv8);
  free ensures (memory_load8_le(mem, 2054bv64) == 2bv8);
  free ensures (memory_load8_le(mem, 2055bv64) == 0bv8);
  free ensures (memory_load64_le(mem, 69576bv64) == 69684bv64);
  free ensures (memory_load64_le(mem, 69672bv64) == 69672bv64);
  free ensures (memory_load64_le(mem, 69048bv64) == 1872bv64);
  free ensures (memory_load64_le(mem, 69568bv64) == 69688bv64);
  free ensures (memory_load64_le(mem, 69592bv64) == 1876bv64);
  free ensures (memory_load64_le(mem, 69056bv64) == 1792bv64);

procedure {:extern} rely_transitive();
  modifies Gamma_mem, mem;
  ensures (mem == old(mem));
  ensures (Gamma_mem == old(Gamma_mem));

implementation {:extern} rely_transitive()
{
  call rely();
  call rely();
}

procedure {:extern} rely_reflexive();

procedure {:extern} guarantee_reflexive();
  modifies Gamma_mem, mem;

procedure main();
  modifies Gamma_R0, Gamma_R31, Gamma_R8, Gamma_R9, Gamma_mem, Gamma_stack, R0, R31, R8, R9, mem, stack;
  free requires (memory_load64_le(mem, 69664bv64) == 0bv64);
  free requires (memory_load64_le(mem, 69672bv64) == 69672bv64);
  free requires (memory_load8_le(mem, 2052bv64) == 1bv8);
  free requires (memory_load8_le(mem, 2053bv64) == 0bv8);
  free requires (memory_load8_le(mem, 2054bv64) == 2bv8);
  free requires (memory_load8_le(mem, 2055bv64) == 0bv8);
  free requires (memory_load64_le(mem, 69576bv64) == 69684bv64);
  free requires (memory_load64_le(mem, 69672bv64) == 69672bv64);
  free requires (memory_load64_le(mem, 69048bv64) == 1872bv64);
  free requires (memory_load64_le(mem, 69568bv64) == 69688bv64);
  free requires (memory_load64_le(mem, 69592bv64) == 1876bv64);
  free requires (memory_load64_le(mem, 69056bv64) == 1792bv64);
  free ensures (Gamma_R31 == old(Gamma_R31));
  free ensures (R31 == old(R31));
  free ensures (memory_load8_le(mem, 2052bv64) == 1bv8);
  free ensures (memory_load8_le(mem, 2053bv64) == 0bv8);
  free ensures (memory_load8_le(mem, 2054bv64) == 2bv8);
  free ensures (memory_load8_le(mem, 2055bv64) == 0bv8);
  free ensures (memory_load64_le(mem, 69576bv64) == 69684bv64);
  free ensures (memory_load64_le(mem, 69672bv64) == 69672bv64);
  free ensures (memory_load64_le(mem, 69048bv64) == 1872bv64);
  free ensures (memory_load64_le(mem, 69568bv64) == 69688bv64);
  free ensures (memory_load64_le(mem, 69592bv64) == 1876bv64);
  free ensures (memory_load64_le(mem, 69056bv64) == 1792bv64);

implementation main()
{
  var #4: bv32;
  var #5: bv32;
  var #6: bv32;
  var CF: bv1;
  var Gamma_#4: bool;
  var Gamma_#5: bool;
  var Gamma_#6: bool;
  var Gamma_CF: bool;
  var Gamma_NF: bool;
  var Gamma_VF: bool;
  var Gamma_ZF: bool;
  var NF: bv1;
  var VF: bv1;
  var ZF: bv1;
  lmain:
    assume {:captureState "lmain"} true;
    R31, Gamma_R31 := bvadd64(R31, 18446744073709551584bv64), Gamma_R31;
    R8, Gamma_R8 := 65536bv64, true;
    call rely();
    R8, Gamma_R8 := memory_load64_le(mem, bvadd64(R8, 4040bv64)), (gamma_load64(Gamma_mem, bvadd64(R8, 4040bv64)) || L(mem, bvadd64(R8, 4040bv64)));
    stack, Gamma_stack := memory_store64_le(stack, bvadd64(R31, 8bv64), R8), gamma_store64(Gamma_stack, bvadd64(R31, 8bv64), Gamma_R8);
    assume {:captureState "%0000035e"} true;
    stack, Gamma_stack := memory_store32_le(stack, bvadd64(R31, 28bv64), 0bv32), gamma_store32(Gamma_stack, bvadd64(R31, 28bv64), true);
    assume {:captureState "%00000365"} true;
    stack, Gamma_stack := memory_store32_le(stack, bvadd64(R31, 24bv64), R0[32:0]), gamma_store32(Gamma_stack, bvadd64(R31, 24bv64), Gamma_R0);
    assume {:captureState "%0000036d"} true;
    R9, Gamma_R9 := zero_extend32_32(memory_load32_le(stack, bvadd64(R31, 24bv64))), gamma_load32(Gamma_stack, bvadd64(R31, 24bv64));
    call rely();
    assert (L(mem, R8) ==> Gamma_R9);
    mem, Gamma_mem := memory_store32_le(mem, R8, R9[32:0]), gamma_store32(Gamma_mem, R8, Gamma_R9);
    assume {:captureState "%0000037c"} true;
    stack, Gamma_stack := memory_store32_le(stack, bvadd64(R31, 20bv64), 0bv32), gamma_store32(Gamma_stack, bvadd64(R31, 20bv64), true);
    assume {:captureState "%00000383"} true;
    call rely();
    R8, Gamma_R8 := zero_extend32_32(memory_load32_le(mem, R8)), (gamma_load32(Gamma_mem, R8) || L(mem, R8));
    #4, Gamma_#4 := bvadd32(R8[32:0], 4294967295bv32), Gamma_R8;
    VF, Gamma_VF := bvnot1(bvcomp33(sign_extend1_32(bvadd32(#4, 1bv32)), bvadd33(sign_extend1_32(R8[32:0]), 0bv33))), (Gamma_R8 && Gamma_#4);
    CF, Gamma_CF := bvnot1(bvcomp33(zero_extend1_32(bvadd32(#4, 1bv32)), bvadd33(zero_extend1_32(R8[32:0]), 4294967296bv33))), (Gamma_R8 && Gamma_#4);
    ZF, Gamma_ZF := bvcomp32(bvadd32(#4, 1bv32), 0bv32), Gamma_#4;
    NF, Gamma_NF := bvadd32(#4, 1bv32)[32:31], Gamma_#4;
    R8, Gamma_R8 := zero_extend32_32(bvadd32(#4, 1bv32)), Gamma_#4;
    assert Gamma_ZF;
    goto lmain_goto_l000003ae, lmain_goto_l000003ab;
  l000003b1_goto_l000003b9:
    assume {:captureState "l000003b1_goto_l000003b9"} true;
    assume (bvcomp1(R8[1:0], 1bv1) != 0bv1);
    goto l000003b9;
  l00000481:
    assume {:captureState "l00000481"} true;
    goto l00000482;
  l0000042a_goto_l00000432:
    assume {:captureState "l0000042a_goto_l00000432"} true;
    assume (bvcomp1(R8[1:0], 1bv1) != 0bv1);
    goto l00000432;
  l00000482:
    assume {:captureState "l00000482"} true;
    R8, Gamma_R8 := 3bv64, true;
    stack, Gamma_stack := memory_store32_le(stack, bvadd64(R31, 20bv64), R8[32:0]), gamma_store32(Gamma_stack, bvadd64(R31, 20bv64), Gamma_R8);
    assume {:captureState "%00000490"} true;
    goto l000003b9;
  l000003b9_goto_l000003eb:
    assume {:captureState "l000003b9_goto_l000003eb"} true;
    assume (bvcomp1(ZF, 1bv1) != 0bv1);
    goto l000003eb;
  l00000449:
    assume {:captureState "l00000449"} true;
    goto l0000044a;
  l00000427:
    assume {:captureState "l00000427"} true;
    R8, Gamma_R8 := 1bv64, true;
    goto l0000042a;
  l000003f1_goto_l0000046c:
    assume {:captureState "l000003f1_goto_l0000046c"} true;
    assume (bvcomp1(R8[1:0], 1bv1) == 0bv1);
    goto l0000046c;
  l000003b9_goto_l000003ee:
    assume {:captureState "l000003b9_goto_l000003ee"} true;
    assume (bvcomp1(ZF, 1bv1) == 0bv1);
    goto l000003ee;
  l00000424:
    assume {:captureState "l00000424"} true;
    R8, Gamma_R8 := 0bv64, true;
    goto l0000042a;
  l000003b1:
    assume {:captureState "l000003b1"} true;
    assert Gamma_R8;
    goto l000003b1_goto_l000003b9, l000003b1_goto_l00000481;
  l000003f1:
    assume {:captureState "l000003f1"} true;
    assert Gamma_R8;
    goto l000003f1_goto_l000003f9, l000003f1_goto_l0000046c;
  l000003b9:
    assume {:captureState "l000003b9"} true;
    R8, Gamma_R8 := memory_load64_le(stack, bvadd64(R31, 8bv64)), gamma_load64(Gamma_stack, bvadd64(R31, 8bv64));
    call rely();
    R8, Gamma_R8 := zero_extend32_32(memory_load32_le(mem, R8)), (gamma_load32(Gamma_mem, R8) || L(mem, R8));
    #5, Gamma_#5 := bvadd32(R8[32:0], 4294967294bv32), Gamma_R8;
    VF, Gamma_VF := bvnot1(bvcomp33(sign_extend1_32(bvadd32(#5, 1bv32)), bvadd33(sign_extend1_32(R8[32:0]), 8589934591bv33))), (Gamma_R8 && Gamma_#5);
    CF, Gamma_CF := bvnot1(bvcomp33(zero_extend1_32(bvadd32(#5, 1bv32)), bvadd33(zero_extend1_32(R8[32:0]), 4294967295bv33))), (Gamma_R8 && Gamma_#5);
    ZF, Gamma_ZF := bvcomp32(bvadd32(#5, 1bv32), 0bv32), Gamma_#5;
    NF, Gamma_NF := bvadd32(#5, 1bv32)[32:31], Gamma_#5;
    R8, Gamma_R8 := zero_extend32_32(bvadd32(#5, 1bv32)), Gamma_#5;
    assert Gamma_ZF;
    goto l000003b9_goto_l000003eb, l000003b9_goto_l000003ee;
  l000003b1_goto_l00000481:
    assume {:captureState "l000003b1_goto_l00000481"} true;
    assume (bvcomp1(R8[1:0], 1bv1) == 0bv1);
    goto l00000481;
  l0000042a_goto_l00000449:
    assume {:captureState "l0000042a_goto_l00000449"} true;
    assume (bvcomp1(R8[1:0], 1bv1) == 0bv1);
    goto l00000449;
  l000003f9:
    assume {:captureState "l000003f9"} true;
    R8, Gamma_R8 := zero_extend32_32(memory_load32_le(stack, bvadd64(R31, 20bv64))), gamma_load32(Gamma_stack, bvadd64(R31, 20bv64));
    #6, Gamma_#6 := bvadd32(R8[32:0], 4294967292bv32), Gamma_R8;
    VF, Gamma_VF := bvnot1(bvcomp33(sign_extend1_32(bvadd32(#6, 1bv32)), bvadd33(sign_extend1_32(R8[32:0]), 8589934589bv33))), (Gamma_R8 && Gamma_#6);
    CF, Gamma_CF := bvnot1(bvcomp33(zero_extend1_32(bvadd32(#6, 1bv32)), bvadd33(zero_extend1_32(R8[32:0]), 4294967293bv33))), (Gamma_R8 && Gamma_#6);
    ZF, Gamma_ZF := bvcomp32(bvadd32(#6, 1bv32), 0bv32), Gamma_#6;
    NF, Gamma_NF := bvadd32(#6, 1bv32)[32:31], Gamma_#6;
    R8, Gamma_R8 := zero_extend32_32(bvadd32(#6, 1bv32)), Gamma_#6;
    assert Gamma_ZF;
    goto l000003f9_goto_l00000424, l000003f9_goto_l00000427;
  lmain_goto_l000003ae:
    assume {:captureState "lmain_goto_l000003ae"} true;
    assume (bvcomp1(ZF, 1bv1) == 0bv1);
    goto l000003ae;
  l000003eb:
    assume {:captureState "l000003eb"} true;
    R8, Gamma_R8 := 0bv64, true;
    goto l000003f1;
  l000003ee:
    assume {:captureState "l000003ee"} true;
    R8, Gamma_R8 := 1bv64, true;
    goto l000003f1;
  l00000432:
    assume {:captureState "l00000432"} true;
    R0, Gamma_R0 := zero_extend32_32(memory_load32_le(stack, bvadd64(R31, 28bv64))), gamma_load32(Gamma_stack, bvadd64(R31, 28bv64));
    R31, Gamma_R31 := bvadd64(R31, 32bv64), Gamma_R31;
    goto main_return;
  l000003f9_goto_l00000424:
    assume {:captureState "l000003f9_goto_l00000424"} true;
    assume (bvcomp1(ZF, 1bv1) != 0bv1);
    goto l00000424;
  l000003ab:
    assume {:captureState "l000003ab"} true;
    R8, Gamma_R8 := 0bv64, true;
    goto l000003b1;
  l000003ae:
    assume {:captureState "l000003ae"} true;
    R8, Gamma_R8 := 1bv64, true;
    goto l000003b1;
  l000003f9_goto_l00000427:
    assume {:captureState "l000003f9_goto_l00000427"} true;
    assume (bvcomp1(ZF, 1bv1) == 0bv1);
    goto l00000427;
  lmain_goto_l000003ab:
    assume {:captureState "lmain_goto_l000003ab"} true;
    assume (bvcomp1(ZF, 1bv1) != 0bv1);
    goto l000003ab;
  l0000046c:
    assume {:captureState "l0000046c"} true;
    goto l0000046d;
  l0000044a:
    assume {:captureState "l0000044a"} true;
    R8, Gamma_R8 := 65536bv64, true;
    call rely();
    R8, Gamma_R8 := memory_load64_le(mem, bvadd64(R8, 4032bv64)), (gamma_load64(Gamma_mem, bvadd64(R8, 4032bv64)) || L(mem, bvadd64(R8, 4032bv64)));
    call rely();
    R8, Gamma_R8 := zero_extend32_32(memory_load32_le(mem, R8)), (gamma_load32(Gamma_mem, R8) || L(mem, R8));
    stack, Gamma_stack := memory_store32_le(stack, bvadd64(R31, 20bv64), R8[32:0]), gamma_store32(Gamma_stack, bvadd64(R31, 20bv64), Gamma_R8);
    assume {:captureState "%00000466"} true;
    goto l00000432;
  l000003f1_goto_l000003f9:
    assume {:captureState "l000003f1_goto_l000003f9"} true;
    assume (bvcomp1(R8[1:0], 1bv1) != 0bv1);
    goto l000003f9;
<<<<<<< HEAD
  l0000042a:
    assume {:captureState "l0000042a"} true;
    assert Gamma_R8;
    goto l0000042a_goto_l00000449, l0000042a_goto_l00000432;
  l0000046d:
    assume {:captureState "l0000046d"} true;
    R8, Gamma_R8 := 5bv64, true;
    stack, Gamma_stack := memory_store32_le(stack, bvadd64(R31, 20bv64), R8[32:0]), gamma_store32(Gamma_stack, bvadd64(R31, 20bv64), Gamma_R8);
    assume {:captureState "%0000047b"} true;
    goto l000003f9;
  main_return:
    assume {:captureState "main_return"} true;
    return;
}
=======
  l000003f1_goto_l0000046c:
    assume {:captureState "l000003f1_goto_l0000046c"} true;
    assume (bvcomp1(R8[1:0], 1bv1) == 0bv1);
    goto l0000046c;
  l000003f9_goto_l00000424:
    assume {:captureState "l000003f9_goto_l00000424"} true;
    assume (bvcomp1(ZF, 1bv1) != 0bv1);
    goto l00000424;
  l000003f9_goto_l00000427:
    assume {:captureState "l000003f9_goto_l00000427"} true;
    assume (bvcomp1(ZF, 1bv1) == 0bv1);
    goto l00000427;
  l0000042a_goto_l00000432:
    assume {:captureState "l0000042a_goto_l00000432"} true;
    assume (bvcomp1(R8[1:0], 1bv1) != 0bv1);
    goto l00000432;
  l0000042a_goto_l00000449:
    assume {:captureState "l0000042a_goto_l00000449"} true;
    assume (bvcomp1(R8[1:0], 1bv1) == 0bv1);
    goto l00000449;
}
>>>>>>> 41e07885
<|MERGE_RESOLUTION|>--- conflicted
+++ resolved
@@ -297,7 +297,6 @@
     assume {:captureState "l000003f1_goto_l000003f9"} true;
     assume (bvcomp1(R8[1:0], 1bv1) != 0bv1);
     goto l000003f9;
-<<<<<<< HEAD
   l0000042a:
     assume {:captureState "l0000042a"} true;
     assert Gamma_R8;
@@ -312,26 +311,3 @@
     assume {:captureState "main_return"} true;
     return;
 }
-=======
-  l000003f1_goto_l0000046c:
-    assume {:captureState "l000003f1_goto_l0000046c"} true;
-    assume (bvcomp1(R8[1:0], 1bv1) == 0bv1);
-    goto l0000046c;
-  l000003f9_goto_l00000424:
-    assume {:captureState "l000003f9_goto_l00000424"} true;
-    assume (bvcomp1(ZF, 1bv1) != 0bv1);
-    goto l00000424;
-  l000003f9_goto_l00000427:
-    assume {:captureState "l000003f9_goto_l00000427"} true;
-    assume (bvcomp1(ZF, 1bv1) == 0bv1);
-    goto l00000427;
-  l0000042a_goto_l00000432:
-    assume {:captureState "l0000042a_goto_l00000432"} true;
-    assume (bvcomp1(R8[1:0], 1bv1) != 0bv1);
-    goto l00000432;
-  l0000042a_goto_l00000449:
-    assume {:captureState "l0000042a_goto_l00000449"} true;
-    assume (bvcomp1(R8[1:0], 1bv1) == 0bv1);
-    goto l00000449;
-}
->>>>>>> 41e07885
