package test_util

import org.scalatest.funsuite.AnyFunSuite
import ir.{Block, Procedure, Program}
import util.{
  BASILConfig,
  BASILResult,
  BoogieGeneratorConfig,
  ILLoadingConfig,
  Logger,
  RunUtils,
  StaticAnalysisConfig,
  IRContext
}

import scala.sys.process.*
import scala.io.Source
import java.io.{BufferedWriter, File, FileWriter}

case class TestConfig(
  boogieFlags: Seq[String] = Seq("/timeLimit:10", "/useArrayAxioms"),
  staticAnalysisConfig: Option[StaticAnalysisConfig] = None,
  useBAPFrontend: Boolean,
  expectVerify: Boolean,
  checkExpected: Boolean = false,
<<<<<<< HEAD
  logResults: Boolean = false
=======
  logResults: Boolean = false,
  simplify: Boolean = false
>>>>>>> 4fa11831
)

trait BASILTest {
  def runBASIL(
    inputPath: String,
    RELFPath: String,
    specPath: Option[String],
    BPLPath: String,
<<<<<<< HEAD
    staticAnalysisConf: Option[StaticAnalysisConfig]
=======
    staticAnalysisConf: Option[StaticAnalysisConfig],
    simplify: Boolean = false,
    postLoad: IRContext => Unit = s => ()
>>>>>>> 4fa11831
  ): BASILResult = {
    val specFile = if (specPath.isDefined && File(specPath.get).exists) {
      specPath
    } else {
      None
    }
    val config = BASILConfig(
<<<<<<< HEAD
      loading = ILLoadingConfig(inputFile = inputPath, relfFile = RELFPath, specFile = specFile),
=======
      loading = ILLoadingConfig(inputFile = inputPath, relfFile = RELFPath, specFile = specFile, parameterForm = false),
      simplify = simplify,
>>>>>>> 4fa11831
      staticAnalysis = staticAnalysisConf,
      boogieTranslation =
        util.BoogieGeneratorConfig().copy(memoryFunctionType = util.BoogieMemoryAccessMode.SuccessiveStoreSelect),
      outputPrefix = BPLPath
    )
    val result = RunUtils.loadAndTranslate(config, postLoad = postLoad)
    RunUtils.writeOutput(result)
    result
  }

  def runBoogie(directoryPath: String, bplPath: String, boogieFlags: Seq[String]): String = {
    val extraSpec = List
      .from(File(directoryPath).listFiles())
      .map(_.toString)
      .filter(_.endsWith(".bpl"))
      .filterNot(_.endsWith(bplPath))
    val boogieCmd = Seq("boogie", "/printVerifiedProceduresCount:0") ++ boogieFlags ++ Seq(bplPath) ++ extraSpec
    Logger.debug(s"Verifying... ${boogieCmd.mkString(" ")}")
    val boogieResult = boogieCmd.!!
    boogieResult
  }

  /** @return
    *   param 0: None if passes, Some(failure message) if doesn't pass param 1: whether the Boogie output verified param
    *   2: whether Boogie timed out
    */
  def checkVerify(
    boogieResult: String,
    resultPath: String,
    shouldVerify: Boolean
  ): (Option[String], Boolean, Boolean) = {
    BASILTest.writeToFile(boogieResult, resultPath)
    val verified = boogieResult.strip().equals("Boogie program verifier finished with 0 errors")
    val proveFailed = boogieResult.contains("could not be proved")
    val timedOut = boogieResult.strip().contains("timed out")

    val failureMsg = if (timedOut) {
      Some("SMT Solver timed out")
    } else {
      (verified, shouldVerify, BASILTest.xor(verified, proveFailed)) match {
        case (true, true, true) => None
        case (false, false, true) => None
        case (_, _, false) => Some("Prover error: unknown result: " + boogieResult)
        case (true, false, true) => Some("Expected verification failure, but got success.")
        case (false, true, true) => Some("Expected verification success, but got failure.")
      }
    }
    (failureMsg, verified, timedOut)
  }
}

object BASILTest {
  def writeToFile(text: String, path: String): Unit = {
    val writer = BufferedWriter(FileWriter(path, false))
    writer.write(text)
    writer.flush()
    writer.close()
  }

  def compareFiles(path1: String, path2: String): Boolean = {
    val source1 = Source.fromFile(path1)
    val source2 = Source.fromFile(path2)
    val lines1 = source1.getLines
    val lines2 = source2.getLines
    while (lines1.hasNext && lines2.hasNext) {
      val line1 = lines1.next()
      val line2 = lines2.next()
      if (line1 != line2) {
        source1.close
        source2.close
        return false
      }
    }
    if (lines1.hasNext || lines2.hasNext) {
      source1.close
      source2.close
      return false
    }

    source1.close
    source2.close
    true
  }

  /** @param directoryName
    *   of the parent directory
    * @return
    *   the names all subdirectories of the given parent directory
    */
  def getSubdirectories(directoryName: String): Array[String] = {
    Option(File(directoryName).listFiles(_.isDirectory)) match {
      case None => throw java.io.IOException(s"failed to read directory '$directoryName'")
      case Some(subdirs) => subdirs.map(_.getName)
    }
  }

  def xor(x: Boolean, y: Boolean): Boolean = (x || y) && !(x && y)

  def mean(xs: Iterable[Double]): Double = xs.sum / xs.size

  def variance(xs: Iterable[Double]): Double = {
    val avg = mean(xs)

    xs.map(a => math.pow(a - avg, 2)).sum / xs.size
  }

  def median(xs: Iterable[Double]): Double = xs.toArray.sorted.apply(xs.size / 2)

  def stdDev(xs: Iterable[Double]): Double = math.sqrt(variance(xs))
}<|MERGE_RESOLUTION|>--- conflicted
+++ resolved
@@ -23,12 +23,8 @@
   useBAPFrontend: Boolean,
   expectVerify: Boolean,
   checkExpected: Boolean = false,
-<<<<<<< HEAD
-  logResults: Boolean = false
-=======
   logResults: Boolean = false,
   simplify: Boolean = false
->>>>>>> 4fa11831
 )
 
 trait BASILTest {
@@ -37,13 +33,9 @@
     RELFPath: String,
     specPath: Option[String],
     BPLPath: String,
-<<<<<<< HEAD
-    staticAnalysisConf: Option[StaticAnalysisConfig]
-=======
     staticAnalysisConf: Option[StaticAnalysisConfig],
     simplify: Boolean = false,
     postLoad: IRContext => Unit = s => ()
->>>>>>> 4fa11831
   ): BASILResult = {
     val specFile = if (specPath.isDefined && File(specPath.get).exists) {
       specPath
@@ -51,12 +43,8 @@
       None
     }
     val config = BASILConfig(
-<<<<<<< HEAD
-      loading = ILLoadingConfig(inputFile = inputPath, relfFile = RELFPath, specFile = specFile),
-=======
       loading = ILLoadingConfig(inputFile = inputPath, relfFile = RELFPath, specFile = specFile, parameterForm = false),
       simplify = simplify,
->>>>>>> 4fa11831
       staticAnalysis = staticAnalysisConf,
       boogieTranslation =
         util.BoogieGeneratorConfig().copy(memoryFunctionType = util.BoogieMemoryAccessMode.SuccessiveStoreSelect),
