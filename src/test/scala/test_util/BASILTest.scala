--- conflicted
+++ resolved
@@ -18,11 +18,7 @@
                      )
 
 trait BASILTest {
-<<<<<<< HEAD
-  def runBASIL(inputPath: String, RELFPath: String, specPath: Option[String], BPLPath: String, staticAnalysisConf: Option[StaticAnalysisConfig], postLoad: IRContext => Unit = s => ()): BASILResult = {
-=======
-  def runBASIL(inputPath: String, RELFPath: String, specPath: Option[String], BPLPath: String, staticAnalysisConf: Option[StaticAnalysisConfig], simplify: Boolean=false): BASILResult = {
->>>>>>> d0745deb
+  def runBASIL(inputPath: String, RELFPath: String, specPath: Option[String], BPLPath: String, staticAnalysisConf: Option[StaticAnalysisConfig], simplify: Boolean=false, postLoad: IRContext => Unit = s => ()): BASILResult = {
     val specFile = if (specPath.isDefined && File(specPath.get).exists) {
       specPath
     } else {
