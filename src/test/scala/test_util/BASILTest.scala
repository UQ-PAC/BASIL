--- conflicted
+++ resolved
@@ -29,14 +29,9 @@
   logResults: Boolean = false,
   simplify: Boolean = false,
   summariseProcedures: Boolean = false,
-<<<<<<< HEAD
   dsa: Option[DSConfig] = None,
-  memoryTransform: Boolean = false
-=======
-  dsa: Option[DSAConfig] = None,
   memoryTransform: Boolean = false,
   useOfflineLifterForGtirbFrontend: Boolean = false
->>>>>>> c95f9962
 ) {
   private val scaledtimespans = new ScaledTimeSpans {}
   def timeoutFlag =
