--- conflicted
+++ resolved
@@ -188,9 +188,6 @@
 
     Logger.info(s"$name/$variation$testSuffix")
     val timer = PerformanceTimer(s"test $name/$variation$testSuffix")
-<<<<<<< HEAD
-    runBASIL(inputPath, RELFPath, Some(specPath), BPLPath, conf.staticAnalysisConfig, conf.simplify, conf.summariseProcedures)
-=======
     runBASIL(
       inputPath,
       RELFPath,
@@ -201,7 +198,6 @@
       dsa = conf.dsa,
       memoryTransform = conf.memoryTransform
     )
->>>>>>> f140e186
     val translateTime = timer.checkPoint("translate-boogie")
     Logger.info(s"$name/$variation$testSuffix DONE")
 
@@ -589,16 +585,11 @@
 class ProcedureSummaryTests extends SystemTests {
   // TODO currently procedure_summary3 verifies despite incorrect procedure summary analysis
   // this is due to BASIL's currently limited handling of non-returning calls
-<<<<<<< HEAD
-  runTests("procedure_summaries", TestConfig(summariseProcedures = true, simplify = true,
-    useBAPFrontend = true, expectVerify = true))
-  runTests("procedure_summaries", TestConfig(summariseProcedures = true, simplify = true,
-    useBAPFrontend = false, expectVerify = true))
-=======
   runTests(
     "procedure_summaries",
     TestConfig(
-      staticAnalysisConfig = Some(StaticAnalysisConfig(summariseProcedures = true)),
+      staticAnalysisConfig = Some(StaticAnalysisConfig()),
+      summariseProcedures = true,
       useBAPFrontend = true,
       expectVerify = true
     )
@@ -606,12 +597,12 @@
   runTests(
     "procedure_summaries",
     TestConfig(
-      staticAnalysisConfig = Some(StaticAnalysisConfig(summariseProcedures = true)),
-      useBAPFrontend = false,
-      expectVerify = true
-    )
-  )
->>>>>>> f140e186
+      staticAnalysisConfig = Some(StaticAnalysisConfig()),
+      summariseProcedures = true,
+      useBAPFrontend = false,
+      expectVerify = true
+    )
+  )
 }
 
 // tests that require currently unimplemented functionality to pass
