--- conflicted
+++ resolved
@@ -1,7 +1,7 @@
 import org.scalatest.funsuite.AnyFunSuite
 import util.{Logger, PerformanceTimer}
 
-import Numeric.Implicits._
+import Numeric.Implicits.*
 import java.io.{BufferedWriter, File, FileWriter}
 import scala.collection.mutable
 import scala.io.Source
@@ -12,7 +12,11 @@
   */
 
 
- case class TestConfig(val boogieFlags:Seq[String] = Seq("/timeLimit:10", "/useArrayAxioms"), val basilFlags:Seq[String] = Seq(), val useBAPFrontend: Boolean=true, val expectVerify: Boolean=true)
+ case class TestConfig(boogieFlags:Seq[String] = Seq("/timeLimit:10", "/useArrayAxioms"),
+                       BASILFlags:Seq[String] = Seq(),
+                       useBAPFrontend: Boolean,
+                       expectVerify: Boolean,
+                      )
 
 
 trait SystemTests extends AnyFunSuite {
@@ -32,11 +36,7 @@
 
   val testResults: mutable.ArrayBuffer[(String, TestResult)] = mutable.ArrayBuffer()
 
-<<<<<<< HEAD
-  def runTests(programs: Array[String], path: String, name: String, shouldVerify: Boolean, useADT: Boolean, analyse: Boolean, procedureSummaries: Boolean): Unit = {
-=======
   def runTests(programs: Array[String], path: String, name: String, conf: TestConfig): Unit = {
->>>>>>> 6003389f
     // get all variations of each program
     val testSuffix = if conf.useBAPFrontend then ":BAP" else ":GTIRB"
     for (p <- programs) {
@@ -44,11 +44,7 @@
       val variations = getSubdirectories(programPath)
       variations.foreach(t =>
         test(name + "/" + p + "/" + t + testSuffix) {
-<<<<<<< HEAD
-          runTest(path, p, t, shouldVerify, useADT, analyse, procedureSummaries)
-=======
           runTest(path, p, t, conf)
->>>>>>> 6003389f
         }
       )
     }
@@ -111,7 +107,7 @@
     // the complete markdown file can be constructed by horizontal (line-wise)
     // concatenation of leftMarkdown and one or more partMarkdown.
     val mdMap = summaryMap + ("VerifyTimeHistogram" -> ("![](" + "HISTO" + filename + "HISTO" + ")"))
-    val leftMarkdown = 
+    val leftMarkdown =
       s"""
       || Metric |
       ||--------|
@@ -135,14 +131,10 @@
     log(summaryMarkdown, testPath + "summary-" + filename + ".md")
   }
 
-<<<<<<< HEAD
-  def runTest(path: String, name: String, variation: String, shouldVerify: Boolean, useADT: Boolean, analyse: Boolean, procedureSummaries: Boolean): Unit = {
-=======
   def runTest(path: String, name: String, variation: String, conf: TestConfig): Unit = {
     val shouldVerify = conf.expectVerify
     val useBAPFrontend = conf.useBAPFrontend
 
->>>>>>> 6003389f
     val directoryPath = path + "/" + name + "/"
     val variationPath = directoryPath + variation + "/" + name
     val specPath = directoryPath + name + ".spec"
@@ -152,13 +144,7 @@
     Logger.info(outPath)
     val timer = PerformanceTimer(s"test $name/$variation")
 
-<<<<<<< HEAD
-    val args = mutable.ArrayBuffer("--input", inputPath, "--relf", RELFPath, "--output", outPath)
-    if analyse then args += "--analyse"
-    if procedureSummaries then args += "--summarise-procedures"
-=======
     val args = mutable.ArrayBuffer("--input", inputPath, "--relf", RELFPath, "--output", outPath) ++ conf.basilFlags
->>>>>>> 6003389f
     if (File(specPath).exists) args ++= Seq("--spec", specPath)
 
     Main.main(args.toArray)
@@ -250,20 +236,19 @@
 
 }
 
-<<<<<<< HEAD
-class SystemTestsBAP extends SystemTests {
-  runTests(correctPrograms, correctPath, "correct", true, true, false, false)
-  runTests(incorrectPrograms, incorrectPath, "incorrect", false, true, false, false)
-  test("summary") {
-    summary("testresult-BAP.csv")
-  }
-}
-
-class SystemTestsGTIRB extends SystemTests {
-  runTests(correctPrograms, correctPath, "correct", true, false, false, false)
-  runTests(incorrectPrograms, incorrectPath, "incorrect", false, false, false, false)
-  test("summary") {
-    summary("testresult-GTIRB.csv")
+class SystemTestsBAP extends SystemTests  {
+  runTests(correctPrograms, correctPath, "correct", TestConfig(useBAPFrontend=true, expectVerify=true))
+  runTests(incorrectPrograms, incorrectPath, "incorrect", TestConfig(useBAPFrontend=true, expectVerify=false))
+  test("summary-BAP") {
+    summary("testresult-BAP")
+  }
+}
+
+class SystemTestsGTIRB extends SystemTests  {
+  runTests(correctPrograms, correctPath, "correct", TestConfig(useBAPFrontend=false, expectVerify=true))
+  runTests(incorrectPrograms, incorrectPath, "incorrect", TestConfig(useBAPFrontend=false, expectVerify=false))
+  test("summary-GTIRB") {
+    summary("testresult-GTIRB")
   }
 }
 
@@ -272,16 +257,38 @@
   // this is due to BASIL's currently limited handling of non-returning calls
   private val procedureSummaryPath = "./src/test/analysis/procedure-summaries"
   private val procedureSummaryPrograms = getSubdirectories(procedureSummaryPath)
-  runTests(procedureSummaryPrograms, procedureSummaryPath, "analysis/procedure-summaries", true, true, true, true)
-  runTests(procedureSummaryPrograms, procedureSummaryPath, "analysis/procedure-summaries", true, false, true, true)
-  test("summary") {
-    summary("procedureSummaryTestResult.csv")
-  }
-=======
-
+  runTests(procedureSummaryPrograms, procedureSummaryPath, "analysis/procedure-summaries", TestConfig(BASILFlags = Seq("--analyse", "--summarise-procedures"),
+    useBAPFrontend=true, expectVerify=true))
+  runTests(procedureSummaryPrograms, procedureSummaryPath, "analysis/procedure-summaries", TestConfig(BASILFlags = Seq("--analyse", "--summarise-procedures"),
+    useBAPFrontend = false, expectVerify = true))
+  test("summary-procedureSummary") {
+    summary("proceduresummary-testresult")
+  }
+}
+
+def mean(xs: Iterable[Double]): Double = xs.sum.toDouble / xs.size
+
+def variance(xs: Iterable[Double]): Double = {
+  val avg = mean(xs)
+
+  xs.map(a => math.pow(a - avg, 2)).sum / xs.size
+}
+
+def median(xs: Iterable[Double]) = xs.toArray.sorted.apply(xs.size / 2)
+
+def stdDev(xs: Iterable[Double]): Double = math.sqrt(variance(xs))
+
+def histogram(numBins: Int, bounds: Option[(Double, Double)] = None)(xs: Seq[Double]) : List[Int] = {
+  val (mn, mx) = bounds.getOrElse(xs.min, xs.max)
+  val binSize = ((mx - mn) / numBins) * (1.000001)
+  val counts = (0 to numBins).map(x => (mn + x * binSize, mn + (x + 1) * binSize))
+    .map((left, right) => xs.count(x => x >= left && x < right))
+    .toList
+  counts
+}
 
 def histoToSvg(title: String, imgWidth: Int, imgHeight: Int, bins: List[Int], minBin: Double, maxBin: Double) : String = {
-  def template(width: Int = 300, height: Int = 130, content: String) = 
+  def template(width: Int = 300, height: Int = 130, content: String) =
     s""" <svg width="${width}" height="${height}" xmlns="http://www.w3.org/2000/svg">
     ${content}
   </svg> """
@@ -304,15 +311,15 @@
   val binPos = (0 to bins.size).map(i => (leftMargin + i * binWidth, binWidth * (i + 1)))
     .zip(bins.map(bh => heightScaling * bh))
 
-  val rects = binPos.map((binXX, height) => 
-      mkRect(binWidth.ceil.intValue, height.intValue, binXX._1.floor.intValue, histHeight.intValue - height.intValue + topMargin))
+  val rects = binPos.map((binXX, height) =>
+    mkRect(binWidth.ceil.intValue, height.intValue, binXX._1.floor.intValue, histHeight.intValue - height.intValue + topMargin))
 
   val labels = {
     (text(title, imgWidth / 8, topMargin - 5),
-    text("0", 0, histHeight + topMargin),
-    text(maxHeight.toInt.toString, 0, topMargin),
-    text(minBin.toInt.toString, 0, imgHeight),
-    text(maxBin.toInt.toString, (binWidth*(bins.size)).intValue - leftMargin, imgHeight))
+      text("0", 0, histHeight + topMargin),
+      text(maxHeight.toInt.toString, 0, topMargin),
+      text(minBin.toInt.toString, 0, imgHeight),
+      text(maxBin.toInt.toString, (binWidth*(bins.size)).intValue - leftMargin, imgHeight))
   }
 
   val bg = mkRect(imgWidth, imgHeight, 0, 0, fill="White")
@@ -336,46 +343,4 @@
   val timeValues = res("verifyTime").map(_.toDouble)
   val histo = histogram(50, Some(800.0, 1000.0))(timeValues.toSeq)
   println(histoToSvg("test histogram", 500, 300, histo, 800.0, 1000.0))
-}
-
-
-
-class SystemTestsBAP extends SystemTests  {
-  runTests(correctPrograms, correctPath, "correct", TestConfig(useBAPFrontend=true, expectVerify=true))
-  runTests(incorrectPrograms, incorrectPath, "incorrect", TestConfig(useBAPFrontend=true, expectVerify=false))
-  test("summarybap") {
-    summary("testresult-BAP")
-  }
-}
-
-class SystemTestsGTIRB extends SystemTests  {
-  runTests(correctPrograms, correctPath, "correct", TestConfig(useBAPFrontend=false, expectVerify=true))
-  runTests(incorrectPrograms, incorrectPath, "incorrect", TestConfig(useBAPFrontend=false, expectVerify=false))
-  test("summarygtirb") {
-    summary("testresult-GTIRB")
-  }
-}
-
-
-def mean(xs: Iterable[Double]): Double = xs.sum.toDouble / xs.size
-
-def variance(xs: Iterable[Double]): Double = {
-  val avg = mean(xs)
-
-  xs.map(a => math.pow(a - avg, 2)).sum / xs.size
-}
-
-def median(xs: Iterable[Double]) = xs.toArray.sorted.apply(xs.size / 2)
-
-def stdDev(xs: Iterable[Double]): Double = math.sqrt(variance(xs))
-
-
-def histogram(numBins: Int, bounds: Option[(Double, Double)] = None)(xs: Seq[Double]) : List[Int] = {
-  val (mn, mx) = bounds.getOrElse(xs.min, xs.max)
-  val binSize = ((mx - mn) / numBins) * (1.000001)
-  val counts = (0 to numBins).map(x => (mn + x * binSize, mn + (x + 1) * binSize))
-    .map((left, right) => xs.count(x => x >= left && x < right))
-    .toList
-  counts
->>>>>>> 6003389f
 }