import analysis.*
import boogie.*
import ir.*
import ir.dsl.*
import org.scalatest.funsuite.AnyFunSuite
import test_util.BASILTest

class TaintAnalysisTests extends AnyFunSuite, BASILTest {
  def getTaintAnalysisResults(program: Program, taint: Map[CFGPosition, Set[Taintable]]): Map[CFGPosition, Set[Taintable]] = {
    val constPropResults = ConstantPropagationSolver(program).analyze()
    TaintAnalysis(program, Map(), constPropResults, taint).analyze().map { (c, m) => (c, m.map { (v, _) => v }.toSet)}
  }

  def getVarDepResults(program: Program, procedure: Procedure): Map[CFGPosition, Map[Taintable, Set[Taintable]]] = {
    val constPropResults = ConstantPropagationSolver(program).analyze()
    val variables = registers
    ProcVariableDependencyAnalysis(program, variables, Map(), constPropResults, Map(), procedure).analyze()
  }

  private val registers = 0.to(28).map { n => Register(s"R$n", 64): Taintable }.toSet
  private val baseRegisterMap = registers.map { r => (r, Set(r)) }.toMap

  test("constantLiteral") {
    var program = prog(
        proc("main",
          block("main",
            directCall("f"), 
            goto("mainRet")
          ),
          block("mainRet", ret)
        ),
        proc("f",
          block("assign",
            Assign(R0, bv64(2), None),
            goto("returnBlock"),
          ),
          block("returnBlock",
            ret
          ),
        )
      )
    cilvisitor.visit_prog(transforms.ReplaceReturns(), program)
    transforms.addReturnBlocks(program, true) // add return to all blocks because IDE solver expects it
    cilvisitor.visit_prog(transforms.ConvertSingleReturn(), program)

    val f = program.nameToProcedure("f")
    val taint: Map[CFGPosition, Set[Taintable]] = Map(f -> Set(R0))
    val taintAnalysisResults = getTaintAnalysisResults(program, taint)

<<<<<<< HEAD
    assert(!taintAnalysisResults.contains(f.end))

    val varDepResults = getVarDepResults(program, f)

    assert(varDepResults.get(f.end).contains(baseRegisterMap - R0))
=======
    assert(taintAnalysisResults.get(IRWalk.lastInProc(f).get) == None)

    val varDepResults = getVarDepResults(program, f)

    assert(varDepResults.get(IRWalk.lastInProc(f).get) == Some(baseRegisterMap - R0))
>>>>>>> c9ad83d8
  }

  test("arguments") {
    var program = prog(
        proc("main",
          block("main",
            directCall("f"), 
            goto("mainRet")
          ),
          block("mainRet", ret)
        ),
        proc("f",
          block("assign",
            Assign(R0, BinaryExpr(BVADD, R0, R1), None),
            goto("returnBlock"),
          ),
          block("returnBlock",
            ret
          ),
        ),
      )
    cilvisitor.visit_prog(transforms.ReplaceReturns(), program)
    transforms.addReturnBlocks(program, true) // add return to all blocks because IDE solver expects it
    cilvisitor.visit_prog(transforms.ConvertSingleReturn(), program)

    val f = program.nameToProcedure("f")
    val taint: Map[CFGPosition, Set[Taintable]] = Map(f -> Set(R0))
    val taintAnalysisResults = getTaintAnalysisResults(program, taint)

<<<<<<< HEAD
    assert(taintAnalysisResults.get(f.end).contains(Set(R0)))

    val varDepResults = getVarDepResults(program, f)

    assert(varDepResults.get(f.end).contains(baseRegisterMap + (R0 -> Set(R0, R1))))
=======
    assert(taintAnalysisResults.get(IRWalk.lastInProc(f).get) == Some(Set(R0)))

    val varDepResults = getVarDepResults(program, f)

    assert(varDepResults.get(IRWalk.lastInProc(f).get) == Some(baseRegisterMap + (R0 -> Set(R0, R1))))
>>>>>>> c9ad83d8
  }

  test("branching") {
    var program = prog(
        proc("main",
          block("main",
            directCall("f"), 
            goto("mainRet")
          ),
          block("mainRet", ret)
        ),
        proc("f",
          block("branch",
            goto("a", "b"),
          ),
          block("a",
            Assign(R0, R1, None),
            goto("returnBlock"),
          ),
          block("b",
            Assign(R0, R2, None),
            goto("returnBlock"),
          ),
          block("returnBlock",
            ret
          ),
        ),
      )
    cilvisitor.visit_prog(transforms.ReplaceReturns(), program)
    transforms.addReturnBlocks(program, true) // add return to all blocks because IDE solver expects it
    cilvisitor.visit_prog(transforms.ConvertSingleReturn(), program)

    val f = program.nameToProcedure("f")
    val taint: Map[CFGPosition, Set[Taintable]] = Map(f -> Set(R1))
    val taintAnalysisResults = getTaintAnalysisResults(program, taint)

<<<<<<< HEAD
    assert(taintAnalysisResults.get(f.end).contains(Set(R0, R1)))

    val varDepResults = getVarDepResults(program, f)

    assert(varDepResults.get(f.end).contains(baseRegisterMap + (R0 -> Set(R1, R2))))
=======
    assert(taintAnalysisResults.get(IRWalk.lastInProc(f).get) == Some(Set(R0, R1)))

    val varDepResults = getVarDepResults(program, f)

    assert(varDepResults.get(IRWalk.lastInProc(f).get) == Some(baseRegisterMap + (R0 -> Set(R1, R2))))
>>>>>>> c9ad83d8
  }

  test("interproc") {
    var program = prog(
        proc("main",
          block("main",
            directCall("f"), 
            goto("mainRet")
          ),
          block("mainRet", ret)
        ),
        proc("f",
          block("branch",
            goto("a", "b"),
          ),
          block("a",
            Assign(R1, R1, None),
            directCall("g"),
            goto("returnBlock"),
          ),
          block("b",
            Assign(R1, R2, None),
            directCall("g"),
            goto("returnBlock"),
          ),
          block("returnBlock",
            ret
          ),
        ),
        proc("g",
          block("body",
            Assign(R0, R1, None),
            goto("returnBlock"),
          ),
          block("returnBlock",
            ret
          ),
        ),
      )
    cilvisitor.visit_prog(transforms.ReplaceReturns(), program)
    transforms.addReturnBlocks(program, true) // add return to all blocks because IDE solver expects it
    cilvisitor.visit_prog(transforms.ConvertSingleReturn(), program)

    val f = program.nameToProcedure("f")
    val taint: Map[CFGPosition, Set[Taintable]] = Map(f -> Set(R1))
    val taintAnalysisResults = getTaintAnalysisResults(program, taint)

<<<<<<< HEAD
    assert(taintAnalysisResults.get(f.end).contains(Set(R0, R1)))

    val varDepResults = getVarDepResults(program, f)

    assert(varDepResults.get(f.end).contains(baseRegisterMap + (R0 -> Set(R1, R2)) + (R1 -> Set(R1, R2))))
=======
    assert(taintAnalysisResults.get(IRWalk.lastInProc(f).get) == Some(Set(R0, R1)))

    val varDepResults = getVarDepResults(program, f)

    assert(varDepResults.get(IRWalk.lastInProc(f).get) == Some(baseRegisterMap + (R0 -> Set(R1, R2)) + (R1 -> Set(R1, R2))))
>>>>>>> c9ad83d8
  }

  test("loop") {
    var program = prog(
        proc("main",
          block("main",
            directCall("f"), 
            goto("mainRet")
          ),
          block("mainRet", ret)
        ),
        proc("f",
          block("branch",
            goto("a", "b"),
          ),
          block("a",
            Assign(R0, BinaryExpr(BVADD, R0, R1), None),
            goto("branch"),
          ),
          block("b",
            Assign(R0, R2, None),
            goto("returnBlock"),
          ),
          block("returnBlock",
            ret
          ),
        ),
      )
    cilvisitor.visit_prog(transforms.ReplaceReturns(), program)
    transforms.addReturnBlocks(program, true) // add return to all blocks because IDE solver expects it
    cilvisitor.visit_prog(transforms.ConvertSingleReturn(), program)

    val f = program.nameToProcedure("f")
    val taint: Map[CFGPosition, Set[Taintable]] = Map(f -> Set(R1))
    val taintAnalysisResults = getTaintAnalysisResults(program, taint)

<<<<<<< HEAD
    assert(taintAnalysisResults.get(f.end).contains(Set(R1)))

    val varDepResults = getVarDepResults(program, f)

    assert(varDepResults.get(f.end).contains(baseRegisterMap + (R0 -> Set(R2))))
=======
    assert(taintAnalysisResults.get(IRWalk.lastInProc(f).get) == Some(Set(R1)))

    val varDepResults = getVarDepResults(program, f)

    assert(varDepResults.get(IRWalk.lastInProc(f).get) == Some(baseRegisterMap + (R0 -> Set(R2))))
>>>>>>> c9ad83d8
  }
}<|MERGE_RESOLUTION|>--- conflicted
+++ resolved
@@ -5,7 +5,7 @@
 import org.scalatest.funsuite.AnyFunSuite
 import test_util.BASILTest
 
-class TaintAnalysisTests extends AnyFunSuite, BASILTest {
+class TaintAnalysisTests extends BASILTest {
   def getTaintAnalysisResults(program: Program, taint: Map[CFGPosition, Set[Taintable]]): Map[CFGPosition, Set[Taintable]] = {
     val constPropResults = ConstantPropagationSolver(program).analyze()
     TaintAnalysis(program, Map(), constPropResults, taint).analyze().map { (c, m) => (c, m.map { (v, _) => v }.toSet)}
@@ -24,7 +24,7 @@
     var program = prog(
         proc("main",
           block("main",
-            directCall("f"), 
+            directCall("f"),
             goto("mainRet")
           ),
           block("mainRet", ret)
@@ -47,26 +47,18 @@
     val taint: Map[CFGPosition, Set[Taintable]] = Map(f -> Set(R0))
     val taintAnalysisResults = getTaintAnalysisResults(program, taint)
 
-<<<<<<< HEAD
-    assert(!taintAnalysisResults.contains(f.end))
-
-    val varDepResults = getVarDepResults(program, f)
-
-    assert(varDepResults.get(f.end).contains(baseRegisterMap - R0))
-=======
-    assert(taintAnalysisResults.get(IRWalk.lastInProc(f).get) == None)
-
-    val varDepResults = getVarDepResults(program, f)
-
-    assert(varDepResults.get(IRWalk.lastInProc(f).get) == Some(baseRegisterMap - R0))
->>>>>>> c9ad83d8
+    assert(!taintAnalysisResults.contains(IRWalk.lastInProc(f).get))
+
+    val varDepResults = getVarDepResults(program, f)
+
+    assert(varDepResults.get(IRWalk.lastInProc(f).get).contains(baseRegisterMap - R0))
   }
 
   test("arguments") {
     var program = prog(
         proc("main",
           block("main",
-            directCall("f"), 
+            directCall("f"),
             goto("mainRet")
           ),
           block("mainRet", ret)
@@ -89,26 +81,18 @@
     val taint: Map[CFGPosition, Set[Taintable]] = Map(f -> Set(R0))
     val taintAnalysisResults = getTaintAnalysisResults(program, taint)
 
-<<<<<<< HEAD
-    assert(taintAnalysisResults.get(f.end).contains(Set(R0)))
-
-    val varDepResults = getVarDepResults(program, f)
-
-    assert(varDepResults.get(f.end).contains(baseRegisterMap + (R0 -> Set(R0, R1))))
-=======
-    assert(taintAnalysisResults.get(IRWalk.lastInProc(f).get) == Some(Set(R0)))
-
-    val varDepResults = getVarDepResults(program, f)
-
-    assert(varDepResults.get(IRWalk.lastInProc(f).get) == Some(baseRegisterMap + (R0 -> Set(R0, R1))))
->>>>>>> c9ad83d8
+    assert(taintAnalysisResults.get(IRWalk.lastInProc(f).get).contains(Set(R0)))
+
+    val varDepResults = getVarDepResults(program, f)
+
+    assert(varDepResults.get(IRWalk.lastInProc(f).get).contains(baseRegisterMap + (R0 -> Set(R0, R1))))
   }
 
   test("branching") {
     var program = prog(
         proc("main",
           block("main",
-            directCall("f"), 
+            directCall("f"),
             goto("mainRet")
           ),
           block("mainRet", ret)
@@ -138,26 +122,18 @@
     val taint: Map[CFGPosition, Set[Taintable]] = Map(f -> Set(R1))
     val taintAnalysisResults = getTaintAnalysisResults(program, taint)
 
-<<<<<<< HEAD
-    assert(taintAnalysisResults.get(f.end).contains(Set(R0, R1)))
-
-    val varDepResults = getVarDepResults(program, f)
-
-    assert(varDepResults.get(f.end).contains(baseRegisterMap + (R0 -> Set(R1, R2))))
-=======
-    assert(taintAnalysisResults.get(IRWalk.lastInProc(f).get) == Some(Set(R0, R1)))
-
-    val varDepResults = getVarDepResults(program, f)
-
-    assert(varDepResults.get(IRWalk.lastInProc(f).get) == Some(baseRegisterMap + (R0 -> Set(R1, R2))))
->>>>>>> c9ad83d8
+    assert(taintAnalysisResults.get(IRWalk.lastInProc(f).get).contains(Set(R0, R1)))
+
+    val varDepResults = getVarDepResults(program, f)
+
+    assert(varDepResults.get(IRWalk.lastInProc(f).get).contains(baseRegisterMap + (R0 -> Set(R1, R2))))
   }
 
   test("interproc") {
     var program = prog(
         proc("main",
           block("main",
-            directCall("f"), 
+            directCall("f"),
             goto("mainRet")
           ),
           block("mainRet", ret)
@@ -198,26 +174,18 @@
     val taint: Map[CFGPosition, Set[Taintable]] = Map(f -> Set(R1))
     val taintAnalysisResults = getTaintAnalysisResults(program, taint)
 
-<<<<<<< HEAD
-    assert(taintAnalysisResults.get(f.end).contains(Set(R0, R1)))
-
-    val varDepResults = getVarDepResults(program, f)
-
-    assert(varDepResults.get(f.end).contains(baseRegisterMap + (R0 -> Set(R1, R2)) + (R1 -> Set(R1, R2))))
-=======
-    assert(taintAnalysisResults.get(IRWalk.lastInProc(f).get) == Some(Set(R0, R1)))
-
-    val varDepResults = getVarDepResults(program, f)
-
-    assert(varDepResults.get(IRWalk.lastInProc(f).get) == Some(baseRegisterMap + (R0 -> Set(R1, R2)) + (R1 -> Set(R1, R2))))
->>>>>>> c9ad83d8
+    assert(taintAnalysisResults.get(IRWalk.lastInProc(f).get).contains(Set(R0, R1)))
+
+    val varDepResults = getVarDepResults(program, f)
+
+    assert(varDepResults.get(IRWalk.lastInProc(f).get).contains(baseRegisterMap + (R0 -> Set(R1, R2)) + (R1 -> Set(R1, R2))))
   }
 
   test("loop") {
     var program = prog(
         proc("main",
           block("main",
-            directCall("f"), 
+            directCall("f"),
             goto("mainRet")
           ),
           block("mainRet", ret)
@@ -247,18 +215,10 @@
     val taint: Map[CFGPosition, Set[Taintable]] = Map(f -> Set(R1))
     val taintAnalysisResults = getTaintAnalysisResults(program, taint)
 
-<<<<<<< HEAD
-    assert(taintAnalysisResults.get(f.end).contains(Set(R1)))
-
-    val varDepResults = getVarDepResults(program, f)
-
-    assert(varDepResults.get(f.end).contains(baseRegisterMap + (R0 -> Set(R2))))
-=======
-    assert(taintAnalysisResults.get(IRWalk.lastInProc(f).get) == Some(Set(R1)))
-
-    val varDepResults = getVarDepResults(program, f)
-
-    assert(varDepResults.get(IRWalk.lastInProc(f).get) == Some(baseRegisterMap + (R0 -> Set(R2))))
->>>>>>> c9ad83d8
+    assert(taintAnalysisResults.get(IRWalk.lastInProc(f).get).contains(Set(R1)))
+
+    val varDepResults = getVarDepResults(program, f)
+
+    assert(varDepResults.get(IRWalk.lastInProc(f).get).contains(baseRegisterMap + (R0 -> Set(R2))))
   }
 }