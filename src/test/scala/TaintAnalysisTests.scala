import analysis.*
import boogie.*
import ir.*
import ir.dsl.*
import org.scalatest.funsuite.AnyFunSuite
import test_util.BASILTest

class TaintAnalysisTests extends AnyFunSuite, BASILTest {
  def getTaintAnalysisResults(
    program: Program,
    taint: Map[CFGPosition, Set[Taintable]]
  ): Map[CFGPosition, Set[Taintable]] = {
    val constPropResults = InterProcConstantPropagation(program).analyze()
    TaintAnalysis(program, Map(), constPropResults, taint).analyze().map { (c, m) => (c, m.map { (v, _) => v }.toSet) }
  }

  def getVarDepResults(program: Program, procedure: Procedure): Map[CFGPosition, Map[Taintable, Set[Taintable]]] = {
    val constPropResults = InterProcConstantPropagation(program).analyze()
    val variables = registers
    ProcVariableDependencyAnalysis(program, variables, Map(), constPropResults, Map(), procedure).analyze()
  }

  private val registers = 0.to(28).map { n => Register(s"R$n", 64): Taintable }.toSet
  private val baseRegisterMap = registers.map { r => (r, Set(r)) }.toMap

  test("constantLiteral") {
    val program = prog(
      proc("main", block("main", directCall("f"), goto("mainRet")), block("mainRet", ret)),
      proc("f", block("assign", LocalAssign(R0, bv64(2), None), goto("returnBlock")), block("returnBlock", ret))
    )
    cilvisitor.visit_prog(transforms.ReplaceReturns(), program)
    transforms.addReturnBlocks(program, true) // add return to all blocks because IDE solver expects it
    cilvisitor.visit_prog(transforms.ConvertSingleReturn(), program)

    val f = program.nameToProcedure("f")
    val taint: Map[CFGPosition, Set[Taintable]] = Map(f -> Set(R0))
    val taintAnalysisResults = getTaintAnalysisResults(program, taint)

    assert(!taintAnalysisResults.contains(IRWalk.lastInProc(f).get))

    val varDepResults = getVarDepResults(program, f)

    assert(varDepResults.get(IRWalk.lastInProc(f).get).contains(baseRegisterMap - R0))
  }

  test("arguments") {
    val program = prog(
      proc("main", block("main", directCall("f"), goto("mainRet")), block("mainRet", ret)),
      proc(
        "f",
        block("assign", LocalAssign(R0, BinaryExpr(BVADD, R0, R1), None), goto("returnBlock")),
        block("returnBlock", ret)
      )
    )
    cilvisitor.visit_prog(transforms.ReplaceReturns(), program)
    transforms.addReturnBlocks(program, true) // add return to all blocks because IDE solver expects it
    cilvisitor.visit_prog(transforms.ConvertSingleReturn(), program)

    val f = program.nameToProcedure("f")
    val taint: Map[CFGPosition, Set[Taintable]] = Map(f -> Set(R0))
    val taintAnalysisResults = getTaintAnalysisResults(program, taint)

    assert(taintAnalysisResults.get(IRWalk.lastInProc(f).get).contains(Set(R0)))

    val varDepResults = getVarDepResults(program, f)

    assert(varDepResults.get(IRWalk.lastInProc(f).get).contains(baseRegisterMap + (R0 -> Set(R0, R1))))
  }

  test("branching") {
    val program = prog(
      proc("main", block("main", directCall("f"), goto("mainRet")), block("mainRet", ret)),
      proc(
        "f",
        block("branch", goto("a", "b")),
        block("a", LocalAssign(R0, R1, None), goto("returnBlock")),
        block("b", LocalAssign(R0, R2, None), goto("returnBlock")),
        block("returnBlock", ret)
      )
    )
    cilvisitor.visit_prog(transforms.ReplaceReturns(), program)
    transforms.addReturnBlocks(program, true) // add return to all blocks because IDE solver expects it
    cilvisitor.visit_prog(transforms.ConvertSingleReturn(), program)

    val f = program.nameToProcedure("f")
    val taint: Map[CFGPosition, Set[Taintable]] = Map(f -> Set(R1))
    val taintAnalysisResults = getTaintAnalysisResults(program, taint)

    assert(taintAnalysisResults.get(IRWalk.lastInProc(f).get).contains(Set(R0, R1)))

    val varDepResults = getVarDepResults(program, f)

    assert(varDepResults.get(IRWalk.lastInProc(f).get) == Some(baseRegisterMap + (R0 -> Set(R1, R2))))
  }

  test("interproc") {
    val program = prog(
      proc("main", block("main", directCall("f"), goto("mainRet")), block("mainRet", ret)),
      proc(
        "f",
        block("branch", goto("a", "b")),
<<<<<<< HEAD
        block("a", LocalAssign(R1, R1, None), directCall("g"), goto("returnBlock")),
        block("b", LocalAssign(R1, R2, None), directCall("g"), goto("returnBlock")),
        block("returnBlock", ret)
      ),
      proc("g", block("body", LocalAssign(R0, R1, None), goto("returnBlock")), block("returnBlock", ret))
=======
        block("a", LocalAssign(R1, R1, None), directCall("g"), goto("fReturnBlock")),
        block("b", LocalAssign(R1, R2, None), directCall("g"), goto("fReturnBlock")),
        block("fReturnBlock", ret)
      ),
      proc("g", block("body", LocalAssign(R0, R1, None), goto("gReturnBlock")), block("gReturnBlock", ret))
>>>>>>> 4fa11831
    )
    cilvisitor.visit_prog(transforms.ReplaceReturns(), program)
    transforms.addReturnBlocks(program, true) // add return to all blocks because IDE solver expects it
    cilvisitor.visit_prog(transforms.ConvertSingleReturn(), program)

    val f = program.nameToProcedure("f")
    val taint: Map[CFGPosition, Set[Taintable]] = Map(f -> Set(R1))
    val taintAnalysisResults = getTaintAnalysisResults(program, taint)

    assert(taintAnalysisResults.get(IRWalk.lastInProc(f).get).contains(Set(R0, R1)))

    val varDepResults = getVarDepResults(program, f)

    assert(
      varDepResults.get(IRWalk.lastInProc(f).get).contains(baseRegisterMap + (R0 -> Set(R1, R2)) + (R1 -> Set(R1, R2)))
    )
  }

  test("loop") {
    val program = prog(
      proc("main", block("main", directCall("f"), goto("mainRet")), block("mainRet", ret)),
      proc(
        "f",
        block("branch", goto("a", "b")),
        block("a", LocalAssign(R0, BinaryExpr(BVADD, R0, R1), None), goto("branch")),
        block("b", LocalAssign(R0, R2, None), goto("returnBlock")),
        block("returnBlock", ret)
      )
    )
    cilvisitor.visit_prog(transforms.ReplaceReturns(), program)
    transforms.addReturnBlocks(program, true) // add return to all blocks because IDE solver expects it
    cilvisitor.visit_prog(transforms.ConvertSingleReturn(), program)

    val f = program.nameToProcedure("f")
    val taint: Map[CFGPosition, Set[Taintable]] = Map(f -> Set(R1))
    val taintAnalysisResults = getTaintAnalysisResults(program, taint)

    assert(taintAnalysisResults.get(IRWalk.lastInProc(f).get).contains(Set(R1)))

    val varDepResults = getVarDepResults(program, f)

    assert(varDepResults.get(IRWalk.lastInProc(f).get).contains(baseRegisterMap + (R0 -> Set(R2))))
  }
}<|MERGE_RESOLUTION|>--- conflicted
+++ resolved
@@ -99,19 +99,11 @@
       proc(
         "f",
         block("branch", goto("a", "b")),
-<<<<<<< HEAD
-        block("a", LocalAssign(R1, R1, None), directCall("g"), goto("returnBlock")),
-        block("b", LocalAssign(R1, R2, None), directCall("g"), goto("returnBlock")),
-        block("returnBlock", ret)
-      ),
-      proc("g", block("body", LocalAssign(R0, R1, None), goto("returnBlock")), block("returnBlock", ret))
-=======
         block("a", LocalAssign(R1, R1, None), directCall("g"), goto("fReturnBlock")),
         block("b", LocalAssign(R1, R2, None), directCall("g"), goto("fReturnBlock")),
         block("fReturnBlock", ret)
       ),
       proc("g", block("body", LocalAssign(R0, R1, None), goto("gReturnBlock")), block("gReturnBlock", ret))
->>>>>>> 4fa11831
     )
     cilvisitor.visit_prog(transforms.ReplaceReturns(), program)
     transforms.addReturnBlocks(program, true) // add return to all blocks because IDE solver expects it
