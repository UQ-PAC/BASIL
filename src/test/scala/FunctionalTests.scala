--- conflicted
+++ resolved
@@ -44,16 +44,10 @@
     val walker = new ParseTreeWalker()
     walker.walk(statementLoader, b)
     // translate
-<<<<<<< HEAD
-    val flowGraph = FlowGraph.fromStmts(stmts.asJava)
-//    val translator = new BoogieTranslator(flowGraph, "boogie_out.bpl", new mutable.HashMap())
-//    translator.translate()
-=======
     // TODO default value
     val flowGraph = FlowGraph.fromStmts(stmts.asJava, statementLoader.varSizes.toMap)
     val translator = new BoogieTranslator(flowGraph, "boogie_out.bpl")
     translator.translate()
->>>>>>> a887730c
 
   @Test def cjump(): Unit =
     try {
