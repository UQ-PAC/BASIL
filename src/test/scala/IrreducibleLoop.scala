--- conflicted
+++ resolved
@@ -22,11 +22,7 @@
 
   def load(conf: ILLoadingConfig) : Program = {
     val bapProgram = IRLoading.loadBAP(conf.inputFile)
-<<<<<<< HEAD
-    val (_, _, _, mainAddress) = IRLoading.loadReadELF(conf.relfFile, conf)
-=======
-    val (_, externalFunctions, globals, globalOffsets, mainAddress) = IRLoading.loadReadELF(conf.relfFile, conf)
->>>>>>> c9ad83d8
+    val (_, _, _, _, mainAddress) = IRLoading.loadReadELF(conf.relfFile, conf)
     val IRTranslator = BAPToIR(bapProgram, mainAddress)
     val IRProgram = IRTranslator.translate
     IRProgram
