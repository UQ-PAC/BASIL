import analysis.util._
import ir._
import org.scalatest.funsuite.AnyFunSuite

import scala.runtime.stdLibPatches.Predef.assert

class BitVectorAnalysisTests extends AnyFunSuite {
<<<<<<< HEAD
//  test("bvadd1") {
//    val result = smt_bvadd(BAPLiteral(5, 8), BAPLiteral(13, 8))
//    assert(result == BAPLiteral(18, 8))
//  }
//  test("bvadd2") {
//    val result = smt_bvadd(BAPLiteral(5, 4), BAPLiteral(13, 4))
//    assert(result == BAPLiteral(2, 4))
//  }
//  test("bvadd3") {
//    val result = smt_bvadd(BAPLiteral(BigInt("4722366482869645213696"), 128),
//      BAPLiteral(BigInt("38685626227668133590597632"), 128))
//    assert(result == BAPLiteral(BigInt("38690348594151003235811328"), 128))
//  }
//  test("bvadd4") {
//    val result = smt_bvadd(BAPLiteral(BigInt("FFFFFFFFFFFFFFFFFFFFFFFFFFFFFFFE", 16), 128), BAPLiteral(4, 128))
//    assert(result == BAPLiteral(2, 128))
//  }
//
//  test("concat1") {
//    val result = smt_concat(BAPLiteral(BigInt("AAAABBBBCCCCDDDD", 16), 64), BAPLiteral(BigInt("EEEEFFFF", 16), 32))
//    assert(result == BAPLiteral(BigInt("AAAABBBBCCCCDDDDEEEEFFFF", 16), 96))
//  }
//
//  // test some small stuff, overflow, 1/0, 128-bit
//  // test all signed etc. cases, division edge cases
//  // test extract oddities
//  // test shift oddities
=======
  test("bvadd1") {
    val result = smt_bvadd(BitVecLiteral(5, 8), BitVecLiteral(13, 8))
    assert(result == BitVecLiteral(18, 8))
  }
  test("bvadd2") {
    val result = smt_bvadd(BitVecLiteral(5, 4), BitVecLiteral(13, 4))
    assert(result == BitVecLiteral(2, 4))
  }
  test("bvadd3") {
    val result = smt_bvadd(BitVecLiteral(BigInt("4722366482869645213696"), 128),
      BitVecLiteral(BigInt("38685626227668133590597632"), 128))
    assert(result == BitVecLiteral(BigInt("38690348594151003235811328"), 128))
  }
  test("bvadd4") {
    val result = smt_bvadd(BitVecLiteral(BigInt("FFFFFFFFFFFFFFFFFFFFFFFFFFFFFFFE", 16), 128), BitVecLiteral(4, 128))
    assert(result == BitVecLiteral(2, 128))
  }

  test("concat1") {
    val result = smt_concat(BitVecLiteral(BigInt("AAAABBBBCCCCDDDD", 16), 64), BitVecLiteral(BigInt("EEEEFFFF", 16), 32))
    assert(result == BitVecLiteral(BigInt("AAAABBBBCCCCDDDDEEEEFFFF", 16), 96))
  }

  // test some small stuff, overflow, 1/0, 128-bit
  // test all signed etc. cases, division edge cases
  // test extract oddities
  // test shift oddities
>>>>>>> 579e92a5

}<|MERGE_RESOLUTION|>--- conflicted
+++ resolved
@@ -5,35 +5,6 @@
 import scala.runtime.stdLibPatches.Predef.assert
 
 class BitVectorAnalysisTests extends AnyFunSuite {
-<<<<<<< HEAD
-//  test("bvadd1") {
-//    val result = smt_bvadd(BAPLiteral(5, 8), BAPLiteral(13, 8))
-//    assert(result == BAPLiteral(18, 8))
-//  }
-//  test("bvadd2") {
-//    val result = smt_bvadd(BAPLiteral(5, 4), BAPLiteral(13, 4))
-//    assert(result == BAPLiteral(2, 4))
-//  }
-//  test("bvadd3") {
-//    val result = smt_bvadd(BAPLiteral(BigInt("4722366482869645213696"), 128),
-//      BAPLiteral(BigInt("38685626227668133590597632"), 128))
-//    assert(result == BAPLiteral(BigInt("38690348594151003235811328"), 128))
-//  }
-//  test("bvadd4") {
-//    val result = smt_bvadd(BAPLiteral(BigInt("FFFFFFFFFFFFFFFFFFFFFFFFFFFFFFFE", 16), 128), BAPLiteral(4, 128))
-//    assert(result == BAPLiteral(2, 128))
-//  }
-//
-//  test("concat1") {
-//    val result = smt_concat(BAPLiteral(BigInt("AAAABBBBCCCCDDDD", 16), 64), BAPLiteral(BigInt("EEEEFFFF", 16), 32))
-//    assert(result == BAPLiteral(BigInt("AAAABBBBCCCCDDDDEEEEFFFF", 16), 96))
-//  }
-//
-//  // test some small stuff, overflow, 1/0, 128-bit
-//  // test all signed etc. cases, division edge cases
-//  // test extract oddities
-//  // test shift oddities
-=======
   test("bvadd1") {
     val result = smt_bvadd(BitVecLiteral(5, 8), BitVecLiteral(13, 8))
     assert(result == BitVecLiteral(18, 8))
@@ -61,6 +32,5 @@
   // test all signed etc. cases, division edge cases
   // test extract oddities
   // test shift oddities
->>>>>>> 579e92a5
 
 }