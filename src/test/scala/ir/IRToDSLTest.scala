package ir

import scala.collection.mutable
import scala.collection.immutable.*
import org.scalatest.funsuite.AnyFunSuite
import util.intrusive_list.*
import translating.serialiseIL
import ir.dsl.*
import ir.*
import util.{
  BASILConfig,
  BASILResult,
  BoogieGeneratorConfig,
  ILLoadingConfig,
  RunUtils,
  StaticAnalysisConfig,
  Logger,
  LogLevel
}
import translating.PrettyPrinter

import org.scalactic.Prettifier
import org.scalactic._

class IRToDSLTest extends AnyFunSuite {

  val mainproc = proc(
    "main",
    block(
      "l_main",
      LocalAssign(R0, bv64(10)),
      LocalAssign(R1, bv64(10)),
      directCall("p1"),
      indirectCall(R0),
      goto("returntarget")
    ),
    block("returntarget", ret)
  ).cloneable

  val p = prog(mainproc, proc("p1", block("b1", LocalAssign(R0, bv64(10)), ret)))

  /**
   * Compares expected and actual by first converting both to their
   * string representations.
   *
   * Used as a quick fix to get structural equality.
   */
  inline def assertResultWithToString[T](expected: T)(actual: T) = {
    assertResult(expected.toString)(actual.toString)
  }

  /**
   * XXX: The assertions use /structural/ equality on the DSL's "Eventually"
   * classes. These succeed only when the precise types of all arguments are
   * equal (e.g., List vs Array). We have unified the types so the DSL
   * DSL construction and the Basil IR to DSL conversion use the same types,
   * but this is something to be aware of. In particular, the compiler may
   * change the type for varargs to something other than Array.
   */
  test("commands to dsl") {
    val lassign = LocalAssign(R0, bv64(10))
<<<<<<< HEAD
    assertResultWithToString(ResolvableStatement(lassign)) {
      IRToDSL.convertStatement(lassign)
=======
    assertResultWithToString(CloneableStatement(lassign)) {
      IRToDSL.convertCommand(lassign)
>>>>>>> 62c60e61
    }

    val directcallstmt = p.preOrderIterator.collectFirst { case x: DirectCall => x }.head
    assertResult(directCall("p1")) {
      IRToDSL.convertStatement(directcallstmt)
    }

    val gotostmt = p.preOrderIterator.collectFirst { case x: GoTo => x }.head
    assertResult(goto("returntarget")) {
      IRToDSL.convertJump(gotostmt)
    }

    val retstmt = p.preOrderIterator.collectFirst { case x: Return => x }.head
    assertResult(ret) {
      IRToDSL.convertJump(retstmt)
    }

    val indircall = p.preOrderIterator.collectFirst { case x: IndirectCall => x }.head
    assertResult(indirectCall(R0)) {
      IRToDSL.convertStatement(indircall)
    }
  }

  test("proc to dsl") {
    val procedure = p.nameToProcedure("main")
    assertResultWithToString(mainproc) {
      IRToDSL.convertProcedure(procedure)
    }
  }

  test("prog to dsl") {
    assertResultWithToString(p) {
      IRToDSL.convertProgram(p).resolve
    }
  }

  test("function1 procs to dsl (with params)") {
    val dslprog = IRToDSLTestData.function1
    val irprog = dslprog.resolve

    // for each procedure, check that the conversion is correct,
    // i.e., is structurally equal to the original dsl procedure
    (dslprog.allProcedures zip irprog.procedures).foreach { case (dslproc, proc) =>
      assertResultWithToString(dslproc) { IRToDSL.convertProcedure(proc) }
    }
  }

  test("function1 prog to dsl (with params)") {
    val p = IRToDSLTestData.function1.resolve
    assertResultWithToString(p) {
      IRToDSL.convertProgram(p).resolve
    }
  }

  test("equality on loaded ir params") {
    Logger.setLevel(LogLevel.ERROR)
    val path = "src/test/correct/function1/gcc/function1"

    val loaded = util.RunUtils.loadAndTranslate(
      BASILConfig(
        loading = ILLoadingConfig(inputFile = path + ".adt", relfFile = path + ".relf", specFile = None, dumpIL = None),
        staticAnalysis = None,
        boogieTranslation = BoogieGeneratorConfig(),
        outputPrefix = "boogie_out.bpl",
        simplify = true
      )
    )

    val prog = loaded.ir.program
    val cloned = IRToDSL.convertProgram(prog).resolve

    for (orig <- prog) {
      for (clone <- cloned) {
        assert(orig ne cloned, "No references to control-flow objects shared between IR")
      }
    }

    prog.sortProceduresRPO()
    cloned.sortProceduresRPO()

    val main = prog.mainProcedure
    val clonedMain = cloned.mainProcedure

    assert(main.address.nonEmpty)
    assert(clonedMain.address == main.address)
    assert(clonedMain.procName == main.procName)
    assert(clonedMain.name == main.name)

    assert(clonedMain.formalInParam == main.formalInParam)
    assert(clonedMain.formalOutParam == main.formalOutParam)

    assertResultWithToString(PrettyPrinter.pp_prog(prog))(PrettyPrinter.pp_prog(cloned))
    // info(PrettyPrinter.pp_prog(cloned))
  }

  test("equality on loaded ir no params") {
    Logger.setLevel(LogLevel.ERROR)
    val path = "src/test/correct/function1/gcc/function1"

    val loaded = util.RunUtils.loadAndTranslate(
      BASILConfig(
        loading = ILLoadingConfig(inputFile = path + ".adt", relfFile = path + ".relf", specFile = None, dumpIL = None),
        staticAnalysis = None,
        boogieTranslation = BoogieGeneratorConfig(),
        outputPrefix = "boogie_out.bpl",
        simplify = false
      )
    )

    val prog = loaded.ir.program
    val cloned = IRToDSL.convertProgram(prog).resolve

    for (orig <- prog) {
      for (clone <- cloned) {
        assert(orig ne cloned, "No references to control-flow objects shared between IR")
      }
    }

    prog.sortProceduresRPO()
    cloned.sortProceduresRPO()

    val main = prog.mainProcedure
    val clonedMain = cloned.mainProcedure

    assert(main.address.nonEmpty)
    assert(clonedMain.address == main.address)
    assert(clonedMain.procName == main.procName)
    assert(clonedMain.name == main.name)

    assert(clonedMain.formalInParam == main.formalInParam)
    assert(clonedMain.formalOutParam == main.formalOutParam)

    assertResultWithToString(PrettyPrinter.pp_prog(prog))(PrettyPrinter.pp_prog(cloned))
    // info(PrettyPrinter.pp_prog(cloned))
  }

}<|MERGE_RESOLUTION|>--- conflicted
+++ resolved
@@ -59,13 +59,8 @@
    */
   test("commands to dsl") {
     val lassign = LocalAssign(R0, bv64(10))
-<<<<<<< HEAD
-    assertResultWithToString(ResolvableStatement(lassign)) {
+    assertResultWithToString(CloneableStatement(lassign)) {
       IRToDSL.convertStatement(lassign)
-=======
-    assertResultWithToString(CloneableStatement(lassign)) {
-      IRToDSL.convertCommand(lassign)
->>>>>>> 62c60e61
     }
 
     val directcallstmt = p.preOrderIterator.collectFirst { case x: DirectCall => x }.head
