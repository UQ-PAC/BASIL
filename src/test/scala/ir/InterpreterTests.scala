--- conflicted
+++ resolved
@@ -1,10 +1,10 @@
 package ir
 
 import util.PerformanceTimer
-import util.functional._
-import ir.eval._
+import util.functional.*
+import ir.eval.*
 import boogie.Scope
-import ir.dsl._
+import ir.dsl.*
 import org.scalatest.funsuite.AnyFunSuite
 import org.scalatest.BeforeAndAfter
 import specification.SpecGlobal
@@ -46,7 +46,6 @@
       dumpIL = None
     )
 
-<<<<<<< HEAD
     val p = IRLoading.load(loading)
     val ctx = IRTransform.doCleanup(p)
     // val bapProgram = loadBAP(loading.inputFile)
@@ -60,20 +59,6 @@
     // stackIdentification.visitProgram(IRProgram)
     ctx.program.setModifies(Map())
     ctx
-=======
-    val bapProgram = loadBAP(loading.inputFile)
-    val (_, externalFunctions, globals, _, _, mainAddress) = loadReadELF(loading.relfFile, loading)
-    val IRTranslator = BAPToIR(bapProgram, mainAddress)
-    var IRProgram = IRTranslator.translate
-    IRProgram = ExternalRemover(externalFunctions.map(e => e.name)).visitProgram(IRProgram)
-    IRProgram = Renamer(Set("free")).visitProgram(IRProgram)
-    transforms.stripUnreachableFunctions(IRProgram)
-    val stackIdentification = StackSubstituter()
-    stackIdentification.visitProgram(IRProgram)
-    IRProgram.setModifies(Map())
-
-    (IRProgram, globals)
->>>>>>> 7849e722
   }
 
   def testInterpret(name: String, expected: Map[String, Int]): Unit = {
