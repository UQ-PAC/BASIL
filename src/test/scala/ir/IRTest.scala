--- conflicted
+++ resolved
@@ -100,13 +100,8 @@
           goto("newblock")
         ),
         block("l_main_1",
-<<<<<<< HEAD
-          Assign(R0, bv64(22)),
-          directCall("p2"), 
-=======
           LocalAssign(R0, bv64(22)),
           directCall("p2"),
->>>>>>> 4586ce26
           goto("returntarget")
         ),
         block("returntarget",
