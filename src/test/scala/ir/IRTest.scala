package ir

import scala.collection.mutable
import scala.collection.immutable.*
import org.scalatest.funsuite.AnyFunSuite
import util.intrusive_list.*
import translating.serialiseIL
import ir.dsl.*
import ir._

class IRTest extends AnyFunSuite {

  test("blockintralinks") {
    val p = prog(
      proc("main",
        block("lmain",
          goto("lmain1")
        ),
        block("lmain1",
          goto("lmain2")),
        block("lmain2",
          ret)
      )
    )

    val blocks = p.labelToBlock

    assert(blocks("lmain").nextBlocks.toSet == Set(blocks("lmain1")))
    assert(blocks("lmain1").nextBlocks.toSet == Set(blocks("lmain2")))
    assert(blocks("lmain2").nextBlocks.toSet == Set.empty)

    assert(blocks("lmain2").prevBlocks.toSet == Set(blocks("lmain1")))
    assert(blocks("lmain1").prevBlocks.toSet == Set(blocks("lmain")))

    assert(blocks("lmain1").singleSuccessor.contains(blocks("lmain2")))
    assert(blocks("lmain1").singlePredecessor.contains(blocks("lmain")))

    blocks("lmain").replaceJump(GoTo(Set.empty))
    val b = p.procedures.head.removeBlocks(blocks("lmain1"))
    assert(!b.hasParent)

    assert(blocks("lmain").singlePredecessor.isEmpty)
    assert(blocks("lmain").singleSuccessor.isEmpty)
    assert(blocks("lmain2").singlePredecessor.isEmpty)
    assert(blocks("lmain2").singleSuccessor.isEmpty)
  }

<<<<<<< HEAD
  test("removeblockinline") {
    val p = prog(
      proc("main",
        block("lmain",
          goto("lmain1")
        ),
        block("lmain1",
          goto("lmain2")),
        block("lmain2",
          ret)
      )
    )

    val blocks = p.labelToBlock

    p.procedures.head.removeBlocksInline(blocks("lmain1"))

    blocks("lmain").singleSuccessor.contains(blocks("lmain2"))
    blocks("lmain2").singlePredecessor.contains(blocks("lmain"))

  }

=======
>>>>>>> c9ad83d8
  test("simple replace jump") {
    val p = prog(
      proc("main",
        block("lmain",
          goto("lmain1")
        ),
        block("lmain1",
          goto("lmain2")),
        block("lmain2",
          ret)
      )
    )

    val blocks = p.labelToBlock

    assert(IntraProcIRCursor.succ(blocks("lmain").jump) == Set(blocks("lmain1")))
    assert(IntraProcIRCursor.succ(blocks("lmain1").jump) == Set(blocks("lmain2")))

    assert(IntraProcIRCursor.pred(blocks("lmain1")) == Set(blocks("lmain").jump))
    assert(IntraProcIRCursor.pred(blocks("lmain2")) == Set(blocks("lmain1").jump))

    blocks("lmain").replaceJump(goto("lmain2").resolve(p))

    assert(IntraProcIRCursor.succ(blocks("lmain").jump) == Set(blocks("lmain2")))
    // lmain1 is unreachable but still jumps to lmain2
    assert(IntraProcIRCursor.pred(blocks("lmain2")) == Set(blocks("lmain").jump, blocks("lmain1").jump))

    // disconnected but still targeted
    assert(IntraProcIRCursor.succ(blocks("lmain1").jump) == Set(blocks("lmain2")))
    assert(IntraProcIRCursor.pred(blocks("lmain1")) == Set())

    blocks("lmain1").parent.removeBlocksDisconnect(blocks("lmain1"))

    // lmain1 is disconnected from the il, no parent or predecessor
    assert(!blocks("lmain1").hasParent)
    assert(blocks("lmain1").prevBlocks.isEmpty)

    // leave lmain1's jump
    assert(blocks("lmain1").nextBlocks.toSet == Set(blocks("lmain2")))

    // lmain2 now only has lmain as predecessor
    assert(IntraProcIRCursor.pred(blocks("lmain2")) == Set(blocks("lmain").jump))
    assert(blocks("lmain2").prevBlocks.toSet == Set(blocks("lmain")))
    assert(blocks("lmain2").singlePredecessor.contains(blocks("lmain")))
  }

  test("aftercalls") {
    val p = prog(
      proc("main",
        block("l_main",
          Assign(R0, bv64(10)),
          Assign(R1, bv64(10)),
          goto("newblock")
        ),
        block("l_main_1",
          Assign(R0, bv64(22)),
          directCall("p2"), 
          goto("returntarget")
        ),
        block("returntarget",
          ret
        )
      ),
      proc("p2",
        block("l_p2", Assign(R0, bv64(10)), goto("l_p2_1")),
        block("l_p2_1", ret)
      )
    )

<<<<<<< HEAD
    val blocks = p.labelToBlock
=======

    val blocks = p.collect {
      case b: Block => b.label -> b
    }.toMap
>>>>>>> c9ad83d8

    val directcalls = p.collect {
      case c: DirectCall => c
    }

    assert(p.toSet.contains(blocks("l_main_1").jump))
    assert(directcalls.forall(c => IntraProcIRCursor.succ(c).count(c => isAfterCall(c.asInstanceOf[Command])) == 1))

    val afterCalls = p.collect {
      case b: Command if isAfterCall(b) => b
    }.toSet

<<<<<<< HEAD
    assert(afterCalls == Set(blocks("returntarget")))
=======
    assert(afterCalls.toSet == Set(blocks("l_main_1").jump))
>>>>>>> c9ad83d8
    val aftercallGotos = p.collect {
      case c: Command if isAfterCall(c) => c
    }.toSet
    // assert(aftercallGotos == Set(blocks("l_main_1").fallthrough.get))

    assert(1 == aftercallGotos.count(b => IntraProcIRCursor.pred(b).contains(blocks("l_main_1").jump)))
<<<<<<< HEAD
    assert(1 == aftercallGotos.count(b => IntraProcIRCursor.succ(b).contains(blocks("l_main_1").fallthrough.map(_.targets.head).head)))

    assert(afterCalls.forall(b => IntraProcBlockIRCursor.pred(b).contains(blocks("l_main_1"))))
=======
    assert(1 == aftercallGotos.count(b => IntraProcIRCursor.succ(b).contains(blocks("l_main_1").jump match {
      case GoTo(targets, _) => targets.head
    })))

>>>>>>> c9ad83d8
  }

  test("addblocks") {
    val p = prog(
      proc("main",
        block("lmain",
          goto("lmain1")
        ),
        block("lmain1",
          goto("lmain2")),
        block("lmain2",
          ret)
      )
    )

    val b2 = block("newblock2",
      Assign(R0, bv64(22)),
      Assign(R0, bv64(22)),
      Assign(R0, bv64(22)),
      goto("lmain2")
    ).resolve(p)
    val b1 = block("newblock1",
      Assign(R0, bv64(22)),
      Assign(R0, bv64(22)),
      Assign(R0, bv64(22)),
      goto("lmain2")
    ).resolve(p)

    p.procedures.head.addBlocks(Seq(b1, b2))

    val blocks = p.labelToBlock

    assert(p.toSet.contains(b1))
    assert(p.toSet.contains(b2))
    assert(blocks("lmain2").incomingJumps.contains(b1.jump.asInstanceOf[GoTo]))
    assert(blocks("lmain2").incomingJumps.contains(b2.jump.asInstanceOf[GoTo]))
  }

  test("addblocks empty proc") {
    val p = prog(
      proc("main",
        block("lmain",
          goto("lmain1")
        ),
        block("lmain1",
          goto("lmain2")),
        block("lmain2",
          ret)
      ),
      proc("called")
    )

    val b1 = block("newblock2",
      Assign(R0, bv64(22)),
      Assign(R0, bv64(22)),
      Assign(R0, bv64(22)),
      directCall("main"),
      unreachable 
    ).resolve(p)
    val b2 = block("newblock1",
      Assign(R0, bv64(22)),
      Assign(R0, bv64(22)),
      Assign(R0, bv64(22)),
      ret
    ).resolve(p)

    assert(p.mainProcedure eq p.procedures.find(_.name == "main").get)
    val called = p.procedures.find(_.name == "called").get
    called.addBlocks(b1)
    called.addBlocks(b2)

    assert(called.blocks.size == 2)
    assert(called.entryBlock.contains(b1))
    assert(called.returnBlock.isEmpty)

    var blocks = p.labelToBlock
    val procs = p.nameToProcedure

    assert(called.incomingCalls().isEmpty)
    val b3 = block("newblock3",
      Assign(R0, bv64(22)),
      directCall("called"),
      unreachable
    ).resolve(p)

    blocks = p.labelToBlock

    assert(b3.calls == Set(procs("called")))
    val oldb = blocks("lmain2")
    p.mainProcedure.replaceBlock(blocks("lmain2"), b3)

    assert(p.mainProcedure.calls == Set(procs("called")))
    assert(p.mainProcedure.calls.forall(_.callers().exists(_ == p.mainProcedure)))
    assert(!oldb.hasParent)
    assert(oldb.incomingJumps.isEmpty)
    assert(!blocks("lmain").jump.asInstanceOf[GoTo].targets.contains(oldb))
    assert(called.incomingCalls().toSet == Set(b3.statements.last))
    assert(called.incomingCalls().map(_.parent.parent).toSet == called.callers().toSet)
    val olds = blocks.size
    p.mainProcedure.replaceBlock(b3, b3)
    assert(called.incomingCalls().toSet == Set(b3.statements.last))
    assert(olds == blocks.size)
    p.mainProcedure.addBlocks(block("test", ret).resolve(p))
    blocks = p.labelToBlock
    assert(olds != blocks.size)

    p.mainProcedure.replaceBlocks(Set(block("test", ret).resolve(p)))
    blocks = p.labelToBlock
    assert(blocks.count(_(1).parent.name == "main") == 1)

  }

  test("clearblocks") {
    val p = prog(
        proc("main",
          block("l_main",
            Assign(R0, bv64(10)),
            Assign(R1, bv64(10)),
            goto("returntarget")
          ),
          block("returntarget",
            ret
          )
        ),
      )

    var blocks = p.labelToBlock
    var procs = p.nameToProcedure

    assert(blocks.size > 1)
    assert(procs("main").entryBlock.isDefined)
    procs("main").returnBlock = block("retb", ret).resolve(p)
    assert(procs("main").returnBlock.isDefined)
    procs("main").clearBlocks()

    blocks = p.labelToBlock
    procs = p.nameToProcedure
    assert(blocks.isEmpty)
    assert(procs("main").entryBlock.isEmpty)
    assert(procs("main").returnBlock.isEmpty)
  }

  test("interproc aftercall") {

    val p = prog(
      proc("p1",
        block("b1",
          Assign(R0, bv64(10)),
          ret
        )
      ),
      proc("main",
        block("l_main",
          Assign(R0, bv64(10)),
          directCall("p1"), goto("returntarget")
        ),
        block("returntarget",
          ret
        )
      ),
    )

    cilvisitor.visit_prog(transforms.ReplaceReturns(), p)
    transforms.addReturnBlocks(p)
    cilvisitor.visit_prog(transforms.ConvertSingleReturn(), p)

    val blocks = p.labelToBlock
    val procs = p.nameToProcedure

    val next = InterProcIRCursor.succ(blocks("l_main").jump)
    val prev = InterProcIRCursor.pred(blocks("returntarget"))

    assert(prev.size == 1 && prev.collect {
<<<<<<< HEAD
      case c: GoTo => (c.parent == blocks("l_main")) && c.isAfterCall
    }.contains(true))

    assert(next == Set(procs("p1"), blocks("l_main").fallthrough.get))

    val prevB: Block = (blocks("l_main").jump match
      case c: IndirectCall => c.returnTarget
      case c: DirectCall => c.returnTarget
      case _ => None
=======
      case c : GoTo => (c.parent == p.blocks("l_main"))
    }.contains(true))

    // assert(next == Set(p.procs("p1"), p.blocks("l_main").fallthrough.get))

    val prevB: Command = (p.blocks("l_main").statements.lastOption match
      case Some(c: IndirectCall) => c.returnTarget
      case Some(c: DirectCall) => c.returnTarget
      case o => None
>>>>>>> c9ad83d8
    ).get

    assert(isAfterCall(prevB))
    assert(InterProcIRCursor.pred(prevB).size == 1)
<<<<<<< HEAD
    assert(InterProcIRCursor.pred(prevB).head == blocks("l_main").fallthrough.get)
    assert(InterProcBlockIRCursor.pred(prevB).head == blocks("l_main"), procs("p1").returnBlock.get)
=======
>>>>>>> c9ad83d8

  }

  test("replace jump") {
    val p = prog(
      proc("p1",
        block("b1",
          ret
        )
      ),
      proc("main",
        block("l_main",
          indirectCall(R1), goto("returntarget")
        ),
        block("block2",
          directCall("p1"), goto("returntarget")
        ),
        block("returntarget",
          ret
        )
      ),
    )

    val blocks = p.labelToBlock
    val procs = p.nameToProcedure

    val main = blocks("l_main")
    val block2 = blocks("block2")

    val newJump = block2.jump

    main.replaceJump(newJump)

    assert(newJump.parent == main)
    assert(block2.jump.isInstanceOf[GoTo])
    assert(block2.jump.asInstanceOf[GoTo].targets.isEmpty)
  }

}
<|MERGE_RESOLUTION|>--- conflicted
+++ resolved
@@ -6,7 +6,7 @@
 import util.intrusive_list.*
 import translating.serialiseIL
 import ir.dsl.*
-import ir._
+import ir.*
 
 class IRTest extends AnyFunSuite {
 
@@ -45,8 +45,7 @@
     assert(blocks("lmain2").singleSuccessor.isEmpty)
   }
 
-<<<<<<< HEAD
-  test("removeblockinline") {
+  test("simple replace jump") {
     val p = prog(
       proc("main",
         block("lmain",
@@ -61,16 +60,87 @@
 
     val blocks = p.labelToBlock
 
-    p.procedures.head.removeBlocksInline(blocks("lmain1"))
-
-    blocks("lmain").singleSuccessor.contains(blocks("lmain2"))
-    blocks("lmain2").singlePredecessor.contains(blocks("lmain"))
-
-  }
-
-=======
->>>>>>> c9ad83d8
-  test("simple replace jump") {
+    assert(IntraProcIRCursor.succ(blocks("lmain").jump) == Set(blocks("lmain1")))
+    assert(IntraProcIRCursor.succ(blocks("lmain1").jump) == Set(blocks("lmain2")))
+
+    assert(IntraProcIRCursor.pred(blocks("lmain1")) == Set(blocks("lmain").jump))
+    assert(IntraProcIRCursor.pred(blocks("lmain2")) == Set(blocks("lmain1").jump))
+
+    blocks("lmain").replaceJump(goto("lmain2").resolve(p))
+
+    assert(IntraProcIRCursor.succ(blocks("lmain").jump) == Set(blocks("lmain2")))
+    // lmain1 is unreachable but still jumps to lmain2
+    assert(IntraProcIRCursor.pred(blocks("lmain2")) == Set(blocks("lmain").jump, blocks("lmain1").jump))
+
+    // disconnected but still targeted
+    assert(IntraProcIRCursor.succ(blocks("lmain1").jump) == Set(blocks("lmain2")))
+    assert(IntraProcIRCursor.pred(blocks("lmain1")) == Set())
+
+    blocks("lmain1").parent.removeBlocksDisconnect(blocks("lmain1"))
+
+    // lmain1 is disconnected from the il, no parent or predecessor
+    assert(!blocks("lmain1").hasParent)
+    assert(blocks("lmain1").prevBlocks.isEmpty)
+
+    // leave lmain1's jump
+    assert(blocks("lmain1").nextBlocks.toSet == Set(blocks("lmain2")))
+
+    // lmain2 now only has lmain as predecessor
+    assert(IntraProcIRCursor.pred(blocks("lmain2")) == Set(blocks("lmain").jump))
+    assert(blocks("lmain2").prevBlocks.toSet == Set(blocks("lmain")))
+    assert(blocks("lmain2").singlePredecessor.contains(blocks("lmain")))
+  }
+
+  test("aftercalls") {
+    val p = prog(
+      proc("main",
+        block("l_main",
+          Assign(R0, bv64(10)),
+          Assign(R1, bv64(10)),
+          goto("newblock")
+        ),
+        block("l_main_1",
+          Assign(R0, bv64(22)),
+          directCall("p2"),
+          goto("returntarget")
+        ),
+        block("returntarget",
+          ret
+        )
+      ),
+      proc("p2",
+        block("l_p2", Assign(R0, bv64(10)), goto("l_p2_1")),
+        block("l_p2_1", ret)
+      )
+    )
+
+    val blocks = p.labelToBlock
+
+    val directcalls = p.collect {
+      case c: DirectCall => c
+    }
+
+    assert(p.toSet.contains(blocks("l_main_1").jump))
+    assert(directcalls.forall(c => IntraProcIRCursor.succ(c).count(c => isAfterCall(c.asInstanceOf[Command])) == 1))
+
+    val afterCalls = p.collect {
+      case b: Command if isAfterCall(b) => b
+    }.toSet
+
+    assert(afterCalls == Set(blocks("l_main_1").jump))
+    val aftercallGotos = p.collect {
+      case c: Command if isAfterCall(c) => c
+    }.toSet
+    // assert(aftercallGotos == Set(blocks("l_main_1").fallthrough.get))
+
+    assert(1 == aftercallGotos.count(b => IntraProcIRCursor.pred(b).contains(blocks("l_main_1").jump)))
+    assert(1 == aftercallGotos.count(b => IntraProcIRCursor.succ(b).contains(blocks("l_main_1").jump match {
+      case GoTo(targets, _) => targets.head
+    })))
+
+  }
+
+  test("addblocks") {
     val p = prog(
       proc("main",
         block("lmain",
@@ -83,106 +153,30 @@
       )
     )
 
-    val blocks = p.labelToBlock
-
-    assert(IntraProcIRCursor.succ(blocks("lmain").jump) == Set(blocks("lmain1")))
-    assert(IntraProcIRCursor.succ(blocks("lmain1").jump) == Set(blocks("lmain2")))
-
-    assert(IntraProcIRCursor.pred(blocks("lmain1")) == Set(blocks("lmain").jump))
-    assert(IntraProcIRCursor.pred(blocks("lmain2")) == Set(blocks("lmain1").jump))
-
-    blocks("lmain").replaceJump(goto("lmain2").resolve(p))
-
-    assert(IntraProcIRCursor.succ(blocks("lmain").jump) == Set(blocks("lmain2")))
-    // lmain1 is unreachable but still jumps to lmain2
-    assert(IntraProcIRCursor.pred(blocks("lmain2")) == Set(blocks("lmain").jump, blocks("lmain1").jump))
-
-    // disconnected but still targeted
-    assert(IntraProcIRCursor.succ(blocks("lmain1").jump) == Set(blocks("lmain2")))
-    assert(IntraProcIRCursor.pred(blocks("lmain1")) == Set())
-
-    blocks("lmain1").parent.removeBlocksDisconnect(blocks("lmain1"))
-
-    // lmain1 is disconnected from the il, no parent or predecessor
-    assert(!blocks("lmain1").hasParent)
-    assert(blocks("lmain1").prevBlocks.isEmpty)
-
-    // leave lmain1's jump
-    assert(blocks("lmain1").nextBlocks.toSet == Set(blocks("lmain2")))
-
-    // lmain2 now only has lmain as predecessor
-    assert(IntraProcIRCursor.pred(blocks("lmain2")) == Set(blocks("lmain").jump))
-    assert(blocks("lmain2").prevBlocks.toSet == Set(blocks("lmain")))
-    assert(blocks("lmain2").singlePredecessor.contains(blocks("lmain")))
-  }
-
-  test("aftercalls") {
-    val p = prog(
-      proc("main",
-        block("l_main",
-          Assign(R0, bv64(10)),
-          Assign(R1, bv64(10)),
-          goto("newblock")
-        ),
-        block("l_main_1",
-          Assign(R0, bv64(22)),
-          directCall("p2"), 
-          goto("returntarget")
-        ),
-        block("returntarget",
-          ret
-        )
-      ),
-      proc("p2",
-        block("l_p2", Assign(R0, bv64(10)), goto("l_p2_1")),
-        block("l_p2_1", ret)
-      )
-    )
-
-<<<<<<< HEAD
-    val blocks = p.labelToBlock
-=======
-
-    val blocks = p.collect {
-      case b: Block => b.label -> b
-    }.toMap
->>>>>>> c9ad83d8
-
-    val directcalls = p.collect {
-      case c: DirectCall => c
-    }
-
-    assert(p.toSet.contains(blocks("l_main_1").jump))
-    assert(directcalls.forall(c => IntraProcIRCursor.succ(c).count(c => isAfterCall(c.asInstanceOf[Command])) == 1))
-
-    val afterCalls = p.collect {
-      case b: Command if isAfterCall(b) => b
-    }.toSet
-
-<<<<<<< HEAD
-    assert(afterCalls == Set(blocks("returntarget")))
-=======
-    assert(afterCalls.toSet == Set(blocks("l_main_1").jump))
->>>>>>> c9ad83d8
-    val aftercallGotos = p.collect {
-      case c: Command if isAfterCall(c) => c
-    }.toSet
-    // assert(aftercallGotos == Set(blocks("l_main_1").fallthrough.get))
-
-    assert(1 == aftercallGotos.count(b => IntraProcIRCursor.pred(b).contains(blocks("l_main_1").jump)))
-<<<<<<< HEAD
-    assert(1 == aftercallGotos.count(b => IntraProcIRCursor.succ(b).contains(blocks("l_main_1").fallthrough.map(_.targets.head).head)))
-
-    assert(afterCalls.forall(b => IntraProcBlockIRCursor.pred(b).contains(blocks("l_main_1"))))
-=======
-    assert(1 == aftercallGotos.count(b => IntraProcIRCursor.succ(b).contains(blocks("l_main_1").jump match {
-      case GoTo(targets, _) => targets.head
-    })))
-
->>>>>>> c9ad83d8
-  }
-
-  test("addblocks") {
+    val b2 = block("newblock2",
+      Assign(R0, bv64(22)),
+      Assign(R0, bv64(22)),
+      Assign(R0, bv64(22)),
+      goto("lmain2")
+    ).resolve(p)
+    val b1 = block("newblock1",
+      Assign(R0, bv64(22)),
+      Assign(R0, bv64(22)),
+      Assign(R0, bv64(22)),
+      goto("lmain2")
+    ).resolve(p)
+
+    p.procedures.head.addBlocks(Seq(b1, b2))
+
+    val blocks = p.labelToBlock
+
+    assert(p.toSet.contains(b1))
+    assert(p.toSet.contains(b2))
+    assert(blocks("lmain2").incomingJumps.contains(b1.jump.asInstanceOf[GoTo]))
+    assert(blocks("lmain2").incomingJumps.contains(b2.jump.asInstanceOf[GoTo]))
+  }
+
+  test("addblocks empty proc") {
     val p = prog(
       proc("main",
         block("lmain",
@@ -192,42 +186,6 @@
           goto("lmain2")),
         block("lmain2",
           ret)
-      )
-    )
-
-    val b2 = block("newblock2",
-      Assign(R0, bv64(22)),
-      Assign(R0, bv64(22)),
-      Assign(R0, bv64(22)),
-      goto("lmain2")
-    ).resolve(p)
-    val b1 = block("newblock1",
-      Assign(R0, bv64(22)),
-      Assign(R0, bv64(22)),
-      Assign(R0, bv64(22)),
-      goto("lmain2")
-    ).resolve(p)
-
-    p.procedures.head.addBlocks(Seq(b1, b2))
-
-    val blocks = p.labelToBlock
-
-    assert(p.toSet.contains(b1))
-    assert(p.toSet.contains(b2))
-    assert(blocks("lmain2").incomingJumps.contains(b1.jump.asInstanceOf[GoTo]))
-    assert(blocks("lmain2").incomingJumps.contains(b2.jump.asInstanceOf[GoTo]))
-  }
-
-  test("addblocks empty proc") {
-    val p = prog(
-      proc("main",
-        block("lmain",
-          goto("lmain1")
-        ),
-        block("lmain1",
-          goto("lmain2")),
-        block("lmain2",
-          ret)
       ),
       proc("called")
     )
@@ -237,7 +195,7 @@
       Assign(R0, bv64(22)),
       Assign(R0, bv64(22)),
       directCall("main"),
-      unreachable 
+      unreachable
     ).resolve(p)
     val b2 = block("newblock1",
       Assign(R0, bv64(22)),
@@ -353,37 +311,19 @@
     val prev = InterProcIRCursor.pred(blocks("returntarget"))
 
     assert(prev.size == 1 && prev.collect {
-<<<<<<< HEAD
-      case c: GoTo => (c.parent == blocks("l_main")) && c.isAfterCall
+      case c: GoTo => (c.parent == blocks("l_main"))
     }.contains(true))
 
-    assert(next == Set(procs("p1"), blocks("l_main").fallthrough.get))
-
-    val prevB: Block = (blocks("l_main").jump match
-      case c: IndirectCall => c.returnTarget
-      case c: DirectCall => c.returnTarget
-      case _ => None
-=======
-      case c : GoTo => (c.parent == p.blocks("l_main"))
-    }.contains(true))
-
-    // assert(next == Set(p.procs("p1"), p.blocks("l_main").fallthrough.get))
-
-    val prevB: Command = (p.blocks("l_main").statements.lastOption match
+    // assert(next == Set(procs("p1"), blocks("l_main").fallthrough.get))
+
+    val prevB: Command = (blocks("l_main").statements.lastOption match
       case Some(c: IndirectCall) => c.returnTarget
       case Some(c: DirectCall) => c.returnTarget
       case o => None
->>>>>>> c9ad83d8
     ).get
 
     assert(isAfterCall(prevB))
     assert(InterProcIRCursor.pred(prevB).size == 1)
-<<<<<<< HEAD
-    assert(InterProcIRCursor.pred(prevB).head == blocks("l_main").fallthrough.get)
-    assert(InterProcBlockIRCursor.pred(prevB).head == blocks("l_main"), procs("p1").returnBlock.get)
-=======
->>>>>>> c9ad83d8
-
   }
 
   test("replace jump") {
