--- conflicted
+++ resolved
@@ -135,11 +135,7 @@
     assert(1 == aftercallGotos.count(b => IntraProcIRCursor.pred(b).contains(blocks("l_main_1").statements.last)))
     assert(1 == aftercallGotos.count(b => IntraProcIRCursor.succ(b).contains(blocks("l_main_1").jump match {
       case GoTo(targets, _) => targets.head
-<<<<<<< HEAD
-      case _ => ???
-=======
       case _ => throw Exception("unreachable")
->>>>>>> d0745deb
     })))
   }
 
@@ -214,10 +210,7 @@
 
     called.addBlocks(b1)
     called.addBlocks(b2)
-<<<<<<< HEAD
     // no longer implicitly set entryblock to the first block
-=======
->>>>>>> d0745deb
     called.entryBlock = b1
 
     assert(called.blocks.size == 2)
@@ -376,7 +369,6 @@
     assert(block2.jump.asInstanceOf[GoTo].targets.isEmpty)
   }
 
-<<<<<<< HEAD
 
   test("proc iterator") {
 
@@ -403,7 +395,7 @@
 
 
   }
-=======
+
   test("dsl params") {
 
     val p = prog(
@@ -435,8 +427,4 @@
 
 
   }
-
-
->>>>>>> d0745deb
-
 }
