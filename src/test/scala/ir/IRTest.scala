package ir

import scala.collection.mutable
import scala.collection.immutable.*
import org.scalatest.funsuite.AnyFunSuite
import util.intrusive_list.*
import translating.serialiseIL
import ir.dsl.*
import ir.*

class IRTest extends AnyFunSuite {

  test("blockintralinks") {
    val p = prog(proc("main", block("lmain", goto("lmain1")), block("lmain1", goto("lmain2")), block("lmain2", ret)))

    val blocks = p.labelToBlock

    assert(blocks("lmain").nextBlocks.toSet == Set(blocks("lmain1")))
    assert(blocks("lmain1").nextBlocks.toSet == Set(blocks("lmain2")))
    assert(blocks("lmain2").nextBlocks.toSet == Set.empty)

    assert(blocks("lmain2").prevBlocks.toSet == Set(blocks("lmain1")))
    assert(blocks("lmain1").prevBlocks.toSet == Set(blocks("lmain")))

    assert(blocks("lmain1").singleSuccessor.contains(blocks("lmain2")))
    assert(blocks("lmain1").singlePredecessor.contains(blocks("lmain")))

    blocks("lmain").replaceJump(GoTo(Set.empty))
    val b = p.procedures.head.removeBlocks(blocks("lmain1"))
    assert(!b.hasParent)

    assert(blocks("lmain").singlePredecessor.isEmpty)
    assert(blocks("lmain").singleSuccessor.isEmpty)
    assert(blocks("lmain2").singlePredecessor.isEmpty)
    assert(blocks("lmain2").singleSuccessor.isEmpty)
  }

  test("simple replace jump") {
    val p = prog(proc("main", block("lmain", goto("lmain1")), block("lmain1", goto("lmain2")), block("lmain2", ret)))

    val blocks = p.labelToBlock

    assert(IntraProcIRCursor.succ(blocks("lmain").jump) == Set(blocks("lmain1")))
    assert(IntraProcIRCursor.succ(blocks("lmain1").jump) == Set(blocks("lmain2")))

    assert(IntraProcIRCursor.pred(blocks("lmain1")) == Set(blocks("lmain").jump))
    assert(IntraProcIRCursor.pred(blocks("lmain2")) == Set(blocks("lmain1").jump))

    blocks("lmain").replaceJump(goto("lmain2").resolve(p, null))

    assert(IntraProcIRCursor.succ(blocks("lmain").jump) == Set(blocks("lmain2")))
    // lmain1 is unreachable but still jumps to lmain2
    assert(IntraProcIRCursor.pred(blocks("lmain2")) == Set(blocks("lmain").jump, blocks("lmain1").jump))

    // disconnected but still targeted
    assert(IntraProcIRCursor.succ(blocks("lmain1").jump) == Set(blocks("lmain2")))
    assert(IntraProcIRCursor.pred(blocks("lmain1")) == Set())

    blocks("lmain1").parent.removeBlocksDisconnect(blocks("lmain1"))

    // lmain1 is disconnected from the il, no parent or predecessor
    assert(!blocks("lmain1").hasParent)
    assert(blocks("lmain1").prevBlocks.isEmpty)

    // leave lmain1's jump
    assert(blocks("lmain1").nextBlocks.toSet == Set(blocks("lmain2")))

    // lmain2 now only has lmain as predecessor
    assert(IntraProcIRCursor.pred(blocks("lmain2")) == Set(blocks("lmain").jump))
    assert(blocks("lmain2").prevBlocks.toSet == Set(blocks("lmain")))
    assert(blocks("lmain2").singlePredecessor.contains(blocks("lmain")))
  }

  test("aftercalls") {
    val p = prog(
      proc(
        "main",
        block("l_main", LocalAssign(R0, bv64(10)), LocalAssign(R1, bv64(10)), goto("newblock")),
        block("l_main_1", LocalAssign(R0, bv64(22)), directCall("p2"), goto("returntarget")),
        block("returntarget", ret)
      ),
      proc("p2", block("l_p2", LocalAssign(R0, bv64(10)), goto("l_p2_1")), block("l_p2_1", ret))
    )

    val blocks = p.labelToBlock

    val directcalls = p.collect { case c: DirectCall =>
      c
    }

    assert(p.toSet.contains(blocks("l_main_1").jump))
    assert(directcalls.forall(c => IntraProcIRCursor.succ(c).count(c => isAfterCall(c.asInstanceOf[Command])) == 1))

    val afterCalls = p.collect {
      case b: Command if isAfterCall(b) => b
    }.toSet

    assert(afterCalls == Set(blocks("l_main_1").jump))
    val aftercallGotos = p.collect {
      case c: Command if isAfterCall(c) => c
    }.toSet

    assert(1 == aftercallGotos.count(b => IntraProcIRCursor.pred(b).contains(blocks("l_main_1").statements.last)))
    assert(
      1 == aftercallGotos.count(b =>
        IntraProcIRCursor
          .succ(b)
          .contains(blocks("l_main_1").jump match {
            case GoTo(targets, _) => targets.head
            case _ => throw Exception("unreachable")
          })
      )
    )
  }

  test("addblocks") {
    val p = prog(proc("main", block("lmain", goto("lmain1")), block("lmain1", goto("lmain2")), block("lmain2", ret)))

    val pp = p.procedures.head

    val b2 = block(
      "newblock2",
      LocalAssign(R0, bv64(22)),
      LocalAssign(R0, bv64(22)),
      LocalAssign(R0, bv64(22)),
      goto("lmain2")
    ).resolve(p, pp)
    val b1 = block(
      "newblock1",
      LocalAssign(R0, bv64(22)),
      LocalAssign(R0, bv64(22)),
      LocalAssign(R0, bv64(22)),
      goto("lmain2")
    ).resolve(p, pp)

    p.procedures.head.addBlocks(Seq(b1, b2))

    val blocks = p.labelToBlock

    assert(p.toSet.contains(b1))
    assert(p.toSet.contains(b2))
    assert(blocks("lmain2").incomingJumps.contains(b1.jump.asInstanceOf[GoTo]))
    assert(blocks("lmain2").incomingJumps.contains(b2.jump.asInstanceOf[GoTo]))
  }

  test("addblocks empty proc") {
    val p = prog(
      proc("main", block("lmain", goto("lmain1")), block("lmain1", goto("lmain2")), block("lmain2", ret)),
      proc("called")
    )
    val called = p.procedures.find(_.name == "called").get

    val b1 = block(
      "newblock2",
      LocalAssign(R0, bv64(22)),
      LocalAssign(R0, bv64(22)),
      LocalAssign(R0, bv64(22)),
      directCall("main"),
      unreachable
    ).resolve(p, called)
    val b2 = block("newblock1", LocalAssign(R0, bv64(22)), LocalAssign(R0, bv64(22)), LocalAssign(R0, bv64(22)), ret)
      .resolve(p, called)

    assert(p.mainProcedure eq p.procedures.find(_.name == "main").get)

    called.addBlock(b1)
    called.addBlock(b2)
    // no longer implicitly set entryblock to the first block
    called.entryBlock = b1

    assert(called.blocks.size == 2)
    assert(called.entryBlock.contains(b1))
    assert(called.returnBlock.isEmpty)

    var blocks = p.labelToBlock
    val procs = p.nameToProcedure

    assert(called.incomingCalls().isEmpty)
    val b3 = block("newblock3", LocalAssign(R0, bv64(22)), directCall("called"), unreachable).resolve(p, called)

    blocks = p.labelToBlock

    assert(b3.calls == Set(procs("called")))
    val oldb = blocks("lmain2")
    p.mainProcedure.replaceBlock(blocks("lmain2"), b3)

    assert(p.mainProcedure.calls == Set(procs("called")))
    assert(p.mainProcedure.calls.forall(_.callers().exists(_ == p.mainProcedure)))
    assert(!oldb.hasParent)
    assert(oldb.incomingJumps.isEmpty)
    assert(!blocks("lmain").jump.asInstanceOf[GoTo].targets.contains(oldb))
    assert(called.incomingCalls().toSet == Set(b3.statements.last))
    assert(called.incomingCalls().map(_.parent.parent).toSet == called.callers().toSet)
    val olds = blocks.size
    p.mainProcedure.replaceBlock(b3, b3)
    assert(called.incomingCalls().toSet == Set(b3.statements.last))
    assert(olds == blocks.size)
    p.mainProcedure.addBlock(block("test", ret).resolve(p, p.mainProcedure))
    blocks = p.labelToBlock
    assert(olds != blocks.size)

    p.mainProcedure.replaceBlocks(Set(block("test", ret).resolve(p, p.mainProcedure)))
    blocks = p.labelToBlock
    assert(blocks.count(_(1).parent.name == "main") == 1)

  }

  test("clearblocks") {
    val p = prog(
      proc(
        "main",
        block("l_main", LocalAssign(R0, bv64(10)), LocalAssign(R1, bv64(10)), goto("returntarget")),
        block("returntarget", ret)
      )
    )

    var blocks = p.labelToBlock
    var procs = p.nameToProcedure

    assert(blocks.size > 1)
    assert(procs("main").entryBlock.isDefined)
    procs("main").returnBlock = block("retb", ret).resolve(p, procs("main"))
    assert(procs("main").returnBlock.isDefined)
    procs("main").clearBlocks()

    blocks = p.labelToBlock
    procs = p.nameToProcedure
    assert(blocks.isEmpty)
    assert(procs("main").entryBlock.isEmpty)
    assert(procs("main").returnBlock.isEmpty)
  }

  test("interproc aftercall") {

    val p = prog(
      proc("p1", block("b1", LocalAssign(R0, bv64(10)), ret)),
      proc(
        "main",
        block("l_main", LocalAssign(R0, bv64(10)), directCall("p1"), goto("returntarget")),
        block("returntarget", ret)
      )
    )

    cilvisitor.visit_prog(transforms.ReplaceReturns(), p)
    transforms.addReturnBlocks(p)
    cilvisitor.visit_prog(transforms.ConvertSingleReturn(), p)

    cilvisitor.visit_prog(transforms.ReplaceReturns(), p)
    transforms.addReturnBlocks(p)
    cilvisitor.visit_prog(transforms.ConvertSingleReturn(), p)

    val blocks = p.labelToBlock
    val procs = p.nameToProcedure

    val next = InterProcIRCursor.succ(blocks("l_main").jump)
    val prev = InterProcIRCursor.pred(blocks("returntarget"))

    assert(
      prev.size == 1 && prev
        .collect {
          case c: GoTo => (c.parent == p.labelToBlock("l_main"))
        }
        .contains(true)
    )

    // assert(next == Set(p.procs("p1"), p.labelToBlock("l_main").fallthrough.get))

    val prevB: Command = (blocks("l_main").statements.lastOption match
      case Some(c: IndirectCall) => c.returnTarget
      case Some(c: DirectCall) => c.returnTarget
      case o => None
    ).get

    assert(isAfterCall(prevB))
    assert(InterProcIRCursor.pred(prevB).size == 1)
  }

  test("replace jump") {
    val p = prog(
      proc("p1", block("b1", ret)),
      proc(
        "main",
        block("l_main", indirectCall(R1), goto("returntarget")),
        block("block2", directCall("p1"), goto("returntarget")),
        block("returntarget", ret)
      )
    )

    val blocks = p.labelToBlock
    val procs = p.nameToProcedure

    val main = blocks("l_main")
    val block2 = blocks("block2")

    val newJump = block2.jump

    main.replaceJump(newJump)

    assert(newJump.parent == main)
    assert(block2.jump.isInstanceOf[GoTo])
    assert(block2.jump.asInstanceOf[GoTo].targets.isEmpty)
  }

  test("proc iterator") {

    val p = prog(
      proc(
        "main",
        block("lmain", goto("lmain1")),
        block("lmain1", goto("lmain", "lmainret", "lmain3")),
        block("lmain3", goto("lmainret")),
        block("lmainret", ret)
      )
    )

    val blockOrder = p.mainProcedure.preOrderIterator.collect { case b: Block =>
      b.label
    }.toList

    // assert(blockOrder == List("lmain", "lmain1", "lmainret", "lmain3"))

    assert(blockOrder.head == "lmain")
    assert(blockOrder.tail.head == "lmain1")
    assert(blockOrder.tail.tail.take(2).toSet == Set("lmain3", "lmainret"))

  }

  test("dsl params") {

    val p = prog(
      proc(
        "p1",
        Seq(("R0_in" -> BitVecType(64))),
        Seq(("R0_out", BitVecType(64))),
        block("b1", ret("R0_out" -> LocalVar("R0_in", BitVecType(64))))
      ),
      proc(
        "main",
        Seq(),
        Seq(("R0_out") -> BitVecType(64)),
        block("l_main", indirectCall(R1), goto("returntarget")),
        block(
          "block2",
          directCall(Seq(("R0_out" -> R0)), "p1", "R0_in" -> BitVecLiteral(150, 64)),
          goto("returntarget")
        ),
        block("returntarget", ret("R0_out" -> BitVecLiteral(1, 64)))
      )
    )

    val p1 = p.procedures.find(_.procName == "p1").get
    val main = p.procedures.find(_.procName == "main").get

    assert(p1.formalInParam == SortedSet(LocalVar("R0_in", BitVecType(64))))
    assert(p1.formalOutParam == SortedSet(LocalVar("R0_out", BitVecType(64))))
    assert(main.formalInParam.isEmpty)
    assert(main.formalOutParam == SortedSet(LocalVar("R0_out", BitVecType(64))))

  }

<<<<<<< HEAD
  test("initial memory") {

    val program = prog(
      Seq(
        MemorySection(
          ".interp",
          BigInt("4194872"),
          110,
          Seq(
            0x2f, 0x6e, 0x69, 0x78, 0x2f, 0x73, 0x74, 0x6f, 0x72, 0x65, 0x2f, 0x61, 0x31, 0x33, 0x61, 0x31, 0x71, 0x69,
            0x32, 0x6b, 0x6e, 0x71, 0x61, 0x30, 0x73, 0x64, 0x31, 0x67, 0x76, 0x6d, 0x35, 0x78, 0x33, 0x34, 0x70, 0x72,
            0x35, 0x33, 0x77, 0x67, 0x30, 0x69, 0x6c, 0x2d, 0x67, 0x6c, 0x69, 0x62, 0x63, 0x2d, 0x61, 0x61, 0x72, 0x63,
            0x68, 0x36, 0x34, 0x2d, 0x75, 0x6e, 0x6b, 0x6e, 0x6f, 0x77, 0x6e, 0x2d, 0x6c, 0x69, 0x6e, 0x75, 0x78, 0x2d,
            0x67, 0x6e, 0x75, 0x2d, 0x32, 0x2e, 0x33, 0x38, 0x2d, 0x34, 0x34, 0x2f, 0x6c, 0x69, 0x62, 0x2f, 0x6c, 0x64,
            0x2d, 0x6c, 0x69, 0x6e, 0x75, 0x78, 0x2d, 0x61, 0x61, 0x72, 0x63, 0x68, 0x36, 0x34, 0x2e, 0x73, 0x6f, 0x2e,
            0x31, 0x0
          ).map(BitVecLiteral(_, 8)).toSeq,
          false,
          None
        )
      ),
      proc(
        "knownBitsExample_4196164",
        Seq("R0_in" -> BitVecType(64), "R1_in" -> BitVecType(64)),
        Seq("R0_out" -> BitVecType(64), "R2_out" -> BitVecType(64), "R3_out" -> BitVecType(64)),
        block(
          "lknownBitsExample",
          LocalAssign(
            LocalVar("R2", BitVecType(64), 2),
            BinaryExpr(
              BVOR,
              BinaryExpr(
                BVAND,
                LocalVar("R0_in", BitVecType(64), 0),
                BitVecLiteral(BigInt("18374966859414961920"), 64)
              ),
              BitVecLiteral(BigInt("18446744069414584320"), 64)
            ),
            Some("%0000023e")
          ),
          LocalAssign(
            LocalVar("R0", BitVecType(64), 3),
            BinaryExpr(
              BVOR,
              BinaryExpr(
                BVAND,
                LocalVar("R0_in", BitVecType(64), 0),
                BitVecLiteral(BigInt("18374966859414961920"), 64)
              ),
              BitVecLiteral(BigInt("71777218305454335"), 64)
            ),
            Some("%00000257")
          ),
          ret(
            "R0_out" -> LocalVar("R0", BitVecType(64), 3),
            "R2_out" -> LocalVar("R2", BitVecType(64), 2),
            "R3_out" -> BitVecLiteral(BigInt("71777218305454335"), 64)
          )
        )
      )
    )

    assert(program.initialMemory.nonEmpty)
=======
  test("dsl procedure with self-recursive call") {
    // this should be correctly resolved
    val emptyprog = prog(proc("main"))
    val recursiveproc = proc("p2", block("b1", LocalAssign(R0, bv64(10)), directCall("p2"), goto("b1")).cloneable)

    assert(prog(recursiveproc) != null)
    assert(recursiveproc.addToProg(emptyprog) != null)
>>>>>>> da2178a5
  }

}<|MERGE_RESOLUTION|>--- conflicted
+++ resolved
@@ -358,7 +358,6 @@
 
   }
 
-<<<<<<< HEAD
   test("initial memory") {
 
     val program = prog(
@@ -422,15 +421,16 @@
     )
 
     assert(program.initialMemory.nonEmpty)
-=======
+  }
+
   test("dsl procedure with self-recursive call") {
     // this should be correctly resolved
     val emptyprog = prog(proc("main"))
-    val recursiveproc = proc("p2", block("b1", LocalAssign(R0, bv64(10)), directCall("p2"), goto("b1")).cloneable)
-
+    val recursiveproc = proc("p2", block("b1", LocalAssign(R0, bv64(10)), directCall("p2"), goto("b1"))).cloneable
+
+    // these calls should not throw
     assert(prog(recursiveproc) != null)
     assert(recursiveproc.addToProg(emptyprog) != null)
->>>>>>> da2178a5
   }
 
 }