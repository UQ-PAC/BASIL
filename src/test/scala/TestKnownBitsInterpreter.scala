--- conflicted
+++ resolved
@@ -5,34 +5,6 @@
 import org.scalacheck.{Arbitrary, Gen}
 import org.scalatest.*
 import org.scalatest.funsuite.*
-<<<<<<< HEAD
-import translating.PrettyPrinter.*
-import specification.*
-import util.{
-  BASILConfig,
-  IRLoading,
-  ILLoadingConfig,
-  IRContext,
-  RunUtils,
-  StaticAnalysis,
-  StaticAnalysisConfig,
-  StaticAnalysisContext,
-  BASILResult,
-  Logger,
-  LogLevel
-}
-import ir.eval.{interpretTrace, interpret, ExecEffect, Stopped}
-import ir.dsl
-
-import java.io.IOException
-import java.nio.file.*
-import java.nio.file.attribute.BasicFileAttributes
-import ir.dsl.*
-import util.RunUtils.loadAndTranslate
-
-import scala.collection.mutable
-=======
->>>>>>> 4e96884d
 import org.scalatestplus.scalacheck.*
 import test_util.TestValueDomainWithInterpreter
 import translating.PrettyPrinter.*
