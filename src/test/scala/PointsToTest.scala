import ir.*
import ir.Endian.LittleEndian
import org.scalatest.*
import org.scalatest.funsuite.*
import specification.*
import util.{RunUtils, StaticAnalysisConfig, StaticAnalysis, StaticAnalysisContext, IRContext}

import java.io.IOException
import java.nio.file.*
import java.nio.file.attribute.BasicFileAttributes

import ir.dsl.*

class PointsToTest extends AnyFunSuite with OneInstancePerTest with BeforeAndAfter {

  private val tempPath = System.getProperty("user.dir") + "/src/test/analysis/dump/"

  before {
    clearOrCreateDirectory(tempPath)
  }

  def clearOrCreateDirectory(path: String): Unit = {
    val directory = Paths.get(path)
    if (Files.exists(directory)) {
      Files.walkFileTree(directory, new SimpleFileVisitor[Path] {
        override def visitFile(file: Path, attrs: BasicFileAttributes): FileVisitResult = {
          Files.delete(file)
          FileVisitResult.CONTINUE
        }

        override def postVisitDirectory(dir: Path, exc: IOException): FileVisitResult = {
          Files.delete(dir)
          FileVisitResult.CONTINUE
        }
      })
    }
    Files.createDirectories(directory)
  }

  def runAnalyses(program: Program,
                  externalFunctions: Set[ExternalFunction] = Set.empty,
                  globals: Set[SpecGlobal] = Set.empty,
                  globalOffsets: Map[BigInt, BigInt] = Map.empty): StaticAnalysisContext = {

    val ctx = IRContext(externalFunctions, globals, globalOffsets, Specification(Set(), Map(), List(), List(), List(), Set()), program)
    StaticAnalysis.analyse(ctx, StaticAnalysisConfig(), 1)
  }

  def getRegister(name: String): Register = {
    Register(name, 64)
  }

  /**
   * Test that the analysis correctly identifies the stack pointer even when it is aliased
   */
  test("stack pointer aliasing: MMM Stage") {
    var program: Program = prog(
      proc("main",
        block("0x0",
          Assign(getRegister("R6"), getRegister("R31")),
          goto("0x1")
        ),
        block("0x1",
          MemoryAssign(mem, BinaryExpr(BVADD, getRegister("R6"), bv64(4)), bv64(10), LittleEndian, 64),
          goto("returntarget")
        ),
        block("returntarget",
          ret
        )
      )
    )

    val returnUnifier = ConvertToSingleProcedureReturn()
    program = returnUnifier.visitProgram(program)

    val results = runAnalyses(program)
    results.mmmResults.pushContext("main")
    assert(results.mmmResults.findStackObject(BigInt(4)).isDefined)
    assert(results.mmmResults.findStackObject(BigInt(4)).get.start == bv64(4))
    assert(results.mmmResults.findStackObject(BigInt(4)).get.regionIdentifier == "stack_1")
  }

  /**
   * Test that the analysis correctly identifies stack pointers within regions
   */
  test("approximate stack region: MMM Stage") {
    var program: Program = prog(
      proc("main",
        block("0x0",
          Assign(getRegister("R1"), MemoryLoad(mem, BinaryExpr(BVADD, getRegister("R31"), bv64(6)), LittleEndian, 64)),
          Assign(getRegister("R3"), MemoryLoad(mem, BinaryExpr(BVADD, getRegister("R31"), bv64(4)), LittleEndian, 64)),
          goto("0x1")
        ),
        block("0x1",
          goto("returntarget")
        ),
        block("returntarget",
          ret
        )
      )
    )
    val returnUnifier = ConvertToSingleProcedureReturn()
    program = returnUnifier.visitProgram(program)

    val results = runAnalyses(program)
    results.mmmResults.pushContext("main")
    assert(results.mmmResults.findStackObject(BigInt(4)).isDefined)
    assert(results.mmmResults.findStackObject(BigInt(5)).isDefined)
    assert(results.mmmResults.findStackObject(BigInt(6)).isDefined)
    assert(results.mmmResults.findStackObject(BigInt(10)).isDefined)


    assert(results.mmmResults.findStackObject(BigInt(4)).get.start == bv64(4))
    assert(results.mmmResults.findStackObject(BigInt(5)).get.start == bv64(4))
    assert(results.mmmResults.findStackObject(BigInt(6)).get.start == bv64(6))
    assert(results.mmmResults.findStackObject(BigInt(10)).get.start == bv64(6))
  }

//  /**
//   * Test that the analysis correctly collects all stack pointers
//   * TODO: if the region is not modified in the function but only referenced. Is there a need
//   *  to collect to make the analysis complete?
//   */
//  test("collects all types of stack pointers: MRA Stage") {
//    val program: Program = prog(
//      proc("main",
//        block("0x0",
//          Assign(getRegister("R1"), MemoryLoad(mem, BinaryExpr(BVADD, getRegister("R31"), bv64(6)), LittleEndian, 64)),
//          Assign(getRegister("R3"), BinaryExpr(BVADD, getRegister("R31"), bv64(10))),
//          Assign(getRegister("R4"), BinaryExpr(BVADD, getRegister("R31"), bv64(20))),
//          goto("0x1")
//        ),
//        block("0x1",
//          MemoryAssign(mem, MemoryStore(mem, BinaryExpr(BVADD, getRegister("R31"), bv64(4)), bv64(4), LittleEndian, 64)),
//          Assign(getRegister("R6"), MemoryLoad(mem, getRegister("R3"), LittleEndian, 64)),
//          MemoryAssign(mem, MemoryStore(mem, getRegister("R4"), bv64(3), LittleEndian, 64)),
//          goto("returntarget")
//        ),
//        block("returntarget",
//          ret
//        )
//      )
//    )
//
//    runSteensgaardAnalysis(program)
//    results.mmmResults.pushContext("main")
//    assert(results.mmmResults.findStackObject(BigInt(4)).isDefined) // Explicit memStore
//    assert(results.mmmResults.findStackObject(BigInt(6)).isDefined) // Explicit memLoad
//    assert(results.mmmResults.findStackObject(BigInt(10)).isDefined) // Implicit memLoad
//    assert(results.mmmResults.findStackObject(BigInt(20)).isDefined) // Implicit memStore
//
//
//    assert(results.mmmResults.findStackObject(BigInt(4)).get.start == bv64(4))
//    assert(results.mmmResults.findStackObject(BigInt(6)).get.start == bv64(6))
//    assert(results.mmmResults.findStackObject(BigInt(10)).get.start == bv64(10))
//    assert(results.mmmResults.findStackObject(BigInt(20)).get.start == bv64(20))
//  }

  /**
   * Test that the analysis correctly collects shared regions and exposes only the shared ones
   */
  test("collects single function shared regions: MMM Stage") {
    var program: Program = prog(
      proc("main",
        block("0x0",
          Assign(getRegister("R0"), MemoryLoad(mem, BinaryExpr(BVADD, getRegister("R31"), bv64(6)), LittleEndian, 64)),
          Assign(getRegister("R1"), BinaryExpr(BVADD, getRegister("R31"), bv64(10))),
          goto("0x1")
        ),
        block("0x1",
          directCall("p2", Some("returntarget"))
        ),
        block("returntarget",
          ret
        )
      ),
      proc("p2",
        block("l_p2",
          Assign(getRegister("R3"), getRegister("R0")),
          Assign(getRegister("R2"), MemoryLoad(mem, getRegister("R1"), LittleEndian, 64)),
          goto("l_p2_1"),
        ),
        block("l_p2_1",
          ret,
        )
      )
    )

    val returnUnifier = ConvertToSingleProcedureReturn()
    program = returnUnifier.visitProgram(program)

    val results = runAnalyses(program)
    results.mmmResults.pushContext("main")
    assert(results.mmmResults.findStackObject(BigInt(6)).isDefined)

    assert(results.mmmResults.findStackObject(BigInt(6)).get.start == bv64(6))

    /* ------------------------------------------------------------------------- */

    results.mmmResults.pushContext("p2")
    assert(results.mmmResults.findSharedStackObject(BigInt(6)).nonEmpty)
    assert(results.mmmResults.findSharedStackObject(BigInt(10)).nonEmpty)

    assert(results.mmmResults.findSharedStackObject(BigInt(6)).head.start == bv64(6))
    assert(results.mmmResults.findSharedStackObject(BigInt(10)).head.start == bv64(10))
  }

  /**
   * Test that the analysis correctly collects shared regions from multiple functions
   */
  test("collects multiple functions shared regions: MMM Stage") {
    var program: Program = prog(
      proc("main",
        block("0x0",
          Assign(getRegister("R0"), MemoryLoad(mem, BinaryExpr(BVADD, getRegister("R31"), bv64(6)), LittleEndian, 64)),
          Assign(getRegister("R1"), BinaryExpr(BVADD, getRegister("R31"), bv64(10))),
          goto("0x1")
        ),
        block("0x1",
          directCall("p2", Some("returntarget"))
        ),
        block("returntarget",
          ret
        )
      ),
      proc("foo",
        block("l_foo",
<<<<<<< HEAD
          Assign(getRegister("R0"), MemoryLoad(mem, BinaryExpr(BVADD, getRegister("R31"), bv64(6)), LittleEndian, 64)),
          Assign(getRegister("R1"), BinaryExpr(BVADD, getRegister("R31"), bv64(10))),
          call("p2", Some("l_foo_1"))
=======
          LocalAssign(getRegister("R0"), MemoryLoad(mem, BinaryExpr(BVADD, getRegister("R31"), bv64(6)), LittleEndian, 64)),
          LocalAssign(getRegister("R1"), BinaryExpr(BVADD, getRegister("R31"), bv64(10))),
          directCall("p2", Some("l_foo_1"))
>>>>>>> 4b3a278a
        ),
        block("l_foo_1",
          ret,
        )
      ),
      proc("p2",
        block("l_p2",
          Assign(getRegister("R3"), getRegister("R0")),
          Assign(getRegister("R2"), MemoryLoad(mem, getRegister("R1"), LittleEndian, 64)),
          goto("l_p2_1"),
        ),
        block("l_p2_1",
          ret,
        )
      )
    )

    val returnUnifier = ConvertToSingleProcedureReturn()
    program = returnUnifier.visitProgram(program)

    val results = runAnalyses(program)
    results.mmmResults.pushContext("main")
    assert(results.mmmResults.findStackObject(BigInt(6)).isDefined)

    assert(results.mmmResults.findStackObject(BigInt(6)).get.start == bv64(6))

    /* ------------------------------------------------------------------------- */

    results.mmmResults.pushContext("p2")
    assert(results.mmmResults.findSharedStackObject(BigInt(6)).nonEmpty)
    assert(results.mmmResults.findSharedStackObject(BigInt(10)).nonEmpty)

    assert(results.mmmResults.findSharedStackObject(BigInt(6)).size == 2)
    assert(results.mmmResults.findSharedStackObject(BigInt(10)).size == 2)

    assert(results.mmmResults.findSharedStackObject(BigInt(6)).exists(_.parent.name == "main"))
    assert(results.mmmResults.findSharedStackObject(BigInt(6)).exists(_.parent.name == "foo"))
    assert(results.mmmResults.findSharedStackObject(BigInt(10)).exists(_.parent.name == "main"))
    assert(results.mmmResults.findSharedStackObject(BigInt(10)).exists(_.parent.name == "foo"))
  }

//  /**
//   * Test that the analysis correctly resolves a simple format of indirect call
//   */
//  test("resolves simple indirect call: Steensgaard Stage") {
//    val globals =
//        Set(
//            SpecGlobal("foo", 10, None, BigInt(10)),
//            SpecGlobal("bar", 10, None, BigInt(20))
//        )
//    val globalOffsets = Map(BigInt(446) -> BigInt(10), BigInt(447) -> BigInt(20))
//    val program: Program = prog(
//      proc("main",
//        block("0x0",
//          Assign(getRegister("R0"), bv64(400)),
//          Assign(getRegister("R1"), MemoryLoad(mem, BinaryExpr(BVADD, getRegister("R0"), bv64(46)), LittleEndian, 64)),
//          call(getRegister("R1"), Some("returntarget"))
//        ),
//        block("returntarget",
//          ret
//        )
//      ),
//      proc("foo",
//        block("l_foo",
//          Assign(getRegister("R3"), bv64(1)),
//          goto("l_foo_1"),
//        ),
//        block("l_foo_1",
//          ret,
//        )
//      )
//    )
//
//    runSteensgaardAnalysis(program, globals = globals, globalOffsets = globalOffsets)
//  }
}<|MERGE_RESOLUTION|>--- conflicted
+++ resolved
@@ -225,15 +225,9 @@
       ),
       proc("foo",
         block("l_foo",
-<<<<<<< HEAD
           Assign(getRegister("R0"), MemoryLoad(mem, BinaryExpr(BVADD, getRegister("R31"), bv64(6)), LittleEndian, 64)),
           Assign(getRegister("R1"), BinaryExpr(BVADD, getRegister("R31"), bv64(10))),
-          call("p2", Some("l_foo_1"))
-=======
-          LocalAssign(getRegister("R0"), MemoryLoad(mem, BinaryExpr(BVADD, getRegister("R31"), bv64(6)), LittleEndian, 64)),
-          LocalAssign(getRegister("R1"), BinaryExpr(BVADD, getRegister("R31"), bv64(10))),
           directCall("p2", Some("l_foo_1"))
->>>>>>> 4b3a278a
         ),
         block("l_foo_1",
           ret,
