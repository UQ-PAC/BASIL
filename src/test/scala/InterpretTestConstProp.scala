--- conflicted
+++ resolved
@@ -2,32 +2,8 @@
 import ir.*
 import org.scalatest.*
 import org.scalatest.funsuite.*
-<<<<<<< HEAD
-import specification.*
-import util.{
-  BASILConfig,
-  BASILResult,
-  ILLoadingConfig,
-  IRContext,
-  IRLoading,
-  LogLevel,
-  Logger,
-  RunUtils,
-  StaticAnalysis,
-  StaticAnalysisConfig,
-  StaticAnalysisContext
-}
-import ir.eval.{ExecEffect, Stopped, interpret, interpretTrace}
-import ir.dsl
-
-import java.io.IOException
-import java.nio.file.*
-import java.nio.file.attribute.BasicFileAttributes
-import ir.dsl.*
-=======
->>>>>>> 4e96884d
 import test_util.{BASILTest, CaptureOutput, TestValueDomainWithInterpreter}
-import util.{ILLoadingConfig, IRLoading, IRTransform, LogLevel, Logger, RunUtils, StaticAnalysisConfig}
+import util.{ILLoadingConfig, IRLoading, LogLevel, Logger, RunUtils, StaticAnalysisConfig}
 
 @test_util.tags.StandardSystemTest
 class InterpretTestConstProp
