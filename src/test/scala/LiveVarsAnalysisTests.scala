import analysis.{InterLiveVarsAnalysis, TwoElementTop}
import ir.dsl.*
import ir.{
  BitVecLiteral,
<<<<<<< HEAD
=======
  Block,
>>>>>>> 4fa11831
  BitVecType,
  dsl,
  LocalAssign,
  LocalVar,
  Program,
  Register,
  Statement,
  Variable,
  transforms,
  cilvisitor,
  Procedure
}
import util.{Logger, LogLevel}
import org.scalatest.funsuite.AnyFunSuite
import test_util.BASILTest
import util.{BASILResult, StaticAnalysisConfig}
import translating.PrettyPrinter.*

class LiveVarsAnalysisTests extends AnyFunSuite, BASILTest {
  Logger.setLevel(LogLevel.ERROR)
  private val correctPath = "./src/test/correct/"
  def runExample(name: String): BASILResult = {
    val inputFile = correctPath + s"/$name/gcc/$name.adt"
    val relfFile = correctPath + s"/$name/gcc/$name.relf"
    val staticAnalysisConfig = Some(StaticAnalysisConfig())
    val outputFile = correctPath + s"/$name/gcc/${name}_livevars.bpl"
    runBASIL(inputFile, relfFile, None, outputFile, staticAnalysisConfig)
  }

<<<<<<< HEAD
  def createSimpleProc(name: String, statements: Seq[Statement]): EventuallyProcedure = {
=======
  def createSimpleProc(name: String, statements: Seq[NonCallStatement]): EventuallyProcedure = {
>>>>>>> 4fa11831
    proc(name, block("l" + name, statements.:+(goto(name + "_return")): _*), block(name + "_return", ret))
  }

  def differentCalleesBothLive(): Unit = {
    val constant1 = bv64(1)
    val r0ConstantAssign = LocalAssign(R0, constant1, Some("00001"))
    val r1ConstantAssign = LocalAssign(R1, constant1, Some("00002"))
    val r2r0Assign = LocalAssign(R2, R0, Some("00003"))
    val r2r1Assign = LocalAssign(R2, R1, Some("00004"))

    val program: Program = prog(
      proc(
        "main",
        block("first_call", r0ConstantAssign, r1ConstantAssign, directCall("callee1"), goto("second_call")),
        block("second_call", directCall("callee2"), goto("returnBlock")),
        block("returnBlock", ret)
      ),
      createSimpleProc("callee1", Seq(r2r0Assign)),
      createSimpleProc("callee2", Seq(r2r1Assign))
    )

    cilvisitor.visit_prog(transforms.ReplaceReturns(), program)
    transforms.addReturnBlocks(program)
    cilvisitor.visit_prog(transforms.ConvertSingleReturn(), program)

    val liveVarAnalysisResults = InterLiveVarsAnalysis(program).analyze()

    // fix for DSA pairs of results?
    val procs = program.nameToProcedure
    assert(liveVarAnalysisResults(procs("callee1")) == Map(R0 -> TwoElementTop, R1 -> TwoElementTop))
    assert(liveVarAnalysisResults(procs("callee2")) == Map(R1 -> TwoElementTop))
  }

  def differentCalleesOneAlive(): Unit = {
    val constant1 = bv64(1)
    val r0ConstantAssign = LocalAssign(R0, constant1, Some("00001"))
    val r1ConstantAssign = LocalAssign(R1, constant1, Some("00002"))
    val r2r0Assign = LocalAssign(R2, R0, Some("00003"))
    val r2r1Assign = LocalAssign(R2, R1, Some("00004"))
    val r1Reassign = LocalAssign(R1, BitVecLiteral(2, 64), Some("00005"))

    val program: Program = prog(
      proc(
        "main",
        block("first_call", r0ConstantAssign, r1ConstantAssign, directCall("callee1"), goto("second_call")),
        block("second_call", directCall("callee2"), goto("returnBlock")),
        block("returnBlock", ret)
      ),
      createSimpleProc("callee1", Seq(r1Reassign, r2r0Assign)),
      createSimpleProc("callee2", Seq(r2r1Assign))
    )

    cilvisitor.visit_prog(transforms.ReplaceReturns(), program)
    transforms.addReturnBlocks(program)
    cilvisitor.visit_prog(transforms.ConvertSingleReturn(), program)

    val liveVarAnalysisResults = InterLiveVarsAnalysis(program).analyze()

    val procs = program.nameToProcedure
    // assert(liveVarAnalysisResults(procs("main")) == Map())
    assert(liveVarAnalysisResults(procs("callee1")) == Map(R0 -> TwoElementTop))
    assert(liveVarAnalysisResults(procs("callee2")) == Map(R1 -> TwoElementTop))
  }

  def twoCallers(): Unit = {
    val constant1 = bv64(1)
    val r0ConstantAssign = LocalAssign(R0, constant1, Some("00001"))
    val r1Assign = LocalAssign(R0, R1, Some("00002"))
    val r2Assign = LocalAssign(R0, R2, Some("00003"))

    val program = prog(
      proc(
        "main",
        block("main_first_call", directCall("wrapper1"), goto("main_second_call")),
        block("main_second_call", directCall("wrapper2"), goto("main_return")),
        block("main_return", ret)
      ),
      createSimpleProc("callee", Seq(r0ConstantAssign)),
      createSimpleProc("callee2", Seq(r1Assign)),
      createSimpleProc("callee3", Seq(r2Assign)),
      proc(
        "wrapper1",
        block("wrapper1_first_call", LocalAssign(R1, constant1), directCall("callee"), goto("wrapper1_second_call")),
        block("wrapper1_second_call", directCall("callee2"), goto("wrapper1_return")),
        block("wrapper1_return", ret)
      ),
      proc(
        "wrapper2",
        block("wrapper2_first_call", LocalAssign(R2, constant1), directCall("callee"), goto("wrapper2_second_call")),
        block("wrapper2_second_call", directCall("callee3"), goto("wrapper2_return")),
        block("wrapper2_return", ret)
      )
    )

    cilvisitor.visit_prog(transforms.ReplaceReturns(), program)
    transforms.addReturnBlocks(program)
    cilvisitor.visit_prog(transforms.ConvertSingleReturn(), program)

    val liveVarAnalysisResults = InterLiveVarsAnalysis(program).analyze()
    val blocks = program.labelToBlock
    assert(liveVarAnalysisResults(blocks("wrapper1_first_call").jump) == Map(R1 -> TwoElementTop))
    assert(liveVarAnalysisResults(blocks("wrapper2_first_call").jump) == Map(R2 -> TwoElementTop))

  }

  def deadBeforeCall(): Unit = {
    val program = prog(
      proc(
        "main",
        block("lmain", directCall("killer"), goto("aftercall")),
        block("aftercall", LocalAssign(R0, R1), ret)
      ),
      createSimpleProc("killer", Seq(LocalAssign(R1, bv64(1))))
    )

    cilvisitor.visit_prog(transforms.ReplaceReturns(), program)
    transforms.addReturnBlocks(program)
    cilvisitor.visit_prog(transforms.ConvertSingleReturn(), program)

    val liveVarAnalysisResults = InterLiveVarsAnalysis(program).analyze()
    val blocks = program.labelToBlock

    assert(liveVarAnalysisResults(blocks("aftercall")) == Map(R1 -> TwoElementTop))
    // assert(liveVarAnalysisResults(blocks("lmain")) == Map())
  }

  def simpleBranch(): Unit = {
    val r1Assign = LocalAssign(R0, R1, Some("00001"))
    val r2Assign = LocalAssign(R0, R2, Some("00002"))

    val program: Program = prog(
      proc(
        "main",
        block("lmain", goto("branch1", "branch2")),
        block("branch1", r1Assign, goto("main_return")),
        block("branch2", r2Assign, goto("main_return")),
        block("main_return", ret)
      )
    )

    cilvisitor.visit_prog(transforms.ReplaceReturns(), program)
    transforms.addReturnBlocks(program)
    cilvisitor.visit_prog(transforms.ConvertSingleReturn(), program)

    val blocks = program.labelToBlock
    val liveVarAnalysisResults = InterLiveVarsAnalysis(program).analyze()

    assert(liveVarAnalysisResults(blocks("branch1")) == Map(R1 -> TwoElementTop))
    assert(liveVarAnalysisResults(blocks("branch2")) == Map(R2 -> TwoElementTop))
    assert(liveVarAnalysisResults(blocks("lmain")) == Map(R1 -> TwoElementTop, R2 -> TwoElementTop))

  }

  def recursionInfinite(): Unit = { // can't handle this infinite recursion case
    val program: Program = prog(
      proc(
        "main",
        block("lmain", LocalAssign(R0, R1), directCall("main"), goto("return")),
        block("return", LocalAssign(R0, R2), ret)
      )
    )

    cilvisitor.visit_prog(transforms.ReplaceReturns(), program)
    transforms.addReturnBlocks(program)
    cilvisitor.visit_prog(transforms.ConvertSingleReturn(), program)

    val liveVarAnalysisResults = InterLiveVarsAnalysis(program).analyze()

    assert(liveVarAnalysisResults(program.mainProcedure) == Map(R1 -> TwoElementTop, R2 -> TwoElementTop))
  }

  def recursionBaseCase(): Unit = {
    val program: Program = prog(
      proc(
        "main",
        block("lmain", LocalAssign(R0, R1), goto("recursion", "non-recursion")),
        block("recursion", directCall("main"), goto("assign")),
        block("assign", LocalAssign(R0, R2), goto("return")),
        block("non-recursion", goto("return")),
        block("return", ret)
      )
    )

    cilvisitor.visit_prog(transforms.ReplaceReturns(), program)
    transforms.addReturnBlocks(program)
    cilvisitor.visit_prog(transforms.ConvertSingleReturn(), program)

    val liveVarAnalysisResults = InterLiveVarsAnalysis(program).analyze()

    assert(liveVarAnalysisResults(program.mainProcedure) == Map(R1 -> TwoElementTop, R2 -> TwoElementTop))
  }

  test("differentCalleesBothAlive") {
    differentCalleesBothLive()
  }

  test("differentCalleesOneAlive") {
    differentCalleesOneAlive()
  }

  test("twoCallers") {
    twoCallers()
  }

  test("deadBeforeCall") {
    deadBeforeCall()
  }

  test("simpleBranch") {
    simpleBranch()
  }

  ignore("recursionInfinite") {
    recursionInfinite()
  }

  test("recursionBaseCase") {
    recursionBaseCase()
  }

  test("basic_arrays_write") {
    val result: BASILResult = runExample("basic_arrays_write")
    val analysisResults = result.analysis.get.interLiveVarsResults
    val blocks = result.ir.program.labelToBlock

    // main has a parameter, R0 should be alive
    assert(analysisResults(blocks("lmain")) == Map(R0 -> TwoElementTop, R31 -> TwoElementTop))
  }

  test("function") {
    val result: BASILResult = runExample("function")
    val analysisResults = result.analysis.get.interLiveVarsResults
    val blocks = result.ir.program.labelToBlock

    val lmain = blocks("lmain")
    val laftercall = lmain.singleSuccessor.head
    // checks function call blocks
    assert(analysisResults(lmain) == Map(R29 -> TwoElementTop, R30 -> TwoElementTop, R31 -> TwoElementTop))
    assert(analysisResults(blocks("lget_two")) == Map(R31 -> TwoElementTop))
    assert(analysisResults(laftercall) == Map(R0 -> TwoElementTop, R31 -> TwoElementTop)) // aftercall block
  }

  test("basic_function_call_caller") {
    val result: BASILResult = runExample("basic_function_call_caller")
    val analysisResults = result.analysis.get.interLiveVarsResults
    val blocks = result.ir.program.labelToBlock
    info("bean1")
    info(
      analysisResults.keySet
        .collect { case b: Block =>
          b.label
        }
        .mkString("; ")
    )
    info("bean2")

    val lmain = blocks("lmain")
    val laftercall = lmain.singleSuccessor.head
    // main has parameter, callee (zero) has return and no parameter
    assert(
<<<<<<< HEAD
      analysisResults(blocks("lmain")) == Map(
=======
      analysisResults(lmain) == Map(
>>>>>>> 4fa11831
        R0 -> TwoElementTop,
        R29 -> TwoElementTop,
        R30 -> TwoElementTop,
        R31 -> TwoElementTop
      )
    )
    assert(analysisResults(blocks("lzero")) == Map(R31 -> TwoElementTop))
    assert(analysisResults(laftercall) == Map(R0 -> TwoElementTop, R31 -> TwoElementTop)) // aftercall block
    assert(analysisResults(blocks("lzero").parent.returnBlock.get) == Map(R0 -> TwoElementTop, R31 -> TwoElementTop))
  }

  test("function1") {
    val result: BASILResult = runExample("function1")
    val analysisResults = result.analysis.get.interLiveVarsResults
    val blocks = result.ir.program.labelToBlock

    val lmain = blocks("lmain")
    val l_get_two_aftercall = lmain.singleSuccessor.head
    val l_printf_aftercall = l_get_two_aftercall.singleSuccessor.head
    // main has no parameters, get_two has three and a return
<<<<<<< HEAD
    assert(analysisResults(blocks("lmain")) == Map(R29 -> TwoElementTop, R31 -> TwoElementTop, R30 -> TwoElementTop))
    assert(analysisResults(blocks("l000003ec")) == Map(R0 -> TwoElementTop, R31 -> TwoElementTop)) // get_two aftercall
    assert(analysisResults(blocks("l00000430")) == Map(R31 -> TwoElementTop)) // printf aftercall
    assert(
      analysisResults(blocks("lget_two")) == Map(
        R0 -> TwoElementTop,
        R1 -> TwoElementTop,
=======
    // We have substantially overapproximated due to printf's set overapproximating
    val main = Map(
      Register("R16", 64) -> TwoElementTop,
      Register("R8", 64) -> TwoElementTop,
      Register("R14", 64) -> TwoElementTop,
      Register("R5", 64) -> TwoElementTop,
      Register("R15", 64) -> TwoElementTop,
      Register("R18", 64) -> TwoElementTop,
      Register("R17", 64) -> TwoElementTop,
      Register("R29", 64) -> TwoElementTop,
      Register("R31", 64) -> TwoElementTop,
      Register("R7", 64) -> TwoElementTop,
      Register("R9", 64) -> TwoElementTop,
      Register("R12", 64) -> TwoElementTop,
      Register("R4", 64) -> TwoElementTop,
      Register("R10", 64) -> TwoElementTop,
      Register("R3", 64) -> TwoElementTop,
      Register("R11", 64) -> TwoElementTop,
      Register("R13", 64) -> TwoElementTop,
      Register("R6", 64) -> TwoElementTop
    )
    assert(analysisResults(lmain) == main ++ Map(Register("R30", 64) -> TwoElementTop))
    assert(
      analysisResults(l_get_two_aftercall) == main ++ Map(
        Register("R0", 64) -> TwoElementTop,
        Register("R2", 64) -> TwoElementTop
      )
    ) // get_two aftercall
    assert(analysisResults(l_printf_aftercall) == Map(R31 -> TwoElementTop)) // printf aftercall
    assert(
      analysisResults(blocks("lget_two")) == main ++ Map(R0 -> TwoElementTop, R1 -> TwoElementTop, R2 -> TwoElementTop)
    )
    assert(
      analysisResults(blocks("lget_two").parent.returnBlock.get) == main ++ Map(
        R0 -> TwoElementTop,
>>>>>>> 4fa11831
        R2 -> TwoElementTop,
        R31 -> TwoElementTop
      )
    )
<<<<<<< HEAD
    assert(analysisResults(blocks("get_two_basil_return")) == Map(R0 -> TwoElementTop, R31 -> TwoElementTop))
=======
>>>>>>> 4fa11831
  }

  test("ifbranches") {
    val result: BASILResult = runExample("ifbranches")
    val analysisResults = result.analysis.get.interLiveVarsResults
    val blocks = result.ir.program.labelToBlock

    val gotoBlocks = blocks.filterKeys(_.startsWith("lmain_goto_")).toMap
    assert(gotoBlocks.size == 2)

    val blockAfterBranch = gotoBlocks.values.map(_.singleSuccessor.head.singleSuccessor.head).toSet
    assert(blockAfterBranch.size == 1)

    // block after branch
    assert(analysisResults(blockAfterBranch.head) == Map(R31 -> TwoElementTop))
    // branch blocks
<<<<<<< HEAD
    assert(
      analysisResults(blocks("lmain_goto_l00000330")) == Map(Register("ZF", 1) -> TwoElementTop, R31 -> TwoElementTop)
    )
    assert(
      analysisResults(blocks("lmain_goto_l00000369")) == Map(Register("ZF", 1) -> TwoElementTop, R31 -> TwoElementTop)
    )
=======
    for ((_, b) <- gotoBlocks) {
      assert(analysisResults(b) == Map(Register("ZF", 1) -> TwoElementTop, R31 -> TwoElementTop))
    }
>>>>>>> 4fa11831
  }
}<|MERGE_RESOLUTION|>--- conflicted
+++ resolved
@@ -2,10 +2,7 @@
 import ir.dsl.*
 import ir.{
   BitVecLiteral,
-<<<<<<< HEAD
-=======
   Block,
->>>>>>> 4fa11831
   BitVecType,
   dsl,
   LocalAssign,
@@ -35,11 +32,7 @@
     runBASIL(inputFile, relfFile, None, outputFile, staticAnalysisConfig)
   }
 
-<<<<<<< HEAD
-  def createSimpleProc(name: String, statements: Seq[Statement]): EventuallyProcedure = {
-=======
   def createSimpleProc(name: String, statements: Seq[NonCallStatement]): EventuallyProcedure = {
->>>>>>> 4fa11831
     proc(name, block("l" + name, statements.:+(goto(name + "_return")): _*), block(name + "_return", ret))
   }
 
@@ -300,11 +293,7 @@
     val laftercall = lmain.singleSuccessor.head
     // main has parameter, callee (zero) has return and no parameter
     assert(
-<<<<<<< HEAD
-      analysisResults(blocks("lmain")) == Map(
-=======
       analysisResults(lmain) == Map(
->>>>>>> 4fa11831
         R0 -> TwoElementTop,
         R29 -> TwoElementTop,
         R30 -> TwoElementTop,
@@ -325,15 +314,6 @@
     val l_get_two_aftercall = lmain.singleSuccessor.head
     val l_printf_aftercall = l_get_two_aftercall.singleSuccessor.head
     // main has no parameters, get_two has three and a return
-<<<<<<< HEAD
-    assert(analysisResults(blocks("lmain")) == Map(R29 -> TwoElementTop, R31 -> TwoElementTop, R30 -> TwoElementTop))
-    assert(analysisResults(blocks("l000003ec")) == Map(R0 -> TwoElementTop, R31 -> TwoElementTop)) // get_two aftercall
-    assert(analysisResults(blocks("l00000430")) == Map(R31 -> TwoElementTop)) // printf aftercall
-    assert(
-      analysisResults(blocks("lget_two")) == Map(
-        R0 -> TwoElementTop,
-        R1 -> TwoElementTop,
-=======
     // We have substantially overapproximated due to printf's set overapproximating
     val main = Map(
       Register("R16", 64) -> TwoElementTop,
@@ -369,15 +349,10 @@
     assert(
       analysisResults(blocks("lget_two").parent.returnBlock.get) == main ++ Map(
         R0 -> TwoElementTop,
->>>>>>> 4fa11831
         R2 -> TwoElementTop,
         R31 -> TwoElementTop
       )
     )
-<<<<<<< HEAD
-    assert(analysisResults(blocks("get_two_basil_return")) == Map(R0 -> TwoElementTop, R31 -> TwoElementTop))
-=======
->>>>>>> 4fa11831
   }
 
   test("ifbranches") {
@@ -394,17 +369,8 @@
     // block after branch
     assert(analysisResults(blockAfterBranch.head) == Map(R31 -> TwoElementTop))
     // branch blocks
-<<<<<<< HEAD
-    assert(
-      analysisResults(blocks("lmain_goto_l00000330")) == Map(Register("ZF", 1) -> TwoElementTop, R31 -> TwoElementTop)
-    )
-    assert(
-      analysisResults(blocks("lmain_goto_l00000369")) == Map(Register("ZF", 1) -> TwoElementTop, R31 -> TwoElementTop)
-    )
-=======
     for ((_, b) <- gotoBlocks) {
       assert(analysisResults(b) == Map(Register("ZF", 1) -> TwoElementTop, R31 -> TwoElementTop))
     }
->>>>>>> 4fa11831
   }
 }