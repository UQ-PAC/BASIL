import analysis.{InterLiveVarsAnalysis, TwoElementTop}
import ir.dsl.*
<<<<<<< HEAD
import ir.{Assign, BitVecLiteral, BitVecType, ConvertToSingleProcedureReturn, LocalVar, Program, Register, Statement, Variable, dsl}
=======
import ir.{BitVecLiteral, BitVecType, dsl, Assign, LocalVar, Program, Register, Statement, Variable, transforms, cilvisitor, Procedure}
import util.{Logger, LogLevel}
>>>>>>> c9ad83d8
import org.scalatest.funsuite.AnyFunSuite
import test_util.BASILTest
import util.{BASILResult, StaticAnalysisConfig}


<<<<<<< HEAD
class LiveVarsAnalysisTests extends AnyFunSuite, BASILTest {
  private val correctPath = "./src/test/correct/"
=======
class LiveVarsAnalysisTests extends AnyFunSuite, TestUtil {
  Logger.setLevel(LogLevel.ERROR)
>>>>>>> c9ad83d8

  def runExample(name: String): BASILResult = {
    val inputFile = correctPath + s"/$name/gcc/$name.adt"
    val relfFile = correctPath + s"/$name/gcc/$name.relf"
    val staticAnalysisConfig = Some(StaticAnalysisConfig())
    val outputFile = correctPath + s"/$name/gcc/${name}_livevars.bpl"
    runBASIL(inputFile, relfFile, None, outputFile, staticAnalysisConfig)
  }

  def createSimpleProc(name: String, statements: Seq[Statement]): EventuallyProcedure = {
    proc(name,
      block("l" + name,
        statements.:+(goto(name + "_return")): _*
      ),
      block(name + "_return",
        ret
      )
    )
  }

  def differentCalleesBothLive(): Unit = {
    val constant1 = bv64(1)
    val r0ConstantAssign = Assign(R0, constant1, Some("00001"))
    val r1ConstantAssign = Assign(R1, constant1, Some("00002"))
    val r2r0Assign = Assign(R2, R0, Some("00003"))
    val r2r1Assign = Assign(R2, R1, Some("00004"))

    var program: Program = prog(
      proc("main",
        block("first_call",
          r0ConstantAssign,
          r1ConstantAssign,
          directCall("callee1"),
          goto("second_call")
        ),
        block("second_call",
          directCall("callee2"),
          goto("returnBlock")
        ),
        block("returnBlock",
          ret
        )
      ),
      createSimpleProc("callee1", Seq(r2r0Assign)),
      createSimpleProc("callee2", Seq(r2r1Assign))
    )

    cilvisitor.visit_prog(transforms.ReplaceReturns(), program)
    transforms.addReturnBlocks(program)
    cilvisitor.visit_prog(transforms.ConvertSingleReturn(), program)

    val liveVarAnalysisResults = InterLiveVarsAnalysis(program).analyze()

<<<<<<< HEAD
    val procs = program.nameToProcedure
    assert(liveVarAnalysisResults(procs("main")) == Map(R30 -> TwoElementTop))
    assert(liveVarAnalysisResults(procs("callee1")) == Map(R0 -> TwoElementTop, R1 -> TwoElementTop, R30 -> TwoElementTop))
    assert(liveVarAnalysisResults(procs("callee2")) == Map(R1 -> TwoElementTop, R30 -> TwoElementTop))
=======
    // fix for DSA pairs of results?
    val procs = program.procs
    println(liveVarAnalysisResults.filter((k,n) => k match {
      case p => true
      case _ => false
    }))
    // assert(liveVarAnalysisResults(procs("main")) == Map(R30 -> TwoElementTop))
    assert(liveVarAnalysisResults(procs("callee1")) == Map(R0 -> TwoElementTop, R1 -> TwoElementTop))
    assert(liveVarAnalysisResults(procs("callee2")) == Map(R1 -> TwoElementTop))
>>>>>>> c9ad83d8
  }


  def differentCalleesOneAlive(): Unit = {
    val constant1 = bv64(1)
    val r0ConstantAssign = Assign(R0, constant1, Some("00001"))
    val r1ConstantAssign = Assign(R1, constant1, Some("00002"))
    val r2r0Assign = Assign(R2, R0, Some("00003"))
    val r2r1Assign = Assign(R2, R1, Some("00004"))
    val r1Reassign = Assign(R1, BitVecLiteral(2, 64), Some("00005"))

    var program: Program = prog(
      proc("main",
        block("first_call",
          r0ConstantAssign,
          r1ConstantAssign,
          directCall("callee1"), goto("second_call")
        ),
        block("second_call",
          directCall("callee2"), goto("returnBlock")
        ),
        block("returnBlock",
          ret
        )
      ),
      createSimpleProc("callee1", Seq(r1Reassign, r2r0Assign)),
      createSimpleProc("callee2", Seq(r2r1Assign))
    )

    cilvisitor.visit_prog(transforms.ReplaceReturns(), program)
    transforms.addReturnBlocks(program)
    cilvisitor.visit_prog(transforms.ConvertSingleReturn(), program)

    val liveVarAnalysisResults = InterLiveVarsAnalysis(program).analyze()

<<<<<<< HEAD
    val procs = program.nameToProcedure
    assert(liveVarAnalysisResults(procs("main")) == Map(R30 -> TwoElementTop))
    assert(liveVarAnalysisResults(procs("callee1")) == Map(R0 -> TwoElementTop, R30 -> TwoElementTop))
    assert(liveVarAnalysisResults(procs("callee2")) == Map(R1 -> TwoElementTop, R30 -> TwoElementTop))
=======
    val procs = program.procs
    // assert(liveVarAnalysisResults(procs("main")) == Map())
    assert(liveVarAnalysisResults(procs("callee1")) == Map(R0 -> TwoElementTop))
    assert(liveVarAnalysisResults(procs("callee2")) == Map(R1 -> TwoElementTop))
>>>>>>> c9ad83d8
  }

  def twoCallers(): Unit = {

    val constant1 = bv64(1)
    val r0ConstantAssign = Assign(R0, constant1, Some("00001"))
    val r1Assign = Assign(R0, R1, Some("00002"))
    val r2Assign = Assign(R0, R2, Some("00003"))

    var program = prog(
      proc("main",
        block("main_first_call",
          directCall("wrapper1"), 
          goto("main_second_call")
        ),
        block("main_second_call",
          directCall("wrapper2"), 
          goto("main_return")
        ),
        block("main_return", ret)
      ),
      createSimpleProc("callee", Seq(r0ConstantAssign)),
      createSimpleProc("callee2", Seq(r1Assign)),
      createSimpleProc("callee3", Seq(r2Assign)),
      proc("wrapper1",
        block("wrapper1_first_call",
          Assign(R1, constant1),
          directCall("callee"), 
          goto("wrapper1_second_call")
        ),
        block("wrapper1_second_call",
          directCall("callee2"), 
          goto("wrapper1_return")),
        block("wrapper1_return", ret)
      ),
      proc("wrapper2",
        block("wrapper2_first_call",
          Assign(R2, constant1),
          directCall("callee"), goto("wrapper2_second_call")
        ),
        block("wrapper2_second_call",
          directCall("callee3"), goto("wrapper2_return")),
        block("wrapper2_return", ret)
      )
    )

    cilvisitor.visit_prog(transforms.ReplaceReturns(), program)
    transforms.addReturnBlocks(program)
    cilvisitor.visit_prog(transforms.ConvertSingleReturn(), program)

    val liveVarAnalysisResults = InterLiveVarsAnalysis(program).analyze()
<<<<<<< HEAD
    val blocks = program.labelToBlock
    assert(liveVarAnalysisResults(blocks("wrapper1_first_call").jump) == Map(R1 -> TwoElementTop, R30 -> TwoElementTop))
    assert(liveVarAnalysisResults(blocks("wrapper2_first_call").jump) == Map(R2 -> TwoElementTop, R30 -> TwoElementTop))
=======
    val blocks = program.blocks
    assert(liveVarAnalysisResults(blocks("wrapper1_first_call").jump) == Map(R1 -> TwoElementTop))
    assert(liveVarAnalysisResults(blocks("wrapper2_first_call").jump) == Map(R2 -> TwoElementTop))
>>>>>>> c9ad83d8

  }

  def deadBeforeCall(): Unit = {
    var program = prog(
      proc("main",
        block("lmain",
          directCall("killer"), goto("aftercall")
        ),
        block("aftercall",
          Assign(R0, R1),
          ret
        )
      ),
      createSimpleProc("killer", Seq(Assign(R1, bv64(1))))
    )

    cilvisitor.visit_prog(transforms.ReplaceReturns(), program)
    transforms.addReturnBlocks(program)
    cilvisitor.visit_prog(transforms.ConvertSingleReturn(), program)

    val liveVarAnalysisResults = InterLiveVarsAnalysis(program).analyze()
    val blocks = program.labelToBlock

    assert(liveVarAnalysisResults(blocks("aftercall")) == Map(R1 -> TwoElementTop))
    // assert(liveVarAnalysisResults(blocks("lmain")) == Map())
  }

  def simpleBranch(): Unit = {
    val r1Assign = Assign(R0, R1, Some("00001"))
    val r2Assign = Assign(R0, R2, Some("00002"))

    var program : Program = prog(
      proc(
        "main",
        block(
          "lmain",
          goto("branch1", "branch2")
        ),
        block(
          "branch1",
          r1Assign,
          goto("main_return")
        ),
        block(
          "branch2",
          r2Assign,
          goto("main_return")
        ),
        block("main_return", ret)
      )
    )

    cilvisitor.visit_prog(transforms.ReplaceReturns(), program)
    transforms.addReturnBlocks(program)
    cilvisitor.visit_prog(transforms.ConvertSingleReturn(), program)

    val blocks = program.labelToBlock
    val liveVarAnalysisResults = InterLiveVarsAnalysis(program).analyze()

    assert(liveVarAnalysisResults(blocks("branch1")) == Map(R1 -> TwoElementTop))
    assert(liveVarAnalysisResults(blocks("branch2")) == Map(R2 -> TwoElementTop))
    assert(liveVarAnalysisResults(blocks("lmain")) == Map(R1 -> TwoElementTop, R2 -> TwoElementTop))

  }

  def recursionInfinite(): Unit = { // can't handle this infinite recursion case
    import dsl._
    var program : Program = prog(
      proc("main",
        block(
          "lmain",
          Assign(R0, R1),
          directCall("main"), goto("return")
        ),
        block("return",
          Assign(R0, R2),
          ret
        )
      )
    )

    cilvisitor.visit_prog(transforms.ReplaceReturns(), program)
    transforms.addReturnBlocks(program)
    cilvisitor.visit_prog(transforms.ConvertSingleReturn(), program)

    val liveVarAnalysisResults = InterLiveVarsAnalysis(program).analyze()

    assert(liveVarAnalysisResults(program.mainProcedure) == Map(R1 -> TwoElementTop, R2 -> TwoElementTop))
  }

  def recursionBaseCase(): Unit = {
    import dsl._
    var program: Program = prog(
      proc("main",
        block("lmain",
          Assign(R0, R1),
          goto("recursion", "non-recursion")
        ),
        block(
          "recursion",
          directCall("main"), goto("assign")
        ),
        block("assign",
          Assign(R0, R2),
          goto("return")
        ),
        block(
          "non-recursion",
          goto("return")
        ),
        block("return",
          ret
        )
      )
    )

    cilvisitor.visit_prog(transforms.ReplaceReturns(), program)
    transforms.addReturnBlocks(program)
    cilvisitor.visit_prog(transforms.ConvertSingleReturn(), program)

    val liveVarAnalysisResults = InterLiveVarsAnalysis(program).analyze()

    assert(liveVarAnalysisResults(program.mainProcedure) == Map(R1 -> TwoElementTop, R2 -> TwoElementTop))
  }

  test("differentCalleesBothAlive") {
    differentCalleesBothLive()
  }

  test("differentCalleesOneAlive") {
    differentCalleesOneAlive()
  }

  test("twoCallers") {
    twoCallers()
  }

  test("deadBeforeCall") {
    deadBeforeCall()
  }

  test("simpleBranch") {
    simpleBranch()
  }

  ignore("recursionInfinite") {
    recursionInfinite()
  }

  test("recursionBaseCase") {
    recursionBaseCase()
  }

  test("basic_arrays_write") {
    val result: BASILResult = runExample("basic_arrays_write")
    val analysisResults = result.analysis.get.interLiveVarsResults
    val blocks = result.ir.program.labelToBlock

    // main has a parameter, R0 should be alive
    assert(analysisResults(blocks("lmain")) == Map(R0 -> TwoElementTop, R31 -> TwoElementTop))
  }

  test("function") {
    val result: BASILResult = runExample("function")
    val analysisResults = result.analysis.get.interLiveVarsResults
    val blocks = result.ir.program.labelToBlock

    // checks function call blocks
    assert(analysisResults(blocks("lmain")) == Map(R29 -> TwoElementTop, R30 -> TwoElementTop, R31 -> TwoElementTop))
    assert(analysisResults(blocks("lget_two")) == Map(R31 -> TwoElementTop))
    assert(analysisResults(blocks("l00000946")) == Map(R0 -> TwoElementTop, R31 -> TwoElementTop)) // aftercall block
  }

  test("basic_function_call_caller") {
    val result: BASILResult = runExample("basic_function_call_caller")
    val analysisResults = result.analysis.get.interLiveVarsResults
    val blocks = result.ir.program.labelToBlock

    // main has parameter, callee (zero) has return and no parameter
    assert(analysisResults(blocks("lmain")) == Map(R0 -> TwoElementTop, R29 -> TwoElementTop, R30 -> TwoElementTop, R31 -> TwoElementTop))
    assert(analysisResults(blocks("lzero")) == Map(R31 -> TwoElementTop))
    assert(analysisResults(blocks("l00000323")) == Map(R0 -> TwoElementTop, R31 -> TwoElementTop)) // aftercall block
    assert(analysisResults(blocks("zero_basil_return")) == Map(R0 -> TwoElementTop, R31 -> TwoElementTop))
  }

  test("function1") {
    val result: BASILResult = runExample("function1")
    val analysisResults = result.analysis.get.interLiveVarsResults
    val blocks = result.ir.program.labelToBlock

    // main has no parameters, get_two has three and a return
    assert(analysisResults(blocks("lmain")) == Map(R29 -> TwoElementTop, R31 -> TwoElementTop, R30 -> TwoElementTop))
    assert(analysisResults(blocks("l000003ec")) == Map(R0 -> TwoElementTop, R31 -> TwoElementTop)) // get_two aftercall
    assert(analysisResults(blocks("l00000430")) == Map(R31 -> TwoElementTop)) // printf aftercall
    assert(analysisResults(blocks("lget_two")) == Map(R0 -> TwoElementTop, R1 -> TwoElementTop, R2 -> TwoElementTop, R31 -> TwoElementTop))
    assert(analysisResults(blocks("get_two_basil_return")) == Map(R0 -> TwoElementTop, R31 -> TwoElementTop))
  }

  test("ifbranches") {
    val result: BASILResult = runExample("ifbranches")
    val analysisResults = result.analysis.get.interLiveVarsResults
    val blocks = result.ir.program.labelToBlock

    // block after branch
    assert(analysisResults(blocks("l00000342")) == Map(R31 -> TwoElementTop))
    // branch blocks
    assert(analysisResults(blocks("lmain_goto_l00000330")) == Map(Register("ZF", 1) -> TwoElementTop,
      R31 -> TwoElementTop))
    assert(analysisResults(blocks("lmain_goto_l00000369")) == Map(Register("ZF", 1) -> TwoElementTop,
      R31 -> TwoElementTop))
  }
}<|MERGE_RESOLUTION|>--- conflicted
+++ resolved
@@ -1,23 +1,15 @@
 import analysis.{InterLiveVarsAnalysis, TwoElementTop}
 import ir.dsl.*
-<<<<<<< HEAD
-import ir.{Assign, BitVecLiteral, BitVecType, ConvertToSingleProcedureReturn, LocalVar, Program, Register, Statement, Variable, dsl}
-=======
 import ir.{BitVecLiteral, BitVecType, dsl, Assign, LocalVar, Program, Register, Statement, Variable, transforms, cilvisitor, Procedure}
 import util.{Logger, LogLevel}
->>>>>>> c9ad83d8
 import org.scalatest.funsuite.AnyFunSuite
 import test_util.BASILTest
 import util.{BASILResult, StaticAnalysisConfig}
 
 
-<<<<<<< HEAD
-class LiveVarsAnalysisTests extends AnyFunSuite, BASILTest {
+class LiveVarsAnalysisTests extends BASILTest {
+  Logger.setLevel(LogLevel.ERROR)
   private val correctPath = "./src/test/correct/"
-=======
-class LiveVarsAnalysisTests extends AnyFunSuite, TestUtil {
-  Logger.setLevel(LogLevel.ERROR)
->>>>>>> c9ad83d8
 
   def runExample(name: String): BASILResult = {
     val inputFile = correctPath + s"/$name/gcc/$name.adt"
@@ -71,14 +63,8 @@
 
     val liveVarAnalysisResults = InterLiveVarsAnalysis(program).analyze()
 
-<<<<<<< HEAD
+    // fix for DSA pairs of results?
     val procs = program.nameToProcedure
-    assert(liveVarAnalysisResults(procs("main")) == Map(R30 -> TwoElementTop))
-    assert(liveVarAnalysisResults(procs("callee1")) == Map(R0 -> TwoElementTop, R1 -> TwoElementTop, R30 -> TwoElementTop))
-    assert(liveVarAnalysisResults(procs("callee2")) == Map(R1 -> TwoElementTop, R30 -> TwoElementTop))
-=======
-    // fix for DSA pairs of results?
-    val procs = program.procs
     println(liveVarAnalysisResults.filter((k,n) => k match {
       case p => true
       case _ => false
@@ -86,7 +72,6 @@
     // assert(liveVarAnalysisResults(procs("main")) == Map(R30 -> TwoElementTop))
     assert(liveVarAnalysisResults(procs("callee1")) == Map(R0 -> TwoElementTop, R1 -> TwoElementTop))
     assert(liveVarAnalysisResults(procs("callee2")) == Map(R1 -> TwoElementTop))
->>>>>>> c9ad83d8
   }
 
 
@@ -122,17 +107,10 @@
 
     val liveVarAnalysisResults = InterLiveVarsAnalysis(program).analyze()
 
-<<<<<<< HEAD
     val procs = program.nameToProcedure
-    assert(liveVarAnalysisResults(procs("main")) == Map(R30 -> TwoElementTop))
-    assert(liveVarAnalysisResults(procs("callee1")) == Map(R0 -> TwoElementTop, R30 -> TwoElementTop))
-    assert(liveVarAnalysisResults(procs("callee2")) == Map(R1 -> TwoElementTop, R30 -> TwoElementTop))
-=======
-    val procs = program.procs
     // assert(liveVarAnalysisResults(procs("main")) == Map())
     assert(liveVarAnalysisResults(procs("callee1")) == Map(R0 -> TwoElementTop))
     assert(liveVarAnalysisResults(procs("callee2")) == Map(R1 -> TwoElementTop))
->>>>>>> c9ad83d8
   }
 
   def twoCallers(): Unit = {
@@ -145,11 +123,11 @@
     var program = prog(
       proc("main",
         block("main_first_call",
-          directCall("wrapper1"), 
+          directCall("wrapper1"),
           goto("main_second_call")
         ),
         block("main_second_call",
-          directCall("wrapper2"), 
+          directCall("wrapper2"),
           goto("main_return")
         ),
         block("main_return", ret)
@@ -160,11 +138,11 @@
       proc("wrapper1",
         block("wrapper1_first_call",
           Assign(R1, constant1),
-          directCall("callee"), 
+          directCall("callee"),
           goto("wrapper1_second_call")
         ),
         block("wrapper1_second_call",
-          directCall("callee2"), 
+          directCall("callee2"),
           goto("wrapper1_return")),
         block("wrapper1_return", ret)
       ),
@@ -184,15 +162,9 @@
     cilvisitor.visit_prog(transforms.ConvertSingleReturn(), program)
 
     val liveVarAnalysisResults = InterLiveVarsAnalysis(program).analyze()
-<<<<<<< HEAD
     val blocks = program.labelToBlock
-    assert(liveVarAnalysisResults(blocks("wrapper1_first_call").jump) == Map(R1 -> TwoElementTop, R30 -> TwoElementTop))
-    assert(liveVarAnalysisResults(blocks("wrapper2_first_call").jump) == Map(R2 -> TwoElementTop, R30 -> TwoElementTop))
-=======
-    val blocks = program.blocks
     assert(liveVarAnalysisResults(blocks("wrapper1_first_call").jump) == Map(R1 -> TwoElementTop))
     assert(liveVarAnalysisResults(blocks("wrapper2_first_call").jump) == Map(R2 -> TwoElementTop))
->>>>>>> c9ad83d8
 
   }
 
