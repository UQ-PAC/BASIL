--- conflicted
+++ resolved
@@ -75,115 +75,9 @@
 function {:bvbuiltin "zero_extend 56"} zero_extend56_8(bv8) returns (bv64);
 procedure rely();
   modifies mem, Gamma_mem;
+  ensures (forall i: bv64 :: (((mem[i] == old(mem[i])) ==> (Gamma_mem[i] == old(Gamma_mem[i])))));
   ensures (mem == old(mem));
   ensures (Gamma_mem == old(Gamma_mem));
-  free ensures (memory_load8_le(mem, 2272bv64) == 1bv8);
-  free ensures (memory_load8_le(mem, 2273bv64) == 0bv8);
-  free ensures (memory_load8_le(mem, 2274bv64) == 2bv8);
-  free ensures (memory_load8_le(mem, 2275bv64) == 0bv8);
-  free ensures (memory_load8_le(mem, 2276bv64) == 0bv8);
-  free ensures (memory_load8_le(mem, 2277bv64) == 0bv8);
-  free ensures (memory_load8_le(mem, 2278bv64) == 0bv8);
-  free ensures (memory_load8_le(mem, 2279bv64) == 0bv8);
-  free ensures (memory_load8_le(mem, 2280bv64) == 84bv8);
-  free ensures (memory_load8_le(mem, 2281bv64) == 104bv8);
-  free ensures (memory_load8_le(mem, 2282bv64) == 101bv8);
-  free ensures (memory_load8_le(mem, 2283bv64) == 32bv8);
-  free ensures (memory_load8_le(mem, 2284bv64) == 99bv8);
-  free ensures (memory_load8_le(mem, 2285bv64) == 104bv8);
-  free ensures (memory_load8_le(mem, 2286bv64) == 97bv8);
-  free ensures (memory_load8_le(mem, 2287bv64) == 114bv8);
-  free ensures (memory_load8_le(mem, 2288bv64) == 32bv8);
-  free ensures (memory_load8_le(mem, 2289bv64) == 105bv8);
-  free ensures (memory_load8_le(mem, 2290bv64) == 115bv8);
-  free ensures (memory_load8_le(mem, 2291bv64) == 58bv8);
-  free ensures (memory_load8_le(mem, 2292bv64) == 32bv8);
-  free ensures (memory_load8_le(mem, 2293bv64) == 37bv8);
-  free ensures (memory_load8_le(mem, 2294bv64) == 99bv8);
-  free ensures (memory_load8_le(mem, 2295bv64) == 10bv8);
-  free ensures (memory_load8_le(mem, 2296bv64) == 0bv8);
-  free ensures (memory_load8_le(mem, 2297bv64) == 0bv8);
-  free ensures (memory_load8_le(mem, 2298bv64) == 0bv8);
-  free ensures (memory_load8_le(mem, 2299bv64) == 0bv8);
-  free ensures (memory_load8_le(mem, 2300bv64) == 0bv8);
-  free ensures (memory_load8_le(mem, 2301bv64) == 0bv8);
-  free ensures (memory_load8_le(mem, 2302bv64) == 0bv8);
-  free ensures (memory_load8_le(mem, 2303bv64) == 0bv8);
-  free ensures (memory_load8_le(mem, 2304bv64) == 84bv8);
-  free ensures (memory_load8_le(mem, 2305bv64) == 104bv8);
-  free ensures (memory_load8_le(mem, 2306bv64) == 101bv8);
-  free ensures (memory_load8_le(mem, 2307bv64) == 32bv8);
-  free ensures (memory_load8_le(mem, 2308bv64) == 105bv8);
-  free ensures (memory_load8_le(mem, 2309bv64) == 110bv8);
-  free ensures (memory_load8_le(mem, 2310bv64) == 116bv8);
-  free ensures (memory_load8_le(mem, 2311bv64) == 32bv8);
-  free ensures (memory_load8_le(mem, 2312bv64) == 105bv8);
-  free ensures (memory_load8_le(mem, 2313bv64) == 115bv8);
-  free ensures (memory_load8_le(mem, 2314bv64) == 58bv8);
-  free ensures (memory_load8_le(mem, 2315bv64) == 32bv8);
-  free ensures (memory_load8_le(mem, 2316bv64) == 37bv8);
-  free ensures (memory_load8_le(mem, 2317bv64) == 100bv8);
-  free ensures (memory_load8_le(mem, 2318bv64) == 10bv8);
-  free ensures (memory_load8_le(mem, 2319bv64) == 0bv8);
-  free ensures (memory_load8_le(mem, 2320bv64) == 84bv8);
-  free ensures (memory_load8_le(mem, 2321bv64) == 104bv8);
-  free ensures (memory_load8_le(mem, 2322bv64) == 101bv8);
-  free ensures (memory_load8_le(mem, 2323bv64) == 32bv8);
-  free ensures (memory_load8_le(mem, 2324bv64) == 108bv8);
-  free ensures (memory_load8_le(mem, 2325bv64) == 111bv8);
-  free ensures (memory_load8_le(mem, 2326bv64) == 99bv8);
-  free ensures (memory_load8_le(mem, 2327bv64) == 97bv8);
-  free ensures (memory_load8_le(mem, 2328bv64) == 108bv8);
-  free ensures (memory_load8_le(mem, 2329bv64) == 32bv8);
-  free ensures (memory_load8_le(mem, 2330bv64) == 118bv8);
-  free ensures (memory_load8_le(mem, 2331bv64) == 97bv8);
-  free ensures (memory_load8_le(mem, 2332bv64) == 114bv8);
-  free ensures (memory_load8_le(mem, 2333bv64) == 105bv8);
-  free ensures (memory_load8_le(mem, 2334bv64) == 97bv8);
-  free ensures (memory_load8_le(mem, 2335bv64) == 98bv8);
-  free ensures (memory_load8_le(mem, 2336bv64) == 108bv8);
-  free ensures (memory_load8_le(mem, 2337bv64) == 101bv8);
-  free ensures (memory_load8_le(mem, 2338bv64) == 32bv8);
-  free ensures (memory_load8_le(mem, 2339bv64) == 105bv8);
-  free ensures (memory_load8_le(mem, 2340bv64) == 115bv8);
-  free ensures (memory_load8_le(mem, 2341bv64) == 58bv8);
-  free ensures (memory_load8_le(mem, 2342bv64) == 32bv8);
-  free ensures (memory_load8_le(mem, 2343bv64) == 37bv8);
-  free ensures (memory_load8_le(mem, 2344bv64) == 100bv8);
-  free ensures (memory_load8_le(mem, 2345bv64) == 10bv8);
-  free ensures (memory_load8_le(mem, 2346bv64) == 0bv8);
-  free ensures (memory_load8_le(mem, 68992bv64) == 16bv8);
-  free ensures (memory_load8_le(mem, 68993bv64) == 8bv8);
-  free ensures (memory_load8_le(mem, 68994bv64) == 0bv8);
-  free ensures (memory_load8_le(mem, 68995bv64) == 0bv8);
-  free ensures (memory_load8_le(mem, 68996bv64) == 0bv8);
-  free ensures (memory_load8_le(mem, 68997bv64) == 0bv8);
-  free ensures (memory_load8_le(mem, 68998bv64) == 0bv8);
-  free ensures (memory_load8_le(mem, 68999bv64) == 0bv8);
-  free ensures (memory_load8_le(mem, 69000bv64) == 192bv8);
-  free ensures (memory_load8_le(mem, 69001bv64) == 7bv8);
-  free ensures (memory_load8_le(mem, 69002bv64) == 0bv8);
-  free ensures (memory_load8_le(mem, 69003bv64) == 0bv8);
-  free ensures (memory_load8_le(mem, 69004bv64) == 0bv8);
-  free ensures (memory_load8_le(mem, 69005bv64) == 0bv8);
-  free ensures (memory_load8_le(mem, 69006bv64) == 0bv8);
-  free ensures (memory_load8_le(mem, 69007bv64) == 0bv8);
-  free ensures (memory_load8_le(mem, 69616bv64) == 20bv8);
-  free ensures (memory_load8_le(mem, 69617bv64) == 8bv8);
-  free ensures (memory_load8_le(mem, 69618bv64) == 0bv8);
-  free ensures (memory_load8_le(mem, 69619bv64) == 0bv8);
-  free ensures (memory_load8_le(mem, 69620bv64) == 0bv8);
-  free ensures (memory_load8_le(mem, 69621bv64) == 0bv8);
-  free ensures (memory_load8_le(mem, 69622bv64) == 0bv8);
-  free ensures (memory_load8_le(mem, 69623bv64) == 0bv8);
-  free ensures (memory_load8_le(mem, 69640bv64) == 8bv8);
-  free ensures (memory_load8_le(mem, 69641bv64) == 16bv8);
-  free ensures (memory_load8_le(mem, 69642bv64) == 1bv8);
-  free ensures (memory_load8_le(mem, 69643bv64) == 0bv8);
-  free ensures (memory_load8_le(mem, 69644bv64) == 0bv8);
-  free ensures (memory_load8_le(mem, 69645bv64) == 0bv8);
-  free ensures (memory_load8_le(mem, 69646bv64) == 0bv8);
-  free ensures (memory_load8_le(mem, 69647bv64) == 0bv8);
 
 procedure rely_transitive()
   modifies mem, Gamma_mem;
@@ -200,13 +94,10 @@
   modifies mem, Gamma_mem;
 
 procedure #free();
-<<<<<<< HEAD
-=======
   modifies Gamma_R16, Gamma_R17, R16, R17;
 
 procedure main()
   modifies Gamma_R0, Gamma_R1, Gamma_R16, Gamma_R17, Gamma_R29, Gamma_R30, Gamma_R31, Gamma_mem, Gamma_stack, R0, R1, R16, R17, R29, R30, R31, mem, stack;
->>>>>>> c4406e96
   free requires (memory_load8_le(mem, 2272bv64) == 1bv8);
   free requires (memory_load8_le(mem, 2273bv64) == 0bv8);
   free requires (memory_load8_le(mem, 2274bv64) == 2bv8);
@@ -282,22 +173,118 @@
   free requires (memory_load8_le(mem, 2344bv64) == 100bv8);
   free requires (memory_load8_le(mem, 2345bv64) == 10bv8);
   free requires (memory_load8_le(mem, 2346bv64) == 0bv8);
-  free requires (memory_load8_le(mem, 68992bv64) == 16bv8);
-  free requires (memory_load8_le(mem, 68993bv64) == 8bv8);
-  free requires (memory_load8_le(mem, 68994bv64) == 0bv8);
-  free requires (memory_load8_le(mem, 68995bv64) == 0bv8);
-  free requires (memory_load8_le(mem, 68996bv64) == 0bv8);
-  free requires (memory_load8_le(mem, 68997bv64) == 0bv8);
-  free requires (memory_load8_le(mem, 68998bv64) == 0bv8);
-  free requires (memory_load8_le(mem, 68999bv64) == 0bv8);
-  free requires (memory_load8_le(mem, 69000bv64) == 192bv8);
-  free requires (memory_load8_le(mem, 69001bv64) == 7bv8);
-  free requires (memory_load8_le(mem, 69002bv64) == 0bv8);
-  free requires (memory_load8_le(mem, 69003bv64) == 0bv8);
-  free requires (memory_load8_le(mem, 69004bv64) == 0bv8);
-  free requires (memory_load8_le(mem, 69005bv64) == 0bv8);
-  free requires (memory_load8_le(mem, 69006bv64) == 0bv8);
-  free requires (memory_load8_le(mem, 69007bv64) == 0bv8);
+  free requires (memory_load8_le(mem, 69504bv64) == 0bv8);
+  free requires (memory_load8_le(mem, 69505bv64) == 0bv8);
+  free requires (memory_load8_le(mem, 69506bv64) == 0bv8);
+  free requires (memory_load8_le(mem, 69507bv64) == 0bv8);
+  free requires (memory_load8_le(mem, 69508bv64) == 0bv8);
+  free requires (memory_load8_le(mem, 69509bv64) == 0bv8);
+  free requires (memory_load8_le(mem, 69510bv64) == 0bv8);
+  free requires (memory_load8_le(mem, 69511bv64) == 0bv8);
+  free requires (memory_load8_le(mem, 69512bv64) == 0bv8);
+  free requires (memory_load8_le(mem, 69513bv64) == 0bv8);
+  free requires (memory_load8_le(mem, 69514bv64) == 0bv8);
+  free requires (memory_load8_le(mem, 69515bv64) == 0bv8);
+  free requires (memory_load8_le(mem, 69516bv64) == 0bv8);
+  free requires (memory_load8_le(mem, 69517bv64) == 0bv8);
+  free requires (memory_load8_le(mem, 69518bv64) == 0bv8);
+  free requires (memory_load8_le(mem, 69519bv64) == 0bv8);
+  free requires (memory_load8_le(mem, 69520bv64) == 0bv8);
+  free requires (memory_load8_le(mem, 69521bv64) == 0bv8);
+  free requires (memory_load8_le(mem, 69522bv64) == 0bv8);
+  free requires (memory_load8_le(mem, 69523bv64) == 0bv8);
+  free requires (memory_load8_le(mem, 69524bv64) == 0bv8);
+  free requires (memory_load8_le(mem, 69525bv64) == 0bv8);
+  free requires (memory_load8_le(mem, 69526bv64) == 0bv8);
+  free requires (memory_load8_le(mem, 69527bv64) == 0bv8);
+  free requires (memory_load8_le(mem, 69528bv64) == 64bv8);
+  free requires (memory_load8_le(mem, 69529bv64) == 6bv8);
+  free requires (memory_load8_le(mem, 69530bv64) == 0bv8);
+  free requires (memory_load8_le(mem, 69531bv64) == 0bv8);
+  free requires (memory_load8_le(mem, 69532bv64) == 0bv8);
+  free requires (memory_load8_le(mem, 69533bv64) == 0bv8);
+  free requires (memory_load8_le(mem, 69534bv64) == 0bv8);
+  free requires (memory_load8_le(mem, 69535bv64) == 0bv8);
+  free requires (memory_load8_le(mem, 69536bv64) == 64bv8);
+  free requires (memory_load8_le(mem, 69537bv64) == 6bv8);
+  free requires (memory_load8_le(mem, 69538bv64) == 0bv8);
+  free requires (memory_load8_le(mem, 69539bv64) == 0bv8);
+  free requires (memory_load8_le(mem, 69540bv64) == 0bv8);
+  free requires (memory_load8_le(mem, 69541bv64) == 0bv8);
+  free requires (memory_load8_le(mem, 69542bv64) == 0bv8);
+  free requires (memory_load8_le(mem, 69543bv64) == 0bv8);
+  free requires (memory_load8_le(mem, 69544bv64) == 64bv8);
+  free requires (memory_load8_le(mem, 69545bv64) == 6bv8);
+  free requires (memory_load8_le(mem, 69546bv64) == 0bv8);
+  free requires (memory_load8_le(mem, 69547bv64) == 0bv8);
+  free requires (memory_load8_le(mem, 69548bv64) == 0bv8);
+  free requires (memory_load8_le(mem, 69549bv64) == 0bv8);
+  free requires (memory_load8_le(mem, 69550bv64) == 0bv8);
+  free requires (memory_load8_le(mem, 69551bv64) == 0bv8);
+  free requires (memory_load8_le(mem, 69552bv64) == 64bv8);
+  free requires (memory_load8_le(mem, 69553bv64) == 6bv8);
+  free requires (memory_load8_le(mem, 69554bv64) == 0bv8);
+  free requires (memory_load8_le(mem, 69555bv64) == 0bv8);
+  free requires (memory_load8_le(mem, 69556bv64) == 0bv8);
+  free requires (memory_load8_le(mem, 69557bv64) == 0bv8);
+  free requires (memory_load8_le(mem, 69558bv64) == 0bv8);
+  free requires (memory_load8_le(mem, 69559bv64) == 0bv8);
+  free requires (memory_load8_le(mem, 69560bv64) == 64bv8);
+  free requires (memory_load8_le(mem, 69561bv64) == 6bv8);
+  free requires (memory_load8_le(mem, 69562bv64) == 0bv8);
+  free requires (memory_load8_le(mem, 69563bv64) == 0bv8);
+  free requires (memory_load8_le(mem, 69564bv64) == 0bv8);
+  free requires (memory_load8_le(mem, 69565bv64) == 0bv8);
+  free requires (memory_load8_le(mem, 69566bv64) == 0bv8);
+  free requires (memory_load8_le(mem, 69567bv64) == 0bv8);
+  free requires (memory_load8_le(mem, 69568bv64) == 64bv8);
+  free requires (memory_load8_le(mem, 69569bv64) == 6bv8);
+  free requires (memory_load8_le(mem, 69570bv64) == 0bv8);
+  free requires (memory_load8_le(mem, 69571bv64) == 0bv8);
+  free requires (memory_load8_le(mem, 69572bv64) == 0bv8);
+  free requires (memory_load8_le(mem, 69573bv64) == 0bv8);
+  free requires (memory_load8_le(mem, 69574bv64) == 0bv8);
+  free requires (memory_load8_le(mem, 69575bv64) == 0bv8);
+  free requires (memory_load8_le(mem, 69576bv64) == 64bv8);
+  free requires (memory_load8_le(mem, 69577bv64) == 6bv8);
+  free requires (memory_load8_le(mem, 69578bv64) == 0bv8);
+  free requires (memory_load8_le(mem, 69579bv64) == 0bv8);
+  free requires (memory_load8_le(mem, 69580bv64) == 0bv8);
+  free requires (memory_load8_le(mem, 69581bv64) == 0bv8);
+  free requires (memory_load8_le(mem, 69582bv64) == 0bv8);
+  free requires (memory_load8_le(mem, 69583bv64) == 0bv8);
+  free requires (memory_load8_le(mem, 69584bv64) == 144bv8);
+  free requires (memory_load8_le(mem, 69585bv64) == 13bv8);
+  free requires (memory_load8_le(mem, 69586bv64) == 1bv8);
+  free requires (memory_load8_le(mem, 69587bv64) == 0bv8);
+  free requires (memory_load8_le(mem, 69588bv64) == 0bv8);
+  free requires (memory_load8_le(mem, 69589bv64) == 0bv8);
+  free requires (memory_load8_le(mem, 69590bv64) == 0bv8);
+  free requires (memory_load8_le(mem, 69591bv64) == 0bv8);
+  free requires (memory_load8_le(mem, 69592bv64) == 0bv8);
+  free requires (memory_load8_le(mem, 69593bv64) == 0bv8);
+  free requires (memory_load8_le(mem, 69594bv64) == 0bv8);
+  free requires (memory_load8_le(mem, 69595bv64) == 0bv8);
+  free requires (memory_load8_le(mem, 69596bv64) == 0bv8);
+  free requires (memory_load8_le(mem, 69597bv64) == 0bv8);
+  free requires (memory_load8_le(mem, 69598bv64) == 0bv8);
+  free requires (memory_load8_le(mem, 69599bv64) == 0bv8);
+  free requires (memory_load8_le(mem, 69600bv64) == 0bv8);
+  free requires (memory_load8_le(mem, 69601bv64) == 0bv8);
+  free requires (memory_load8_le(mem, 69602bv64) == 0bv8);
+  free requires (memory_load8_le(mem, 69603bv64) == 0bv8);
+  free requires (memory_load8_le(mem, 69604bv64) == 0bv8);
+  free requires (memory_load8_le(mem, 69605bv64) == 0bv8);
+  free requires (memory_load8_le(mem, 69606bv64) == 0bv8);
+  free requires (memory_load8_le(mem, 69607bv64) == 0bv8);
+  free requires (memory_load8_le(mem, 69608bv64) == 0bv8);
+  free requires (memory_load8_le(mem, 69609bv64) == 0bv8);
+  free requires (memory_load8_le(mem, 69610bv64) == 0bv8);
+  free requires (memory_load8_le(mem, 69611bv64) == 0bv8);
+  free requires (memory_load8_le(mem, 69612bv64) == 0bv8);
+  free requires (memory_load8_le(mem, 69613bv64) == 0bv8);
+  free requires (memory_load8_le(mem, 69614bv64) == 0bv8);
+  free requires (memory_load8_le(mem, 69615bv64) == 0bv8);
   free requires (memory_load8_le(mem, 69616bv64) == 20bv8);
   free requires (memory_load8_le(mem, 69617bv64) == 8bv8);
   free requires (memory_load8_le(mem, 69618bv64) == 0bv8);
@@ -306,124 +293,14 @@
   free requires (memory_load8_le(mem, 69621bv64) == 0bv8);
   free requires (memory_load8_le(mem, 69622bv64) == 0bv8);
   free requires (memory_load8_le(mem, 69623bv64) == 0bv8);
-  free requires (memory_load8_le(mem, 69640bv64) == 8bv8);
-  free requires (memory_load8_le(mem, 69641bv64) == 16bv8);
-  free requires (memory_load8_le(mem, 69642bv64) == 1bv8);
-  free requires (memory_load8_le(mem, 69643bv64) == 0bv8);
-  free requires (memory_load8_le(mem, 69644bv64) == 0bv8);
-  free requires (memory_load8_le(mem, 69645bv64) == 0bv8);
-  free requires (memory_load8_le(mem, 69646bv64) == 0bv8);
-  free requires (memory_load8_le(mem, 69647bv64) == 0bv8);
-  free ensures (memory_load8_le(mem, 2272bv64) == 1bv8);
-  free ensures (memory_load8_le(mem, 2273bv64) == 0bv8);
-  free ensures (memory_load8_le(mem, 2274bv64) == 2bv8);
-  free ensures (memory_load8_le(mem, 2275bv64) == 0bv8);
-  free ensures (memory_load8_le(mem, 2276bv64) == 0bv8);
-  free ensures (memory_load8_le(mem, 2277bv64) == 0bv8);
-  free ensures (memory_load8_le(mem, 2278bv64) == 0bv8);
-  free ensures (memory_load8_le(mem, 2279bv64) == 0bv8);
-  free ensures (memory_load8_le(mem, 2280bv64) == 84bv8);
-  free ensures (memory_load8_le(mem, 2281bv64) == 104bv8);
-  free ensures (memory_load8_le(mem, 2282bv64) == 101bv8);
-  free ensures (memory_load8_le(mem, 2283bv64) == 32bv8);
-  free ensures (memory_load8_le(mem, 2284bv64) == 99bv8);
-  free ensures (memory_load8_le(mem, 2285bv64) == 104bv8);
-  free ensures (memory_load8_le(mem, 2286bv64) == 97bv8);
-  free ensures (memory_load8_le(mem, 2287bv64) == 114bv8);
-  free ensures (memory_load8_le(mem, 2288bv64) == 32bv8);
-  free ensures (memory_load8_le(mem, 2289bv64) == 105bv8);
-  free ensures (memory_load8_le(mem, 2290bv64) == 115bv8);
-  free ensures (memory_load8_le(mem, 2291bv64) == 58bv8);
-  free ensures (memory_load8_le(mem, 2292bv64) == 32bv8);
-  free ensures (memory_load8_le(mem, 2293bv64) == 37bv8);
-  free ensures (memory_load8_le(mem, 2294bv64) == 99bv8);
-  free ensures (memory_load8_le(mem, 2295bv64) == 10bv8);
-  free ensures (memory_load8_le(mem, 2296bv64) == 0bv8);
-  free ensures (memory_load8_le(mem, 2297bv64) == 0bv8);
-  free ensures (memory_load8_le(mem, 2298bv64) == 0bv8);
-  free ensures (memory_load8_le(mem, 2299bv64) == 0bv8);
-  free ensures (memory_load8_le(mem, 2300bv64) == 0bv8);
-  free ensures (memory_load8_le(mem, 2301bv64) == 0bv8);
-  free ensures (memory_load8_le(mem, 2302bv64) == 0bv8);
-  free ensures (memory_load8_le(mem, 2303bv64) == 0bv8);
-  free ensures (memory_load8_le(mem, 2304bv64) == 84bv8);
-  free ensures (memory_load8_le(mem, 2305bv64) == 104bv8);
-  free ensures (memory_load8_le(mem, 2306bv64) == 101bv8);
-  free ensures (memory_load8_le(mem, 2307bv64) == 32bv8);
-  free ensures (memory_load8_le(mem, 2308bv64) == 105bv8);
-  free ensures (memory_load8_le(mem, 2309bv64) == 110bv8);
-  free ensures (memory_load8_le(mem, 2310bv64) == 116bv8);
-  free ensures (memory_load8_le(mem, 2311bv64) == 32bv8);
-  free ensures (memory_load8_le(mem, 2312bv64) == 105bv8);
-  free ensures (memory_load8_le(mem, 2313bv64) == 115bv8);
-  free ensures (memory_load8_le(mem, 2314bv64) == 58bv8);
-  free ensures (memory_load8_le(mem, 2315bv64) == 32bv8);
-  free ensures (memory_load8_le(mem, 2316bv64) == 37bv8);
-  free ensures (memory_load8_le(mem, 2317bv64) == 100bv8);
-  free ensures (memory_load8_le(mem, 2318bv64) == 10bv8);
-  free ensures (memory_load8_le(mem, 2319bv64) == 0bv8);
-  free ensures (memory_load8_le(mem, 2320bv64) == 84bv8);
-  free ensures (memory_load8_le(mem, 2321bv64) == 104bv8);
-  free ensures (memory_load8_le(mem, 2322bv64) == 101bv8);
-  free ensures (memory_load8_le(mem, 2323bv64) == 32bv8);
-  free ensures (memory_load8_le(mem, 2324bv64) == 108bv8);
-  free ensures (memory_load8_le(mem, 2325bv64) == 111bv8);
-  free ensures (memory_load8_le(mem, 2326bv64) == 99bv8);
-  free ensures (memory_load8_le(mem, 2327bv64) == 97bv8);
-  free ensures (memory_load8_le(mem, 2328bv64) == 108bv8);
-  free ensures (memory_load8_le(mem, 2329bv64) == 32bv8);
-  free ensures (memory_load8_le(mem, 2330bv64) == 118bv8);
-  free ensures (memory_load8_le(mem, 2331bv64) == 97bv8);
-  free ensures (memory_load8_le(mem, 2332bv64) == 114bv8);
-  free ensures (memory_load8_le(mem, 2333bv64) == 105bv8);
-  free ensures (memory_load8_le(mem, 2334bv64) == 97bv8);
-  free ensures (memory_load8_le(mem, 2335bv64) == 98bv8);
-  free ensures (memory_load8_le(mem, 2336bv64) == 108bv8);
-  free ensures (memory_load8_le(mem, 2337bv64) == 101bv8);
-  free ensures (memory_load8_le(mem, 2338bv64) == 32bv8);
-  free ensures (memory_load8_le(mem, 2339bv64) == 105bv8);
-  free ensures (memory_load8_le(mem, 2340bv64) == 115bv8);
-  free ensures (memory_load8_le(mem, 2341bv64) == 58bv8);
-  free ensures (memory_load8_le(mem, 2342bv64) == 32bv8);
-  free ensures (memory_load8_le(mem, 2343bv64) == 37bv8);
-  free ensures (memory_load8_le(mem, 2344bv64) == 100bv8);
-  free ensures (memory_load8_le(mem, 2345bv64) == 10bv8);
-  free ensures (memory_load8_le(mem, 2346bv64) == 0bv8);
-  free ensures (memory_load8_le(mem, 68992bv64) == 16bv8);
-  free ensures (memory_load8_le(mem, 68993bv64) == 8bv8);
-  free ensures (memory_load8_le(mem, 68994bv64) == 0bv8);
-  free ensures (memory_load8_le(mem, 68995bv64) == 0bv8);
-  free ensures (memory_load8_le(mem, 68996bv64) == 0bv8);
-  free ensures (memory_load8_le(mem, 68997bv64) == 0bv8);
-  free ensures (memory_load8_le(mem, 68998bv64) == 0bv8);
-  free ensures (memory_load8_le(mem, 68999bv64) == 0bv8);
-  free ensures (memory_load8_le(mem, 69000bv64) == 192bv8);
-  free ensures (memory_load8_le(mem, 69001bv64) == 7bv8);
-  free ensures (memory_load8_le(mem, 69002bv64) == 0bv8);
-  free ensures (memory_load8_le(mem, 69003bv64) == 0bv8);
-  free ensures (memory_load8_le(mem, 69004bv64) == 0bv8);
-  free ensures (memory_load8_le(mem, 69005bv64) == 0bv8);
-  free ensures (memory_load8_le(mem, 69006bv64) == 0bv8);
-  free ensures (memory_load8_le(mem, 69007bv64) == 0bv8);
-  free ensures (memory_load8_le(mem, 69616bv64) == 20bv8);
-  free ensures (memory_load8_le(mem, 69617bv64) == 8bv8);
-  free ensures (memory_load8_le(mem, 69618bv64) == 0bv8);
-  free ensures (memory_load8_le(mem, 69619bv64) == 0bv8);
-  free ensures (memory_load8_le(mem, 69620bv64) == 0bv8);
-  free ensures (memory_load8_le(mem, 69621bv64) == 0bv8);
-  free ensures (memory_load8_le(mem, 69622bv64) == 0bv8);
-  free ensures (memory_load8_le(mem, 69623bv64) == 0bv8);
-  free ensures (memory_load8_le(mem, 69640bv64) == 8bv8);
-  free ensures (memory_load8_le(mem, 69641bv64) == 16bv8);
-  free ensures (memory_load8_le(mem, 69642bv64) == 1bv8);
-  free ensures (memory_load8_le(mem, 69643bv64) == 0bv8);
-  free ensures (memory_load8_le(mem, 69644bv64) == 0bv8);
-  free ensures (memory_load8_le(mem, 69645bv64) == 0bv8);
-  free ensures (memory_load8_le(mem, 69646bv64) == 0bv8);
-  free ensures (memory_load8_le(mem, 69647bv64) == 0bv8);
-
-procedure main()
-  modifies Gamma_R0, Gamma_R1, Gamma_R29, Gamma_R30, Gamma_R31, Gamma_mem, Gamma_stack, R0, R1, R29, R30, R31, mem, stack;
+  free requires (memory_load8_le(mem, 69624bv64) == 0bv8);
+  free requires (memory_load8_le(mem, 69625bv64) == 0bv8);
+  free requires (memory_load8_le(mem, 69626bv64) == 0bv8);
+  free requires (memory_load8_le(mem, 69627bv64) == 0bv8);
+  free requires (memory_load8_le(mem, 69628bv64) == 0bv8);
+  free requires (memory_load8_le(mem, 69629bv64) == 0bv8);
+  free requires (memory_load8_le(mem, 69630bv64) == 0bv8);
+  free requires (memory_load8_le(mem, 69631bv64) == 0bv8);
   free requires (memory_load8_le(mem, 69632bv64) == 0bv8);
   free requires (memory_load8_le(mem, 69633bv64) == 0bv8);
   free requires (memory_load8_le(mem, 69634bv64) == 0bv8);
@@ -440,224 +317,10 @@
   free requires (memory_load8_le(mem, 69645bv64) == 0bv8);
   free requires (memory_load8_le(mem, 69646bv64) == 0bv8);
   free requires (memory_load8_le(mem, 69647bv64) == 0bv8);
-  free requires (memory_load8_le(mem, 2272bv64) == 1bv8);
-  free requires (memory_load8_le(mem, 2273bv64) == 0bv8);
-  free requires (memory_load8_le(mem, 2274bv64) == 2bv8);
-  free requires (memory_load8_le(mem, 2275bv64) == 0bv8);
-  free requires (memory_load8_le(mem, 2276bv64) == 0bv8);
-  free requires (memory_load8_le(mem, 2277bv64) == 0bv8);
-  free requires (memory_load8_le(mem, 2278bv64) == 0bv8);
-  free requires (memory_load8_le(mem, 2279bv64) == 0bv8);
-  free requires (memory_load8_le(mem, 2280bv64) == 84bv8);
-  free requires (memory_load8_le(mem, 2281bv64) == 104bv8);
-  free requires (memory_load8_le(mem, 2282bv64) == 101bv8);
-  free requires (memory_load8_le(mem, 2283bv64) == 32bv8);
-  free requires (memory_load8_le(mem, 2284bv64) == 99bv8);
-  free requires (memory_load8_le(mem, 2285bv64) == 104bv8);
-  free requires (memory_load8_le(mem, 2286bv64) == 97bv8);
-  free requires (memory_load8_le(mem, 2287bv64) == 114bv8);
-  free requires (memory_load8_le(mem, 2288bv64) == 32bv8);
-  free requires (memory_load8_le(mem, 2289bv64) == 105bv8);
-  free requires (memory_load8_le(mem, 2290bv64) == 115bv8);
-  free requires (memory_load8_le(mem, 2291bv64) == 58bv8);
-  free requires (memory_load8_le(mem, 2292bv64) == 32bv8);
-  free requires (memory_load8_le(mem, 2293bv64) == 37bv8);
-  free requires (memory_load8_le(mem, 2294bv64) == 99bv8);
-  free requires (memory_load8_le(mem, 2295bv64) == 10bv8);
-  free requires (memory_load8_le(mem, 2296bv64) == 0bv8);
-  free requires (memory_load8_le(mem, 2297bv64) == 0bv8);
-  free requires (memory_load8_le(mem, 2298bv64) == 0bv8);
-  free requires (memory_load8_le(mem, 2299bv64) == 0bv8);
-  free requires (memory_load8_le(mem, 2300bv64) == 0bv8);
-  free requires (memory_load8_le(mem, 2301bv64) == 0bv8);
-  free requires (memory_load8_le(mem, 2302bv64) == 0bv8);
-  free requires (memory_load8_le(mem, 2303bv64) == 0bv8);
-  free requires (memory_load8_le(mem, 2304bv64) == 84bv8);
-  free requires (memory_load8_le(mem, 2305bv64) == 104bv8);
-  free requires (memory_load8_le(mem, 2306bv64) == 101bv8);
-  free requires (memory_load8_le(mem, 2307bv64) == 32bv8);
-  free requires (memory_load8_le(mem, 2308bv64) == 105bv8);
-  free requires (memory_load8_le(mem, 2309bv64) == 110bv8);
-  free requires (memory_load8_le(mem, 2310bv64) == 116bv8);
-  free requires (memory_load8_le(mem, 2311bv64) == 32bv8);
-  free requires (memory_load8_le(mem, 2312bv64) == 105bv8);
-  free requires (memory_load8_le(mem, 2313bv64) == 115bv8);
-  free requires (memory_load8_le(mem, 2314bv64) == 58bv8);
-  free requires (memory_load8_le(mem, 2315bv64) == 32bv8);
-  free requires (memory_load8_le(mem, 2316bv64) == 37bv8);
-  free requires (memory_load8_le(mem, 2317bv64) == 100bv8);
-  free requires (memory_load8_le(mem, 2318bv64) == 10bv8);
-  free requires (memory_load8_le(mem, 2319bv64) == 0bv8);
-  free requires (memory_load8_le(mem, 2320bv64) == 84bv8);
-  free requires (memory_load8_le(mem, 2321bv64) == 104bv8);
-  free requires (memory_load8_le(mem, 2322bv64) == 101bv8);
-  free requires (memory_load8_le(mem, 2323bv64) == 32bv8);
-  free requires (memory_load8_le(mem, 2324bv64) == 108bv8);
-  free requires (memory_load8_le(mem, 2325bv64) == 111bv8);
-  free requires (memory_load8_le(mem, 2326bv64) == 99bv8);
-  free requires (memory_load8_le(mem, 2327bv64) == 97bv8);
-  free requires (memory_load8_le(mem, 2328bv64) == 108bv8);
-  free requires (memory_load8_le(mem, 2329bv64) == 32bv8);
-  free requires (memory_load8_le(mem, 2330bv64) == 118bv8);
-  free requires (memory_load8_le(mem, 2331bv64) == 97bv8);
-  free requires (memory_load8_le(mem, 2332bv64) == 114bv8);
-  free requires (memory_load8_le(mem, 2333bv64) == 105bv8);
-  free requires (memory_load8_le(mem, 2334bv64) == 97bv8);
-  free requires (memory_load8_le(mem, 2335bv64) == 98bv8);
-  free requires (memory_load8_le(mem, 2336bv64) == 108bv8);
-  free requires (memory_load8_le(mem, 2337bv64) == 101bv8);
-  free requires (memory_load8_le(mem, 2338bv64) == 32bv8);
-  free requires (memory_load8_le(mem, 2339bv64) == 105bv8);
-  free requires (memory_load8_le(mem, 2340bv64) == 115bv8);
-  free requires (memory_load8_le(mem, 2341bv64) == 58bv8);
-  free requires (memory_load8_le(mem, 2342bv64) == 32bv8);
-  free requires (memory_load8_le(mem, 2343bv64) == 37bv8);
-  free requires (memory_load8_le(mem, 2344bv64) == 100bv8);
-  free requires (memory_load8_le(mem, 2345bv64) == 10bv8);
-  free requires (memory_load8_le(mem, 2346bv64) == 0bv8);
-  free requires (memory_load8_le(mem, 68992bv64) == 16bv8);
-  free requires (memory_load8_le(mem, 68993bv64) == 8bv8);
-  free requires (memory_load8_le(mem, 68994bv64) == 0bv8);
-  free requires (memory_load8_le(mem, 68995bv64) == 0bv8);
-  free requires (memory_load8_le(mem, 68996bv64) == 0bv8);
-  free requires (memory_load8_le(mem, 68997bv64) == 0bv8);
-  free requires (memory_load8_le(mem, 68998bv64) == 0bv8);
-  free requires (memory_load8_le(mem, 68999bv64) == 0bv8);
-  free requires (memory_load8_le(mem, 69000bv64) == 192bv8);
-  free requires (memory_load8_le(mem, 69001bv64) == 7bv8);
-  free requires (memory_load8_le(mem, 69002bv64) == 0bv8);
-  free requires (memory_load8_le(mem, 69003bv64) == 0bv8);
-  free requires (memory_load8_le(mem, 69004bv64) == 0bv8);
-  free requires (memory_load8_le(mem, 69005bv64) == 0bv8);
-  free requires (memory_load8_le(mem, 69006bv64) == 0bv8);
-  free requires (memory_load8_le(mem, 69007bv64) == 0bv8);
-  free requires (memory_load8_le(mem, 69616bv64) == 20bv8);
-  free requires (memory_load8_le(mem, 69617bv64) == 8bv8);
-  free requires (memory_load8_le(mem, 69618bv64) == 0bv8);
-  free requires (memory_load8_le(mem, 69619bv64) == 0bv8);
-  free requires (memory_load8_le(mem, 69620bv64) == 0bv8);
-  free requires (memory_load8_le(mem, 69621bv64) == 0bv8);
-  free requires (memory_load8_le(mem, 69622bv64) == 0bv8);
-  free requires (memory_load8_le(mem, 69623bv64) == 0bv8);
-  free requires (memory_load8_le(mem, 69640bv64) == 8bv8);
-  free requires (memory_load8_le(mem, 69641bv64) == 16bv8);
-  free requires (memory_load8_le(mem, 69642bv64) == 1bv8);
-  free requires (memory_load8_le(mem, 69643bv64) == 0bv8);
-  free requires (memory_load8_le(mem, 69644bv64) == 0bv8);
-  free requires (memory_load8_le(mem, 69645bv64) == 0bv8);
-  free requires (memory_load8_le(mem, 69646bv64) == 0bv8);
-  free requires (memory_load8_le(mem, 69647bv64) == 0bv8);
   free ensures (Gamma_R29 == old(Gamma_R29));
   free ensures (Gamma_R31 == old(Gamma_R31));
   free ensures (R29 == old(R29));
   free ensures (R31 == old(R31));
-  free ensures (memory_load8_le(mem, 2272bv64) == 1bv8);
-  free ensures (memory_load8_le(mem, 2273bv64) == 0bv8);
-  free ensures (memory_load8_le(mem, 2274bv64) == 2bv8);
-  free ensures (memory_load8_le(mem, 2275bv64) == 0bv8);
-  free ensures (memory_load8_le(mem, 2276bv64) == 0bv8);
-  free ensures (memory_load8_le(mem, 2277bv64) == 0bv8);
-  free ensures (memory_load8_le(mem, 2278bv64) == 0bv8);
-  free ensures (memory_load8_le(mem, 2279bv64) == 0bv8);
-  free ensures (memory_load8_le(mem, 2280bv64) == 84bv8);
-  free ensures (memory_load8_le(mem, 2281bv64) == 104bv8);
-  free ensures (memory_load8_le(mem, 2282bv64) == 101bv8);
-  free ensures (memory_load8_le(mem, 2283bv64) == 32bv8);
-  free ensures (memory_load8_le(mem, 2284bv64) == 99bv8);
-  free ensures (memory_load8_le(mem, 2285bv64) == 104bv8);
-  free ensures (memory_load8_le(mem, 2286bv64) == 97bv8);
-  free ensures (memory_load8_le(mem, 2287bv64) == 114bv8);
-  free ensures (memory_load8_le(mem, 2288bv64) == 32bv8);
-  free ensures (memory_load8_le(mem, 2289bv64) == 105bv8);
-  free ensures (memory_load8_le(mem, 2290bv64) == 115bv8);
-  free ensures (memory_load8_le(mem, 2291bv64) == 58bv8);
-  free ensures (memory_load8_le(mem, 2292bv64) == 32bv8);
-  free ensures (memory_load8_le(mem, 2293bv64) == 37bv8);
-  free ensures (memory_load8_le(mem, 2294bv64) == 99bv8);
-  free ensures (memory_load8_le(mem, 2295bv64) == 10bv8);
-  free ensures (memory_load8_le(mem, 2296bv64) == 0bv8);
-  free ensures (memory_load8_le(mem, 2297bv64) == 0bv8);
-  free ensures (memory_load8_le(mem, 2298bv64) == 0bv8);
-  free ensures (memory_load8_le(mem, 2299bv64) == 0bv8);
-  free ensures (memory_load8_le(mem, 2300bv64) == 0bv8);
-  free ensures (memory_load8_le(mem, 2301bv64) == 0bv8);
-  free ensures (memory_load8_le(mem, 2302bv64) == 0bv8);
-  free ensures (memory_load8_le(mem, 2303bv64) == 0bv8);
-  free ensures (memory_load8_le(mem, 2304bv64) == 84bv8);
-  free ensures (memory_load8_le(mem, 2305bv64) == 104bv8);
-  free ensures (memory_load8_le(mem, 2306bv64) == 101bv8);
-  free ensures (memory_load8_le(mem, 2307bv64) == 32bv8);
-  free ensures (memory_load8_le(mem, 2308bv64) == 105bv8);
-  free ensures (memory_load8_le(mem, 2309bv64) == 110bv8);
-  free ensures (memory_load8_le(mem, 2310bv64) == 116bv8);
-  free ensures (memory_load8_le(mem, 2311bv64) == 32bv8);
-  free ensures (memory_load8_le(mem, 2312bv64) == 105bv8);
-  free ensures (memory_load8_le(mem, 2313bv64) == 115bv8);
-  free ensures (memory_load8_le(mem, 2314bv64) == 58bv8);
-  free ensures (memory_load8_le(mem, 2315bv64) == 32bv8);
-  free ensures (memory_load8_le(mem, 2316bv64) == 37bv8);
-  free ensures (memory_load8_le(mem, 2317bv64) == 100bv8);
-  free ensures (memory_load8_le(mem, 2318bv64) == 10bv8);
-  free ensures (memory_load8_le(mem, 2319bv64) == 0bv8);
-  free ensures (memory_load8_le(mem, 2320bv64) == 84bv8);
-  free ensures (memory_load8_le(mem, 2321bv64) == 104bv8);
-  free ensures (memory_load8_le(mem, 2322bv64) == 101bv8);
-  free ensures (memory_load8_le(mem, 2323bv64) == 32bv8);
-  free ensures (memory_load8_le(mem, 2324bv64) == 108bv8);
-  free ensures (memory_load8_le(mem, 2325bv64) == 111bv8);
-  free ensures (memory_load8_le(mem, 2326bv64) == 99bv8);
-  free ensures (memory_load8_le(mem, 2327bv64) == 97bv8);
-  free ensures (memory_load8_le(mem, 2328bv64) == 108bv8);
-  free ensures (memory_load8_le(mem, 2329bv64) == 32bv8);
-  free ensures (memory_load8_le(mem, 2330bv64) == 118bv8);
-  free ensures (memory_load8_le(mem, 2331bv64) == 97bv8);
-  free ensures (memory_load8_le(mem, 2332bv64) == 114bv8);
-  free ensures (memory_load8_le(mem, 2333bv64) == 105bv8);
-  free ensures (memory_load8_le(mem, 2334bv64) == 97bv8);
-  free ensures (memory_load8_le(mem, 2335bv64) == 98bv8);
-  free ensures (memory_load8_le(mem, 2336bv64) == 108bv8);
-  free ensures (memory_load8_le(mem, 2337bv64) == 101bv8);
-  free ensures (memory_load8_le(mem, 2338bv64) == 32bv8);
-  free ensures (memory_load8_le(mem, 2339bv64) == 105bv8);
-  free ensures (memory_load8_le(mem, 2340bv64) == 115bv8);
-  free ensures (memory_load8_le(mem, 2341bv64) == 58bv8);
-  free ensures (memory_load8_le(mem, 2342bv64) == 32bv8);
-  free ensures (memory_load8_le(mem, 2343bv64) == 37bv8);
-  free ensures (memory_load8_le(mem, 2344bv64) == 100bv8);
-  free ensures (memory_load8_le(mem, 2345bv64) == 10bv8);
-  free ensures (memory_load8_le(mem, 2346bv64) == 0bv8);
-  free ensures (memory_load8_le(mem, 68992bv64) == 16bv8);
-  free ensures (memory_load8_le(mem, 68993bv64) == 8bv8);
-  free ensures (memory_load8_le(mem, 68994bv64) == 0bv8);
-  free ensures (memory_load8_le(mem, 68995bv64) == 0bv8);
-  free ensures (memory_load8_le(mem, 68996bv64) == 0bv8);
-  free ensures (memory_load8_le(mem, 68997bv64) == 0bv8);
-  free ensures (memory_load8_le(mem, 68998bv64) == 0bv8);
-  free ensures (memory_load8_le(mem, 68999bv64) == 0bv8);
-  free ensures (memory_load8_le(mem, 69000bv64) == 192bv8);
-  free ensures (memory_load8_le(mem, 69001bv64) == 7bv8);
-  free ensures (memory_load8_le(mem, 69002bv64) == 0bv8);
-  free ensures (memory_load8_le(mem, 69003bv64) == 0bv8);
-  free ensures (memory_load8_le(mem, 69004bv64) == 0bv8);
-  free ensures (memory_load8_le(mem, 69005bv64) == 0bv8);
-  free ensures (memory_load8_le(mem, 69006bv64) == 0bv8);
-  free ensures (memory_load8_le(mem, 69007bv64) == 0bv8);
-  free ensures (memory_load8_le(mem, 69616bv64) == 20bv8);
-  free ensures (memory_load8_le(mem, 69617bv64) == 8bv8);
-  free ensures (memory_load8_le(mem, 69618bv64) == 0bv8);
-  free ensures (memory_load8_le(mem, 69619bv64) == 0bv8);
-  free ensures (memory_load8_le(mem, 69620bv64) == 0bv8);
-  free ensures (memory_load8_le(mem, 69621bv64) == 0bv8);
-  free ensures (memory_load8_le(mem, 69622bv64) == 0bv8);
-  free ensures (memory_load8_le(mem, 69623bv64) == 0bv8);
-  free ensures (memory_load8_le(mem, 69640bv64) == 8bv8);
-  free ensures (memory_load8_le(mem, 69641bv64) == 16bv8);
-  free ensures (memory_load8_le(mem, 69642bv64) == 1bv8);
-  free ensures (memory_load8_le(mem, 69643bv64) == 0bv8);
-  free ensures (memory_load8_le(mem, 69644bv64) == 0bv8);
-  free ensures (memory_load8_le(mem, 69645bv64) == 0bv8);
-  free ensures (memory_load8_le(mem, 69646bv64) == 0bv8);
-  free ensures (memory_load8_le(mem, 69647bv64) == 0bv8);
 {
   var #4: bv64;
   var Gamma_#4: bool;
@@ -744,440 +407,7 @@
 }
 
 procedure malloc();
-<<<<<<< HEAD
-  free requires (memory_load8_le(mem, 2272bv64) == 1bv8);
-  free requires (memory_load8_le(mem, 2273bv64) == 0bv8);
-  free requires (memory_load8_le(mem, 2274bv64) == 2bv8);
-  free requires (memory_load8_le(mem, 2275bv64) == 0bv8);
-  free requires (memory_load8_le(mem, 2276bv64) == 0bv8);
-  free requires (memory_load8_le(mem, 2277bv64) == 0bv8);
-  free requires (memory_load8_le(mem, 2278bv64) == 0bv8);
-  free requires (memory_load8_le(mem, 2279bv64) == 0bv8);
-  free requires (memory_load8_le(mem, 2280bv64) == 84bv8);
-  free requires (memory_load8_le(mem, 2281bv64) == 104bv8);
-  free requires (memory_load8_le(mem, 2282bv64) == 101bv8);
-  free requires (memory_load8_le(mem, 2283bv64) == 32bv8);
-  free requires (memory_load8_le(mem, 2284bv64) == 99bv8);
-  free requires (memory_load8_le(mem, 2285bv64) == 104bv8);
-  free requires (memory_load8_le(mem, 2286bv64) == 97bv8);
-  free requires (memory_load8_le(mem, 2287bv64) == 114bv8);
-  free requires (memory_load8_le(mem, 2288bv64) == 32bv8);
-  free requires (memory_load8_le(mem, 2289bv64) == 105bv8);
-  free requires (memory_load8_le(mem, 2290bv64) == 115bv8);
-  free requires (memory_load8_le(mem, 2291bv64) == 58bv8);
-  free requires (memory_load8_le(mem, 2292bv64) == 32bv8);
-  free requires (memory_load8_le(mem, 2293bv64) == 37bv8);
-  free requires (memory_load8_le(mem, 2294bv64) == 99bv8);
-  free requires (memory_load8_le(mem, 2295bv64) == 10bv8);
-  free requires (memory_load8_le(mem, 2296bv64) == 0bv8);
-  free requires (memory_load8_le(mem, 2297bv64) == 0bv8);
-  free requires (memory_load8_le(mem, 2298bv64) == 0bv8);
-  free requires (memory_load8_le(mem, 2299bv64) == 0bv8);
-  free requires (memory_load8_le(mem, 2300bv64) == 0bv8);
-  free requires (memory_load8_le(mem, 2301bv64) == 0bv8);
-  free requires (memory_load8_le(mem, 2302bv64) == 0bv8);
-  free requires (memory_load8_le(mem, 2303bv64) == 0bv8);
-  free requires (memory_load8_le(mem, 2304bv64) == 84bv8);
-  free requires (memory_load8_le(mem, 2305bv64) == 104bv8);
-  free requires (memory_load8_le(mem, 2306bv64) == 101bv8);
-  free requires (memory_load8_le(mem, 2307bv64) == 32bv8);
-  free requires (memory_load8_le(mem, 2308bv64) == 105bv8);
-  free requires (memory_load8_le(mem, 2309bv64) == 110bv8);
-  free requires (memory_load8_le(mem, 2310bv64) == 116bv8);
-  free requires (memory_load8_le(mem, 2311bv64) == 32bv8);
-  free requires (memory_load8_le(mem, 2312bv64) == 105bv8);
-  free requires (memory_load8_le(mem, 2313bv64) == 115bv8);
-  free requires (memory_load8_le(mem, 2314bv64) == 58bv8);
-  free requires (memory_load8_le(mem, 2315bv64) == 32bv8);
-  free requires (memory_load8_le(mem, 2316bv64) == 37bv8);
-  free requires (memory_load8_le(mem, 2317bv64) == 100bv8);
-  free requires (memory_load8_le(mem, 2318bv64) == 10bv8);
-  free requires (memory_load8_le(mem, 2319bv64) == 0bv8);
-  free requires (memory_load8_le(mem, 2320bv64) == 84bv8);
-  free requires (memory_load8_le(mem, 2321bv64) == 104bv8);
-  free requires (memory_load8_le(mem, 2322bv64) == 101bv8);
-  free requires (memory_load8_le(mem, 2323bv64) == 32bv8);
-  free requires (memory_load8_le(mem, 2324bv64) == 108bv8);
-  free requires (memory_load8_le(mem, 2325bv64) == 111bv8);
-  free requires (memory_load8_le(mem, 2326bv64) == 99bv8);
-  free requires (memory_load8_le(mem, 2327bv64) == 97bv8);
-  free requires (memory_load8_le(mem, 2328bv64) == 108bv8);
-  free requires (memory_load8_le(mem, 2329bv64) == 32bv8);
-  free requires (memory_load8_le(mem, 2330bv64) == 118bv8);
-  free requires (memory_load8_le(mem, 2331bv64) == 97bv8);
-  free requires (memory_load8_le(mem, 2332bv64) == 114bv8);
-  free requires (memory_load8_le(mem, 2333bv64) == 105bv8);
-  free requires (memory_load8_le(mem, 2334bv64) == 97bv8);
-  free requires (memory_load8_le(mem, 2335bv64) == 98bv8);
-  free requires (memory_load8_le(mem, 2336bv64) == 108bv8);
-  free requires (memory_load8_le(mem, 2337bv64) == 101bv8);
-  free requires (memory_load8_le(mem, 2338bv64) == 32bv8);
-  free requires (memory_load8_le(mem, 2339bv64) == 105bv8);
-  free requires (memory_load8_le(mem, 2340bv64) == 115bv8);
-  free requires (memory_load8_le(mem, 2341bv64) == 58bv8);
-  free requires (memory_load8_le(mem, 2342bv64) == 32bv8);
-  free requires (memory_load8_le(mem, 2343bv64) == 37bv8);
-  free requires (memory_load8_le(mem, 2344bv64) == 100bv8);
-  free requires (memory_load8_le(mem, 2345bv64) == 10bv8);
-  free requires (memory_load8_le(mem, 2346bv64) == 0bv8);
-  free requires (memory_load8_le(mem, 68992bv64) == 16bv8);
-  free requires (memory_load8_le(mem, 68993bv64) == 8bv8);
-  free requires (memory_load8_le(mem, 68994bv64) == 0bv8);
-  free requires (memory_load8_le(mem, 68995bv64) == 0bv8);
-  free requires (memory_load8_le(mem, 68996bv64) == 0bv8);
-  free requires (memory_load8_le(mem, 68997bv64) == 0bv8);
-  free requires (memory_load8_le(mem, 68998bv64) == 0bv8);
-  free requires (memory_load8_le(mem, 68999bv64) == 0bv8);
-  free requires (memory_load8_le(mem, 69000bv64) == 192bv8);
-  free requires (memory_load8_le(mem, 69001bv64) == 7bv8);
-  free requires (memory_load8_le(mem, 69002bv64) == 0bv8);
-  free requires (memory_load8_le(mem, 69003bv64) == 0bv8);
-  free requires (memory_load8_le(mem, 69004bv64) == 0bv8);
-  free requires (memory_load8_le(mem, 69005bv64) == 0bv8);
-  free requires (memory_load8_le(mem, 69006bv64) == 0bv8);
-  free requires (memory_load8_le(mem, 69007bv64) == 0bv8);
-  free requires (memory_load8_le(mem, 69616bv64) == 20bv8);
-  free requires (memory_load8_le(mem, 69617bv64) == 8bv8);
-  free requires (memory_load8_le(mem, 69618bv64) == 0bv8);
-  free requires (memory_load8_le(mem, 69619bv64) == 0bv8);
-  free requires (memory_load8_le(mem, 69620bv64) == 0bv8);
-  free requires (memory_load8_le(mem, 69621bv64) == 0bv8);
-  free requires (memory_load8_le(mem, 69622bv64) == 0bv8);
-  free requires (memory_load8_le(mem, 69623bv64) == 0bv8);
-  free requires (memory_load8_le(mem, 69640bv64) == 8bv8);
-  free requires (memory_load8_le(mem, 69641bv64) == 16bv8);
-  free requires (memory_load8_le(mem, 69642bv64) == 1bv8);
-  free requires (memory_load8_le(mem, 69643bv64) == 0bv8);
-  free requires (memory_load8_le(mem, 69644bv64) == 0bv8);
-  free requires (memory_load8_le(mem, 69645bv64) == 0bv8);
-  free requires (memory_load8_le(mem, 69646bv64) == 0bv8);
-  free requires (memory_load8_le(mem, 69647bv64) == 0bv8);
-  free ensures (memory_load8_le(mem, 2272bv64) == 1bv8);
-  free ensures (memory_load8_le(mem, 2273bv64) == 0bv8);
-  free ensures (memory_load8_le(mem, 2274bv64) == 2bv8);
-  free ensures (memory_load8_le(mem, 2275bv64) == 0bv8);
-  free ensures (memory_load8_le(mem, 2276bv64) == 0bv8);
-  free ensures (memory_load8_le(mem, 2277bv64) == 0bv8);
-  free ensures (memory_load8_le(mem, 2278bv64) == 0bv8);
-  free ensures (memory_load8_le(mem, 2279bv64) == 0bv8);
-  free ensures (memory_load8_le(mem, 2280bv64) == 84bv8);
-  free ensures (memory_load8_le(mem, 2281bv64) == 104bv8);
-  free ensures (memory_load8_le(mem, 2282bv64) == 101bv8);
-  free ensures (memory_load8_le(mem, 2283bv64) == 32bv8);
-  free ensures (memory_load8_le(mem, 2284bv64) == 99bv8);
-  free ensures (memory_load8_le(mem, 2285bv64) == 104bv8);
-  free ensures (memory_load8_le(mem, 2286bv64) == 97bv8);
-  free ensures (memory_load8_le(mem, 2287bv64) == 114bv8);
-  free ensures (memory_load8_le(mem, 2288bv64) == 32bv8);
-  free ensures (memory_load8_le(mem, 2289bv64) == 105bv8);
-  free ensures (memory_load8_le(mem, 2290bv64) == 115bv8);
-  free ensures (memory_load8_le(mem, 2291bv64) == 58bv8);
-  free ensures (memory_load8_le(mem, 2292bv64) == 32bv8);
-  free ensures (memory_load8_le(mem, 2293bv64) == 37bv8);
-  free ensures (memory_load8_le(mem, 2294bv64) == 99bv8);
-  free ensures (memory_load8_le(mem, 2295bv64) == 10bv8);
-  free ensures (memory_load8_le(mem, 2296bv64) == 0bv8);
-  free ensures (memory_load8_le(mem, 2297bv64) == 0bv8);
-  free ensures (memory_load8_le(mem, 2298bv64) == 0bv8);
-  free ensures (memory_load8_le(mem, 2299bv64) == 0bv8);
-  free ensures (memory_load8_le(mem, 2300bv64) == 0bv8);
-  free ensures (memory_load8_le(mem, 2301bv64) == 0bv8);
-  free ensures (memory_load8_le(mem, 2302bv64) == 0bv8);
-  free ensures (memory_load8_le(mem, 2303bv64) == 0bv8);
-  free ensures (memory_load8_le(mem, 2304bv64) == 84bv8);
-  free ensures (memory_load8_le(mem, 2305bv64) == 104bv8);
-  free ensures (memory_load8_le(mem, 2306bv64) == 101bv8);
-  free ensures (memory_load8_le(mem, 2307bv64) == 32bv8);
-  free ensures (memory_load8_le(mem, 2308bv64) == 105bv8);
-  free ensures (memory_load8_le(mem, 2309bv64) == 110bv8);
-  free ensures (memory_load8_le(mem, 2310bv64) == 116bv8);
-  free ensures (memory_load8_le(mem, 2311bv64) == 32bv8);
-  free ensures (memory_load8_le(mem, 2312bv64) == 105bv8);
-  free ensures (memory_load8_le(mem, 2313bv64) == 115bv8);
-  free ensures (memory_load8_le(mem, 2314bv64) == 58bv8);
-  free ensures (memory_load8_le(mem, 2315bv64) == 32bv8);
-  free ensures (memory_load8_le(mem, 2316bv64) == 37bv8);
-  free ensures (memory_load8_le(mem, 2317bv64) == 100bv8);
-  free ensures (memory_load8_le(mem, 2318bv64) == 10bv8);
-  free ensures (memory_load8_le(mem, 2319bv64) == 0bv8);
-  free ensures (memory_load8_le(mem, 2320bv64) == 84bv8);
-  free ensures (memory_load8_le(mem, 2321bv64) == 104bv8);
-  free ensures (memory_load8_le(mem, 2322bv64) == 101bv8);
-  free ensures (memory_load8_le(mem, 2323bv64) == 32bv8);
-  free ensures (memory_load8_le(mem, 2324bv64) == 108bv8);
-  free ensures (memory_load8_le(mem, 2325bv64) == 111bv8);
-  free ensures (memory_load8_le(mem, 2326bv64) == 99bv8);
-  free ensures (memory_load8_le(mem, 2327bv64) == 97bv8);
-  free ensures (memory_load8_le(mem, 2328bv64) == 108bv8);
-  free ensures (memory_load8_le(mem, 2329bv64) == 32bv8);
-  free ensures (memory_load8_le(mem, 2330bv64) == 118bv8);
-  free ensures (memory_load8_le(mem, 2331bv64) == 97bv8);
-  free ensures (memory_load8_le(mem, 2332bv64) == 114bv8);
-  free ensures (memory_load8_le(mem, 2333bv64) == 105bv8);
-  free ensures (memory_load8_le(mem, 2334bv64) == 97bv8);
-  free ensures (memory_load8_le(mem, 2335bv64) == 98bv8);
-  free ensures (memory_load8_le(mem, 2336bv64) == 108bv8);
-  free ensures (memory_load8_le(mem, 2337bv64) == 101bv8);
-  free ensures (memory_load8_le(mem, 2338bv64) == 32bv8);
-  free ensures (memory_load8_le(mem, 2339bv64) == 105bv8);
-  free ensures (memory_load8_le(mem, 2340bv64) == 115bv8);
-  free ensures (memory_load8_le(mem, 2341bv64) == 58bv8);
-  free ensures (memory_load8_le(mem, 2342bv64) == 32bv8);
-  free ensures (memory_load8_le(mem, 2343bv64) == 37bv8);
-  free ensures (memory_load8_le(mem, 2344bv64) == 100bv8);
-  free ensures (memory_load8_le(mem, 2345bv64) == 10bv8);
-  free ensures (memory_load8_le(mem, 2346bv64) == 0bv8);
-  free ensures (memory_load8_le(mem, 68992bv64) == 16bv8);
-  free ensures (memory_load8_le(mem, 68993bv64) == 8bv8);
-  free ensures (memory_load8_le(mem, 68994bv64) == 0bv8);
-  free ensures (memory_load8_le(mem, 68995bv64) == 0bv8);
-  free ensures (memory_load8_le(mem, 68996bv64) == 0bv8);
-  free ensures (memory_load8_le(mem, 68997bv64) == 0bv8);
-  free ensures (memory_load8_le(mem, 68998bv64) == 0bv8);
-  free ensures (memory_load8_le(mem, 68999bv64) == 0bv8);
-  free ensures (memory_load8_le(mem, 69000bv64) == 192bv8);
-  free ensures (memory_load8_le(mem, 69001bv64) == 7bv8);
-  free ensures (memory_load8_le(mem, 69002bv64) == 0bv8);
-  free ensures (memory_load8_le(mem, 69003bv64) == 0bv8);
-  free ensures (memory_load8_le(mem, 69004bv64) == 0bv8);
-  free ensures (memory_load8_le(mem, 69005bv64) == 0bv8);
-  free ensures (memory_load8_le(mem, 69006bv64) == 0bv8);
-  free ensures (memory_load8_le(mem, 69007bv64) == 0bv8);
-  free ensures (memory_load8_le(mem, 69616bv64) == 20bv8);
-  free ensures (memory_load8_le(mem, 69617bv64) == 8bv8);
-  free ensures (memory_load8_le(mem, 69618bv64) == 0bv8);
-  free ensures (memory_load8_le(mem, 69619bv64) == 0bv8);
-  free ensures (memory_load8_le(mem, 69620bv64) == 0bv8);
-  free ensures (memory_load8_le(mem, 69621bv64) == 0bv8);
-  free ensures (memory_load8_le(mem, 69622bv64) == 0bv8);
-  free ensures (memory_load8_le(mem, 69623bv64) == 0bv8);
-  free ensures (memory_load8_le(mem, 69640bv64) == 8bv8);
-  free ensures (memory_load8_le(mem, 69641bv64) == 16bv8);
-  free ensures (memory_load8_le(mem, 69642bv64) == 1bv8);
-  free ensures (memory_load8_le(mem, 69643bv64) == 0bv8);
-  free ensures (memory_load8_le(mem, 69644bv64) == 0bv8);
-  free ensures (memory_load8_le(mem, 69645bv64) == 0bv8);
-  free ensures (memory_load8_le(mem, 69646bv64) == 0bv8);
-  free ensures (memory_load8_le(mem, 69647bv64) == 0bv8);
+  modifies Gamma_R16, Gamma_R17, R16, R17;
 
 procedure printf();
-  free requires (memory_load8_le(mem, 2272bv64) == 1bv8);
-  free requires (memory_load8_le(mem, 2273bv64) == 0bv8);
-  free requires (memory_load8_le(mem, 2274bv64) == 2bv8);
-  free requires (memory_load8_le(mem, 2275bv64) == 0bv8);
-  free requires (memory_load8_le(mem, 2276bv64) == 0bv8);
-  free requires (memory_load8_le(mem, 2277bv64) == 0bv8);
-  free requires (memory_load8_le(mem, 2278bv64) == 0bv8);
-  free requires (memory_load8_le(mem, 2279bv64) == 0bv8);
-  free requires (memory_load8_le(mem, 2280bv64) == 84bv8);
-  free requires (memory_load8_le(mem, 2281bv64) == 104bv8);
-  free requires (memory_load8_le(mem, 2282bv64) == 101bv8);
-  free requires (memory_load8_le(mem, 2283bv64) == 32bv8);
-  free requires (memory_load8_le(mem, 2284bv64) == 99bv8);
-  free requires (memory_load8_le(mem, 2285bv64) == 104bv8);
-  free requires (memory_load8_le(mem, 2286bv64) == 97bv8);
-  free requires (memory_load8_le(mem, 2287bv64) == 114bv8);
-  free requires (memory_load8_le(mem, 2288bv64) == 32bv8);
-  free requires (memory_load8_le(mem, 2289bv64) == 105bv8);
-  free requires (memory_load8_le(mem, 2290bv64) == 115bv8);
-  free requires (memory_load8_le(mem, 2291bv64) == 58bv8);
-  free requires (memory_load8_le(mem, 2292bv64) == 32bv8);
-  free requires (memory_load8_le(mem, 2293bv64) == 37bv8);
-  free requires (memory_load8_le(mem, 2294bv64) == 99bv8);
-  free requires (memory_load8_le(mem, 2295bv64) == 10bv8);
-  free requires (memory_load8_le(mem, 2296bv64) == 0bv8);
-  free requires (memory_load8_le(mem, 2297bv64) == 0bv8);
-  free requires (memory_load8_le(mem, 2298bv64) == 0bv8);
-  free requires (memory_load8_le(mem, 2299bv64) == 0bv8);
-  free requires (memory_load8_le(mem, 2300bv64) == 0bv8);
-  free requires (memory_load8_le(mem, 2301bv64) == 0bv8);
-  free requires (memory_load8_le(mem, 2302bv64) == 0bv8);
-  free requires (memory_load8_le(mem, 2303bv64) == 0bv8);
-  free requires (memory_load8_le(mem, 2304bv64) == 84bv8);
-  free requires (memory_load8_le(mem, 2305bv64) == 104bv8);
-  free requires (memory_load8_le(mem, 2306bv64) == 101bv8);
-  free requires (memory_load8_le(mem, 2307bv64) == 32bv8);
-  free requires (memory_load8_le(mem, 2308bv64) == 105bv8);
-  free requires (memory_load8_le(mem, 2309bv64) == 110bv8);
-  free requires (memory_load8_le(mem, 2310bv64) == 116bv8);
-  free requires (memory_load8_le(mem, 2311bv64) == 32bv8);
-  free requires (memory_load8_le(mem, 2312bv64) == 105bv8);
-  free requires (memory_load8_le(mem, 2313bv64) == 115bv8);
-  free requires (memory_load8_le(mem, 2314bv64) == 58bv8);
-  free requires (memory_load8_le(mem, 2315bv64) == 32bv8);
-  free requires (memory_load8_le(mem, 2316bv64) == 37bv8);
-  free requires (memory_load8_le(mem, 2317bv64) == 100bv8);
-  free requires (memory_load8_le(mem, 2318bv64) == 10bv8);
-  free requires (memory_load8_le(mem, 2319bv64) == 0bv8);
-  free requires (memory_load8_le(mem, 2320bv64) == 84bv8);
-  free requires (memory_load8_le(mem, 2321bv64) == 104bv8);
-  free requires (memory_load8_le(mem, 2322bv64) == 101bv8);
-  free requires (memory_load8_le(mem, 2323bv64) == 32bv8);
-  free requires (memory_load8_le(mem, 2324bv64) == 108bv8);
-  free requires (memory_load8_le(mem, 2325bv64) == 111bv8);
-  free requires (memory_load8_le(mem, 2326bv64) == 99bv8);
-  free requires (memory_load8_le(mem, 2327bv64) == 97bv8);
-  free requires (memory_load8_le(mem, 2328bv64) == 108bv8);
-  free requires (memory_load8_le(mem, 2329bv64) == 32bv8);
-  free requires (memory_load8_le(mem, 2330bv64) == 118bv8);
-  free requires (memory_load8_le(mem, 2331bv64) == 97bv8);
-  free requires (memory_load8_le(mem, 2332bv64) == 114bv8);
-  free requires (memory_load8_le(mem, 2333bv64) == 105bv8);
-  free requires (memory_load8_le(mem, 2334bv64) == 97bv8);
-  free requires (memory_load8_le(mem, 2335bv64) == 98bv8);
-  free requires (memory_load8_le(mem, 2336bv64) == 108bv8);
-  free requires (memory_load8_le(mem, 2337bv64) == 101bv8);
-  free requires (memory_load8_le(mem, 2338bv64) == 32bv8);
-  free requires (memory_load8_le(mem, 2339bv64) == 105bv8);
-  free requires (memory_load8_le(mem, 2340bv64) == 115bv8);
-  free requires (memory_load8_le(mem, 2341bv64) == 58bv8);
-  free requires (memory_load8_le(mem, 2342bv64) == 32bv8);
-  free requires (memory_load8_le(mem, 2343bv64) == 37bv8);
-  free requires (memory_load8_le(mem, 2344bv64) == 100bv8);
-  free requires (memory_load8_le(mem, 2345bv64) == 10bv8);
-  free requires (memory_load8_le(mem, 2346bv64) == 0bv8);
-  free requires (memory_load8_le(mem, 68992bv64) == 16bv8);
-  free requires (memory_load8_le(mem, 68993bv64) == 8bv8);
-  free requires (memory_load8_le(mem, 68994bv64) == 0bv8);
-  free requires (memory_load8_le(mem, 68995bv64) == 0bv8);
-  free requires (memory_load8_le(mem, 68996bv64) == 0bv8);
-  free requires (memory_load8_le(mem, 68997bv64) == 0bv8);
-  free requires (memory_load8_le(mem, 68998bv64) == 0bv8);
-  free requires (memory_load8_le(mem, 68999bv64) == 0bv8);
-  free requires (memory_load8_le(mem, 69000bv64) == 192bv8);
-  free requires (memory_load8_le(mem, 69001bv64) == 7bv8);
-  free requires (memory_load8_le(mem, 69002bv64) == 0bv8);
-  free requires (memory_load8_le(mem, 69003bv64) == 0bv8);
-  free requires (memory_load8_le(mem, 69004bv64) == 0bv8);
-  free requires (memory_load8_le(mem, 69005bv64) == 0bv8);
-  free requires (memory_load8_le(mem, 69006bv64) == 0bv8);
-  free requires (memory_load8_le(mem, 69007bv64) == 0bv8);
-  free requires (memory_load8_le(mem, 69616bv64) == 20bv8);
-  free requires (memory_load8_le(mem, 69617bv64) == 8bv8);
-  free requires (memory_load8_le(mem, 69618bv64) == 0bv8);
-  free requires (memory_load8_le(mem, 69619bv64) == 0bv8);
-  free requires (memory_load8_le(mem, 69620bv64) == 0bv8);
-  free requires (memory_load8_le(mem, 69621bv64) == 0bv8);
-  free requires (memory_load8_le(mem, 69622bv64) == 0bv8);
-  free requires (memory_load8_le(mem, 69623bv64) == 0bv8);
-  free requires (memory_load8_le(mem, 69640bv64) == 8bv8);
-  free requires (memory_load8_le(mem, 69641bv64) == 16bv8);
-  free requires (memory_load8_le(mem, 69642bv64) == 1bv8);
-  free requires (memory_load8_le(mem, 69643bv64) == 0bv8);
-  free requires (memory_load8_le(mem, 69644bv64) == 0bv8);
-  free requires (memory_load8_le(mem, 69645bv64) == 0bv8);
-  free requires (memory_load8_le(mem, 69646bv64) == 0bv8);
-  free requires (memory_load8_le(mem, 69647bv64) == 0bv8);
-  free ensures (memory_load8_le(mem, 2272bv64) == 1bv8);
-  free ensures (memory_load8_le(mem, 2273bv64) == 0bv8);
-  free ensures (memory_load8_le(mem, 2274bv64) == 2bv8);
-  free ensures (memory_load8_le(mem, 2275bv64) == 0bv8);
-  free ensures (memory_load8_le(mem, 2276bv64) == 0bv8);
-  free ensures (memory_load8_le(mem, 2277bv64) == 0bv8);
-  free ensures (memory_load8_le(mem, 2278bv64) == 0bv8);
-  free ensures (memory_load8_le(mem, 2279bv64) == 0bv8);
-  free ensures (memory_load8_le(mem, 2280bv64) == 84bv8);
-  free ensures (memory_load8_le(mem, 2281bv64) == 104bv8);
-  free ensures (memory_load8_le(mem, 2282bv64) == 101bv8);
-  free ensures (memory_load8_le(mem, 2283bv64) == 32bv8);
-  free ensures (memory_load8_le(mem, 2284bv64) == 99bv8);
-  free ensures (memory_load8_le(mem, 2285bv64) == 104bv8);
-  free ensures (memory_load8_le(mem, 2286bv64) == 97bv8);
-  free ensures (memory_load8_le(mem, 2287bv64) == 114bv8);
-  free ensures (memory_load8_le(mem, 2288bv64) == 32bv8);
-  free ensures (memory_load8_le(mem, 2289bv64) == 105bv8);
-  free ensures (memory_load8_le(mem, 2290bv64) == 115bv8);
-  free ensures (memory_load8_le(mem, 2291bv64) == 58bv8);
-  free ensures (memory_load8_le(mem, 2292bv64) == 32bv8);
-  free ensures (memory_load8_le(mem, 2293bv64) == 37bv8);
-  free ensures (memory_load8_le(mem, 2294bv64) == 99bv8);
-  free ensures (memory_load8_le(mem, 2295bv64) == 10bv8);
-  free ensures (memory_load8_le(mem, 2296bv64) == 0bv8);
-  free ensures (memory_load8_le(mem, 2297bv64) == 0bv8);
-  free ensures (memory_load8_le(mem, 2298bv64) == 0bv8);
-  free ensures (memory_load8_le(mem, 2299bv64) == 0bv8);
-  free ensures (memory_load8_le(mem, 2300bv64) == 0bv8);
-  free ensures (memory_load8_le(mem, 2301bv64) == 0bv8);
-  free ensures (memory_load8_le(mem, 2302bv64) == 0bv8);
-  free ensures (memory_load8_le(mem, 2303bv64) == 0bv8);
-  free ensures (memory_load8_le(mem, 2304bv64) == 84bv8);
-  free ensures (memory_load8_le(mem, 2305bv64) == 104bv8);
-  free ensures (memory_load8_le(mem, 2306bv64) == 101bv8);
-  free ensures (memory_load8_le(mem, 2307bv64) == 32bv8);
-  free ensures (memory_load8_le(mem, 2308bv64) == 105bv8);
-  free ensures (memory_load8_le(mem, 2309bv64) == 110bv8);
-  free ensures (memory_load8_le(mem, 2310bv64) == 116bv8);
-  free ensures (memory_load8_le(mem, 2311bv64) == 32bv8);
-  free ensures (memory_load8_le(mem, 2312bv64) == 105bv8);
-  free ensures (memory_load8_le(mem, 2313bv64) == 115bv8);
-  free ensures (memory_load8_le(mem, 2314bv64) == 58bv8);
-  free ensures (memory_load8_le(mem, 2315bv64) == 32bv8);
-  free ensures (memory_load8_le(mem, 2316bv64) == 37bv8);
-  free ensures (memory_load8_le(mem, 2317bv64) == 100bv8);
-  free ensures (memory_load8_le(mem, 2318bv64) == 10bv8);
-  free ensures (memory_load8_le(mem, 2319bv64) == 0bv8);
-  free ensures (memory_load8_le(mem, 2320bv64) == 84bv8);
-  free ensures (memory_load8_le(mem, 2321bv64) == 104bv8);
-  free ensures (memory_load8_le(mem, 2322bv64) == 101bv8);
-  free ensures (memory_load8_le(mem, 2323bv64) == 32bv8);
-  free ensures (memory_load8_le(mem, 2324bv64) == 108bv8);
-  free ensures (memory_load8_le(mem, 2325bv64) == 111bv8);
-  free ensures (memory_load8_le(mem, 2326bv64) == 99bv8);
-  free ensures (memory_load8_le(mem, 2327bv64) == 97bv8);
-  free ensures (memory_load8_le(mem, 2328bv64) == 108bv8);
-  free ensures (memory_load8_le(mem, 2329bv64) == 32bv8);
-  free ensures (memory_load8_le(mem, 2330bv64) == 118bv8);
-  free ensures (memory_load8_le(mem, 2331bv64) == 97bv8);
-  free ensures (memory_load8_le(mem, 2332bv64) == 114bv8);
-  free ensures (memory_load8_le(mem, 2333bv64) == 105bv8);
-  free ensures (memory_load8_le(mem, 2334bv64) == 97bv8);
-  free ensures (memory_load8_le(mem, 2335bv64) == 98bv8);
-  free ensures (memory_load8_le(mem, 2336bv64) == 108bv8);
-  free ensures (memory_load8_le(mem, 2337bv64) == 101bv8);
-  free ensures (memory_load8_le(mem, 2338bv64) == 32bv8);
-  free ensures (memory_load8_le(mem, 2339bv64) == 105bv8);
-  free ensures (memory_load8_le(mem, 2340bv64) == 115bv8);
-  free ensures (memory_load8_le(mem, 2341bv64) == 58bv8);
-  free ensures (memory_load8_le(mem, 2342bv64) == 32bv8);
-  free ensures (memory_load8_le(mem, 2343bv64) == 37bv8);
-  free ensures (memory_load8_le(mem, 2344bv64) == 100bv8);
-  free ensures (memory_load8_le(mem, 2345bv64) == 10bv8);
-  free ensures (memory_load8_le(mem, 2346bv64) == 0bv8);
-  free ensures (memory_load8_le(mem, 68992bv64) == 16bv8);
-  free ensures (memory_load8_le(mem, 68993bv64) == 8bv8);
-  free ensures (memory_load8_le(mem, 68994bv64) == 0bv8);
-  free ensures (memory_load8_le(mem, 68995bv64) == 0bv8);
-  free ensures (memory_load8_le(mem, 68996bv64) == 0bv8);
-  free ensures (memory_load8_le(mem, 68997bv64) == 0bv8);
-  free ensures (memory_load8_le(mem, 68998bv64) == 0bv8);
-  free ensures (memory_load8_le(mem, 68999bv64) == 0bv8);
-  free ensures (memory_load8_le(mem, 69000bv64) == 192bv8);
-  free ensures (memory_load8_le(mem, 69001bv64) == 7bv8);
-  free ensures (memory_load8_le(mem, 69002bv64) == 0bv8);
-  free ensures (memory_load8_le(mem, 69003bv64) == 0bv8);
-  free ensures (memory_load8_le(mem, 69004bv64) == 0bv8);
-  free ensures (memory_load8_le(mem, 69005bv64) == 0bv8);
-  free ensures (memory_load8_le(mem, 69006bv64) == 0bv8);
-  free ensures (memory_load8_le(mem, 69007bv64) == 0bv8);
-  free ensures (memory_load8_le(mem, 69616bv64) == 20bv8);
-  free ensures (memory_load8_le(mem, 69617bv64) == 8bv8);
-  free ensures (memory_load8_le(mem, 69618bv64) == 0bv8);
-  free ensures (memory_load8_le(mem, 69619bv64) == 0bv8);
-  free ensures (memory_load8_le(mem, 69620bv64) == 0bv8);
-  free ensures (memory_load8_le(mem, 69621bv64) == 0bv8);
-  free ensures (memory_load8_le(mem, 69622bv64) == 0bv8);
-  free ensures (memory_load8_le(mem, 69623bv64) == 0bv8);
-  free ensures (memory_load8_le(mem, 69640bv64) == 8bv8);
-  free ensures (memory_load8_le(mem, 69641bv64) == 16bv8);
-  free ensures (memory_load8_le(mem, 69642bv64) == 1bv8);
-  free ensures (memory_load8_le(mem, 69643bv64) == 0bv8);
-  free ensures (memory_load8_le(mem, 69644bv64) == 0bv8);
-  free ensures (memory_load8_le(mem, 69645bv64) == 0bv8);
-  free ensures (memory_load8_le(mem, 69646bv64) == 0bv8);
-  free ensures (memory_load8_le(mem, 69647bv64) == 0bv8);
-=======
-  modifies Gamma_R16, Gamma_R17, R16, R17;
-
-procedure printf();
-  modifies Gamma_R16, Gamma_R17, R16, R17;
->>>>>>> c4406e96
+  modifies Gamma_R16, Gamma_R17, R16, R17;