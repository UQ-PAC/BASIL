--- conflicted
+++ resolved
@@ -1,5 +1,19 @@
+var {:extern} FPCR: bv32;
+var {:extern} Gamma_FPCR: bool;
+var {:extern} Gamma_R0: bool;
+var {:extern} Gamma_R1: bool;
+var {:extern} Gamma_R31: bool;
+var {:extern} Gamma_R8: bool;
+var {:extern} Gamma_V0: bool;
+var {:extern} Gamma_V1: bool;
 var {:extern} Gamma_mem: [bv64]bool;
 var {:extern} Gamma_stack: [bv64]bool;
+var {:extern} R0: bv64;
+var {:extern} R1: bv64;
+var {:extern} R31: bv64;
+var {:extern} R8: bv64;
+var {:extern} V0: bv128;
+var {:extern} V1: bv128;
 var {:extern} mem: [bv64]bv8;
 var {:extern} stack: [bv64]bv8;
 const {:extern} $_IO_stdin_used_addr: bv64;
@@ -20,20 +34,6 @@
 }
 
 function {:extern} {:bvbuiltin "bvadd"} bvadd64(bv64, bv64) returns (bv64);
-function {:extern} {:bvbuiltin "bvlshr"} bvlshr32(bv32, bv32) returns (bv32);
-function {:extern} {:bvbuiltin "bvlshr"} bvlshr64(bv64, bv64) returns (bv64);
-function {:extern} {:bvbuiltin "bvmul"} bvmul64(bv64, bv64) returns (bv64);
-function {:extern} {:bvbuiltin "bvsub"} bvsub64(bv64, bv64) returns (bv64);
-function {:extern} {:bvbuiltin "bvule"} bvule64(bv64, bv64) returns (bool);
-function {:extern} {:bvbuiltin "bvult"} bvult64(bv64, bv64) returns (bool);
-function {:inline} byte_extract32_64(value: bv32, offset: bv64) returns (bv8) {
-  bvlshr32(value,bvmul64(offset,8bv64)[32:0])[8:0]
-}
-
-function {:inline} byte_extract64_64(value: bv64, offset: bv64) returns (bv8) {
-  bvlshr64(value,bvmul64(offset,8bv64))[8:0]
-}
-
 function {:extern} gamma_load32(gammaMap: [bv64]bool, index: bv64) returns (bool) {
   (gammaMap[bvadd64(index, 3bv64)] && (gammaMap[bvadd64(index, 2bv64)] && (gammaMap[bvadd64(index, 1bv64)] && gammaMap[index])))
 }
@@ -43,15 +43,11 @@
 }
 
 function {:extern} gamma_store32(gammaMap: [bv64]bool, index: bv64, value: bool) returns ([bv64]bool) {
-  (lambda i: bv64 :: ((if in_bounds64_le(index, 4bv64, i) then value else gammaMap[i])))
+  gammaMap[index := value][bvadd64(index, 1bv64) := value][bvadd64(index, 2bv64) := value][bvadd64(index, 3bv64) := value]
 }
 
 function {:extern} gamma_store64(gammaMap: [bv64]bool, index: bv64, value: bool) returns ([bv64]bool) {
-  (lambda i: bv64 :: ((if in_bounds64_le(index, 8bv64, i) then value else gammaMap[i])))
-}
-
-function {:inline} in_bounds64_le(base: bv64, len: bv64, i: bv64) returns (bool) {
-  (if bvule64(base, bvadd64(base, len)) then (bvule64(base, i) && bvult64(i, bvadd64(base, len))) else (bvule64(base, i) || bvult64(i, bvadd64(base, len))))
+  gammaMap[index := value][bvadd64(index, 1bv64) := value][bvadd64(index, 2bv64) := value][bvadd64(index, 3bv64) := value][bvadd64(index, 4bv64) := value][bvadd64(index, 5bv64) := value][bvadd64(index, 6bv64) := value][bvadd64(index, 7bv64) := value]
 }
 
 function {:extern} memory_load32_le(memory: [bv64]bv8, index: bv64) returns (bv32) {
@@ -63,13 +59,14 @@
 }
 
 function {:extern} memory_store32_le(memory: [bv64]bv8, index: bv64, value: bv32) returns ([bv64]bv8) {
-  (lambda i: bv64 :: ((if in_bounds64_le(index, 4bv64, i) then byte_extract32_64(value, bvsub64(i, index)) else memory[i])))
+  memory[index := value[8:0]][bvadd64(index, 1bv64) := value[16:8]][bvadd64(index, 2bv64) := value[24:16]][bvadd64(index, 3bv64) := value[32:24]]
 }
 
 function {:extern} memory_store64_le(memory: [bv64]bv8, index: bv64, value: bv64) returns ([bv64]bv8) {
-  (lambda i: bv64 :: ((if in_bounds64_le(index, 8bv64, i) then byte_extract64_64(value, bvsub64(i, index)) else memory[i])))
-}
-
+  memory[index := value[8:0]][bvadd64(index, 1bv64) := value[16:8]][bvadd64(index, 2bv64) := value[24:16]][bvadd64(index, 3bv64) := value[32:24]][bvadd64(index, 4bv64) := value[40:32]][bvadd64(index, 5bv64) := value[48:40]][bvadd64(index, 6bv64) := value[56:48]][bvadd64(index, 7bv64) := value[64:56]]
+}
+
+function {:extern} {:bvbuiltin "zero_extend 1"} zero_extend1_2(bv2) returns (bv3);
 function {:extern} {:bvbuiltin "zero_extend 32"} zero_extend32_32(bv32) returns (bv64);
 function {:extern} {:bvbuiltin "zero_extend 64"} zero_extend64_64(bv64) returns (bv128);
 function {:extern} {:bvbuiltin "zero_extend 96"} zero_extend96_32(bv32) returns (bv128);
@@ -100,8 +97,8 @@
 procedure {:extern} guarantee_reflexive();
   modifies Gamma_mem, mem;
 
-procedure main(FPCR_in: bv32, Gamma_FPCR_in: bool, R0_in: bv64, Gamma_R0_in: bool, R1_in: bv64, Gamma_R1_in: bool, R31_in: bv64, Gamma_R31_in: bool) returns (R0_out: bv64, Gamma_R0_out: bool, R31_out: bv64, Gamma_R31_out: bool, R8_out: bv64, Gamma_R8_out: bool);
-  modifies Gamma_mem, Gamma_stack, mem, stack;
+procedure main();
+  modifies Gamma_R0, Gamma_R31, Gamma_R8, Gamma_V0, Gamma_V1, Gamma_mem, Gamma_stack, R0, R31, R8, V0, V1, mem, stack;
   free requires (memory_load64_le(mem, 69664bv64) == 0bv64);
   free requires (memory_load64_le(mem, 69672bv64) == 69672bv64);
   free requires (memory_load64_le(mem, 2088bv64) == 131073bv64);
@@ -110,6 +107,8 @@
   free requires (memory_load64_le(mem, 69072bv64) == 1728bv64);
   free requires (memory_load64_le(mem, 69592bv64) == 1812bv64);
   free requires (memory_load64_le(mem, 69672bv64) == 69672bv64);
+  free ensures (Gamma_R31 == old(Gamma_R31));
+  free ensures (R31 == old(R31));
   free ensures (memory_load64_le(mem, 2088bv64) == 131073bv64);
   free ensures (memory_load64_le(mem, 2096bv64) == 4767034467667331754bv64);
   free ensures (memory_load64_le(mem, 69064bv64) == 1808bv64);
@@ -117,131 +116,41 @@
   free ensures (memory_load64_le(mem, 69592bv64) == 1812bv64);
   free ensures (memory_load64_le(mem, 69672bv64) == 69672bv64);
 
-implementation main(FPCR_in: bv32, Gamma_FPCR_in: bool, R0_in: bv64, Gamma_R0_in: bool, R1_in: bv64, Gamma_R1_in: bool, R31_in: bv64, Gamma_R31_in: bool) returns (R0_out: bv64, Gamma_R0_out: bool, R31_out: bv64, Gamma_R31_out: bool, R8_out: bv64, Gamma_R8_out: bool)
+implementation main()
 {
-  var Gamma_R0_2: bool;
-  var Gamma_R8_6: bool;
-  var Gamma_V0_1: bool;
-  var Gamma_V0_10: bool;
-  var Gamma_V0_11: bool;
-  var Gamma_V0_12: bool;
-  var Gamma_V0_13: bool;
-  var Gamma_V0_14: bool;
-  var Gamma_V0_15: bool;
-  var Gamma_V0_16: bool;
-  var Gamma_V0_17: bool;
-  var Gamma_V0_18: bool;
-  var Gamma_V0_19: bool;
-  var Gamma_V0_2: bool;
-  var Gamma_V0_20: bool;
-  var Gamma_V0_21: bool;
-  var Gamma_V0_22: bool;
-  var Gamma_V0_23: bool;
-  var Gamma_V0_24: bool;
-  var Gamma_V0_3: bool;
-  var Gamma_V0_4: bool;
-  var Gamma_V0_5: bool;
-  var Gamma_V0_6: bool;
-  var Gamma_V0_7: bool;
-  var Gamma_V0_8: bool;
-  var Gamma_V0_9: bool;
-  var Gamma_V1_1: bool;
-  var Gamma_V1_11: bool;
-  var Gamma_V1_2: bool;
-  var Gamma_V1_3: bool;
-  var Gamma_V1_4: bool;
-  var Gamma_V1_5: bool;
-  var Gamma_V1_7: bool;
-  var Gamma_V1_9: bool;
-  var R0_2: bv64;
-  var R8_6: bv64;
-  var V0_1: bv128;
-  var V0_10: bv128;
-  var V0_11: bv128;
-  var V0_12: bv128;
-  var V0_13: bv128;
-  var V0_14: bv128;
-  var V0_15: bv128;
-  var V0_16: bv128;
-  var V0_17: bv128;
-  var V0_18: bv128;
-  var V0_19: bv128;
-  var V0_2: bv128;
-  var V0_20: bv128;
-  var V0_21: bv128;
-  var V0_22: bv128;
-  var V0_23: bv128;
-  var V0_24: bv128;
-  var V0_3: bv128;
-  var V0_4: bv128;
-  var V0_5: bv128;
-  var V0_6: bv128;
-  var V0_7: bv128;
-  var V0_8: bv128;
-  var V0_9: bv128;
-  var V1_1: bv128;
-  var V1_11: bv128;
-  var V1_2: bv128;
-  var V1_3: bv128;
-  var V1_4: bv128;
-  var V1_5: bv128;
-  var V1_7: bv128;
-  var V1_9: bv128;
+  var Exp10__6$0$33: bv64;
+  var Exp10__6$0$38: bv64;
+  var Exp10__6$0$43: bv64;
+  var Exp10__6$0$48: bv64;
+  var Exp10__6$0$52: bv32;
+  var Exp10__6$0$55: bv64;
+  var Exp7__5$0$58: bv32;
+  var Exp9__5$0$14: bv32;
+  var Exp9__5$0$18: bv32;
+  var Exp9__5$0$22: bv32;
+  var Exp9__5$0$26: bv32;
+  var Exp9__5$0$34: bv64;
+  var Exp9__5$0$39: bv64;
+  var Exp9__5$0$44: bv64;
+  var Exp9__5$0$49: bv64;
+  var FPDecodeRounding8__7: bv3;
+  var Gamma_Exp10__6$0$33: bool;
+  var Gamma_Exp10__6$0$38: bool;
+  var Gamma_Exp10__6$0$43: bool;
+  var Gamma_Exp10__6$0$48: bool;
+  var Gamma_Exp10__6$0$52: bool;
+  var Gamma_Exp10__6$0$55: bool;
+  var Gamma_Exp7__5$0$58: bool;
+  var Gamma_Exp9__5$0$14: bool;
+  var Gamma_Exp9__5$0$18: bool;
+  var Gamma_Exp9__5$0$22: bool;
+  var Gamma_Exp9__5$0$26: bool;
+  var Gamma_Exp9__5$0$34: bool;
+  var Gamma_Exp9__5$0$39: bool;
+  var Gamma_Exp9__5$0$44: bool;
+  var Gamma_Exp9__5$0$49: bool;
+  var Gamma_FPDecodeRounding8__7: bool;
   $main$__0__$b3UZxKKWTIWwuKGd8CuBtA:
-<<<<<<< HEAD
-    stack, Gamma_stack := memory_store32_le(stack, bvadd64(R31_in, 18446744073709551612bv64), 0bv32), gamma_store32(Gamma_stack, bvadd64(R31_in, 18446744073709551612bv64), true);
-    stack, Gamma_stack := memory_store32_le(stack, bvadd64(R31_in, 18446744073709551608bv64), R0_in[32:0]), gamma_store32(Gamma_stack, bvadd64(R31_in, 18446744073709551608bv64), Gamma_R0_in);
-    stack, Gamma_stack := memory_store64_le(stack, bvadd64(R31_in, 18446744073709551600bv64), R1_in), gamma_store64(Gamma_stack, bvadd64(R31_in, 18446744073709551600bv64), Gamma_R1_in);
-    V0_1, Gamma_V0_1 := 1093186421bv128, true;
-    stack, Gamma_stack := memory_store32_le(stack, bvadd64(R31_in, 18446744073709551596bv64), V0_1[32:0]), gamma_store32(Gamma_stack, bvadd64(R31_in, 18446744073709551596bv64), Gamma_V0_1);
-    V0_2, Gamma_V0_2 := 1079401174bv128, true;
-    stack, Gamma_stack := memory_store32_le(stack, bvadd64(R31_in, 18446744073709551592bv64), V0_2[32:0]), gamma_store32(Gamma_stack, bvadd64(R31_in, 18446744073709551592bv64), Gamma_V0_2);
-    V0_3, Gamma_V0_3 := zero_extend96_32(memory_load32_le(stack, bvadd64(R31_in, 18446744073709551596bv64))), gamma_load32(Gamma_stack, bvadd64(R31_in, 18446744073709551596bv64));
-    V1_1, Gamma_V1_1 := zero_extend96_32(memory_load32_le(stack, bvadd64(R31_in, 18446744073709551592bv64))), gamma_load32(Gamma_stack, bvadd64(R31_in, 18446744073709551592bv64));
-    V0_4, Gamma_V0_4 := zero_extend96_32(FPMul$32(V0_3[32:0], V1_1[32:0], FPCR_in)), (Gamma_FPCR_in && (Gamma_V1_1 && Gamma_V0_3));
-    stack, Gamma_stack := memory_store32_le(stack, bvadd64(R31_in, 18446744073709551588bv64), V0_4[32:0]), gamma_store32(Gamma_stack, bvadd64(R31_in, 18446744073709551588bv64), Gamma_V0_4);
-    V0_5, Gamma_V0_5 := zero_extend96_32(memory_load32_le(stack, bvadd64(R31_in, 18446744073709551596bv64))), gamma_load32(Gamma_stack, bvadd64(R31_in, 18446744073709551596bv64));
-    V1_2, Gamma_V1_2 := zero_extend96_32(memory_load32_le(stack, bvadd64(R31_in, 18446744073709551592bv64))), gamma_load32(Gamma_stack, bvadd64(R31_in, 18446744073709551592bv64));
-    V0_6, Gamma_V0_6 := zero_extend96_32(FPDiv$32(V0_5[32:0], V1_2[32:0], FPCR_in)), (Gamma_FPCR_in && (Gamma_V1_2 && Gamma_V0_5));
-    stack, Gamma_stack := memory_store32_le(stack, bvadd64(R31_in, 18446744073709551588bv64), V0_6[32:0]), gamma_store32(Gamma_stack, bvadd64(R31_in, 18446744073709551588bv64), Gamma_V0_6);
-    V0_7, Gamma_V0_7 := zero_extend96_32(memory_load32_le(stack, bvadd64(R31_in, 18446744073709551596bv64))), gamma_load32(Gamma_stack, bvadd64(R31_in, 18446744073709551596bv64));
-    V1_3, Gamma_V1_3 := zero_extend96_32(memory_load32_le(stack, bvadd64(R31_in, 18446744073709551592bv64))), gamma_load32(Gamma_stack, bvadd64(R31_in, 18446744073709551592bv64));
-    V0_8, Gamma_V0_8 := zero_extend96_32(FPSub$32(V0_7[32:0], V1_3[32:0], FPCR_in)), (Gamma_FPCR_in && (Gamma_V1_3 && Gamma_V0_7));
-    stack, Gamma_stack := memory_store32_le(stack, bvadd64(R31_in, 18446744073709551588bv64), V0_8[32:0]), gamma_store32(Gamma_stack, bvadd64(R31_in, 18446744073709551588bv64), Gamma_V0_8);
-    V0_9, Gamma_V0_9 := zero_extend96_32(memory_load32_le(stack, bvadd64(R31_in, 18446744073709551596bv64))), gamma_load32(Gamma_stack, bvadd64(R31_in, 18446744073709551596bv64));
-    V1_4, Gamma_V1_4 := zero_extend96_32(memory_load32_le(stack, bvadd64(R31_in, 18446744073709551592bv64))), gamma_load32(Gamma_stack, bvadd64(R31_in, 18446744073709551592bv64));
-    V0_10, Gamma_V0_10 := zero_extend96_32(FPAdd$32(V0_9[32:0], V1_4[32:0], FPCR_in)), (Gamma_FPCR_in && (Gamma_V1_4 && Gamma_V0_9));
-    stack, Gamma_stack := memory_store32_le(stack, bvadd64(R31_in, 18446744073709551588bv64), V0_10[32:0]), gamma_store32(Gamma_stack, bvadd64(R31_in, 18446744073709551588bv64), Gamma_V0_10);
-    call rely();
-    V0_11, Gamma_V0_11 := zero_extend64_64(memory_load64_le(mem, 2096bv64)), (gamma_load64(Gamma_mem, 2096bv64) || L(mem, 2096bv64));
-    stack, Gamma_stack := memory_store64_le(stack, bvadd64(R31_in, 18446744073709551576bv64), V0_11[64:0]), gamma_store64(Gamma_stack, bvadd64(R31_in, 18446744073709551576bv64), Gamma_V0_11);
-    V0_12, Gamma_V0_12 := zero_extend64_64(memory_load64_le(stack, bvadd64(R31_in, 18446744073709551576bv64))), gamma_load64(Gamma_stack, bvadd64(R31_in, 18446744073709551576bv64));
-    V1_5, Gamma_V1_5 := zero_extend96_32(memory_load32_le(stack, bvadd64(R31_in, 18446744073709551592bv64))), gamma_load32(Gamma_stack, bvadd64(R31_in, 18446744073709551592bv64));
-    V0_13, Gamma_V0_13 := zero_extend64_64(FPMul$64(V0_12[64:0], FPConvert$64$32(V1_5[32:0], FPCR_in), FPCR_in)), (Gamma_FPCR_in && (Gamma_V1_5 && Gamma_V0_12));
-    stack, Gamma_stack := memory_store64_le(stack, bvadd64(R31_in, 18446744073709551568bv64), V0_13[64:0]), gamma_store64(Gamma_stack, bvadd64(R31_in, 18446744073709551568bv64), Gamma_V0_13);
-    V0_14, Gamma_V0_14 := zero_extend64_64(memory_load64_le(stack, bvadd64(R31_in, 18446744073709551576bv64))), gamma_load64(Gamma_stack, bvadd64(R31_in, 18446744073709551576bv64));
-    V1_7, Gamma_V1_7 := zero_extend96_32(memory_load32_le(stack, bvadd64(R31_in, 18446744073709551592bv64))), gamma_load32(Gamma_stack, bvadd64(R31_in, 18446744073709551592bv64));
-    V0_15, Gamma_V0_15 := zero_extend64_64(FPSub$64(V0_14[64:0], FPConvert$64$32(V1_7[32:0], FPCR_in), FPCR_in)), (Gamma_FPCR_in && (Gamma_V1_7 && Gamma_V0_14));
-    stack, Gamma_stack := memory_store64_le(stack, bvadd64(R31_in, 18446744073709551568bv64), V0_15[64:0]), gamma_store64(Gamma_stack, bvadd64(R31_in, 18446744073709551568bv64), Gamma_V0_15);
-    V0_16, Gamma_V0_16 := zero_extend64_64(memory_load64_le(stack, bvadd64(R31_in, 18446744073709551576bv64))), gamma_load64(Gamma_stack, bvadd64(R31_in, 18446744073709551576bv64));
-    V1_9, Gamma_V1_9 := zero_extend96_32(memory_load32_le(stack, bvadd64(R31_in, 18446744073709551592bv64))), gamma_load32(Gamma_stack, bvadd64(R31_in, 18446744073709551592bv64));
-    V0_17, Gamma_V0_17 := zero_extend64_64(FPAdd$64(V0_16[64:0], FPConvert$64$32(V1_9[32:0], FPCR_in), FPCR_in)), (Gamma_FPCR_in && (Gamma_V1_9 && Gamma_V0_16));
-    stack, Gamma_stack := memory_store64_le(stack, bvadd64(R31_in, 18446744073709551568bv64), V0_17[64:0]), gamma_store64(Gamma_stack, bvadd64(R31_in, 18446744073709551568bv64), Gamma_V0_17);
-    V0_18, Gamma_V0_18 := zero_extend64_64(memory_load64_le(stack, bvadd64(R31_in, 18446744073709551576bv64))), gamma_load64(Gamma_stack, bvadd64(R31_in, 18446744073709551576bv64));
-    V1_11, Gamma_V1_11 := zero_extend96_32(memory_load32_le(stack, bvadd64(R31_in, 18446744073709551592bv64))), gamma_load32(Gamma_stack, bvadd64(R31_in, 18446744073709551592bv64));
-    V0_19, Gamma_V0_19 := zero_extend64_64(FPDiv$64(V0_18[64:0], FPConvert$64$32(V1_11[32:0], FPCR_in), FPCR_in)), (Gamma_FPCR_in && (Gamma_V1_11 && Gamma_V0_18));
-    stack, Gamma_stack := memory_store64_le(stack, bvadd64(R31_in, 18446744073709551568bv64), V0_19[64:0]), gamma_store64(Gamma_stack, bvadd64(R31_in, 18446744073709551568bv64), Gamma_V0_19);
-    V0_20, Gamma_V0_20 := zero_extend64_64(memory_load64_le(stack, bvadd64(R31_in, 18446744073709551568bv64))), gamma_load64(Gamma_stack, bvadd64(R31_in, 18446744073709551568bv64));
-    V0_21, Gamma_V0_21 := zero_extend96_32(FPConvert$32$64(V0_20[64:0], FPCR_in)), (Gamma_FPCR_in && Gamma_V0_20);
-    stack, Gamma_stack := memory_store32_le(stack, bvadd64(R31_in, 18446744073709551596bv64), V0_21[32:0]), gamma_store32(Gamma_stack, bvadd64(R31_in, 18446744073709551596bv64), Gamma_V0_21);
-    V0_22, Gamma_V0_22 := zero_extend96_32(memory_load32_le(stack, bvadd64(R31_in, 18446744073709551592bv64))), gamma_load32(Gamma_stack, bvadd64(R31_in, 18446744073709551592bv64));
-    V0_23, Gamma_V0_23 := zero_extend64_64(FPConvert$64$32(V0_22[32:0], FPCR_in)), (Gamma_FPCR_in && Gamma_V0_22);
-    stack, Gamma_stack := memory_store64_le(stack, bvadd64(R31_in, 18446744073709551576bv64), V0_23[64:0]), gamma_store64(Gamma_stack, bvadd64(R31_in, 18446744073709551576bv64), Gamma_V0_23);
-    V0_24, Gamma_V0_24 := zero_extend64_64(memory_load64_le(stack, bvadd64(R31_in, 18446744073709551568bv64))), gamma_load64(Gamma_stack, bvadd64(R31_in, 18446744073709551568bv64));
-    R8_6, Gamma_R8_6 := zero_extend32_32(FPToFixed$32$64(V0_24[64:0], 0, false, FPCR_in, 3)), (Gamma_FPCR_in && Gamma_V0_24);
-    stack, Gamma_stack := memory_store32_le(stack, bvadd64(R31_in, 18446744073709551564bv64), R8_6[32:0]), gamma_store32(Gamma_stack, bvadd64(R31_in, 18446744073709551564bv64), Gamma_R8_6);
-    R0_2, Gamma_R0_2 := zero_extend32_32(memory_load32_le(stack, bvadd64(R31_in, 18446744073709551564bv64))), gamma_load32(Gamma_stack, bvadd64(R31_in, 18446744073709551564bv64));
-=======
     assume {:captureState "$main$__0__$b3UZxKKWTIWwuKGd8CuBtA"} true;
     R31, Gamma_R31 := bvadd64(R31, 18446744073709551552bv64), Gamma_R31;
     stack, Gamma_stack := memory_store32_le(stack, bvadd64(R31, 60bv64), 0bv32), gamma_store32(Gamma_stack, bvadd64(R31, 60bv64), true);
@@ -344,10 +253,8 @@
     assume {:captureState "2048$0"} true;
     R0, Gamma_R0 := zero_extend32_32(memory_load32_le(stack, bvadd64(R31, 12bv64))), gamma_load32(Gamma_stack, bvadd64(R31, 12bv64));
     R31, Gamma_R31 := bvadd64(R31, 64bv64), Gamma_R31;
->>>>>>> 4586ce26
     goto main_basil_return;
   main_basil_return:
-    R0_out, R31_out, R8_out := R0_2, R31_in, R8_6;
-    Gamma_R0_out, Gamma_R31_out, Gamma_R8_out := Gamma_R0_2, Gamma_R31_in, Gamma_R8_6;
+    assume {:captureState "main_basil_return"} true;
     return;
 }
