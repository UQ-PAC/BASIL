--- conflicted
+++ resolved
@@ -117,15 +117,7 @@
     assume {:captureState "lmain_goto_l000001b7"} true;
     assume (bvnot1(bvcomp32(R1[32:0], 0bv32)) != 0bv1);
     goto l000001b7;
-<<<<<<< HEAD
   main_return:
     assume {:captureState "main_return"} true;
     return;
 }
-=======
-  lmain_goto_l00000396:
-    assume {:captureState "lmain_goto_l00000396"} true;
-    assume (bvnot1(bvcomp32(R1[32:0], 0bv32)) == 0bv1);
-    goto l00000396;
-}
->>>>>>> 41e07885
