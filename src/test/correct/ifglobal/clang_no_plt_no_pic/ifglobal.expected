--- conflicted
+++ resolved
@@ -171,7 +171,6 @@
     assume {:captureState "l00000933_goto_l00000952"} true;
     assume (bvcomp1(R8[1:0], 1bv1) == 0bv1);
     goto l00000952;
-<<<<<<< HEAD
   lmain_goto_l0000092d:
     assume {:captureState "lmain_goto_l0000092d"} true;
     assume (bvcomp1(ZF, 1bv1) != 0bv1);
@@ -180,6 +179,3 @@
     assume {:captureState "main_return"} true;
     return;
 }
-=======
-}
->>>>>>> 41e07885
