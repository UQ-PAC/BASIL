var {:extern} Gamma_R0: bool;
var {:extern} Gamma_R1: bool;
var {:extern} Gamma_mem: [bv64]bool;
var {:extern} R0: bv64;
var {:extern} R1: bv64;
var {:extern} mem: [bv64]bv8;
const {:extern} $x_addr: bv64;
axiom ($x_addr == 69652bv64);
function {:extern} L(memory: [bv64]bv8, index: bv64) returns (bool) {
  (if (index == $x_addr) then true else false)
}

function {:extern} {:bvbuiltin "bvadd"} bvadd32(bv32, bv32) returns (bv32);
function {:extern} {:bvbuiltin "bvadd"} bvadd33(bv33, bv33) returns (bv33);
function {:extern} {:bvbuiltin "bvadd"} bvadd64(bv64, bv64) returns (bv64);
function {:extern} {:bvbuiltin "bvcomp"} bvcomp1(bv1, bv1) returns (bv1);
function {:extern} {:bvbuiltin "bvcomp"} bvcomp32(bv32, bv32) returns (bv1);
function {:extern} {:bvbuiltin "bvcomp"} bvcomp33(bv33, bv33) returns (bv1);
function {:extern} {:bvbuiltin "bvnot"} bvnot1(bv1) returns (bv1);
function {:extern} gamma_load32(gammaMap: [bv64]bool, index: bv64) returns (bool) {
  (gammaMap[bvadd64(index, 3bv64)] && (gammaMap[bvadd64(index, 2bv64)] && (gammaMap[bvadd64(index, 1bv64)] && gammaMap[index])))
}

function {:extern} gamma_store32(gammaMap: [bv64]bool, index: bv64, value: bool) returns ([bv64]bool) {
  gammaMap[index := value][bvadd64(index, 1bv64) := value][bvadd64(index, 2bv64) := value][bvadd64(index, 3bv64) := value]
}

function {:extern} memory_load32_le(memory: [bv64]bv8, index: bv64) returns (bv32) {
  (memory[bvadd64(index, 3bv64)] ++ (memory[bvadd64(index, 2bv64)] ++ (memory[bvadd64(index, 1bv64)] ++ memory[index])))
}

function {:extern} memory_load64_le(memory: [bv64]bv8, index: bv64) returns (bv64) {
  (memory[bvadd64(index, 7bv64)] ++ (memory[bvadd64(index, 6bv64)] ++ (memory[bvadd64(index, 5bv64)] ++ (memory[bvadd64(index, 4bv64)] ++ (memory[bvadd64(index, 3bv64)] ++ (memory[bvadd64(index, 2bv64)] ++ (memory[bvadd64(index, 1bv64)] ++ memory[index])))))))
}

function {:extern} memory_load8_le(memory: [bv64]bv8, index: bv64) returns (bv8) {
  memory[index]
}

function {:extern} memory_store32_le(memory: [bv64]bv8, index: bv64, value: bv32) returns ([bv64]bv8) {
  memory[index := value[8:0]][bvadd64(index, 1bv64) := value[16:8]][bvadd64(index, 2bv64) := value[24:16]][bvadd64(index, 3bv64) := value[32:24]]
}

function {:extern} {:bvbuiltin "sign_extend 1"} sign_extend1_32(bv32) returns (bv33);
function {:extern} {:bvbuiltin "zero_extend 1"} zero_extend1_32(bv32) returns (bv33);
function {:extern} {:bvbuiltin "zero_extend 32"} zero_extend32_32(bv32) returns (bv64);
procedure {:extern} rely();
  modifies Gamma_mem, mem;
  ensures (mem == old(mem));
  ensures (Gamma_mem == old(Gamma_mem));
  free ensures (memory_load8_le(mem, 1876bv64) == 1bv8);
  free ensures (memory_load8_le(mem, 1877bv64) == 0bv8);
  free ensures (memory_load8_le(mem, 1878bv64) == 2bv8);
  free ensures (memory_load8_le(mem, 1879bv64) == 0bv8);
  free ensures (memory_load64_le(mem, 69016bv64) == 1808bv64);
  free ensures (memory_load64_le(mem, 69024bv64) == 1728bv64);
  free ensures (memory_load64_le(mem, 69616bv64) == 1812bv64);
  free ensures (memory_load64_le(mem, 69640bv64) == 69640bv64);

procedure {:extern} rely_transitive();
  modifies Gamma_mem, mem;
  ensures (mem == old(mem));
  ensures (Gamma_mem == old(Gamma_mem));

implementation {:extern} rely_transitive()
{
  call rely();
  call rely();
}

procedure {:extern} rely_reflexive();

procedure {:extern} guarantee_reflexive();
  modifies Gamma_mem, mem;

procedure main();
  modifies Gamma_R0, Gamma_R1, Gamma_mem, R0, R1, mem;
  free requires (memory_load64_le(mem, 69632bv64) == 0bv64);
  free requires (memory_load64_le(mem, 69640bv64) == 69640bv64);
  free requires (memory_load8_le(mem, 1876bv64) == 1bv8);
  free requires (memory_load8_le(mem, 1877bv64) == 0bv8);
  free requires (memory_load8_le(mem, 1878bv64) == 2bv8);
  free requires (memory_load8_le(mem, 1879bv64) == 0bv8);
  free requires (memory_load64_le(mem, 69016bv64) == 1808bv64);
  free requires (memory_load64_le(mem, 69024bv64) == 1728bv64);
  free requires (memory_load64_le(mem, 69616bv64) == 1812bv64);
  free requires (memory_load64_le(mem, 69640bv64) == 69640bv64);
  free ensures (memory_load8_le(mem, 1876bv64) == 1bv8);
  free ensures (memory_load8_le(mem, 1877bv64) == 0bv8);
  free ensures (memory_load8_le(mem, 1878bv64) == 2bv8);
  free ensures (memory_load8_le(mem, 1879bv64) == 0bv8);
  free ensures (memory_load64_le(mem, 69016bv64) == 1808bv64);
  free ensures (memory_load64_le(mem, 69024bv64) == 1728bv64);
  free ensures (memory_load64_le(mem, 69616bv64) == 1812bv64);
  free ensures (memory_load64_le(mem, 69640bv64) == 69640bv64);

implementation main()
{
  var #4: bv32;
  var CF: bv1;
  var Gamma_#4: bool;
  var Gamma_CF: bool;
  var Gamma_NF: bool;
  var Gamma_VF: bool;
  var Gamma_ZF: bool;
  var NF: bv1;
  var VF: bv1;
  var ZF: bv1;
  lmain:
    assume {:captureState "lmain"} true;
    R0, Gamma_R0 := 69632bv64, true;
    R0, Gamma_R0 := bvadd64(R0, 20bv64), Gamma_R0;
    call rely();
    R0, Gamma_R0 := zero_extend32_32(memory_load32_le(mem, R0)), (gamma_load32(Gamma_mem, R0) || L(mem, R0));
    #4, Gamma_#4 := bvadd32(R0[32:0], 4294967295bv32), Gamma_R0;
    VF, Gamma_VF := bvnot1(bvcomp33(sign_extend1_32(bvadd32(#4, 1bv32)), bvadd33(sign_extend1_32(R0[32:0]), 0bv33))), (Gamma_R0 && Gamma_#4);
    CF, Gamma_CF := bvnot1(bvcomp33(zero_extend1_32(bvadd32(#4, 1bv32)), bvadd33(zero_extend1_32(R0[32:0]), 4294967296bv33))), (Gamma_R0 && Gamma_#4);
    ZF, Gamma_ZF := bvcomp32(bvadd32(#4, 1bv32), 0bv32), Gamma_#4;
    NF, Gamma_NF := bvadd32(#4, 1bv32)[32:31], Gamma_#4;
    assert Gamma_ZF;
    goto lmain_goto_l000008e5, lmain_goto_l000008d6;
  l000008d6:
    assume {:captureState "l000008d6"} true;
    R0, Gamma_R0 := 0bv64, true;
    goto main_return;
  l000008e5:
    assume {:captureState "l000008e5"} true;
    R0, Gamma_R0 := 69632bv64, true;
    R0, Gamma_R0 := bvadd64(R0, 20bv64), Gamma_R0;
    R1, Gamma_R1 := 1bv64, true;
    call rely();
    assert (L(mem, R0) ==> Gamma_R1);
    mem, Gamma_mem := memory_store32_le(mem, R0, R1[32:0]), gamma_store32(Gamma_mem, R0, Gamma_R1);
    assume {:captureState "%000008fb"} true;
    goto l000008d6;
  lmain_goto_l000008e5:
    assume {:captureState "lmain_goto_l000008e5"} true;
    assume (bvnot1(bvcomp1(ZF, 1bv1)) == 0bv1);
    goto l000008e5;
<<<<<<< HEAD
  lmain_goto_l000008d6:
    assume {:captureState "lmain_goto_l000008d6"} true;
    assume (bvnot1(bvcomp1(ZF, 1bv1)) != 0bv1);
    goto l000008d6;
  main_return:
    assume {:captureState "main_return"} true;
    return;
}
=======
}
>>>>>>> 41e07885
<|MERGE_RESOLUTION|>--- conflicted
+++ resolved
@@ -137,7 +137,6 @@
     assume {:captureState "lmain_goto_l000008e5"} true;
     assume (bvnot1(bvcomp1(ZF, 1bv1)) == 0bv1);
     goto l000008e5;
-<<<<<<< HEAD
   lmain_goto_l000008d6:
     assume {:captureState "lmain_goto_l000008d6"} true;
     assume (bvnot1(bvcomp1(ZF, 1bv1)) != 0bv1);
@@ -146,6 +145,3 @@
     assume {:captureState "main_return"} true;
     return;
 }
-=======
-}
->>>>>>> 41e07885
