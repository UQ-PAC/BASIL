--- conflicted
+++ resolved
@@ -146,7 +146,6 @@
     assume {:captureState "lmain_goto_l00000312"} true;
     assume (bvnot1(bvcomp1(ZF, 1bv1)) == 0bv1);
     goto l00000312;
-<<<<<<< HEAD
   lmain_goto_l00000303:
     assume {:captureState "lmain_goto_l00000303"} true;
     assume (bvnot1(bvcomp1(ZF, 1bv1)) != 0bv1);
@@ -155,6 +154,3 @@
     assume {:captureState "main_return"} true;
     return;
 }
-=======
-}
->>>>>>> 41e07885
