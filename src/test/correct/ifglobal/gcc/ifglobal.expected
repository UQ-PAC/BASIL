--- conflicted
+++ resolved
@@ -144,16 +144,4 @@
   main_return:
     assume {:captureState "main_return"} true;
     return;
-<<<<<<< HEAD
 }
-=======
-  lmain_goto_l00000302:
-    assume {:captureState "lmain_goto_l00000302"} true;
-    assume (bvnot1(bvcomp1(ZF, 1bv1)) != 0bv1);
-    goto l00000302;
-  lmain_goto_l00000311:
-    assume {:captureState "lmain_goto_l00000311"} true;
-    assume (bvnot1(bvcomp1(ZF, 1bv1)) == 0bv1);
-    goto l00000311;
-}
->>>>>>> 41e07885
