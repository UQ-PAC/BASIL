var {:extern} Gamma_R0: bool;
var {:extern} Gamma_R8: bool;
var {:extern} Gamma_R9: bool;
var {:extern} Gamma_mem: [bv64]bool;
var {:extern} R0: bv64;
var {:extern} R8: bv64;
var {:extern} R9: bv64;
var {:extern} mem: [bv64]bv8;
const {:extern} $x_addr: bv64;
axiom ($x_addr == 69684bv64);
function {:extern} L(memory: [bv64]bv8, index: bv64) returns (bool) {
  (if (index == $x_addr) then true else false)
}

function {:extern} {:bvbuiltin "bvadd"} bvadd64(bv64, bv64) returns (bv64);
function {:extern} {:bvbuiltin "bvcomp"} bvcomp32(bv32, bv32) returns (bv1);
function {:extern} gamma_load32(gammaMap: [bv64]bool, index: bv64) returns (bool) {
  (gammaMap[bvadd64(index, 3bv64)] && (gammaMap[bvadd64(index, 2bv64)] && (gammaMap[bvadd64(index, 1bv64)] && gammaMap[index])))
}

function {:extern} gamma_store32(gammaMap: [bv64]bool, index: bv64, value: bool) returns ([bv64]bool) {
  gammaMap[index := value][bvadd64(index, 1bv64) := value][bvadd64(index, 2bv64) := value][bvadd64(index, 3bv64) := value]
}

function {:extern} memory_load32_le(memory: [bv64]bv8, index: bv64) returns (bv32) {
  (memory[bvadd64(index, 3bv64)] ++ (memory[bvadd64(index, 2bv64)] ++ (memory[bvadd64(index, 1bv64)] ++ memory[index])))
}

function {:extern} memory_load64_le(memory: [bv64]bv8, index: bv64) returns (bv64) {
  (memory[bvadd64(index, 7bv64)] ++ (memory[bvadd64(index, 6bv64)] ++ (memory[bvadd64(index, 5bv64)] ++ (memory[bvadd64(index, 4bv64)] ++ (memory[bvadd64(index, 3bv64)] ++ (memory[bvadd64(index, 2bv64)] ++ (memory[bvadd64(index, 1bv64)] ++ memory[index])))))))
}

function {:extern} memory_load8_le(memory: [bv64]bv8, index: bv64) returns (bv8) {
  memory[index]
}

function {:extern} memory_store32_le(memory: [bv64]bv8, index: bv64, value: bv32) returns ([bv64]bv8) {
  memory[index := value[8:0]][bvadd64(index, 1bv64) := value[16:8]][bvadd64(index, 2bv64) := value[24:16]][bvadd64(index, 3bv64) := value[32:24]]
}

function {:extern} {:bvbuiltin "zero_extend 32"} zero_extend32_32(bv32) returns (bv64);
procedure {:extern} rely();
  modifies Gamma_mem, mem;
  ensures (mem == old(mem));
  ensures (Gamma_mem == old(Gamma_mem));
  free ensures (memory_load8_le(mem, 1868bv64) == 1bv8);
  free ensures (memory_load8_le(mem, 1869bv64) == 0bv8);
  free ensures (memory_load8_le(mem, 1870bv64) == 2bv8);
  free ensures (memory_load8_le(mem, 1871bv64) == 0bv8);
  free ensures (memory_load64_le(mem, 69064bv64) == 1808bv64);
  free ensures (memory_load64_le(mem, 69072bv64) == 1728bv64);
  free ensures (memory_load64_le(mem, 69592bv64) == 1812bv64);
  free ensures (memory_load64_le(mem, 69672bv64) == 69672bv64);

procedure {:extern} rely_transitive();
  modifies Gamma_mem, mem;
  ensures (mem == old(mem));
  ensures (Gamma_mem == old(Gamma_mem));

implementation {:extern} rely_transitive()
{
  call rely();
  call rely();
}

procedure {:extern} rely_reflexive();

procedure {:extern} guarantee_reflexive();
  modifies Gamma_mem, mem;

procedure main();
  modifies Gamma_R0, Gamma_R8, Gamma_R9, Gamma_mem, R0, R8, R9, mem;
  free requires (memory_load64_le(mem, 69664bv64) == 0bv64);
  free requires (memory_load64_le(mem, 69672bv64) == 69672bv64);
  free requires (memory_load8_le(mem, 1868bv64) == 1bv8);
  free requires (memory_load8_le(mem, 1869bv64) == 0bv8);
  free requires (memory_load8_le(mem, 1870bv64) == 2bv8);
  free requires (memory_load8_le(mem, 1871bv64) == 0bv8);
  free requires (memory_load64_le(mem, 69064bv64) == 1808bv64);
  free requires (memory_load64_le(mem, 69072bv64) == 1728bv64);
  free requires (memory_load64_le(mem, 69592bv64) == 1812bv64);
  free requires (memory_load64_le(mem, 69672bv64) == 69672bv64);
  free ensures (memory_load8_le(mem, 1868bv64) == 1bv8);
  free ensures (memory_load8_le(mem, 1869bv64) == 0bv8);
  free ensures (memory_load8_le(mem, 1870bv64) == 2bv8);
  free ensures (memory_load8_le(mem, 1871bv64) == 0bv8);
  free ensures (memory_load64_le(mem, 69064bv64) == 1808bv64);
  free ensures (memory_load64_le(mem, 69072bv64) == 1728bv64);
  free ensures (memory_load64_le(mem, 69592bv64) == 1812bv64);
  free ensures (memory_load64_le(mem, 69672bv64) == 69672bv64);

implementation main()
{
  lmain:
    assume {:captureState "lmain"} true;
    R8, Gamma_R8 := 69632bv64, true;
    call rely();
    R9, Gamma_R9 := zero_extend32_32(memory_load32_le(mem, bvadd64(R8, 52bv64))), (gamma_load32(Gamma_mem, bvadd64(R8, 52bv64)) || L(mem, bvadd64(R8, 52bv64)));
    assert Gamma_R9;
    goto lmain_goto_l000002dc, lmain_goto_l000002f8;
  lmain_goto_l000002dc:
    assume {:captureState "lmain_goto_l000002dc"} true;
    assume (bvcomp32(R9[32:0], 0bv32) != 0bv1);
    goto l000002dc;
  l000002f8:
    assume {:captureState "l000002f8"} true;
    R0, Gamma_R0 := 0bv64, true;
    goto main_return;
  lmain_goto_l000002f8:
    assume {:captureState "lmain_goto_l000002f8"} true;
    assume (bvcomp32(R9[32:0], 0bv32) == 0bv1);
    goto l000002f8;
  l000002dc:
    assume {:captureState "l000002dc"} true;
    R9, Gamma_R9 := 1bv64, true;
    call rely();
    assert (L(mem, bvadd64(R8, 52bv64)) ==> Gamma_R9);
    mem, Gamma_mem := memory_store32_le(mem, bvadd64(R8, 52bv64), R9[32:0]), gamma_store32(Gamma_mem, bvadd64(R8, 52bv64), Gamma_R9);
    assume {:captureState "%000002ec"} true;
    R0, Gamma_R0 := 0bv64, true;
    goto main_return;
  main_return:
    assume {:captureState "main_return"} true;
    return;
<<<<<<< HEAD
}
=======
  l000002f8:
    assume {:captureState "l000002f8"} true;
    R0, Gamma_R0 := 0bv64, true;
    return;
  lmain_goto_l000002dc:
    assume {:captureState "lmain_goto_l000002dc"} true;
    assume (bvcomp32(R9[32:0], 0bv32) != 0bv1);
    goto l000002dc;
  lmain_goto_l000002f8:
    assume {:captureState "lmain_goto_l000002f8"} true;
    assume (bvcomp32(R9[32:0], 0bv32) == 0bv1);
    goto l000002f8;
}
>>>>>>> 41e07885
<|MERGE_RESOLUTION|>--- conflicted
+++ resolved
@@ -122,20 +122,4 @@
   main_return:
     assume {:captureState "main_return"} true;
     return;
-<<<<<<< HEAD
 }
-=======
-  l000002f8:
-    assume {:captureState "l000002f8"} true;
-    R0, Gamma_R0 := 0bv64, true;
-    return;
-  lmain_goto_l000002dc:
-    assume {:captureState "lmain_goto_l000002dc"} true;
-    assume (bvcomp32(R9[32:0], 0bv32) != 0bv1);
-    goto l000002dc;
-  lmain_goto_l000002f8:
-    assume {:captureState "lmain_goto_l000002f8"} true;
-    assume (bvcomp32(R9[32:0], 0bv32) == 0bv1);
-    goto l000002f8;
-}
->>>>>>> 41e07885
