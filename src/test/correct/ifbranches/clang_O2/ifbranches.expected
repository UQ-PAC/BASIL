--- conflicted
+++ resolved
@@ -117,16 +117,4 @@
   main_return:
     assume {:captureState "main_return"} true;
     return;
-<<<<<<< HEAD
 }
-=======
-  lmain_goto_l000002db:
-    assume {:captureState "lmain_goto_l000002db"} true;
-    assume (bvcomp1(ZF, 1bv1) != 0bv1);
-    goto l000002db;
-  lmain_goto_l000002df:
-    assume {:captureState "lmain_goto_l000002df"} true;
-    assume (bvcomp1(ZF, 1bv1) == 0bv1);
-    goto l000002df;
-}
->>>>>>> 41e07885
