--- conflicted
+++ resolved
@@ -161,15 +161,7 @@
     assume {:captureState "lmain_goto_l00000963"} true;
     assume (bvnot1(bvcomp1(ZF, 1bv1)) != 0bv1);
     goto l00000963;
-<<<<<<< HEAD
   main_return:
     assume {:captureState "main_return"} true;
     return;
 }
-=======
-  lmain_goto_l0000099c:
-    assume {:captureState "lmain_goto_l0000099c"} true;
-    assume (bvnot1(bvcomp1(ZF, 1bv1)) == 0bv1);
-    goto l0000099c;
-}
->>>>>>> 41e07885
