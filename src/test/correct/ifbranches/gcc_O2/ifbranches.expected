var {:extern} Gamma_mem: [bv64]bool;
var {:extern} mem: [bv64]bv8;
function {:extern} {:bvbuiltin "bvadd"} bvadd32(bv32, bv32) returns (bv32);
function {:extern} {:bvbuiltin "bvadd"} bvadd64(bv64, bv64) returns (bv64);
<<<<<<< HEAD
function {:extern} memory_load64_le(memory: [bv64]bv8, index: bv64) returns (bv64) {
  (memory[bvadd64(index, 7bv64)] ++ (memory[bvadd64(index, 6bv64)] ++ (memory[bvadd64(index, 5bv64)] ++ (memory[bvadd64(index, 4bv64)] ++ (memory[bvadd64(index, 3bv64)] ++ (memory[bvadd64(index, 2bv64)] ++ (memory[bvadd64(index, 1bv64)] ++ memory[index])))))))
=======
function {:extern} {:bvbuiltin "bvcomp"} bvcomp1(bv1, bv1) returns (bv1);
function {:extern} {:bvbuiltin "bvcomp"} bvcomp32(bv32, bv32) returns (bv1);
function {:extern} {:bvbuiltin "bvcomp"} bvcomp33(bv33, bv33) returns (bv1);
function {:extern} {:bvbuiltin "bvnot"} bvnot1(bv1) returns (bv1);
function {:extern} memory_load32_le(memory: [bv64]bv8, index: bv64) returns (bv32) {
  (memory[bvadd64(index, 3bv64)] ++ (memory[bvadd64(index, 2bv64)] ++ (memory[bvadd64(index, 1bv64)] ++ memory[index])))
>>>>>>> 4586ce26
}

function {:extern} memory_load64_le(memory: [bv64]bv8, index: bv64) returns (bv64) {
  (memory[bvadd64(index, 7bv64)] ++ (memory[bvadd64(index, 6bv64)] ++ (memory[bvadd64(index, 5bv64)] ++ (memory[bvadd64(index, 4bv64)] ++ (memory[bvadd64(index, 3bv64)] ++ (memory[bvadd64(index, 2bv64)] ++ (memory[bvadd64(index, 1bv64)] ++ memory[index])))))))
}

function {:extern} {:bvbuiltin "zero_extend 32"} zero_extend32_32(bv32) returns (bv64);
procedure {:extern} rely();
  modifies Gamma_mem, mem;
  ensures (Gamma_mem == old(Gamma_mem));
  ensures (mem == old(mem));
  free ensures (memory_load32_le(mem, 1896bv64) == 131073bv32);
  free ensures (memory_load64_le(mem, 69016bv64) == 1872bv64);
  free ensures (memory_load64_le(mem, 69024bv64) == 1792bv64);
  free ensures (memory_load64_le(mem, 69616bv64) == 1536bv64);
  free ensures (memory_load64_le(mem, 69640bv64) == 69640bv64);

procedure {:extern} rely_transitive();
  modifies Gamma_mem, mem;
  ensures (Gamma_mem == old(Gamma_mem));
  ensures (mem == old(mem));

implementation {:extern} rely_transitive()
{
  call rely();
  call rely();
}

procedure {:extern} rely_reflexive();

procedure {:extern} guarantee_reflexive();
  modifies Gamma_mem, mem;

procedure main(R0_in: bv64, Gamma_R0_in: bool) returns (R0_out: bv64, Gamma_R0_out: bool);
  requires (Gamma_R0_in == true);
  free requires (memory_load64_le(mem, 69632bv64) == 0bv64);
  free requires (memory_load64_le(mem, 69640bv64) == 69640bv64);
  free requires (memory_load32_le(mem, 1896bv64) == 131073bv32);
  free requires (memory_load64_le(mem, 69016bv64) == 1872bv64);
  free requires (memory_load64_le(mem, 69024bv64) == 1792bv64);
  free requires (memory_load64_le(mem, 69616bv64) == 1536bv64);
  free requires (memory_load64_le(mem, 69640bv64) == 69640bv64);
  free ensures (memory_load32_le(mem, 1896bv64) == 131073bv32);
  free ensures (memory_load64_le(mem, 69016bv64) == 1872bv64);
  free ensures (memory_load64_le(mem, 69024bv64) == 1792bv64);
  free ensures (memory_load64_le(mem, 69616bv64) == 1536bv64);
  free ensures (memory_load64_le(mem, 69640bv64) == 69640bv64);

implementation main(R0_in: bv64, Gamma_R0_in: bool) returns (R0_out: bv64, Gamma_R0_out: bool)
{
  var Gamma_R0_5: bool;
  var Gamma_R0_6: bool;
  var R0_5: bv64;
  var R0_6: bv64;
  lmain:
    assert Gamma_R0_in;
    goto lmain_goto_l000001c3, lmain_goto_l000001c6;
  lmain_goto_l000001c6:
    assume (!(R0_in[32:0] == 0bv32));
    R0_5, Gamma_R0_5 := 1bv64, true;
    goto l000001c9;
  lmain_goto_l000001c3:
    assume (R0_in[32:0] == 0bv32);
    R0_5, Gamma_R0_5 := 0bv64, true;
    goto l000001c9;
  l000001c9:
    R0_6, Gamma_R0_6 := zero_extend32_32(bvadd32(R0_5[32:0], 2bv32)), Gamma_R0_5;
    goto main_basil_return;
  main_basil_return:
    R0_out := R0_6;
    Gamma_R0_out := Gamma_R0_6;
    return;
}
<|MERGE_RESOLUTION|>--- conflicted
+++ resolved
@@ -1,24 +1,32 @@
+var {:extern} CF: bv1;
+var {:extern} Gamma_CF: bool;
+var {:extern} Gamma_NF: bool;
+var {:extern} Gamma_R0: bool;
+var {:extern} Gamma_VF: bool;
+var {:extern} Gamma_ZF: bool;
 var {:extern} Gamma_mem: [bv64]bool;
+var {:extern} NF: bv1;
+var {:extern} R0: bv64;
+var {:extern} VF: bv1;
+var {:extern} ZF: bv1;
 var {:extern} mem: [bv64]bv8;
 function {:extern} {:bvbuiltin "bvadd"} bvadd32(bv32, bv32) returns (bv32);
+function {:extern} {:bvbuiltin "bvadd"} bvadd33(bv33, bv33) returns (bv33);
 function {:extern} {:bvbuiltin "bvadd"} bvadd64(bv64, bv64) returns (bv64);
-<<<<<<< HEAD
-function {:extern} memory_load64_le(memory: [bv64]bv8, index: bv64) returns (bv64) {
-  (memory[bvadd64(index, 7bv64)] ++ (memory[bvadd64(index, 6bv64)] ++ (memory[bvadd64(index, 5bv64)] ++ (memory[bvadd64(index, 4bv64)] ++ (memory[bvadd64(index, 3bv64)] ++ (memory[bvadd64(index, 2bv64)] ++ (memory[bvadd64(index, 1bv64)] ++ memory[index])))))))
-=======
 function {:extern} {:bvbuiltin "bvcomp"} bvcomp1(bv1, bv1) returns (bv1);
 function {:extern} {:bvbuiltin "bvcomp"} bvcomp32(bv32, bv32) returns (bv1);
 function {:extern} {:bvbuiltin "bvcomp"} bvcomp33(bv33, bv33) returns (bv1);
 function {:extern} {:bvbuiltin "bvnot"} bvnot1(bv1) returns (bv1);
 function {:extern} memory_load32_le(memory: [bv64]bv8, index: bv64) returns (bv32) {
   (memory[bvadd64(index, 3bv64)] ++ (memory[bvadd64(index, 2bv64)] ++ (memory[bvadd64(index, 1bv64)] ++ memory[index])))
->>>>>>> 4586ce26
 }
 
 function {:extern} memory_load64_le(memory: [bv64]bv8, index: bv64) returns (bv64) {
   (memory[bvadd64(index, 7bv64)] ++ (memory[bvadd64(index, 6bv64)] ++ (memory[bvadd64(index, 5bv64)] ++ (memory[bvadd64(index, 4bv64)] ++ (memory[bvadd64(index, 3bv64)] ++ (memory[bvadd64(index, 2bv64)] ++ (memory[bvadd64(index, 1bv64)] ++ memory[index])))))))
 }
 
+function {:extern} {:bvbuiltin "sign_extend 1"} sign_extend1_32(bv32) returns (bv33);
+function {:extern} {:bvbuiltin "zero_extend 1"} zero_extend1_32(bv32) returns (bv33);
 function {:extern} {:bvbuiltin "zero_extend 32"} zero_extend32_32(bv32) returns (bv64);
 procedure {:extern} rely();
   modifies Gamma_mem, mem;
@@ -46,8 +54,9 @@
 procedure {:extern} guarantee_reflexive();
   modifies Gamma_mem, mem;
 
-procedure main(R0_in: bv64, Gamma_R0_in: bool) returns (R0_out: bv64, Gamma_R0_out: bool);
-  requires (Gamma_R0_in == true);
+procedure main();
+  modifies CF, Gamma_CF, Gamma_NF, Gamma_R0, Gamma_VF, Gamma_ZF, NF, R0, VF, ZF;
+  requires (Gamma_R0 == true);
   free requires (memory_load64_le(mem, 69632bv64) == 0bv64);
   free requires (memory_load64_le(mem, 69640bv64) == 69640bv64);
   free requires (memory_load32_le(mem, 1896bv64) == 131073bv32);
@@ -61,28 +70,40 @@
   free ensures (memory_load64_le(mem, 69616bv64) == 1536bv64);
   free ensures (memory_load64_le(mem, 69640bv64) == 69640bv64);
 
-implementation main(R0_in: bv64, Gamma_R0_in: bool) returns (R0_out: bv64, Gamma_R0_out: bool)
+implementation main()
 {
-  var Gamma_R0_5: bool;
-  var Gamma_R0_6: bool;
-  var R0_5: bv64;
-  var R0_6: bv64;
+  var #1: bv32;
+  var Gamma_#1: bool;
   lmain:
-    assert Gamma_R0_in;
+    assume {:captureState "lmain"} true;
+    #1, Gamma_#1 := bvadd32(R0[32:0], 4294967295bv32), Gamma_R0;
+    VF, Gamma_VF := bvnot1(bvcomp33(sign_extend1_32(bvadd32(#1, 1bv32)), bvadd33(sign_extend1_32(R0[32:0]), 0bv33))), (Gamma_R0 && Gamma_#1);
+    CF, Gamma_CF := bvnot1(bvcomp33(zero_extend1_32(bvadd32(#1, 1bv32)), bvadd33(zero_extend1_32(R0[32:0]), 4294967296bv33))), (Gamma_R0 && Gamma_#1);
+    ZF, Gamma_ZF := bvcomp32(bvadd32(#1, 1bv32), 0bv32), Gamma_#1;
+    NF, Gamma_NF := bvadd32(#1, 1bv32)[32:31], Gamma_#1;
+    assert Gamma_ZF;
     goto lmain_goto_l000001c3, lmain_goto_l000001c6;
-  lmain_goto_l000001c6:
-    assume (!(R0_in[32:0] == 0bv32));
-    R0_5, Gamma_R0_5 := 1bv64, true;
+  l000001c6:
+    assume {:captureState "l000001c6"} true;
+    R0, Gamma_R0 := 1bv64, true;
     goto l000001c9;
-  lmain_goto_l000001c3:
-    assume (R0_in[32:0] == 0bv32);
-    R0_5, Gamma_R0_5 := 0bv64, true;
+  l000001c3:
+    assume {:captureState "l000001c3"} true;
+    R0, Gamma_R0 := 0bv64, true;
     goto l000001c9;
   l000001c9:
-    R0_6, Gamma_R0_6 := zero_extend32_32(bvadd32(R0_5[32:0], 2bv32)), Gamma_R0_5;
+    assume {:captureState "l000001c9"} true;
+    R0, Gamma_R0 := zero_extend32_32(bvadd32(R0[32:0], 2bv32)), Gamma_R0;
     goto main_basil_return;
+  lmain_goto_l000001c3:
+    assume {:captureState "lmain_goto_l000001c3"} true;
+    assume (bvcomp1(ZF, 1bv1) != 0bv1);
+    goto l000001c3;
+  lmain_goto_l000001c6:
+    assume {:captureState "lmain_goto_l000001c6"} true;
+    assume (bvcomp1(ZF, 1bv1) == 0bv1);
+    goto l000001c6;
   main_basil_return:
-    R0_out := R0_6;
-    Gamma_R0_out := Gamma_R0_6;
+    assume {:captureState "main_basil_return"} true;
     return;
 }
