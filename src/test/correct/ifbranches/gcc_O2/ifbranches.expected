var {:extern} Gamma_R0: bool;
var {:extern} Gamma_mem: [bv64]bool;
var {:extern} R0: bv64;
var {:extern} mem: [bv64]bv8;
function {:extern} {:bvbuiltin "bvadd"} bvadd32(bv32, bv32) returns (bv32);
function {:extern} {:bvbuiltin "bvadd"} bvadd33(bv33, bv33) returns (bv33);
function {:extern} {:bvbuiltin "bvadd"} bvadd64(bv64, bv64) returns (bv64);
function {:extern} {:bvbuiltin "bvcomp"} bvcomp1(bv1, bv1) returns (bv1);
function {:extern} {:bvbuiltin "bvcomp"} bvcomp32(bv32, bv32) returns (bv1);
function {:extern} {:bvbuiltin "bvcomp"} bvcomp33(bv33, bv33) returns (bv1);
function {:extern} {:bvbuiltin "bvnot"} bvnot1(bv1) returns (bv1);
function {:extern} memory_load64_le(memory: [bv64]bv8, index: bv64) returns (bv64) {
  (memory[bvadd64(index, 7bv64)] ++ (memory[bvadd64(index, 6bv64)] ++ (memory[bvadd64(index, 5bv64)] ++ (memory[bvadd64(index, 4bv64)] ++ (memory[bvadd64(index, 3bv64)] ++ (memory[bvadd64(index, 2bv64)] ++ (memory[bvadd64(index, 1bv64)] ++ memory[index])))))))
}

function {:extern} memory_load8_le(memory: [bv64]bv8, index: bv64) returns (bv8) {
  memory[index]
}

function {:extern} {:bvbuiltin "sign_extend 1"} sign_extend1_32(bv32) returns (bv33);
function {:extern} {:bvbuiltin "zero_extend 1"} zero_extend1_32(bv32) returns (bv33);
function {:extern} {:bvbuiltin "zero_extend 32"} zero_extend32_32(bv32) returns (bv64);
procedure {:extern} rely();
  modifies Gamma_mem, mem;
  ensures (mem == old(mem));
  ensures (Gamma_mem == old(Gamma_mem));
  free ensures (memory_load8_le(mem, 1896bv64) == 1bv8);
  free ensures (memory_load8_le(mem, 1897bv64) == 0bv8);
  free ensures (memory_load8_le(mem, 1898bv64) == 2bv8);
  free ensures (memory_load8_le(mem, 1899bv64) == 0bv8);
  free ensures (memory_load64_le(mem, 69016bv64) == 1872bv64);
  free ensures (memory_load64_le(mem, 69024bv64) == 1792bv64);
  free ensures (memory_load64_le(mem, 69616bv64) == 1536bv64);
  free ensures (memory_load64_le(mem, 69640bv64) == 69640bv64);

procedure {:extern} rely_transitive();
  modifies Gamma_mem, mem;
  ensures (mem == old(mem));
  ensures (Gamma_mem == old(Gamma_mem));

implementation {:extern} rely_transitive()
{
  call rely();
  call rely();
}

procedure {:extern} rely_reflexive();

procedure {:extern} guarantee_reflexive();
  modifies Gamma_mem, mem;

procedure main();
  modifies Gamma_R0, R0;
  requires (Gamma_R0 == true);
  free requires (memory_load64_le(mem, 69632bv64) == 0bv64);
  free requires (memory_load64_le(mem, 69640bv64) == 69640bv64);
  free requires (memory_load8_le(mem, 1896bv64) == 1bv8);
  free requires (memory_load8_le(mem, 1897bv64) == 0bv8);
  free requires (memory_load8_le(mem, 1898bv64) == 2bv8);
  free requires (memory_load8_le(mem, 1899bv64) == 0bv8);
  free requires (memory_load64_le(mem, 69016bv64) == 1872bv64);
  free requires (memory_load64_le(mem, 69024bv64) == 1792bv64);
  free requires (memory_load64_le(mem, 69616bv64) == 1536bv64);
  free requires (memory_load64_le(mem, 69640bv64) == 69640bv64);
  free ensures (memory_load8_le(mem, 1896bv64) == 1bv8);
  free ensures (memory_load8_le(mem, 1897bv64) == 0bv8);
  free ensures (memory_load8_le(mem, 1898bv64) == 2bv8);
  free ensures (memory_load8_le(mem, 1899bv64) == 0bv8);
  free ensures (memory_load64_le(mem, 69016bv64) == 1872bv64);
  free ensures (memory_load64_le(mem, 69024bv64) == 1792bv64);
  free ensures (memory_load64_le(mem, 69616bv64) == 1536bv64);
  free ensures (memory_load64_le(mem, 69640bv64) == 69640bv64);

implementation main()
{
  var #1: bv32;
  var CF: bv1;
  var Gamma_#1: bool;
  var Gamma_CF: bool;
  var Gamma_NF: bool;
  var Gamma_VF: bool;
  var Gamma_ZF: bool;
  var NF: bv1;
  var VF: bv1;
  var ZF: bv1;
  lmain:
    assume {:captureState "lmain"} true;
    #1, Gamma_#1 := bvadd32(R0[32:0], 4294967295bv32), Gamma_R0;
    VF, Gamma_VF := bvnot1(bvcomp33(sign_extend1_32(bvadd32(#1, 1bv32)), bvadd33(sign_extend1_32(R0[32:0]), 0bv33))), (Gamma_R0 && Gamma_#1);
    CF, Gamma_CF := bvnot1(bvcomp33(zero_extend1_32(bvadd32(#1, 1bv32)), bvadd33(zero_extend1_32(R0[32:0]), 4294967296bv33))), (Gamma_R0 && Gamma_#1);
    ZF, Gamma_ZF := bvcomp32(bvadd32(#1, 1bv32), 0bv32), Gamma_#1;
    NF, Gamma_NF := bvadd32(#1, 1bv32)[32:31], Gamma_#1;
    assert Gamma_ZF;
    goto lmain_goto_l000001c3, lmain_goto_l000001c6;
  lmain_goto_l000001c3:
    assume {:captureState "lmain_goto_l000001c3"} true;
    assume (bvcomp1(ZF, 1bv1) != 0bv1);
    goto l000001c3;
  l000001c6:
    assume {:captureState "l000001c6"} true;
    R0, Gamma_R0 := 1bv64, true;
    goto l000001c9;
  l000001c9:
    assume {:captureState "l000001c9"} true;
    R0, Gamma_R0 := zero_extend32_32(bvadd32(R0[32:0], 2bv32)), Gamma_R0;
    goto main_return;
  lmain_goto_l000001c6:
    assume {:captureState "lmain_goto_l000001c6"} true;
    assume (bvcomp1(ZF, 1bv1) == 0bv1);
    goto l000001c6;
<<<<<<< HEAD
  l000001c3:
    assume {:captureState "l000001c3"} true;
    R0, Gamma_R0 := 0bv64, true;
    goto l000001c9;
  main_return:
    assume {:captureState "main_return"} true;
    return;
}
=======
}
>>>>>>> 41e07885
<|MERGE_RESOLUTION|>--- conflicted
+++ resolved
@@ -108,7 +108,6 @@
     assume {:captureState "lmain_goto_l000001c6"} true;
     assume (bvcomp1(ZF, 1bv1) == 0bv1);
     goto l000001c6;
-<<<<<<< HEAD
   l000001c3:
     assume {:captureState "l000001c3"} true;
     R0, Gamma_R0 := 0bv64, true;
@@ -117,6 +116,3 @@
     assume {:captureState "main_return"} true;
     return;
 }
-=======
-}
->>>>>>> 41e07885
