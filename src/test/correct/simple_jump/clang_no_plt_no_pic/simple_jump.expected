--- conflicted
+++ resolved
@@ -159,7 +159,6 @@
     assume {:captureState "l0000093e_goto_l0000095d"} true;
     assume (bvcomp1(R8[1:0], 1bv1) == 0bv1);
     goto l0000095d;
-<<<<<<< HEAD
   lmain_goto_l0000093b:
     assume {:captureState "lmain_goto_l0000093b"} true;
     assume (bvcomp1(ZF, 1bv1) == 0bv1);
@@ -172,6 +171,3 @@
     assume {:captureState "main_return"} true;
     return;
 }
-=======
-}
->>>>>>> 41e07885
