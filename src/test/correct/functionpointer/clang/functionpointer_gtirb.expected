--- conflicted
+++ resolved
@@ -1,26 +1,37 @@
+var {:extern} CF: bv1;
+var {:extern} Gamma_CF: bool;
+var {:extern} Gamma_NF: bool;
+var {:extern} Gamma_R0: bool;
+var {:extern} Gamma_R29: bool;
+var {:extern} Gamma_R30: bool;
+var {:extern} Gamma_R31: bool;
+var {:extern} Gamma_R8: bool;
+var {:extern} Gamma_R9: bool;
+var {:extern} Gamma_VF: bool;
+var {:extern} Gamma_ZF: bool;
 var {:extern} Gamma_mem: [bv64]bool;
 var {:extern} Gamma_stack: [bv64]bool;
+var {:extern} NF: bv1;
+var {:extern} R0: bv64;
+var {:extern} R29: bv64;
+var {:extern} R30: bv64;
+var {:extern} R31: bv64;
+var {:extern} R8: bv64;
+var {:extern} R9: bv64;
+var {:extern} VF: bv1;
+var {:extern} ZF: bv1;
 var {:extern} mem: [bv64]bv8;
 var {:extern} stack: [bv64]bv8;
 function {:extern} L(mem$in: [bv64]bv8, index: bv64) returns (bool) {
   false
 }
 
+function {:extern} {:bvbuiltin "bvadd"} bvadd32(bv32, bv32) returns (bv32);
+function {:extern} {:bvbuiltin "bvadd"} bvadd33(bv33, bv33) returns (bv33);
 function {:extern} {:bvbuiltin "bvadd"} bvadd64(bv64, bv64) returns (bv64);
-function {:extern} {:bvbuiltin "bvlshr"} bvlshr32(bv32, bv32) returns (bv32);
-function {:extern} {:bvbuiltin "bvlshr"} bvlshr64(bv64, bv64) returns (bv64);
-function {:extern} {:bvbuiltin "bvmul"} bvmul64(bv64, bv64) returns (bv64);
-function {:extern} {:bvbuiltin "bvsub"} bvsub64(bv64, bv64) returns (bv64);
-function {:extern} {:bvbuiltin "bvule"} bvule64(bv64, bv64) returns (bool);
-function {:extern} {:bvbuiltin "bvult"} bvult64(bv64, bv64) returns (bool);
-function {:inline} byte_extract32_64(value: bv32, offset: bv64) returns (bv8) {
-  bvlshr32(value,bvmul64(offset,8bv64)[32:0])[8:0]
-}
-
-function {:inline} byte_extract64_64(value: bv64, offset: bv64) returns (bv8) {
-  bvlshr64(value,bvmul64(offset,8bv64))[8:0]
-}
-
+function {:extern} {:bvbuiltin "bvcomp"} bvcomp32(bv32, bv32) returns (bv1);
+function {:extern} {:bvbuiltin "bvcomp"} bvcomp33(bv33, bv33) returns (bv1);
+function {:extern} {:bvbuiltin "bvnot"} bvnot1(bv1) returns (bv1);
 function {:extern} gamma_load32(gammaMap: [bv64]bool, index: bv64) returns (bool) {
   (gammaMap[bvadd64(index, 3bv64)] && (gammaMap[bvadd64(index, 2bv64)] && (gammaMap[bvadd64(index, 1bv64)] && gammaMap[index])))
 }
@@ -30,15 +41,11 @@
 }
 
 function {:extern} gamma_store32(gammaMap: [bv64]bool, index: bv64, value: bool) returns ([bv64]bool) {
-  (lambda i: bv64 :: ((if in_bounds64_le(index, 4bv64, i) then value else gammaMap[i])))
+  gammaMap[index := value][bvadd64(index, 1bv64) := value][bvadd64(index, 2bv64) := value][bvadd64(index, 3bv64) := value]
 }
 
 function {:extern} gamma_store64(gammaMap: [bv64]bool, index: bv64, value: bool) returns ([bv64]bool) {
-  (lambda i: bv64 :: ((if in_bounds64_le(index, 8bv64, i) then value else gammaMap[i])))
-}
-
-function {:inline} in_bounds64_le(base: bv64, len: bv64, i: bv64) returns (bool) {
-  (if bvule64(base, bvadd64(base, len)) then (bvule64(base, i) && bvult64(i, bvadd64(base, len))) else (bvule64(base, i) || bvult64(i, bvadd64(base, len))))
+  gammaMap[index := value][bvadd64(index, 1bv64) := value][bvadd64(index, 2bv64) := value][bvadd64(index, 3bv64) := value][bvadd64(index, 4bv64) := value][bvadd64(index, 5bv64) := value][bvadd64(index, 6bv64) := value][bvadd64(index, 7bv64) := value]
 }
 
 function {:extern} memory_load32_le(memory: [bv64]bv8, index: bv64) returns (bv32) {
@@ -50,13 +57,16 @@
 }
 
 function {:extern} memory_store32_le(memory: [bv64]bv8, index: bv64, value: bv32) returns ([bv64]bv8) {
-  (lambda i: bv64 :: ((if in_bounds64_le(index, 4bv64, i) then byte_extract32_64(value, bvsub64(i, index)) else memory[i])))
+  memory[index := value[8:0]][bvadd64(index, 1bv64) := value[16:8]][bvadd64(index, 2bv64) := value[24:16]][bvadd64(index, 3bv64) := value[32:24]]
 }
 
 function {:extern} memory_store64_le(memory: [bv64]bv8, index: bv64, value: bv64) returns ([bv64]bv8) {
-  (lambda i: bv64 :: ((if in_bounds64_le(index, 8bv64, i) then byte_extract64_64(value, bvsub64(i, index)) else memory[i])))
-}
-
+  memory[index := value[8:0]][bvadd64(index, 1bv64) := value[16:8]][bvadd64(index, 2bv64) := value[24:16]][bvadd64(index, 3bv64) := value[32:24]][bvadd64(index, 4bv64) := value[40:32]][bvadd64(index, 5bv64) := value[48:40]][bvadd64(index, 6bv64) := value[56:48]][bvadd64(index, 7bv64) := value[64:56]]
+}
+
+function {:extern} {:bvbuiltin "sign_extend 1"} sign_extend1_32(bv32) returns (bv33);
+function {:extern} {:bvbuiltin "zero_extend 1"} zero_extend1_32(bv32) returns (bv33);
+function {:extern} {:bvbuiltin "zero_extend 32"} zero_extend32_32(bv32) returns (bv64);
 procedure {:extern} rely();
   modifies Gamma_mem, mem;
   ensures (Gamma_mem == old(Gamma_mem));
@@ -84,278 +94,296 @@
   modifies Gamma_mem, mem;
 
 procedure set_seven();
-<<<<<<< HEAD
-  modifies Gamma_mem, mem;
-  free requires (memory_load8_le(mem, 2052bv64) == 1bv8);
-  free requires (memory_load8_le(mem, 2053bv64) == 0bv8);
-  free requires (memory_load8_le(mem, 2054bv64) == 2bv8);
-  free requires (memory_load8_le(mem, 2055bv64) == 0bv8);
-=======
   modifies Gamma_R8, Gamma_R9, Gamma_mem, R8, R9, mem;
-  free requires (memory_load32_le(mem, 2052bv64) == 131073bv32);
->>>>>>> 4586ce26
-  free requires (memory_load64_le(mem, 69064bv64) == 1808bv64);
-  free requires (memory_load64_le(mem, 69072bv64) == 1728bv64);
-  free requires (memory_load64_le(mem, 69592bv64) == 1860bv64);
-  free requires (memory_load64_le(mem, 69672bv64) == 69672bv64);
-  free ensures (memory_load32_le(mem, 2052bv64) == 131073bv32);
-  free ensures (memory_load64_le(mem, 69064bv64) == 1808bv64);
-  free ensures (memory_load64_le(mem, 69072bv64) == 1728bv64);
-  free ensures (memory_load64_le(mem, 69592bv64) == 1860bv64);
-  free ensures (memory_load64_le(mem, 69672bv64) == 69672bv64);
-
-implementation set_seven()
-{
-  $set_seven$__0__$GYdDLawJSPSwhQJx8RNe6g:
-    call rely();
-    assert (L(mem, 69684bv64) ==> true);
-    mem, Gamma_mem := memory_store32_le(mem, 69684bv64, 7bv32), gamma_store32(Gamma_mem, 69684bv64, true);
-    goto set_seven_basil_return;
-  set_seven_basil_return:
-    return;
-}
-
-procedure set_six();
-<<<<<<< HEAD
-  modifies Gamma_mem, mem;
-  free requires (memory_load8_le(mem, 2052bv64) == 1bv8);
-  free requires (memory_load8_le(mem, 2053bv64) == 0bv8);
-  free requires (memory_load8_le(mem, 2054bv64) == 2bv8);
-  free requires (memory_load8_le(mem, 2055bv64) == 0bv8);
-=======
-  modifies Gamma_R8, Gamma_R9, Gamma_mem, R8, R9, mem;
-  free requires (memory_load32_le(mem, 2052bv64) == 131073bv32);
->>>>>>> 4586ce26
-  free requires (memory_load64_le(mem, 69064bv64) == 1808bv64);
-  free requires (memory_load64_le(mem, 69072bv64) == 1728bv64);
-  free requires (memory_load64_le(mem, 69592bv64) == 1860bv64);
-  free requires (memory_load64_le(mem, 69672bv64) == 69672bv64);
-  free ensures (memory_load32_le(mem, 2052bv64) == 131073bv32);
-  free ensures (memory_load64_le(mem, 69064bv64) == 1808bv64);
-  free ensures (memory_load64_le(mem, 69072bv64) == 1728bv64);
-  free ensures (memory_load64_le(mem, 69592bv64) == 1860bv64);
-  free ensures (memory_load64_le(mem, 69672bv64) == 69672bv64);
-
-implementation set_six()
-{
-  $set_six$__0__$TW~TmrKcRPK8KwdrX6QBgg:
-    call rely();
-    assert (L(mem, 69684bv64) ==> true);
-    mem, Gamma_mem := memory_store32_le(mem, 69684bv64, 6bv32), gamma_store32(Gamma_mem, 69684bv64, true);
-    goto set_six_basil_return;
-  set_six_basil_return:
-    return;
-}
-
-procedure set_two();
-<<<<<<< HEAD
-  modifies Gamma_mem, mem;
-  free requires (memory_load8_le(mem, 2052bv64) == 1bv8);
-  free requires (memory_load8_le(mem, 2053bv64) == 0bv8);
-  free requires (memory_load8_le(mem, 2054bv64) == 2bv8);
-  free requires (memory_load8_le(mem, 2055bv64) == 0bv8);
-=======
-  modifies Gamma_R8, Gamma_R9, Gamma_mem, R8, R9, mem;
-  free requires (memory_load32_le(mem, 2052bv64) == 131073bv32);
->>>>>>> 4586ce26
-  free requires (memory_load64_le(mem, 69064bv64) == 1808bv64);
-  free requires (memory_load64_le(mem, 69072bv64) == 1728bv64);
-  free requires (memory_load64_le(mem, 69592bv64) == 1860bv64);
-  free requires (memory_load64_le(mem, 69672bv64) == 69672bv64);
-  free ensures (memory_load32_le(mem, 2052bv64) == 131073bv32);
-  free ensures (memory_load64_le(mem, 69064bv64) == 1808bv64);
-  free ensures (memory_load64_le(mem, 69072bv64) == 1728bv64);
-  free ensures (memory_load64_le(mem, 69592bv64) == 1860bv64);
-  free ensures (memory_load64_le(mem, 69672bv64) == 69672bv64);
-
-implementation set_two()
-{
-  $set_two$__0__$ZGCFxZYOSZCYCnRYI0pW4w:
-    call rely();
-    assert (L(mem, 69684bv64) ==> true);
-    mem, Gamma_mem := memory_store32_le(mem, 69684bv64, 2bv32), gamma_store32(Gamma_mem, 69684bv64, true);
-    goto set_two_basil_return;
-  set_two_basil_return:
-    return;
-}
-
-procedure main(R0_in: bv64, Gamma_R0_in: bool, R29_in: bv64, Gamma_R29_in: bool, R30_in: bv64, Gamma_R30_in: bool, R31_in: bv64, Gamma_R31_in: bool) returns (R0_out: bv64, Gamma_R0_out: bool, R29_out: bv64, Gamma_R29_out: bool, R30_out: bv64, Gamma_R30_out: bool, R31_out: bv64, Gamma_R31_out: bool, R8_out: bv64, Gamma_R8_out: bool, R9_out: bv64, Gamma_R9_out: bool);
-  modifies Gamma_mem, Gamma_stack, mem, stack;
-  requires (Gamma_R0_in == true);
-  free requires (memory_load64_le(mem, 69664bv64) == 0bv64);
-  free requires (memory_load64_le(mem, 69672bv64) == 69672bv64);
   free requires (memory_load32_le(mem, 2052bv64) == 131073bv32);
   free requires (memory_load64_le(mem, 69064bv64) == 1808bv64);
   free requires (memory_load64_le(mem, 69072bv64) == 1728bv64);
   free requires (memory_load64_le(mem, 69592bv64) == 1860bv64);
   free requires (memory_load64_le(mem, 69672bv64) == 69672bv64);
-<<<<<<< HEAD
-  free ensures (memory_load8_le(mem, 2052bv64) == 1bv8);
-  free ensures (memory_load8_le(mem, 2053bv64) == 0bv8);
-  free ensures (memory_load8_le(mem, 2054bv64) == 2bv8);
-  free ensures (memory_load8_le(mem, 2055bv64) == 0bv8);
-=======
+  free ensures (memory_load32_le(mem, 2052bv64) == 131073bv32);
+  free ensures (memory_load64_le(mem, 69064bv64) == 1808bv64);
+  free ensures (memory_load64_le(mem, 69072bv64) == 1728bv64);
+  free ensures (memory_load64_le(mem, 69592bv64) == 1860bv64);
+  free ensures (memory_load64_le(mem, 69672bv64) == 69672bv64);
+
+implementation set_seven()
+{
+  $set_seven$__0__$GYdDLawJSPSwhQJx8RNe6g:
+    assume {:captureState "$set_seven$__0__$GYdDLawJSPSwhQJx8RNe6g"} true;
+    R9, Gamma_R9 := 69632bv64, true;
+    R8, Gamma_R8 := 7bv64, true;
+    call rely();
+    assert (L(mem, bvadd64(R9, 52bv64)) ==> Gamma_R8);
+    mem, Gamma_mem := memory_store32_le(mem, bvadd64(R9, 52bv64), R8[32:0]), gamma_store32(Gamma_mem, bvadd64(R9, 52bv64), Gamma_R8);
+    assume {:captureState "1852$0"} true;
+    goto set_seven_basil_return;
+  set_seven_basil_return:
+    assume {:captureState "set_seven_basil_return"} true;
+    return;
+}
+
+procedure set_six();
+  modifies Gamma_R8, Gamma_R9, Gamma_mem, R8, R9, mem;
+  free requires (memory_load32_le(mem, 2052bv64) == 131073bv32);
+  free requires (memory_load64_le(mem, 69064bv64) == 1808bv64);
+  free requires (memory_load64_le(mem, 69072bv64) == 1728bv64);
+  free requires (memory_load64_le(mem, 69592bv64) == 1860bv64);
+  free requires (memory_load64_le(mem, 69672bv64) == 69672bv64);
+  free ensures (memory_load32_le(mem, 2052bv64) == 131073bv32);
+  free ensures (memory_load64_le(mem, 69064bv64) == 1808bv64);
+  free ensures (memory_load64_le(mem, 69072bv64) == 1728bv64);
+  free ensures (memory_load64_le(mem, 69592bv64) == 1860bv64);
+  free ensures (memory_load64_le(mem, 69672bv64) == 69672bv64);
+
+implementation set_six()
+{
+  $set_six$__0__$TW~TmrKcRPK8KwdrX6QBgg:
+    assume {:captureState "$set_six$__0__$TW~TmrKcRPK8KwdrX6QBgg"} true;
+    R9, Gamma_R9 := 69632bv64, true;
+    R8, Gamma_R8 := 6bv64, true;
+    call rely();
+    assert (L(mem, bvadd64(R9, 52bv64)) ==> Gamma_R8);
+    mem, Gamma_mem := memory_store32_le(mem, bvadd64(R9, 52bv64), R8[32:0]), gamma_store32(Gamma_mem, bvadd64(R9, 52bv64), Gamma_R8);
+    assume {:captureState "1836$0"} true;
+    goto set_six_basil_return;
+  set_six_basil_return:
+    assume {:captureState "set_six_basil_return"} true;
+    return;
+}
+
+procedure set_two();
+  modifies Gamma_R8, Gamma_R9, Gamma_mem, R8, R9, mem;
+  free requires (memory_load32_le(mem, 2052bv64) == 131073bv32);
+  free requires (memory_load64_le(mem, 69064bv64) == 1808bv64);
+  free requires (memory_load64_le(mem, 69072bv64) == 1728bv64);
+  free requires (memory_load64_le(mem, 69592bv64) == 1860bv64);
+  free requires (memory_load64_le(mem, 69672bv64) == 69672bv64);
+  free ensures (memory_load32_le(mem, 2052bv64) == 131073bv32);
+  free ensures (memory_load64_le(mem, 69064bv64) == 1808bv64);
+  free ensures (memory_load64_le(mem, 69072bv64) == 1728bv64);
+  free ensures (memory_load64_le(mem, 69592bv64) == 1860bv64);
+  free ensures (memory_load64_le(mem, 69672bv64) == 69672bv64);
+
+implementation set_two()
+{
+  $set_two$__0__$ZGCFxZYOSZCYCnRYI0pW4w:
+    assume {:captureState "$set_two$__0__$ZGCFxZYOSZCYCnRYI0pW4w"} true;
+    R9, Gamma_R9 := 69632bv64, true;
+    R8, Gamma_R8 := 2bv64, true;
+    call rely();
+    assert (L(mem, bvadd64(R9, 52bv64)) ==> Gamma_R8);
+    mem, Gamma_mem := memory_store32_le(mem, bvadd64(R9, 52bv64), R8[32:0]), gamma_store32(Gamma_mem, bvadd64(R9, 52bv64), Gamma_R8);
+    assume {:captureState "1820$0"} true;
+    goto set_two_basil_return;
+  set_two_basil_return:
+    assume {:captureState "set_two_basil_return"} true;
+    return;
+}
+
+procedure main();
+  modifies CF, Gamma_CF, Gamma_NF, Gamma_R0, Gamma_R29, Gamma_R30, Gamma_R31, Gamma_R8, Gamma_R9, Gamma_VF, Gamma_ZF, Gamma_mem, Gamma_stack, NF, R0, R29, R30, R31, R8, R9, VF, ZF, mem, stack;
+  requires (Gamma_R0 == true);
+  free requires (memory_load64_le(mem, 69664bv64) == 0bv64);
+  free requires (memory_load64_le(mem, 69672bv64) == 69672bv64);
+  free requires (memory_load32_le(mem, 2052bv64) == 131073bv32);
+  free requires (memory_load64_le(mem, 69064bv64) == 1808bv64);
+  free requires (memory_load64_le(mem, 69072bv64) == 1728bv64);
+  free requires (memory_load64_le(mem, 69592bv64) == 1860bv64);
+  free requires (memory_load64_le(mem, 69672bv64) == 69672bv64);
   free ensures (Gamma_R29 == old(Gamma_R29));
   free ensures (Gamma_R31 == old(Gamma_R31));
   free ensures (R29 == old(R29));
   free ensures (R31 == old(R31));
   free ensures (memory_load32_le(mem, 2052bv64) == 131073bv32);
->>>>>>> 4586ce26
-  free ensures (memory_load64_le(mem, 69064bv64) == 1808bv64);
-  free ensures (memory_load64_le(mem, 69072bv64) == 1728bv64);
-  free ensures (memory_load64_le(mem, 69592bv64) == 1860bv64);
-  free ensures (memory_load64_le(mem, 69672bv64) == 69672bv64);
-
-implementation main(R0_in: bv64, Gamma_R0_in: bool, R29_in: bv64, Gamma_R29_in: bool, R30_in: bv64, Gamma_R30_in: bool, R31_in: bv64, Gamma_R31_in: bool) returns (R0_out: bv64, Gamma_R0_out: bool, R29_out: bv64, Gamma_R29_out: bool, R30_out: bv64, Gamma_R30_out: bool, R31_out: bv64, Gamma_R31_out: bool, R8_out: bv64, Gamma_R8_out: bool, R9_out: bv64, Gamma_R9_out: bool)
-{
-  var Gamma_R29_3: bool;
-  var Gamma_R30_3: bool;
-  var Gamma_R8_1: bool;
-  var Gamma_R8_14: bool;
-  var Gamma_R8_15: bool;
-  var Gamma_R8_21: bool;
-  var Gamma_R8_24: bool;
-  var Gamma_R8_27: bool;
-  var Gamma_R8_30: bool;
-  var Gamma_R8_33: bool;
-  var Gamma_R8_7: bool;
-  var Gamma_R8_8: bool;
-  var Gamma_R9: bool;
-  var R29_3: bv64;
-  var R30_3: bv64;
-  var R8_1: bv32;
-  var R8_14: bv64;
-  var R8_15: bv32;
-  var R8_21: bv64;
-  var R8_24: bv64;
-  var R8_27: bv64;
-  var R8_30: bv64;
-  var R8_33: bv64;
-  var R8_7: bv64;
-  var R8_8: bv32;
-  var R9: bv64;
+  free ensures (memory_load64_le(mem, 69064bv64) == 1808bv64);
+  free ensures (memory_load64_le(mem, 69072bv64) == 1728bv64);
+  free ensures (memory_load64_le(mem, 69592bv64) == 1860bv64);
+  free ensures (memory_load64_le(mem, 69672bv64) == 69672bv64);
+
+implementation main()
+{
+  var Cse0__5$0$1: bv32;
+  var Cse0__5$5$1: bv64;
+  var Cse0__5$7$1: bv32;
+  var Cse0__5$9$1: bv64;
+  var Cse0__5$9$7: bv32;
+  var Gamma_Cse0__5$0$1: bool;
+  var Gamma_Cse0__5$5$1: bool;
+  var Gamma_Cse0__5$7$1: bool;
+  var Gamma_Cse0__5$9$1: bool;
+  var Gamma_Cse0__5$9$7: bool;
   $main$__0__$rboiQVDCQyC6FKdIfNmCPw:
-    stack, Gamma_stack := memory_store64_le(stack, bvadd64(R31_in, 18446744073709551600bv64), R29_in), gamma_store64(Gamma_stack, bvadd64(R31_in, 18446744073709551600bv64), Gamma_R29_in);
-    stack, Gamma_stack := memory_store64_le(stack, bvadd64(R31_in, 18446744073709551608bv64), R30_in), gamma_store64(Gamma_stack, bvadd64(R31_in, 18446744073709551608bv64), Gamma_R30_in);
-    stack, Gamma_stack := memory_store32_le(stack, bvadd64(R31_in, 18446744073709551596bv64), 0bv32), gamma_store32(Gamma_stack, bvadd64(R31_in, 18446744073709551596bv64), true);
-    stack, Gamma_stack := memory_store32_le(stack, bvadd64(R31_in, 18446744073709551592bv64), R0_in[32:0]), gamma_store32(Gamma_stack, bvadd64(R31_in, 18446744073709551592bv64), Gamma_R0_in);
-    R8_1, Gamma_R8_1 := memory_load32_le(stack, bvadd64(R31_in, 18446744073709551592bv64)), gamma_load32(Gamma_stack, bvadd64(R31_in, 18446744073709551592bv64));
-    stack, Gamma_stack := memory_store32_le(stack, bvadd64(R31_in, 18446744073709551580bv64), R8_1), gamma_store32(Gamma_stack, bvadd64(R31_in, 18446744073709551580bv64), Gamma_R8_1);
-    assert Gamma_R8_1;
+    assume {:captureState "$main$__0__$rboiQVDCQyC6FKdIfNmCPw"} true;
+    R31, Gamma_R31 := bvadd64(R31, 18446744073709551568bv64), Gamma_R31;
+    Cse0__5$9$1, Gamma_Cse0__5$9$1 := bvadd64(R31, 32bv64), Gamma_R31;
+    stack, Gamma_stack := memory_store64_le(stack, Cse0__5$9$1, R29), gamma_store64(Gamma_stack, Cse0__5$9$1, Gamma_R29);
+    assume {:captureState "1864$1"} true;
+    stack, Gamma_stack := memory_store64_le(stack, bvadd64(Cse0__5$9$1, 8bv64), R30), gamma_store64(Gamma_stack, bvadd64(Cse0__5$9$1, 8bv64), Gamma_R30);
+    assume {:captureState "1864$2"} true;
+    R29, Gamma_R29 := bvadd64(R31, 32bv64), Gamma_R31;
+    stack, Gamma_stack := memory_store32_le(stack, bvadd64(R29, 18446744073709551612bv64), 0bv32), gamma_store32(Gamma_stack, bvadd64(R29, 18446744073709551612bv64), true);
+    assume {:captureState "1872$0"} true;
+    stack, Gamma_stack := memory_store32_le(stack, bvadd64(R29, 18446744073709551608bv64), R0[32:0]), gamma_store32(Gamma_stack, bvadd64(R29, 18446744073709551608bv64), Gamma_R0);
+    assume {:captureState "1876$0"} true;
+    R8, Gamma_R8 := zero_extend32_32(memory_load32_le(stack, bvadd64(R29, 18446744073709551608bv64))), gamma_load32(Gamma_stack, bvadd64(R29, 18446744073709551608bv64));
+    stack, Gamma_stack := memory_store32_le(stack, bvadd64(R31, 12bv64), R8[32:0]), gamma_store32(Gamma_stack, bvadd64(R31, 12bv64), Gamma_R8);
+    assume {:captureState "1884$0"} true;
+    Cse0__5$9$7, Gamma_Cse0__5$9$7 := bvadd32(R8[32:0], 0bv32), Gamma_R8;
+    VF, Gamma_VF := bvnot1(bvcomp32(Cse0__5$9$7, Cse0__5$9$7)), Gamma_Cse0__5$9$7;
+    CF, Gamma_CF := bvnot1(bvcomp33(zero_extend1_32(Cse0__5$9$7), bvadd33(zero_extend1_32(R8[32:0]), 4294967296bv33))), (Gamma_R8 && Gamma_Cse0__5$9$7);
+    ZF, Gamma_ZF := bvcomp32(Cse0__5$9$7, 0bv32), Gamma_Cse0__5$9$7;
+    NF, Gamma_NF := Cse0__5$9$7[32:31], Gamma_Cse0__5$9$7;
+    R8, Gamma_R8 := zero_extend32_32(Cse0__5$9$7), Gamma_Cse0__5$9$7;
+    assert Gamma_ZF;
     goto $main$__0__$rboiQVDCQyC6FKdIfNmCPw$__0, $main$__0__$rboiQVDCQyC6FKdIfNmCPw$__1;
-  $main$__0__$rboiQVDCQyC6FKdIfNmCPw$__1:
-    assume (R8_1 == 0bv32);
-    goto $main$__0__$rboiQVDCQyC6FKdIfNmCPw$__1_phi_$main$__0__$rboiQVDCQyC6FKdIfNmCPw_goto_$main$__6__$JHDryML5TjOA3hQf2kM0Cg_phi_back_$main$__0__$rboiQVDCQyC6FKdIfNmCPw_goto_$main$__6__$JHDryML5TjOA3hQf2kM0Cg, $main$__0__$rboiQVDCQyC6FKdIfNmCPw$__1_phi_$main$__0__$rboiQVDCQyC6FKdIfNmCPw_goto_$main$__1__$RQAiG6zTRPieGXtg8phNzg_phi_back_$main$__0__$rboiQVDCQyC6FKdIfNmCPw_goto_$main$__1__$RQAiG6zTRPieGXtg8phNzg;
-  $main$__0__$rboiQVDCQyC6FKdIfNmCPw$__1_phi_$main$__0__$rboiQVDCQyC6FKdIfNmCPw_goto_$main$__1__$RQAiG6zTRPieGXtg8phNzg_phi_back_$main$__0__$rboiQVDCQyC6FKdIfNmCPw_goto_$main$__1__$RQAiG6zTRPieGXtg8phNzg:
-    R8_7, Gamma_R8_7 := 1bv64, true;
-    assert Gamma_R8_7;
-    goto $main$__0__$rboiQVDCQyC6FKdIfNmCPw_goto_$main$__1__$RQAiG6zTRPieGXtg8phNzg;
-  $main$__0__$rboiQVDCQyC6FKdIfNmCPw$__1_phi_$main$__0__$rboiQVDCQyC6FKdIfNmCPw_goto_$main$__6__$JHDryML5TjOA3hQf2kM0Cg_phi_back_$main$__0__$rboiQVDCQyC6FKdIfNmCPw_goto_$main$__6__$JHDryML5TjOA3hQf2kM0Cg:
-    R8_30, Gamma_R8_30 := 1bv64, true;
-    assert Gamma_R8_30;
-    goto $main$__0__$rboiQVDCQyC6FKdIfNmCPw_goto_$main$__6__$JHDryML5TjOA3hQf2kM0Cg;
-  $main$__0__$rboiQVDCQyC6FKdIfNmCPw$__0:
-    assume (!(R8_1 == 0bv32));
-    goto $main$__0__$rboiQVDCQyC6FKdIfNmCPw$__0_phi_back_$main$__0__$rboiQVDCQyC6FKdIfNmCPw_goto_$main$__1__$RQAiG6zTRPieGXtg8phNzg, $main$__0__$rboiQVDCQyC6FKdIfNmCPw$__0_phi_back_$main$__0__$rboiQVDCQyC6FKdIfNmCPw_goto_$main$__6__$JHDryML5TjOA3hQf2kM0Cg;
-  $main$__0__$rboiQVDCQyC6FKdIfNmCPw$__0_phi_back_$main$__0__$rboiQVDCQyC6FKdIfNmCPw_goto_$main$__6__$JHDryML5TjOA3hQf2kM0Cg:
-    R8_30, Gamma_R8_30 := 0bv64, true;
-    assert Gamma_R8_30;
-    goto $main$__0__$rboiQVDCQyC6FKdIfNmCPw_goto_$main$__6__$JHDryML5TjOA3hQf2kM0Cg;
-  $main$__0__$rboiQVDCQyC6FKdIfNmCPw_goto_$main$__6__$JHDryML5TjOA3hQf2kM0Cg:
-    assume (R8_30[1:0] == 1bv1);
-    stack, Gamma_stack := memory_store64_le(stack, bvadd64(R31_in, 18446744073709551584bv64), 1812bv64), gamma_store64(Gamma_stack, bvadd64(R31_in, 18446744073709551584bv64), true);
+  $main$__1__$RQAiG6zTRPieGXtg8phNzg:
+    assume {:captureState "$main$__1__$RQAiG6zTRPieGXtg8phNzg"} true;
+    goto $main$__2__$AkRBc3htTB6hp_enLsE9xA;
+  $main$__2__$AkRBc3htTB6hp_enLsE9xA:
+    assume {:captureState "$main$__2__$AkRBc3htTB6hp_enLsE9xA"} true;
+    R8, Gamma_R8 := zero_extend32_32(memory_load32_le(stack, bvadd64(R31, 12bv64))), gamma_load32(Gamma_stack, bvadd64(R31, 12bv64));
+    Cse0__5$7$1, Gamma_Cse0__5$7$1 := bvadd32(R8[32:0], 4294967295bv32), Gamma_R8;
+    VF, Gamma_VF := bvnot1(bvcomp33(sign_extend1_32(Cse0__5$7$1), bvadd33(sign_extend1_32(R8[32:0]), 8589934591bv33))), (Gamma_R8 && Gamma_Cse0__5$7$1);
+    CF, Gamma_CF := bvnot1(bvcomp33(zero_extend1_32(Cse0__5$7$1), bvadd33(zero_extend1_32(R8[32:0]), 4294967295bv33))), (Gamma_R8 && Gamma_Cse0__5$7$1);
+    ZF, Gamma_ZF := bvcomp32(Cse0__5$7$1, 0bv32), Gamma_Cse0__5$7$1;
+    NF, Gamma_NF := Cse0__5$7$1[32:31], Gamma_Cse0__5$7$1;
+    R8, Gamma_R8 := zero_extend32_32(Cse0__5$7$1), Gamma_Cse0__5$7$1;
+    assert Gamma_ZF;
+    goto $main$__2__$AkRBc3htTB6hp_enLsE9xA$__0, $main$__2__$AkRBc3htTB6hp_enLsE9xA$__1;
+  $main$__3__$I8FZ352ZRO~IEf~R_0OuJQ:
+    assume {:captureState "$main$__3__$I8FZ352ZRO~IEf~R_0OuJQ"} true;
+    goto $main$__4__$70RWhLkDTe~EhsDioLw8WQ;
+  $main$__4__$70RWhLkDTe~EhsDioLw8WQ:
+    assume {:captureState "$main$__4__$70RWhLkDTe~EhsDioLw8WQ"} true;
+    R8, Gamma_R8 := zero_extend32_32(memory_load32_le(stack, bvadd64(R31, 12bv64))), gamma_load32(Gamma_stack, bvadd64(R31, 12bv64));
+    Cse0__5$0$1, Gamma_Cse0__5$0$1 := bvadd32(R8[32:0], 4294967294bv32), Gamma_R8;
+    VF, Gamma_VF := bvnot1(bvcomp33(sign_extend1_32(Cse0__5$0$1), bvadd33(sign_extend1_32(R8[32:0]), 8589934590bv33))), (Gamma_R8 && Gamma_Cse0__5$0$1);
+    CF, Gamma_CF := bvnot1(bvcomp33(zero_extend1_32(Cse0__5$0$1), bvadd33(zero_extend1_32(R8[32:0]), 4294967294bv33))), (Gamma_R8 && Gamma_Cse0__5$0$1);
+    ZF, Gamma_ZF := bvcomp32(Cse0__5$0$1, 0bv32), Gamma_Cse0__5$0$1;
+    NF, Gamma_NF := Cse0__5$0$1[32:31], Gamma_Cse0__5$0$1;
+    R8, Gamma_R8 := zero_extend32_32(Cse0__5$0$1), Gamma_Cse0__5$0$1;
+    assert Gamma_ZF;
+    goto $main$__4__$70RWhLkDTe~EhsDioLw8WQ$__0, $main$__4__$70RWhLkDTe~EhsDioLw8WQ$__1;
+  $main$__5__$y41iXcMRRS60gPiNTMEqUA:
+    assume {:captureState "$main$__5__$y41iXcMRRS60gPiNTMEqUA"} true;
+    goto $main$__9__$AsLE5WYARJCWvKLiwF4hRQ;
+  $main$__6__$JHDryML5TjOA3hQf2kM0Cg:
+    assume {:captureState "$main$__6__$JHDryML5TjOA3hQf2kM0Cg"} true;
+    R8, Gamma_R8 := 0bv64, true;
+    R8, Gamma_R8 := bvadd64(R8, 1812bv64), Gamma_R8;
+    stack, Gamma_stack := memory_store64_le(stack, bvadd64(R31, 16bv64), R8), gamma_store64(Gamma_stack, bvadd64(R31, 16bv64), Gamma_R8);
+    assume {:captureState "1952$0"} true;
     goto $main$__10__$97Y0dwDdTcSoq5o31slpCQ;
-  $main$__0__$rboiQVDCQyC6FKdIfNmCPw$__0_phi_back_$main$__0__$rboiQVDCQyC6FKdIfNmCPw_goto_$main$__1__$RQAiG6zTRPieGXtg8phNzg:
-    R8_7, Gamma_R8_7 := 0bv64, true;
-    assert Gamma_R8_7;
-    goto $main$__0__$rboiQVDCQyC6FKdIfNmCPw_goto_$main$__1__$RQAiG6zTRPieGXtg8phNzg;
-  $main$__0__$rboiQVDCQyC6FKdIfNmCPw_goto_$main$__1__$RQAiG6zTRPieGXtg8phNzg:
-    assume (!(R8_7[1:0] == 1bv1));
-    R8_8, Gamma_R8_8 := memory_load32_le(stack, bvadd64(R31_in, 18446744073709551580bv64)), gamma_load32(Gamma_stack, bvadd64(R31_in, 18446744073709551580bv64));
-    assert Gamma_R8_8;
-    goto $main$__2__$AkRBc3htTB6hp_enLsE9xA$__0, $main$__2__$AkRBc3htTB6hp_enLsE9xA$__1;
-  $main$__2__$AkRBc3htTB6hp_enLsE9xA$__1:
-    assume (R8_8 == 1bv32);
-    goto $main$__2__$AkRBc3htTB6hp_enLsE9xA$__1_phi_$main$__2__$AkRBc3htTB6hp_enLsE9xA_goto_$main$__7__$esd5Zx0TR0e4D_8HsKRPlw_phi_back_$main$__2__$AkRBc3htTB6hp_enLsE9xA_goto_$main$__7__$esd5Zx0TR0e4D_8HsKRPlw, $main$__2__$AkRBc3htTB6hp_enLsE9xA$__1_phi_$main$__2__$AkRBc3htTB6hp_enLsE9xA_goto_$main$__3__$I8FZ352ZRO~IEf~R_0OuJQ_phi_back_$main$__2__$AkRBc3htTB6hp_enLsE9xA_goto_$main$__3__$I8FZ352ZRO~IEf~R_0OuJQ;
-  $main$__2__$AkRBc3htTB6hp_enLsE9xA$__1_phi_$main$__2__$AkRBc3htTB6hp_enLsE9xA_goto_$main$__3__$I8FZ352ZRO~IEf~R_0OuJQ_phi_back_$main$__2__$AkRBc3htTB6hp_enLsE9xA_goto_$main$__3__$I8FZ352ZRO~IEf~R_0OuJQ:
-    R8_14, Gamma_R8_14 := 1bv64, true;
-    assert Gamma_R8_14;
-    goto $main$__2__$AkRBc3htTB6hp_enLsE9xA_goto_$main$__3__$I8FZ352ZRO~IEf~R_0OuJQ;
-  $main$__2__$AkRBc3htTB6hp_enLsE9xA$__1_phi_$main$__2__$AkRBc3htTB6hp_enLsE9xA_goto_$main$__7__$esd5Zx0TR0e4D_8HsKRPlw_phi_back_$main$__2__$AkRBc3htTB6hp_enLsE9xA_goto_$main$__7__$esd5Zx0TR0e4D_8HsKRPlw:
-    R8_27, Gamma_R8_27 := 1bv64, true;
-    assert Gamma_R8_27;
-    goto $main$__2__$AkRBc3htTB6hp_enLsE9xA_goto_$main$__7__$esd5Zx0TR0e4D_8HsKRPlw;
-  $main$__2__$AkRBc3htTB6hp_enLsE9xA$__0:
-    assume (!(R8_8 == 1bv32));
-    goto $main$__2__$AkRBc3htTB6hp_enLsE9xA$__0_phi_back_$main$__2__$AkRBc3htTB6hp_enLsE9xA_goto_$main$__3__$I8FZ352ZRO~IEf~R_0OuJQ, $main$__2__$AkRBc3htTB6hp_enLsE9xA$__0_phi_back_$main$__2__$AkRBc3htTB6hp_enLsE9xA_goto_$main$__7__$esd5Zx0TR0e4D_8HsKRPlw;
-  $main$__2__$AkRBc3htTB6hp_enLsE9xA$__0_phi_back_$main$__2__$AkRBc3htTB6hp_enLsE9xA_goto_$main$__7__$esd5Zx0TR0e4D_8HsKRPlw:
-    R8_27, Gamma_R8_27 := 0bv64, true;
-    assert Gamma_R8_27;
-    goto $main$__2__$AkRBc3htTB6hp_enLsE9xA_goto_$main$__7__$esd5Zx0TR0e4D_8HsKRPlw;
-  $main$__2__$AkRBc3htTB6hp_enLsE9xA_goto_$main$__7__$esd5Zx0TR0e4D_8HsKRPlw:
-    assume (R8_27[1:0] == 1bv1);
-    stack, Gamma_stack := memory_store64_le(stack, bvadd64(R31_in, 18446744073709551584bv64), 1828bv64), gamma_store64(Gamma_stack, bvadd64(R31_in, 18446744073709551584bv64), true);
+  $main$__7__$esd5Zx0TR0e4D_8HsKRPlw:
+    assume {:captureState "$main$__7__$esd5Zx0TR0e4D_8HsKRPlw"} true;
+    R8, Gamma_R8 := 0bv64, true;
+    R8, Gamma_R8 := bvadd64(R8, 1828bv64), Gamma_R8;
+    stack, Gamma_stack := memory_store64_le(stack, bvadd64(R31, 16bv64), R8), gamma_store64(Gamma_stack, bvadd64(R31, 16bv64), Gamma_R8);
+    assume {:captureState "1968$0"} true;
     goto $main$__10__$97Y0dwDdTcSoq5o31slpCQ;
-  $main$__2__$AkRBc3htTB6hp_enLsE9xA$__0_phi_back_$main$__2__$AkRBc3htTB6hp_enLsE9xA_goto_$main$__3__$I8FZ352ZRO~IEf~R_0OuJQ:
-    R8_14, Gamma_R8_14 := 0bv64, true;
-    assert Gamma_R8_14;
-    goto $main$__2__$AkRBc3htTB6hp_enLsE9xA_goto_$main$__3__$I8FZ352ZRO~IEf~R_0OuJQ;
-  $main$__2__$AkRBc3htTB6hp_enLsE9xA_goto_$main$__3__$I8FZ352ZRO~IEf~R_0OuJQ:
-    assume (!(R8_14[1:0] == 1bv1));
-    R8_15, Gamma_R8_15 := memory_load32_le(stack, bvadd64(R31_in, 18446744073709551580bv64)), gamma_load32(Gamma_stack, bvadd64(R31_in, 18446744073709551580bv64));
-    assert Gamma_R8_15;
-    goto $main$__4__$70RWhLkDTe~EhsDioLw8WQ$__0, $main$__4__$70RWhLkDTe~EhsDioLw8WQ$__1;
-  $main$__4__$70RWhLkDTe~EhsDioLw8WQ$__1:
-    assume (R8_15 == 2bv32);
-    goto $main$__4__$70RWhLkDTe~EhsDioLw8WQ$__1_phi_$main$__4__$70RWhLkDTe~EhsDioLw8WQ_goto_$main$__8__$5eLcB2fBTiuduOLFrI7HMQ_phi_back_$main$__4__$70RWhLkDTe~EhsDioLw8WQ_goto_$main$__8__$5eLcB2fBTiuduOLFrI7HMQ, $main$__4__$70RWhLkDTe~EhsDioLw8WQ$__1_phi_$main$__4__$70RWhLkDTe~EhsDioLw8WQ_goto_$main$__5__$y41iXcMRRS60gPiNTMEqUA_phi_back_$main$__4__$70RWhLkDTe~EhsDioLw8WQ_goto_$main$__5__$y41iXcMRRS60gPiNTMEqUA;
-  $main$__4__$70RWhLkDTe~EhsDioLw8WQ$__1_phi_$main$__4__$70RWhLkDTe~EhsDioLw8WQ_goto_$main$__5__$y41iXcMRRS60gPiNTMEqUA_phi_back_$main$__4__$70RWhLkDTe~EhsDioLw8WQ_goto_$main$__5__$y41iXcMRRS60gPiNTMEqUA:
-    R8_21, Gamma_R8_21 := 1bv64, true;
-    assert Gamma_R8_21;
-    goto $main$__4__$70RWhLkDTe~EhsDioLw8WQ_goto_$main$__5__$y41iXcMRRS60gPiNTMEqUA;
-  $main$__4__$70RWhLkDTe~EhsDioLw8WQ$__1_phi_$main$__4__$70RWhLkDTe~EhsDioLw8WQ_goto_$main$__8__$5eLcB2fBTiuduOLFrI7HMQ_phi_back_$main$__4__$70RWhLkDTe~EhsDioLw8WQ_goto_$main$__8__$5eLcB2fBTiuduOLFrI7HMQ:
-    R8_24, Gamma_R8_24 := 1bv64, true;
-    assert Gamma_R8_24;
-    goto $main$__4__$70RWhLkDTe~EhsDioLw8WQ_goto_$main$__8__$5eLcB2fBTiuduOLFrI7HMQ;
-  $main$__4__$70RWhLkDTe~EhsDioLw8WQ$__0:
-    assume (!(R8_15 == 2bv32));
-    goto $main$__4__$70RWhLkDTe~EhsDioLw8WQ$__0_phi_back_$main$__4__$70RWhLkDTe~EhsDioLw8WQ_goto_$main$__5__$y41iXcMRRS60gPiNTMEqUA, $main$__4__$70RWhLkDTe~EhsDioLw8WQ$__0_phi_back_$main$__4__$70RWhLkDTe~EhsDioLw8WQ_goto_$main$__8__$5eLcB2fBTiuduOLFrI7HMQ;
-  $main$__4__$70RWhLkDTe~EhsDioLw8WQ$__0_phi_back_$main$__4__$70RWhLkDTe~EhsDioLw8WQ_goto_$main$__8__$5eLcB2fBTiuduOLFrI7HMQ:
-    R8_24, Gamma_R8_24 := 0bv64, true;
-    assert Gamma_R8_24;
-    goto $main$__4__$70RWhLkDTe~EhsDioLw8WQ_goto_$main$__8__$5eLcB2fBTiuduOLFrI7HMQ;
-  $main$__4__$70RWhLkDTe~EhsDioLw8WQ_goto_$main$__8__$5eLcB2fBTiuduOLFrI7HMQ:
-    assume (R8_24[1:0] == 1bv1);
-    stack, Gamma_stack := memory_store64_le(stack, bvadd64(R31_in, 18446744073709551584bv64), 1844bv64), gamma_store64(Gamma_stack, bvadd64(R31_in, 18446744073709551584bv64), true);
+  $main$__8__$5eLcB2fBTiuduOLFrI7HMQ:
+    assume {:captureState "$main$__8__$5eLcB2fBTiuduOLFrI7HMQ"} true;
+    R8, Gamma_R8 := 0bv64, true;
+    R8, Gamma_R8 := bvadd64(R8, 1844bv64), Gamma_R8;
+    stack, Gamma_stack := memory_store64_le(stack, bvadd64(R31, 16bv64), R8), gamma_store64(Gamma_stack, bvadd64(R31, 16bv64), Gamma_R8);
+    assume {:captureState "1984$0"} true;
     goto $main$__10__$97Y0dwDdTcSoq5o31slpCQ;
-  $main$__4__$70RWhLkDTe~EhsDioLw8WQ$__0_phi_back_$main$__4__$70RWhLkDTe~EhsDioLw8WQ_goto_$main$__5__$y41iXcMRRS60gPiNTMEqUA:
-    R8_21, Gamma_R8_21 := 0bv64, true;
-    assert Gamma_R8_21;
-    goto $main$__4__$70RWhLkDTe~EhsDioLw8WQ_goto_$main$__5__$y41iXcMRRS60gPiNTMEqUA;
-  $main$__4__$70RWhLkDTe~EhsDioLw8WQ_goto_$main$__5__$y41iXcMRRS60gPiNTMEqUA:
-    assume (!(R8_21[1:0] == 1bv1));
-    stack, Gamma_stack := memory_store64_le(stack, bvadd64(R31_in, 18446744073709551584bv64), 1812bv64), gamma_store64(Gamma_stack, bvadd64(R31_in, 18446744073709551584bv64), true);
+  $main$__9__$AsLE5WYARJCWvKLiwF4hRQ:
+    assume {:captureState "$main$__9__$AsLE5WYARJCWvKLiwF4hRQ"} true;
+    R8, Gamma_R8 := 0bv64, true;
+    R8, Gamma_R8 := bvadd64(R8, 1812bv64), Gamma_R8;
+    stack, Gamma_stack := memory_store64_le(stack, bvadd64(R31, 16bv64), R8), gamma_store64(Gamma_stack, bvadd64(R31, 16bv64), Gamma_R8);
+    assume {:captureState "2000$0"} true;
     goto $main$__10__$97Y0dwDdTcSoq5o31slpCQ;
   $main$__10__$97Y0dwDdTcSoq5o31slpCQ:
-    R8_33, Gamma_R8_33 := memory_load64_le(stack, bvadd64(R31_in, 18446744073709551584bv64)), gamma_load64(Gamma_stack, bvadd64(R31_in, 18446744073709551584bv64));
+    assume {:captureState "$main$__10__$97Y0dwDdTcSoq5o31slpCQ"} true;
+    R8, Gamma_R8 := memory_load64_le(stack, bvadd64(R31, 16bv64)), gamma_load64(Gamma_stack, bvadd64(R31, 16bv64));
+    R30, Gamma_R30 := 2016bv64, true;
     goto $main$__10__$97Y0dwDdTcSoq5o31slpCQ$set_two, $main$__10__$97Y0dwDdTcSoq5o31slpCQ$set_six, $main$__10__$97Y0dwDdTcSoq5o31slpCQ$set_seven;
+  $main$__11__$jAHnJBxNS3WjIRJVHu5UsQ:
+    assume {:captureState "$main$__11__$jAHnJBxNS3WjIRJVHu5UsQ"} true;
+    R0, Gamma_R0 := 0bv64, true;
+    Cse0__5$5$1, Gamma_Cse0__5$5$1 := bvadd64(R31, 32bv64), Gamma_R31;
+    R29, Gamma_R29 := memory_load64_le(stack, Cse0__5$5$1), gamma_load64(Gamma_stack, Cse0__5$5$1);
+    R30, Gamma_R30 := memory_load64_le(stack, bvadd64(Cse0__5$5$1, 8bv64)), gamma_load64(Gamma_stack, bvadd64(Cse0__5$5$1, 8bv64));
+    R31, Gamma_R31 := bvadd64(R31, 48bv64), Gamma_R31;
+    goto main_basil_return;
+  $main$__4__$70RWhLkDTe~EhsDioLw8WQ_goto_$main$__8__$5eLcB2fBTiuduOLFrI7HMQ:
+    assume {:captureState "$main$__4__$70RWhLkDTe~EhsDioLw8WQ_goto_$main$__8__$5eLcB2fBTiuduOLFrI7HMQ"} true;
+    assume (R8[1:0] == 1bv1);
+    goto $main$__8__$5eLcB2fBTiuduOLFrI7HMQ;
+  $main$__4__$70RWhLkDTe~EhsDioLw8WQ_goto_$main$__5__$y41iXcMRRS60gPiNTMEqUA:
+    assume {:captureState "$main$__4__$70RWhLkDTe~EhsDioLw8WQ_goto_$main$__5__$y41iXcMRRS60gPiNTMEqUA"} true;
+    assume (!(R8[1:0] == 1bv1));
+    goto $main$__5__$y41iXcMRRS60gPiNTMEqUA;
+  $main$__4__$70RWhLkDTe~EhsDioLw8WQ$__0:
+    assume {:captureState "$main$__4__$70RWhLkDTe~EhsDioLw8WQ$__0"} true;
+    assume (!(ZF == 1bv1));
+    R8, Gamma_R8 := 0bv64, true;
+    assert Gamma_R8;
+    goto $main$__4__$70RWhLkDTe~EhsDioLw8WQ_goto_$main$__8__$5eLcB2fBTiuduOLFrI7HMQ, $main$__4__$70RWhLkDTe~EhsDioLw8WQ_goto_$main$__5__$y41iXcMRRS60gPiNTMEqUA;
+  $main$__4__$70RWhLkDTe~EhsDioLw8WQ$__1:
+    assume {:captureState "$main$__4__$70RWhLkDTe~EhsDioLw8WQ$__1"} true;
+    assume (!(!(ZF == 1bv1)));
+    R8, Gamma_R8 := 1bv64, true;
+    assert Gamma_R8;
+    goto $main$__4__$70RWhLkDTe~EhsDioLw8WQ_goto_$main$__8__$5eLcB2fBTiuduOLFrI7HMQ, $main$__4__$70RWhLkDTe~EhsDioLw8WQ_goto_$main$__5__$y41iXcMRRS60gPiNTMEqUA;
+  $main$__10__$97Y0dwDdTcSoq5o31slpCQ$set_two:
+    assume {:captureState "$main$__10__$97Y0dwDdTcSoq5o31slpCQ$set_two"} true;
+    assume (R8 == 1812bv64);
+    call set_two();
+    goto $main$__11__$jAHnJBxNS3WjIRJVHu5UsQ;
+  $main$__10__$97Y0dwDdTcSoq5o31slpCQ$set_six:
+    assume {:captureState "$main$__10__$97Y0dwDdTcSoq5o31slpCQ$set_six"} true;
+    assume (R8 == 1828bv64);
+    call set_six();
+    goto $main$__11__$jAHnJBxNS3WjIRJVHu5UsQ;
   $main$__10__$97Y0dwDdTcSoq5o31slpCQ$set_seven:
-    assume (R8_33 == 1844bv64);
+    assume {:captureState "$main$__10__$97Y0dwDdTcSoq5o31slpCQ$set_seven"} true;
+    assume (R8 == 1844bv64);
     call set_seven();
     goto $main$__11__$jAHnJBxNS3WjIRJVHu5UsQ;
-  $main$__10__$97Y0dwDdTcSoq5o31slpCQ$set_six:
-    assume (R8_33 == 1828bv64);
-    call set_six();
-    goto $main$__11__$jAHnJBxNS3WjIRJVHu5UsQ;
-  $main$__10__$97Y0dwDdTcSoq5o31slpCQ$set_two:
-    assume (R8_33 == 1812bv64);
-    call set_two();
-    goto $main$__11__$jAHnJBxNS3WjIRJVHu5UsQ;
-  $main$__11__$jAHnJBxNS3WjIRJVHu5UsQ:
-    R29_3, Gamma_R29_3 := memory_load64_le(stack, bvadd64(R31_in, 18446744073709551600bv64)), gamma_load64(Gamma_stack, bvadd64(R31_in, 18446744073709551600bv64));
-    R30_3, Gamma_R30_3 := memory_load64_le(stack, bvadd64(R31_in, 18446744073709551608bv64)), gamma_load64(Gamma_stack, bvadd64(R31_in, 18446744073709551608bv64));
-    goto main_basil_return;
+  $main$__2__$AkRBc3htTB6hp_enLsE9xA_goto_$main$__7__$esd5Zx0TR0e4D_8HsKRPlw:
+    assume {:captureState "$main$__2__$AkRBc3htTB6hp_enLsE9xA_goto_$main$__7__$esd5Zx0TR0e4D_8HsKRPlw"} true;
+    assume (R8[1:0] == 1bv1);
+    goto $main$__7__$esd5Zx0TR0e4D_8HsKRPlw;
+  $main$__2__$AkRBc3htTB6hp_enLsE9xA_goto_$main$__3__$I8FZ352ZRO~IEf~R_0OuJQ:
+    assume {:captureState "$main$__2__$AkRBc3htTB6hp_enLsE9xA_goto_$main$__3__$I8FZ352ZRO~IEf~R_0OuJQ"} true;
+    assume (!(R8[1:0] == 1bv1));
+    goto $main$__3__$I8FZ352ZRO~IEf~R_0OuJQ;
+  $main$__2__$AkRBc3htTB6hp_enLsE9xA$__0:
+    assume {:captureState "$main$__2__$AkRBc3htTB6hp_enLsE9xA$__0"} true;
+    assume (!(ZF == 1bv1));
+    R8, Gamma_R8 := 0bv64, true;
+    assert Gamma_R8;
+    goto $main$__2__$AkRBc3htTB6hp_enLsE9xA_goto_$main$__7__$esd5Zx0TR0e4D_8HsKRPlw, $main$__2__$AkRBc3htTB6hp_enLsE9xA_goto_$main$__3__$I8FZ352ZRO~IEf~R_0OuJQ;
+  $main$__2__$AkRBc3htTB6hp_enLsE9xA$__1:
+    assume {:captureState "$main$__2__$AkRBc3htTB6hp_enLsE9xA$__1"} true;
+    assume (!(!(ZF == 1bv1)));
+    R8, Gamma_R8 := 1bv64, true;
+    assert Gamma_R8;
+    goto $main$__2__$AkRBc3htTB6hp_enLsE9xA_goto_$main$__7__$esd5Zx0TR0e4D_8HsKRPlw, $main$__2__$AkRBc3htTB6hp_enLsE9xA_goto_$main$__3__$I8FZ352ZRO~IEf~R_0OuJQ;
+  $main$__0__$rboiQVDCQyC6FKdIfNmCPw_goto_$main$__6__$JHDryML5TjOA3hQf2kM0Cg:
+    assume {:captureState "$main$__0__$rboiQVDCQyC6FKdIfNmCPw_goto_$main$__6__$JHDryML5TjOA3hQf2kM0Cg"} true;
+    assume (R8[1:0] == 1bv1);
+    goto $main$__6__$JHDryML5TjOA3hQf2kM0Cg;
+  $main$__0__$rboiQVDCQyC6FKdIfNmCPw_goto_$main$__1__$RQAiG6zTRPieGXtg8phNzg:
+    assume {:captureState "$main$__0__$rboiQVDCQyC6FKdIfNmCPw_goto_$main$__1__$RQAiG6zTRPieGXtg8phNzg"} true;
+    assume (!(R8[1:0] == 1bv1));
+    goto $main$__1__$RQAiG6zTRPieGXtg8phNzg;
+  $main$__0__$rboiQVDCQyC6FKdIfNmCPw$__0:
+    assume {:captureState "$main$__0__$rboiQVDCQyC6FKdIfNmCPw$__0"} true;
+    assume (!(ZF == 1bv1));
+    R8, Gamma_R8 := 0bv64, true;
+    assert Gamma_R8;
+    goto $main$__0__$rboiQVDCQyC6FKdIfNmCPw_goto_$main$__6__$JHDryML5TjOA3hQf2kM0Cg, $main$__0__$rboiQVDCQyC6FKdIfNmCPw_goto_$main$__1__$RQAiG6zTRPieGXtg8phNzg;
+  $main$__0__$rboiQVDCQyC6FKdIfNmCPw$__1:
+    assume {:captureState "$main$__0__$rboiQVDCQyC6FKdIfNmCPw$__1"} true;
+    assume (!(!(ZF == 1bv1)));
+    R8, Gamma_R8 := 1bv64, true;
+    assert Gamma_R8;
+    goto $main$__0__$rboiQVDCQyC6FKdIfNmCPw_goto_$main$__6__$JHDryML5TjOA3hQf2kM0Cg, $main$__0__$rboiQVDCQyC6FKdIfNmCPw_goto_$main$__1__$RQAiG6zTRPieGXtg8phNzg;
   main_basil_return:
-    R0_out, R29_out, R30_out, R31_out, R8_out, R9_out := 0bv64, R29_3, R30_3, R31_in, R8_33, R9;
-    Gamma_R0_out, Gamma_R29_out, Gamma_R30_out, Gamma_R31_out, Gamma_R8_out, Gamma_R9_out := true, Gamma_R29_3, Gamma_R30_3, Gamma_R31_in, Gamma_R8_33, Gamma_R9;
+    assume {:captureState "main_basil_return"} true;
     return;
 }
