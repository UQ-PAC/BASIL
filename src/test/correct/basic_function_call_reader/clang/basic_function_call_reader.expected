var {:extern} Gamma_R0: bool;
var {:extern} Gamma_R31: bool;
var {:extern} Gamma_R8: bool;
var {:extern} Gamma_mem: [bv64]bool;
var {:extern} Gamma_stack: [bv64]bool;
var {:extern} R0: bv64;
var {:extern} R31: bv64;
var {:extern} R8: bv64;
var {:extern} mem: [bv64]bv8;
var {:extern} stack: [bv64]bv8;
const {:extern} $x_addr: bv64;
axiom ($x_addr == 69688bv64);
const {:extern} $y_addr: bv64;
axiom ($y_addr == 69684bv64);
function {:extern} L(memory: [bv64]bv8, index: bv64) returns (bool) {
  (if (index == $y_addr) then (memory_load32_le(memory, $x_addr) == 1bv32) else (if (index == $x_addr) then true else false))
}

function {:extern} {:bvbuiltin "bvadd"} bvadd32(bv32, bv32) returns (bv32);
function {:extern} {:bvbuiltin "bvadd"} bvadd33(bv33, bv33) returns (bv33);
function {:extern} {:bvbuiltin "bvadd"} bvadd64(bv64, bv64) returns (bv64);
function {:extern} {:bvbuiltin "bvcomp"} bvcomp1(bv1, bv1) returns (bv1);
function {:extern} {:bvbuiltin "bvcomp"} bvcomp32(bv32, bv32) returns (bv1);
function {:extern} {:bvbuiltin "bvcomp"} bvcomp33(bv33, bv33) returns (bv1);
function {:extern} {:bvbuiltin "bvnot"} bvnot1(bv1) returns (bv1);
function {:extern} gamma_load32(gammaMap: [bv64]bool, index: bv64) returns (bool) {
  (gammaMap[bvadd64(index, 3bv64)] && (gammaMap[bvadd64(index, 2bv64)] && (gammaMap[bvadd64(index, 1bv64)] && gammaMap[index])))
}

function {:extern} gamma_store32(gammaMap: [bv64]bool, index: bv64, value: bool) returns ([bv64]bool) {
  gammaMap[index := value][bvadd64(index, 1bv64) := value][bvadd64(index, 2bv64) := value][bvadd64(index, 3bv64) := value]
}

function {:extern} memory_load32_le(memory: [bv64]bv8, index: bv64) returns (bv32) {
  (memory[bvadd64(index, 3bv64)] ++ (memory[bvadd64(index, 2bv64)] ++ (memory[bvadd64(index, 1bv64)] ++ memory[index])))
}

function {:extern} memory_load64_le(memory: [bv64]bv8, index: bv64) returns (bv64) {
  (memory[bvadd64(index, 7bv64)] ++ (memory[bvadd64(index, 6bv64)] ++ (memory[bvadd64(index, 5bv64)] ++ (memory[bvadd64(index, 4bv64)] ++ (memory[bvadd64(index, 3bv64)] ++ (memory[bvadd64(index, 2bv64)] ++ (memory[bvadd64(index, 1bv64)] ++ memory[index])))))))
}

function {:extern} memory_load8_le(memory: [bv64]bv8, index: bv64) returns (bv8) {
  memory[index]
}

function {:extern} memory_store32_le(memory: [bv64]bv8, index: bv64, value: bv32) returns ([bv64]bv8) {
  memory[index := value[8:0]][bvadd64(index, 1bv64) := value[16:8]][bvadd64(index, 2bv64) := value[24:16]][bvadd64(index, 3bv64) := value[32:24]]
}

function {:extern} {:bvbuiltin "sign_extend 1"} sign_extend1_32(bv32) returns (bv33);
function {:extern} {:bvbuiltin "zero_extend 1"} zero_extend1_32(bv32) returns (bv33);
function {:extern} {:bvbuiltin "zero_extend 32"} zero_extend32_32(bv32) returns (bv64);
procedure {:extern} rely();
  modifies Gamma_mem, mem;
  ensures (forall i: bv64 :: (((mem[i] == old(mem[i])) ==> (Gamma_mem[i] == old(Gamma_mem[i])))));
  ensures ((old(memory_load32_le(mem, $x_addr)) == 0bv32) ==> (memory_load32_le(mem, $x_addr) == 0bv32));
  ensures (old(gamma_load32(Gamma_mem, $y_addr)) ==> ((memory_load32_le(mem, $x_addr) == 0bv32) || gamma_load32(Gamma_mem, $y_addr)));
  free ensures (memory_load8_le(mem, 1908bv64) == 1bv8);
  free ensures (memory_load8_le(mem, 1909bv64) == 0bv8);
  free ensures (memory_load8_le(mem, 1910bv64) == 2bv8);
  free ensures (memory_load8_le(mem, 1911bv64) == 0bv8);
  free ensures (memory_load64_le(mem, 69064bv64) == 1808bv64);
  free ensures (memory_load64_le(mem, 69072bv64) == 1728bv64);
  free ensures (memory_load64_le(mem, 69592bv64) == 1812bv64);
  free ensures (memory_load64_le(mem, 69672bv64) == 69672bv64);

procedure {:extern} rely_transitive();
  modifies Gamma_mem, mem;
  ensures ((old(memory_load32_le(mem, $x_addr)) == 0bv32) ==> (memory_load32_le(mem, $x_addr) == 0bv32));
  ensures (old(gamma_load32(Gamma_mem, $y_addr)) ==> ((memory_load32_le(mem, $x_addr) == 0bv32) || gamma_load32(Gamma_mem, $y_addr)));

implementation {:extern} rely_transitive()
{
  call rely();
  call rely();
}

procedure {:extern} rely_reflexive();

implementation {:extern} rely_reflexive()
{
  assert ((memory_load32_le(mem, $x_addr) == 0bv32) ==> (memory_load32_le(mem, $x_addr) == 0bv32));
  assert (gamma_load32(Gamma_mem, $y_addr) ==> ((memory_load32_le(mem, $x_addr) == 0bv32) || gamma_load32(Gamma_mem, $y_addr)));
}

procedure {:extern} guarantee_reflexive();
  modifies Gamma_mem, mem;

implementation {:extern} guarantee_reflexive()
{
  assert (memory_load32_le(mem, $x_addr) == memory_load32_le(mem, $x_addr));
  assert (memory_load32_le(mem, $y_addr) == memory_load32_le(mem, $y_addr));
}

procedure main();
  modifies Gamma_R0, Gamma_R31, Gamma_R8, Gamma_mem, Gamma_stack, R0, R31, R8, mem, stack;
  free requires (memory_load64_le(mem, 69664bv64) == 0bv64);
  free requires (memory_load64_le(mem, 69672bv64) == 69672bv64);
  free requires (memory_load8_le(mem, 1908bv64) == 1bv8);
  free requires (memory_load8_le(mem, 1909bv64) == 0bv8);
  free requires (memory_load8_le(mem, 1910bv64) == 2bv8);
  free requires (memory_load8_le(mem, 1911bv64) == 0bv8);
  free requires (memory_load64_le(mem, 69064bv64) == 1808bv64);
  free requires (memory_load64_le(mem, 69072bv64) == 1728bv64);
  free requires (memory_load64_le(mem, 69592bv64) == 1812bv64);
  free requires (memory_load64_le(mem, 69672bv64) == 69672bv64);
  free ensures (Gamma_R31 == old(Gamma_R31));
  free ensures (R31 == old(R31));
  free ensures (memory_load8_le(mem, 1908bv64) == 1bv8);
  free ensures (memory_load8_le(mem, 1909bv64) == 0bv8);
  free ensures (memory_load8_le(mem, 1910bv64) == 2bv8);
  free ensures (memory_load8_le(mem, 1911bv64) == 0bv8);
  free ensures (memory_load64_le(mem, 69064bv64) == 1808bv64);
  free ensures (memory_load64_le(mem, 69072bv64) == 1728bv64);
  free ensures (memory_load64_le(mem, 69592bv64) == 1812bv64);
  free ensures (memory_load64_le(mem, 69672bv64) == 69672bv64);

implementation main()
{
  var #4: bv32;
  var CF: bv1;
  var Gamma_#4: bool;
  var Gamma_CF: bool;
  var Gamma_NF: bool;
  var Gamma_VF: bool;
  var Gamma_ZF: bool;
  var NF: bv1;
  var VF: bv1;
  var ZF: bv1;
  lmain:
    assume {:captureState "lmain"} true;
    R31, Gamma_R31 := bvadd64(R31, 18446744073709551600bv64), Gamma_R31;
    stack, Gamma_stack := memory_store32_le(stack, bvadd64(R31, 12bv64), 0bv32), gamma_store32(Gamma_stack, bvadd64(R31, 12bv64), true);
    assume {:captureState "%00000301"} true;
    R8, Gamma_R8 := 69632bv64, true;
    call rely();
    R8, Gamma_R8 := zero_extend32_32(memory_load32_le(mem, bvadd64(R8, 52bv64))), (gamma_load32(Gamma_mem, bvadd64(R8, 52bv64)) || L(mem, bvadd64(R8, 52bv64)));
    stack, Gamma_stack := memory_store32_le(stack, bvadd64(R31, 8bv64), R8[32:0]), gamma_store32(Gamma_stack, bvadd64(R31, 8bv64), Gamma_R8);
    assume {:captureState "%00000315"} true;
    R8, Gamma_R8 := 69632bv64, true;
    call rely();
    R8, Gamma_R8 := zero_extend32_32(memory_load32_le(mem, bvadd64(R8, 56bv64))), (gamma_load32(Gamma_mem, bvadd64(R8, 56bv64)) || L(mem, bvadd64(R8, 56bv64)));
    #4, Gamma_#4 := bvadd32(R8[32:0], 4294967295bv32), Gamma_R8;
    VF, Gamma_VF := bvnot1(bvcomp33(sign_extend1_32(bvadd32(#4, 1bv32)), bvadd33(sign_extend1_32(R8[32:0]), 0bv33))), (Gamma_R8 && Gamma_#4);
    CF, Gamma_CF := bvnot1(bvcomp33(zero_extend1_32(bvadd32(#4, 1bv32)), bvadd33(zero_extend1_32(R8[32:0]), 4294967296bv33))), (Gamma_R8 && Gamma_#4);
    ZF, Gamma_ZF := bvcomp32(bvadd32(#4, 1bv32), 0bv32), Gamma_#4;
    NF, Gamma_NF := bvadd32(#4, 1bv32)[32:31], Gamma_#4;
    R8, Gamma_R8 := zero_extend32_32(bvadd32(#4, 1bv32)), Gamma_#4;
    assert Gamma_ZF;
    goto lmain_goto_l00000342, lmain_goto_l00000345;
  lmain_goto_l00000342:
    assume {:captureState "lmain_goto_l00000342"} true;
    assume (bvcomp1(ZF, 1bv1) != 0bv1);
    goto l00000342;
  l00000345:
    assume {:captureState "l00000345"} true;
    R8, Gamma_R8 := 1bv64, true;
    goto l00000348;
  l00000348:
    assume {:captureState "l00000348"} true;
    assert Gamma_R8;
    goto l00000348_goto_l0000037a, l00000348_goto_l00000350;
  lmain_goto_l00000345:
    assume {:captureState "lmain_goto_l00000345"} true;
    assume (bvcomp1(ZF, 1bv1) == 0bv1);
    goto l00000345;
  l00000342:
    assume {:captureState "l00000342"} true;
    R8, Gamma_R8 := 0bv64, true;
    goto l00000348;
  l00000348_goto_l0000037a:
    assume {:captureState "l00000348_goto_l0000037a"} true;
    assume (bvcomp1(R8[1:0], 1bv1) == 0bv1);
    goto l0000037a;
  l00000365:
    assume {:captureState "l00000365"} true;
    R0, Gamma_R0 := zero_extend32_32(memory_load32_le(stack, bvadd64(R31, 12bv64))), gamma_load32(Gamma_stack, bvadd64(R31, 12bv64));
    R31, Gamma_R31 := bvadd64(R31, 16bv64), Gamma_R31;
    goto main_return;
  l00000348_goto_l00000350:
    assume {:captureState "l00000348_goto_l00000350"} true;
    assume (bvcomp1(R8[1:0], 1bv1) != 0bv1);
    goto l00000350;
  l0000037a:
    assume {:captureState "l0000037a"} true;
    goto l0000037b;
  l0000037b:
    assume {:captureState "l0000037b"} true;
    stack, Gamma_stack := memory_store32_le(stack, bvadd64(R31, 12bv64), 0bv32), gamma_store32(Gamma_stack, bvadd64(R31, 12bv64), true);
    assume {:captureState "%00000383"} true;
    goto l00000365;
  l00000350:
    assume {:captureState "l00000350"} true;
    R8, Gamma_R8 := zero_extend32_32(memory_load32_le(stack, bvadd64(R31, 8bv64))), gamma_load32(Gamma_stack, bvadd64(R31, 8bv64));
    stack, Gamma_stack := memory_store32_le(stack, bvadd64(R31, 12bv64), R8[32:0]), gamma_store32(Gamma_stack, bvadd64(R31, 12bv64), Gamma_R8);
    assume {:captureState "%00000362"} true;
    goto l00000365;
  main_return:
    assume {:captureState "main_return"} true;
    return;
<<<<<<< HEAD
}
=======
  lmain_goto_l00000342:
    assume {:captureState "lmain_goto_l00000342"} true;
    assume (bvcomp1(ZF, 1bv1) != 0bv1);
    goto l00000342;
  lmain_goto_l00000345:
    assume {:captureState "lmain_goto_l00000345"} true;
    assume (bvcomp1(ZF, 1bv1) == 0bv1);
    goto l00000345;
  l00000348_goto_l00000350:
    assume {:captureState "l00000348_goto_l00000350"} true;
    assume (bvcomp1(R8[1:0], 1bv1) != 0bv1);
    goto l00000350;
  l00000348_goto_l0000037a:
    assume {:captureState "l00000348_goto_l0000037a"} true;
    assume (bvcomp1(R8[1:0], 1bv1) == 0bv1);
    goto l0000037a;
}
>>>>>>> 41e07885
<|MERGE_RESOLUTION|>--- conflicted
+++ resolved
@@ -198,24 +198,4 @@
   main_return:
     assume {:captureState "main_return"} true;
     return;
-<<<<<<< HEAD
-}
-=======
-  lmain_goto_l00000342:
-    assume {:captureState "lmain_goto_l00000342"} true;
-    assume (bvcomp1(ZF, 1bv1) != 0bv1);
-    goto l00000342;
-  lmain_goto_l00000345:
-    assume {:captureState "lmain_goto_l00000345"} true;
-    assume (bvcomp1(ZF, 1bv1) == 0bv1);
-    goto l00000345;
-  l00000348_goto_l00000350:
-    assume {:captureState "l00000348_goto_l00000350"} true;
-    assume (bvcomp1(R8[1:0], 1bv1) != 0bv1);
-    goto l00000350;
-  l00000348_goto_l0000037a:
-    assume {:captureState "l00000348_goto_l0000037a"} true;
-    assume (bvcomp1(R8[1:0], 1bv1) == 0bv1);
-    goto l0000037a;
-}
->>>>>>> 41e07885
+}
