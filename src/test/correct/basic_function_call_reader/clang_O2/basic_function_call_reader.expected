--- conflicted
+++ resolved
@@ -142,7 +142,6 @@
     assume {:captureState "lmain_goto_l000002f9"} true;
     assume (bvcomp1(ZF, 1bv1) != 0bv1);
     goto l000002f9;
-<<<<<<< HEAD
   l000002fd:
     assume {:captureState "l000002fd"} true;
     R0, Gamma_R0 := zero_extend32_32(R9[32:0]), Gamma_R9;
@@ -154,10 +153,3 @@
     assume {:captureState "main_return"} true;
     return;
 }
-=======
-  lmain_goto_l000002fd:
-    assume {:captureState "lmain_goto_l000002fd"} true;
-    assume (bvcomp1(ZF, 1bv1) == 0bv1);
-    goto l000002fd;
-}
->>>>>>> 41e07885
