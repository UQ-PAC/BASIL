--- conflicted
+++ resolved
@@ -190,7 +190,6 @@
     assume {:captureState "lmain_goto_l00000988"} true;
     assume (bvcomp1(ZF, 1bv1) == 0bv1);
     goto l00000988;
-<<<<<<< HEAD
   l000009be:
     assume {:captureState "l000009be"} true;
     stack, Gamma_stack := memory_store32_le(stack, bvadd64(R31, 12bv64), 0bv32), gamma_store32(Gamma_stack, bvadd64(R31, 12bv64), true);
@@ -200,14 +199,3 @@
     assume {:captureState "main_return"} true;
     return;
 }
-=======
-  l0000098b_goto_l00000993:
-    assume {:captureState "l0000098b_goto_l00000993"} true;
-    assume (bvcomp1(R8[1:0], 1bv1) != 0bv1);
-    goto l00000993;
-  l0000098b_goto_l000009bd:
-    assume {:captureState "l0000098b_goto_l000009bd"} true;
-    assume (bvcomp1(R8[1:0], 1bv1) == 0bv1);
-    goto l000009bd;
-}
->>>>>>> 41e07885
