var {:extern} Gamma_R0: bool;
var {:extern} Gamma_R31: bool;
var {:extern} Gamma_mem: [bv64]bool;
var {:extern} Gamma_stack: [bv64]bool;
var {:extern} R0: bv64;
var {:extern} R31: bv64;
var {:extern} mem: [bv64]bv8;
var {:extern} stack: [bv64]bv8;
const {:extern} $x_addr: bv64;
axiom ($x_addr == 69652bv64);
const {:extern} $y_addr: bv64;
axiom ($y_addr == 69656bv64);
function {:extern} L(memory: [bv64]bv8, index: bv64) returns (bool) {
  (if (index == $y_addr) then (memory_load32_le(memory, $x_addr) == 1bv32) else (if (index == $x_addr) then true else false))
}

function {:extern} {:bvbuiltin "bvadd"} bvadd32(bv32, bv32) returns (bv32);
function {:extern} {:bvbuiltin "bvadd"} bvadd33(bv33, bv33) returns (bv33);
function {:extern} {:bvbuiltin "bvadd"} bvadd64(bv64, bv64) returns (bv64);
function {:extern} {:bvbuiltin "bvcomp"} bvcomp1(bv1, bv1) returns (bv1);
function {:extern} {:bvbuiltin "bvcomp"} bvcomp32(bv32, bv32) returns (bv1);
function {:extern} {:bvbuiltin "bvcomp"} bvcomp33(bv33, bv33) returns (bv1);
function {:extern} {:bvbuiltin "bvnot"} bvnot1(bv1) returns (bv1);
function {:extern} gamma_load32(gammaMap: [bv64]bool, index: bv64) returns (bool) {
  (gammaMap[bvadd64(index, 3bv64)] && (gammaMap[bvadd64(index, 2bv64)] && (gammaMap[bvadd64(index, 1bv64)] && gammaMap[index])))
}

function {:extern} gamma_store32(gammaMap: [bv64]bool, index: bv64, value: bool) returns ([bv64]bool) {
  gammaMap[index := value][bvadd64(index, 1bv64) := value][bvadd64(index, 2bv64) := value][bvadd64(index, 3bv64) := value]
}

function {:extern} memory_load32_le(memory: [bv64]bv8, index: bv64) returns (bv32) {
  (memory[bvadd64(index, 3bv64)] ++ (memory[bvadd64(index, 2bv64)] ++ (memory[bvadd64(index, 1bv64)] ++ memory[index])))
}

function {:extern} memory_load64_le(memory: [bv64]bv8, index: bv64) returns (bv64) {
  (memory[bvadd64(index, 7bv64)] ++ (memory[bvadd64(index, 6bv64)] ++ (memory[bvadd64(index, 5bv64)] ++ (memory[bvadd64(index, 4bv64)] ++ (memory[bvadd64(index, 3bv64)] ++ (memory[bvadd64(index, 2bv64)] ++ (memory[bvadd64(index, 1bv64)] ++ memory[index])))))))
}

function {:extern} memory_load8_le(memory: [bv64]bv8, index: bv64) returns (bv8) {
  memory[index]
}

function {:extern} memory_store32_le(memory: [bv64]bv8, index: bv64, value: bv32) returns ([bv64]bv8) {
  memory[index := value[8:0]][bvadd64(index, 1bv64) := value[16:8]][bvadd64(index, 2bv64) := value[24:16]][bvadd64(index, 3bv64) := value[32:24]]
}

function {:extern} {:bvbuiltin "sign_extend 1"} sign_extend1_32(bv32) returns (bv33);
function {:extern} {:bvbuiltin "zero_extend 1"} zero_extend1_32(bv32) returns (bv33);
function {:extern} {:bvbuiltin "zero_extend 32"} zero_extend32_32(bv32) returns (bv64);
procedure {:extern} rely();
  modifies Gamma_mem, mem;
  ensures (forall i: bv64 :: (((mem[i] == old(mem[i])) ==> (Gamma_mem[i] == old(Gamma_mem[i])))));
  ensures ((old(memory_load32_le(mem, $x_addr)) == 0bv32) ==> (memory_load32_le(mem, $x_addr) == 0bv32));
  ensures (old(gamma_load32(Gamma_mem, $y_addr)) ==> ((memory_load32_le(mem, $x_addr) == 0bv32) || gamma_load32(Gamma_mem, $y_addr)));
  free ensures (memory_load8_le(mem, 1892bv64) == 1bv8);
  free ensures (memory_load8_le(mem, 1893bv64) == 0bv8);
  free ensures (memory_load8_le(mem, 1894bv64) == 2bv8);
  free ensures (memory_load8_le(mem, 1895bv64) == 0bv8);
  free ensures (memory_load64_le(mem, 69016bv64) == 1808bv64);
  free ensures (memory_load64_le(mem, 69024bv64) == 1728bv64);
  free ensures (memory_load64_le(mem, 69616bv64) == 1812bv64);
  free ensures (memory_load64_le(mem, 69640bv64) == 69640bv64);

procedure {:extern} rely_transitive();
  modifies Gamma_mem, mem;
  ensures ((old(memory_load32_le(mem, $x_addr)) == 0bv32) ==> (memory_load32_le(mem, $x_addr) == 0bv32));
  ensures (old(gamma_load32(Gamma_mem, $y_addr)) ==> ((memory_load32_le(mem, $x_addr) == 0bv32) || gamma_load32(Gamma_mem, $y_addr)));

implementation {:extern} rely_transitive()
{
  call rely();
  call rely();
}

procedure {:extern} rely_reflexive();

implementation {:extern} rely_reflexive()
{
  assert ((memory_load32_le(mem, $x_addr) == 0bv32) ==> (memory_load32_le(mem, $x_addr) == 0bv32));
  assert (gamma_load32(Gamma_mem, $y_addr) ==> ((memory_load32_le(mem, $x_addr) == 0bv32) || gamma_load32(Gamma_mem, $y_addr)));
}

procedure {:extern} guarantee_reflexive();
  modifies Gamma_mem, mem;

implementation {:extern} guarantee_reflexive()
{
  assert (memory_load32_le(mem, $x_addr) == memory_load32_le(mem, $x_addr));
  assert (memory_load32_le(mem, $y_addr) == memory_load32_le(mem, $y_addr));
}

procedure main();
  modifies Gamma_R0, Gamma_R31, Gamma_mem, Gamma_stack, R0, R31, mem, stack;
  free requires (memory_load64_le(mem, 69632bv64) == 0bv64);
  free requires (memory_load64_le(mem, 69640bv64) == 69640bv64);
  free requires (memory_load8_le(mem, 1892bv64) == 1bv8);
  free requires (memory_load8_le(mem, 1893bv64) == 0bv8);
  free requires (memory_load8_le(mem, 1894bv64) == 2bv8);
  free requires (memory_load8_le(mem, 1895bv64) == 0bv8);
  free requires (memory_load64_le(mem, 69016bv64) == 1808bv64);
  free requires (memory_load64_le(mem, 69024bv64) == 1728bv64);
  free requires (memory_load64_le(mem, 69616bv64) == 1812bv64);
  free requires (memory_load64_le(mem, 69640bv64) == 69640bv64);
  free ensures (Gamma_R31 == old(Gamma_R31));
  free ensures (R31 == old(R31));
  free ensures (memory_load8_le(mem, 1892bv64) == 1bv8);
  free ensures (memory_load8_le(mem, 1893bv64) == 0bv8);
  free ensures (memory_load8_le(mem, 1894bv64) == 2bv8);
  free ensures (memory_load8_le(mem, 1895bv64) == 0bv8);
  free ensures (memory_load64_le(mem, 69016bv64) == 1808bv64);
  free ensures (memory_load64_le(mem, 69024bv64) == 1728bv64);
  free ensures (memory_load64_le(mem, 69616bv64) == 1812bv64);
  free ensures (memory_load64_le(mem, 69640bv64) == 69640bv64);

implementation main()
{
  var #4: bv32;
  var CF: bv1;
  var Gamma_#4: bool;
  var Gamma_CF: bool;
  var Gamma_NF: bool;
  var Gamma_VF: bool;
  var Gamma_ZF: bool;
  var NF: bv1;
  var VF: bv1;
  var ZF: bv1;
  lmain:
    assume {:captureState "lmain"} true;
    R31, Gamma_R31 := bvadd64(R31, 18446744073709551600bv64), Gamma_R31;
    R0, Gamma_R0 := 69632bv64, true;
    R0, Gamma_R0 := bvadd64(R0, 24bv64), Gamma_R0;
    call rely();
    R0, Gamma_R0 := zero_extend32_32(memory_load32_le(mem, R0)), (gamma_load32(Gamma_mem, R0) || L(mem, R0));
    stack, Gamma_stack := memory_store32_le(stack, bvadd64(R31, 12bv64), R0[32:0]), gamma_store32(Gamma_stack, bvadd64(R31, 12bv64), Gamma_R0);
    assume {:captureState "%00000304"} true;
    R0, Gamma_R0 := 69632bv64, true;
    R0, Gamma_R0 := bvadd64(R0, 20bv64), Gamma_R0;
    call rely();
    R0, Gamma_R0 := zero_extend32_32(memory_load32_le(mem, R0)), (gamma_load32(Gamma_mem, R0) || L(mem, R0));
    #4, Gamma_#4 := bvadd32(R0[32:0], 4294967295bv32), Gamma_R0;
    VF, Gamma_VF := bvnot1(bvcomp33(sign_extend1_32(bvadd32(#4, 1bv32)), bvadd33(sign_extend1_32(R0[32:0]), 0bv33))), (Gamma_R0 && Gamma_#4);
    CF, Gamma_CF := bvnot1(bvcomp33(zero_extend1_32(bvadd32(#4, 1bv32)), bvadd33(zero_extend1_32(R0[32:0]), 4294967296bv33))), (Gamma_R0 && Gamma_#4);
    ZF, Gamma_ZF := bvcomp32(bvadd32(#4, 1bv32), 0bv32), Gamma_#4;
    NF, Gamma_NF := bvadd32(#4, 1bv32)[32:31], Gamma_#4;
    assert Gamma_ZF;
    goto lmain_goto_l00000349, lmain_goto_l00000332;
  l00000349:
    assume {:captureState "l00000349"} true;
    R0, Gamma_R0 := 0bv64, true;
    goto l0000033e;
  l0000033e:
    assume {:captureState "l0000033e"} true;
    R31, Gamma_R31 := bvadd64(R31, 16bv64), Gamma_R31;
    goto main_return;
  lmain_goto_l00000332:
    assume {:captureState "lmain_goto_l00000332"} true;
    assume (bvnot1(bvcomp1(ZF, 1bv1)) != 0bv1);
    goto l00000332;
  l00000332:
    assume {:captureState "l00000332"} true;
    R0, Gamma_R0 := zero_extend32_32(memory_load32_le(stack, bvadd64(R31, 12bv64))), gamma_load32(Gamma_stack, bvadd64(R31, 12bv64));
    goto l0000033e;
  lmain_goto_l00000349:
    assume {:captureState "lmain_goto_l00000349"} true;
    assume (bvnot1(bvcomp1(ZF, 1bv1)) == 0bv1);
    goto l00000349;
<<<<<<< HEAD
  main_return:
    assume {:captureState "main_return"} true;
    return;
}
=======
}
>>>>>>> 41e07885
<|MERGE_RESOLUTION|>--- conflicted
+++ resolved
@@ -165,11 +165,7 @@
     assume {:captureState "lmain_goto_l00000349"} true;
     assume (bvnot1(bvcomp1(ZF, 1bv1)) == 0bv1);
     goto l00000349;
-<<<<<<< HEAD
   main_return:
     assume {:captureState "main_return"} true;
     return;
 }
-=======
-}
->>>>>>> 41e07885
