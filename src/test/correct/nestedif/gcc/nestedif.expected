var {:extern} Gamma_R0: bool;
var {:extern} Gamma_R31: bool;
var {:extern} Gamma_mem: [bv64]bool;
var {:extern} Gamma_stack: [bv64]bool;
var {:extern} R0: bv64;
var {:extern} R31: bv64;
var {:extern} mem: [bv64]bv8;
var {:extern} stack: [bv64]bv8;
const {:extern} $_IO_stdin_used_addr: bv64;
axiom ($_IO_stdin_used_addr == 1928bv64);
function {:extern} {:bvbuiltin "bvadd"} bvadd32(bv32, bv32) returns (bv32);
function {:extern} {:bvbuiltin "bvadd"} bvadd33(bv33, bv33) returns (bv33);
function {:extern} {:bvbuiltin "bvadd"} bvadd64(bv64, bv64) returns (bv64);
function {:extern} {:bvbuiltin "bvcomp"} bvcomp1(bv1, bv1) returns (bv1);
function {:extern} {:bvbuiltin "bvcomp"} bvcomp32(bv32, bv32) returns (bv1);
function {:extern} {:bvbuiltin "bvcomp"} bvcomp33(bv33, bv33) returns (bv1);
function {:extern} {:bvbuiltin "bvnot"} bvnot1(bv1) returns (bv1);
function {:extern} gamma_load32(gammaMap: [bv64]bool, index: bv64) returns (bool) {
  (gammaMap[bvadd64(index, 3bv64)] && (gammaMap[bvadd64(index, 2bv64)] && (gammaMap[bvadd64(index, 1bv64)] && gammaMap[index])))
}

function {:extern} gamma_store32(gammaMap: [bv64]bool, index: bv64, value: bool) returns ([bv64]bool) {
  gammaMap[index := value][bvadd64(index, 1bv64) := value][bvadd64(index, 2bv64) := value][bvadd64(index, 3bv64) := value]
}

function {:extern} memory_load32_le(memory: [bv64]bv8, index: bv64) returns (bv32) {
  (memory[bvadd64(index, 3bv64)] ++ (memory[bvadd64(index, 2bv64)] ++ (memory[bvadd64(index, 1bv64)] ++ memory[index])))
}

function {:extern} memory_load64_le(memory: [bv64]bv8, index: bv64) returns (bv64) {
  (memory[bvadd64(index, 7bv64)] ++ (memory[bvadd64(index, 6bv64)] ++ (memory[bvadd64(index, 5bv64)] ++ (memory[bvadd64(index, 4bv64)] ++ (memory[bvadd64(index, 3bv64)] ++ (memory[bvadd64(index, 2bv64)] ++ (memory[bvadd64(index, 1bv64)] ++ memory[index])))))))
}

function {:extern} memory_load8_le(memory: [bv64]bv8, index: bv64) returns (bv8) {
  memory[index]
}

function {:extern} memory_store32_le(memory: [bv64]bv8, index: bv64, value: bv32) returns ([bv64]bv8) {
  memory[index := value[8:0]][bvadd64(index, 1bv64) := value[16:8]][bvadd64(index, 2bv64) := value[24:16]][bvadd64(index, 3bv64) := value[32:24]]
}

function {:extern} {:bvbuiltin "sign_extend 1"} sign_extend1_32(bv32) returns (bv33);
function {:extern} {:bvbuiltin "zero_extend 1"} zero_extend1_32(bv32) returns (bv33);
function {:extern} {:bvbuiltin "zero_extend 32"} zero_extend32_32(bv32) returns (bv64);
procedure {:extern} rely();
  modifies Gamma_mem, mem;
  ensures (mem == old(mem));
  ensures (Gamma_mem == old(Gamma_mem));
  free ensures (memory_load8_le(mem, 1928bv64) == 1bv8);
  free ensures (memory_load8_le(mem, 1929bv64) == 0bv8);
  free ensures (memory_load8_le(mem, 1930bv64) == 2bv8);
  free ensures (memory_load8_le(mem, 1931bv64) == 0bv8);
  free ensures (memory_load64_le(mem, 69016bv64) == 1808bv64);
  free ensures (memory_load64_le(mem, 69024bv64) == 1728bv64);
  free ensures (memory_load64_le(mem, 69616bv64) == 1812bv64);
  free ensures (memory_load64_le(mem, 69640bv64) == 69640bv64);

procedure {:extern} rely_transitive();
  modifies Gamma_mem, mem;
  ensures (mem == old(mem));
  ensures (Gamma_mem == old(Gamma_mem));

implementation {:extern} rely_transitive()
{
  call rely();
  call rely();
}

procedure {:extern} rely_reflexive();

procedure {:extern} guarantee_reflexive();
  modifies Gamma_mem, mem;

procedure main();
  modifies Gamma_R0, Gamma_R31, Gamma_stack, R0, R31, stack;
  free requires (memory_load64_le(mem, 69632bv64) == 0bv64);
  free requires (memory_load64_le(mem, 69640bv64) == 69640bv64);
  free requires (memory_load8_le(mem, 1928bv64) == 1bv8);
  free requires (memory_load8_le(mem, 1929bv64) == 0bv8);
  free requires (memory_load8_le(mem, 1930bv64) == 2bv8);
  free requires (memory_load8_le(mem, 1931bv64) == 0bv8);
  free requires (memory_load64_le(mem, 69016bv64) == 1808bv64);
  free requires (memory_load64_le(mem, 69024bv64) == 1728bv64);
  free requires (memory_load64_le(mem, 69616bv64) == 1812bv64);
  free requires (memory_load64_le(mem, 69640bv64) == 69640bv64);
  free ensures (Gamma_R31 == old(Gamma_R31));
  free ensures (R31 == old(R31));
  free ensures (memory_load8_le(mem, 1928bv64) == 1bv8);
  free ensures (memory_load8_le(mem, 1929bv64) == 0bv8);
  free ensures (memory_load8_le(mem, 1930bv64) == 2bv8);
  free ensures (memory_load8_le(mem, 1931bv64) == 0bv8);
  free ensures (memory_load64_le(mem, 69016bv64) == 1808bv64);
  free ensures (memory_load64_le(mem, 69024bv64) == 1728bv64);
  free ensures (memory_load64_le(mem, 69616bv64) == 1812bv64);
  free ensures (memory_load64_le(mem, 69640bv64) == 69640bv64);

implementation main()
{
  var #4: bv32;
  var #5: bv32;
  var #6: bv32;
  var CF: bv1;
  var Gamma_#4: bool;
  var Gamma_#5: bool;
  var Gamma_#6: bool;
  var Gamma_CF: bool;
  var Gamma_NF: bool;
  var Gamma_VF: bool;
  var Gamma_ZF: bool;
  var NF: bv1;
  var VF: bv1;
  var ZF: bv1;
  lmain:
    assume {:captureState "lmain"} true;
    R31, Gamma_R31 := bvadd64(R31, 18446744073709551600bv64), Gamma_R31;
    R0, Gamma_R0 := 2bv64, true;
    stack, Gamma_stack := memory_store32_le(stack, bvadd64(R31, 8bv64), R0[32:0]), gamma_store32(Gamma_stack, bvadd64(R31, 8bv64), Gamma_R0);
    assume {:captureState "%0000031b"} true;
    stack, Gamma_stack := memory_store32_le(stack, bvadd64(R31, 12bv64), 0bv32), gamma_store32(Gamma_stack, bvadd64(R31, 12bv64), true);
    assume {:captureState "%00000322"} true;
    R0, Gamma_R0 := zero_extend32_32(memory_load32_le(stack, bvadd64(R31, 8bv64))), gamma_load32(Gamma_stack, bvadd64(R31, 8bv64));
    #4, Gamma_#4 := bvadd32(R0[32:0], 4294967295bv32), Gamma_R0;
    VF, Gamma_VF := bvnot1(bvcomp33(sign_extend1_32(bvadd32(#4, 1bv32)), bvadd33(sign_extend1_32(R0[32:0]), 0bv33))), (Gamma_R0 && Gamma_#4);
    CF, Gamma_CF := bvnot1(bvcomp33(zero_extend1_32(bvadd32(#4, 1bv32)), bvadd33(zero_extend1_32(R0[32:0]), 4294967296bv33))), (Gamma_R0 && Gamma_#4);
    ZF, Gamma_ZF := bvcomp32(bvadd32(#4, 1bv32), 0bv32), Gamma_#4;
    NF, Gamma_NF := bvadd32(#4, 1bv32)[32:31], Gamma_#4;
    assert Gamma_ZF;
    goto lmain_goto_l00000345, lmain_goto_l000003c4;
  l000003a6:
    assume {:captureState "l000003a6"} true;
    R0, Gamma_R0 := 7bv64, true;
    stack, Gamma_stack := memory_store32_le(stack, bvadd64(R31, 12bv64), R0[32:0]), gamma_store32(Gamma_stack, bvadd64(R31, 12bv64), Gamma_R0);
    assume {:captureState "%000003b1"} true;
    goto l00000391;
  l00000345_goto_l0000036b:
    assume {:captureState "l00000345_goto_l0000036b"} true;
    assume (bvnot1(bvcomp1(ZF, 1bv1)) != 0bv1);
    goto l0000036b;
  l00000391:
    assume {:captureState "l00000391"} true;
    R0, Gamma_R0 := 0bv64, true;
    R31, Gamma_R31 := bvadd64(R31, 16bv64), Gamma_R31;
    goto main_return;
  l000003c4:
    assume {:captureState "l000003c4"} true;
    R0, Gamma_R0 := 3bv64, true;
    stack, Gamma_stack := memory_store32_le(stack, bvadd64(R31, 12bv64), R0[32:0]), gamma_store32(Gamma_stack, bvadd64(R31, 12bv64), Gamma_R0);
    assume {:captureState "%000003cf"} true;
    goto l00000391;
  l000003b3:
    assume {:captureState "l000003b3"} true;
    R0, Gamma_R0 := 5bv64, true;
    stack, Gamma_stack := memory_store32_le(stack, bvadd64(R31, 12bv64), R0[32:0]), gamma_store32(Gamma_stack, bvadd64(R31, 12bv64), Gamma_R0);
    assume {:captureState "%000003be"} true;
    goto l00000391;
  lmain_goto_l000003c4:
    assume {:captureState "lmain_goto_l000003c4"} true;
    assume (bvnot1(bvcomp1(ZF, 1bv1)) == 0bv1);
    goto l000003c4;
  l0000036b_goto_l000003a6:
    assume {:captureState "l0000036b_goto_l000003a6"} true;
    assume (bvnot1(bvcomp1(ZF, 1bv1)) == 0bv1);
    goto l000003a6;
  l0000036b_goto_l00000391:
    assume {:captureState "l0000036b_goto_l00000391"} true;
    assume (bvnot1(bvcomp1(ZF, 1bv1)) != 0bv1);
    goto l00000391;
  l00000345:
    assume {:captureState "l00000345"} true;
    R0, Gamma_R0 := zero_extend32_32(memory_load32_le(stack, bvadd64(R31, 8bv64))), gamma_load32(Gamma_stack, bvadd64(R31, 8bv64));
    #5, Gamma_#5 := bvadd32(R0[32:0], 4294967294bv32), Gamma_R0;
    VF, Gamma_VF := bvnot1(bvcomp33(sign_extend1_32(bvadd32(#5, 1bv32)), bvadd33(sign_extend1_32(R0[32:0]), 8589934591bv33))), (Gamma_R0 && Gamma_#5);
    CF, Gamma_CF := bvnot1(bvcomp33(zero_extend1_32(bvadd32(#5, 1bv32)), bvadd33(zero_extend1_32(R0[32:0]), 4294967295bv33))), (Gamma_R0 && Gamma_#5);
    ZF, Gamma_ZF := bvcomp32(bvadd32(#5, 1bv32), 0bv32), Gamma_#5;
    NF, Gamma_NF := bvadd32(#5, 1bv32)[32:31], Gamma_#5;
    assert Gamma_ZF;
    goto l00000345_goto_l0000036b, l00000345_goto_l000003b3;
  lmain_goto_l00000345:
    assume {:captureState "lmain_goto_l00000345"} true;
    assume (bvnot1(bvcomp1(ZF, 1bv1)) != 0bv1);
    goto l00000345;
  l0000036b:
    assume {:captureState "l0000036b"} true;
    R0, Gamma_R0 := zero_extend32_32(memory_load32_le(stack, bvadd64(R31, 8bv64))), gamma_load32(Gamma_stack, bvadd64(R31, 8bv64));
    #6, Gamma_#6 := bvadd32(R0[32:0], 4294967293bv32), Gamma_R0;
    VF, Gamma_VF := bvnot1(bvcomp33(sign_extend1_32(bvadd32(#6, 1bv32)), bvadd33(sign_extend1_32(R0[32:0]), 8589934590bv33))), (Gamma_R0 && Gamma_#6);
    CF, Gamma_CF := bvnot1(bvcomp33(zero_extend1_32(bvadd32(#6, 1bv32)), bvadd33(zero_extend1_32(R0[32:0]), 4294967294bv33))), (Gamma_R0 && Gamma_#6);
    ZF, Gamma_ZF := bvcomp32(bvadd32(#6, 1bv32), 0bv32), Gamma_#6;
    NF, Gamma_NF := bvadd32(#6, 1bv32)[32:31], Gamma_#6;
    assert Gamma_ZF;
    goto l0000036b_goto_l000003a6, l0000036b_goto_l00000391;
  l00000345_goto_l000003b3:
    assume {:captureState "l00000345_goto_l000003b3"} true;
    assume (bvnot1(bvcomp1(ZF, 1bv1)) == 0bv1);
    goto l000003b3;
<<<<<<< HEAD
  main_return:
    assume {:captureState "main_return"} true;
    return;
}
=======
  l0000036b_goto_l00000391:
    assume {:captureState "l0000036b_goto_l00000391"} true;
    assume (bvnot1(bvcomp1(ZF, 1bv1)) != 0bv1);
    goto l00000391;
  l0000036b_goto_l000003a6:
    assume {:captureState "l0000036b_goto_l000003a6"} true;
    assume (bvnot1(bvcomp1(ZF, 1bv1)) == 0bv1);
    goto l000003a6;
}
>>>>>>> 41e07885
<|MERGE_RESOLUTION|>--- conflicted
+++ resolved
@@ -193,19 +193,7 @@
     assume {:captureState "l00000345_goto_l000003b3"} true;
     assume (bvnot1(bvcomp1(ZF, 1bv1)) == 0bv1);
     goto l000003b3;
-<<<<<<< HEAD
   main_return:
     assume {:captureState "main_return"} true;
     return;
 }
-=======
-  l0000036b_goto_l00000391:
-    assume {:captureState "l0000036b_goto_l00000391"} true;
-    assume (bvnot1(bvcomp1(ZF, 1bv1)) != 0bv1);
-    goto l00000391;
-  l0000036b_goto_l000003a6:
-    assume {:captureState "l0000036b_goto_l000003a6"} true;
-    assume (bvnot1(bvcomp1(ZF, 1bv1)) == 0bv1);
-    goto l000003a6;
-}
->>>>>>> 41e07885
