--- conflicted
+++ resolved
@@ -161,7 +161,6 @@
     assume {:captureState "lmain_goto_l00000368"} true;
     assume (bvcomp1(ZF, 1bv1) == 0bv1);
     goto l00000368;
-<<<<<<< HEAD
   l0000035e:
     assume {:captureState "l0000035e"} true;
     R0, Gamma_R0 := 0bv64, true;
@@ -181,6 +180,3 @@
     assume {:captureState "main_return"} true;
     return;
 }
-=======
-}
->>>>>>> 41e07885
