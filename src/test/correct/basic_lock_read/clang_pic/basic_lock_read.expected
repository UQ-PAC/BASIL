var {:extern} Gamma_R0: bool;
var {:extern} Gamma_R31: bool;
var {:extern} Gamma_R8: bool;
var {:extern} Gamma_mem: [bv64]bool;
var {:extern} Gamma_stack: [bv64]bool;
var {:extern} R0: bv64;
var {:extern} R31: bv64;
var {:extern} R8: bv64;
var {:extern} mem: [bv64]bv8;
var {:extern} stack: [bv64]bv8;
const {:extern} $x_addr: bv64;
axiom ($x_addr == 69688bv64);
const {:extern} $z_addr: bv64;
axiom ($z_addr == 69684bv64);
function {:extern} L(memory: [bv64]bv8, index: bv64) returns (bool) {
  (if (index == $x_addr) then true else (if (index == $z_addr) then true else false))
}

function {:extern} {:bvbuiltin "bvadd"} bvadd32(bv32, bv32) returns (bv32);
function {:extern} {:bvbuiltin "bvadd"} bvadd33(bv33, bv33) returns (bv33);
function {:extern} {:bvbuiltin "bvadd"} bvadd64(bv64, bv64) returns (bv64);
function {:extern} {:bvbuiltin "bvcomp"} bvcomp1(bv1, bv1) returns (bv1);
function {:extern} {:bvbuiltin "bvcomp"} bvcomp32(bv32, bv32) returns (bv1);
function {:extern} {:bvbuiltin "bvcomp"} bvcomp33(bv33, bv33) returns (bv1);
function {:extern} {:bvbuiltin "bvnot"} bvnot1(bv1) returns (bv1);
function {:extern} gamma_load32(gammaMap: [bv64]bool, index: bv64) returns (bool) {
  (gammaMap[bvadd64(index, 3bv64)] && (gammaMap[bvadd64(index, 2bv64)] && (gammaMap[bvadd64(index, 1bv64)] && gammaMap[index])))
}

function {:extern} gamma_load64(gammaMap: [bv64]bool, index: bv64) returns (bool) {
  (gammaMap[bvadd64(index, 7bv64)] && (gammaMap[bvadd64(index, 6bv64)] && (gammaMap[bvadd64(index, 5bv64)] && (gammaMap[bvadd64(index, 4bv64)] && (gammaMap[bvadd64(index, 3bv64)] && (gammaMap[bvadd64(index, 2bv64)] && (gammaMap[bvadd64(index, 1bv64)] && gammaMap[index])))))))
}

function {:extern} gamma_store32(gammaMap: [bv64]bool, index: bv64, value: bool) returns ([bv64]bool) {
  gammaMap[index := value][bvadd64(index, 1bv64) := value][bvadd64(index, 2bv64) := value][bvadd64(index, 3bv64) := value]
}

function {:extern} memory_load32_le(memory: [bv64]bv8, index: bv64) returns (bv32) {
  (memory[bvadd64(index, 3bv64)] ++ (memory[bvadd64(index, 2bv64)] ++ (memory[bvadd64(index, 1bv64)] ++ memory[index])))
}

function {:extern} memory_load64_le(memory: [bv64]bv8, index: bv64) returns (bv64) {
  (memory[bvadd64(index, 7bv64)] ++ (memory[bvadd64(index, 6bv64)] ++ (memory[bvadd64(index, 5bv64)] ++ (memory[bvadd64(index, 4bv64)] ++ (memory[bvadd64(index, 3bv64)] ++ (memory[bvadd64(index, 2bv64)] ++ (memory[bvadd64(index, 1bv64)] ++ memory[index])))))))
}

function {:extern} memory_load8_le(memory: [bv64]bv8, index: bv64) returns (bv8) {
  memory[index]
}

function {:extern} memory_store32_le(memory: [bv64]bv8, index: bv64, value: bv32) returns ([bv64]bv8) {
  memory[index := value[8:0]][bvadd64(index, 1bv64) := value[16:8]][bvadd64(index, 2bv64) := value[24:16]][bvadd64(index, 3bv64) := value[32:24]]
}

function {:extern} {:bvbuiltin "sign_extend 1"} sign_extend1_32(bv32) returns (bv33);
function {:extern} {:bvbuiltin "zero_extend 1"} zero_extend1_32(bv32) returns (bv33);
function {:extern} {:bvbuiltin "zero_extend 32"} zero_extend32_32(bv32) returns (bv64);
procedure {:extern} rely();
  modifies Gamma_mem, mem;
  ensures (forall i: bv64 :: (((mem[i] == old(mem[i])) ==> (Gamma_mem[i] == old(Gamma_mem[i])))));
  ensures ((old(memory_load32_le(mem, $z_addr)) == 0bv32) ==> ((memory_load32_le(mem, $x_addr) == old(memory_load32_le(mem, $x_addr))) && (memory_load32_le(mem, $z_addr) == old(memory_load32_le(mem, $z_addr)))));
  free ensures (memory_load8_le(mem, 1972bv64) == 1bv8);
  free ensures (memory_load8_le(mem, 1973bv64) == 0bv8);
  free ensures (memory_load8_le(mem, 1974bv64) == 2bv8);
  free ensures (memory_load8_le(mem, 1975bv64) == 0bv8);
  free ensures (memory_load64_le(mem, 69576bv64) == 69688bv64);
  free ensures (memory_load64_le(mem, 69672bv64) == 69672bv64);
  free ensures (memory_load64_le(mem, 69048bv64) == 1872bv64);
  free ensures (memory_load64_le(mem, 69568bv64) == 69684bv64);
  free ensures (memory_load64_le(mem, 69592bv64) == 1876bv64);
  free ensures (memory_load64_le(mem, 69056bv64) == 1792bv64);

procedure {:extern} rely_transitive();
  modifies Gamma_mem, mem;
  ensures ((old(memory_load32_le(mem, $z_addr)) == 0bv32) ==> ((memory_load32_le(mem, $x_addr) == old(memory_load32_le(mem, $x_addr))) && (memory_load32_le(mem, $z_addr) == old(memory_load32_le(mem, $z_addr)))));

implementation {:extern} rely_transitive()
{
  call rely();
  call rely();
}

procedure {:extern} rely_reflexive();

implementation {:extern} rely_reflexive()
{
  assert ((memory_load32_le(mem, $z_addr) == 0bv32) ==> ((memory_load32_le(mem, $x_addr) == memory_load32_le(mem, $x_addr)) && (memory_load32_le(mem, $z_addr) == memory_load32_le(mem, $z_addr))));
}

procedure {:extern} guarantee_reflexive();
  modifies Gamma_mem, mem;

implementation {:extern} guarantee_reflexive()
{
  assert (memory_load32_le(mem, $z_addr) == memory_load32_le(mem, $z_addr));
}

procedure main();
  modifies Gamma_R0, Gamma_R31, Gamma_R8, Gamma_mem, Gamma_stack, R0, R31, R8, mem, stack;
  free requires (memory_load64_le(mem, 69664bv64) == 0bv64);
  free requires (memory_load64_le(mem, 69672bv64) == 69672bv64);
  free requires (memory_load8_le(mem, 1972bv64) == 1bv8);
  free requires (memory_load8_le(mem, 1973bv64) == 0bv8);
  free requires (memory_load8_le(mem, 1974bv64) == 2bv8);
  free requires (memory_load8_le(mem, 1975bv64) == 0bv8);
  free requires (memory_load64_le(mem, 69576bv64) == 69688bv64);
  free requires (memory_load64_le(mem, 69672bv64) == 69672bv64);
  free requires (memory_load64_le(mem, 69048bv64) == 1872bv64);
  free requires (memory_load64_le(mem, 69568bv64) == 69684bv64);
  free requires (memory_load64_le(mem, 69592bv64) == 1876bv64);
  free requires (memory_load64_le(mem, 69056bv64) == 1792bv64);
  ensures (R0[32:0] == 0bv32);
  free ensures (Gamma_R31 == old(Gamma_R31));
  free ensures (R31 == old(R31));
  free ensures (memory_load8_le(mem, 1972bv64) == 1bv8);
  free ensures (memory_load8_le(mem, 1973bv64) == 0bv8);
  free ensures (memory_load8_le(mem, 1974bv64) == 2bv8);
  free ensures (memory_load8_le(mem, 1975bv64) == 0bv8);
  free ensures (memory_load64_le(mem, 69576bv64) == 69688bv64);
  free ensures (memory_load64_le(mem, 69672bv64) == 69672bv64);
  free ensures (memory_load64_le(mem, 69048bv64) == 1872bv64);
  free ensures (memory_load64_le(mem, 69568bv64) == 69684bv64);
  free ensures (memory_load64_le(mem, 69592bv64) == 1876bv64);
  free ensures (memory_load64_le(mem, 69056bv64) == 1792bv64);

implementation main()
{
  var #4: bv32;
  var CF: bv1;
  var Gamma_#4: bool;
  var Gamma_CF: bool;
  var Gamma_NF: bool;
  var Gamma_VF: bool;
  var Gamma_ZF: bool;
  var NF: bv1;
  var VF: bv1;
  var ZF: bv1;
  var z_old: bv32;
  lmain:
    assume {:captureState "lmain"} true;
    R31, Gamma_R31 := bvadd64(R31, 18446744073709551600bv64), Gamma_R31;
    stack, Gamma_stack := memory_store32_le(stack, bvadd64(R31, 12bv64), 0bv32), gamma_store32(Gamma_stack, bvadd64(R31, 12bv64), true);
    assume {:captureState "%00000301"} true;
    stack, Gamma_stack := memory_store32_le(stack, bvadd64(R31, 8bv64), 0bv32), gamma_store32(Gamma_stack, bvadd64(R31, 8bv64), true);
    assume {:captureState "%00000308"} true;
    R8, Gamma_R8 := 65536bv64, true;
    call rely();
    R8, Gamma_R8 := memory_load64_le(mem, bvadd64(R8, 4032bv64)), (gamma_load64(Gamma_mem, bvadd64(R8, 4032bv64)) || L(mem, bvadd64(R8, 4032bv64)));
    call rely();
    R8, Gamma_R8 := zero_extend32_32(memory_load32_le(mem, R8)), (gamma_load32(Gamma_mem, R8) || L(mem, R8));
    #4, Gamma_#4 := bvadd32(R8[32:0], 4294967295bv32), Gamma_R8;
    VF, Gamma_VF := bvnot1(bvcomp33(sign_extend1_32(bvadd32(#4, 1bv32)), bvadd33(sign_extend1_32(R8[32:0]), 0bv33))), (Gamma_R8 && Gamma_#4);
    CF, Gamma_CF := bvnot1(bvcomp33(zero_extend1_32(bvadd32(#4, 1bv32)), bvadd33(zero_extend1_32(R8[32:0]), 4294967296bv33))), (Gamma_R8 && Gamma_#4);
    ZF, Gamma_ZF := bvcomp32(bvadd32(#4, 1bv32), 0bv32), Gamma_#4;
    NF, Gamma_NF := bvadd32(#4, 1bv32)[32:31], Gamma_#4;
    R8, Gamma_R8 := zero_extend32_32(bvadd32(#4, 1bv32)), Gamma_#4;
    assert Gamma_ZF;
    goto lmain_goto_l0000033f, lmain_goto_l0000033c;
  l00000342_goto_l0000034a:
    assume {:captureState "l00000342_goto_l0000034a"} true;
    assume (bvcomp1(R8[1:0], 1bv1) != 0bv1);
    goto l0000034a;
  lmain_goto_l0000033c:
    assume {:captureState "lmain_goto_l0000033c"} true;
    assume (bvcomp1(ZF, 1bv1) != 0bv1);
    goto l0000033c;
  l00000342_goto_l00000361:
    assume {:captureState "l00000342_goto_l00000361"} true;
    assume (bvcomp1(R8[1:0], 1bv1) == 0bv1);
    goto l00000361;
  l0000033f:
    assume {:captureState "l0000033f"} true;
    R8, Gamma_R8 := 1bv64, true;
    goto l00000342;
  l00000342:
    assume {:captureState "l00000342"} true;
    assert Gamma_R8;
    goto l00000342_goto_l0000034a, l00000342_goto_l00000361;
  l0000034a:
    assume {:captureState "l0000034a"} true;
    R0, Gamma_R0 := zero_extend32_32(memory_load32_le(stack, bvadd64(R31, 8bv64))), gamma_load32(Gamma_stack, bvadd64(R31, 8bv64));
    R31, Gamma_R31 := bvadd64(R31, 16bv64), Gamma_R31;
    goto main_return;
  lmain_goto_l0000033f:
    assume {:captureState "lmain_goto_l0000033f"} true;
    assume (bvcomp1(ZF, 1bv1) == 0bv1);
    goto l0000033f;
  l0000033c:
    assume {:captureState "l0000033c"} true;
    R8, Gamma_R8 := 0bv64, true;
    goto l00000342;
  l00000362:
    assume {:captureState "l00000362"} true;
    R8, Gamma_R8 := 65536bv64, true;
    call rely();
    R8, Gamma_R8 := memory_load64_le(mem, bvadd64(R8, 4040bv64)), (gamma_load64(Gamma_mem, bvadd64(R8, 4040bv64)) || L(mem, bvadd64(R8, 4040bv64)));
    call rely();
    assert (L(mem, R8) ==> true);
    z_old := memory_load32_le(mem, $z_addr);
    mem, Gamma_mem := memory_store32_le(mem, R8, 0bv32), gamma_store32(Gamma_mem, R8, true);
    assert (memory_load32_le(mem, $z_addr) == z_old);
    assume {:captureState "%00000376"} true;
    call rely();
    R8, Gamma_R8 := zero_extend32_32(memory_load32_le(mem, R8)), (gamma_load32(Gamma_mem, R8) || L(mem, R8));
    stack, Gamma_stack := memory_store32_le(stack, bvadd64(R31, 8bv64), R8[32:0]), gamma_store32(Gamma_stack, bvadd64(R31, 8bv64), Gamma_R8);
    assume {:captureState "%00000385"} true;
    goto l0000034a;
  l00000361:
    assume {:captureState "l00000361"} true;
    goto l00000362;
  main_return:
    assume {:captureState "main_return"} true;
    return;
<<<<<<< HEAD
}
=======
  lmain_goto_l0000033c:
    assume {:captureState "lmain_goto_l0000033c"} true;
    assume (bvcomp1(ZF, 1bv1) != 0bv1);
    goto l0000033c;
  lmain_goto_l0000033f:
    assume {:captureState "lmain_goto_l0000033f"} true;
    assume (bvcomp1(ZF, 1bv1) == 0bv1);
    goto l0000033f;
  l00000342_goto_l0000034a:
    assume {:captureState "l00000342_goto_l0000034a"} true;
    assume (bvcomp1(R8[1:0], 1bv1) != 0bv1);
    goto l0000034a;
  l00000342_goto_l00000361:
    assume {:captureState "l00000342_goto_l00000361"} true;
    assume (bvcomp1(R8[1:0], 1bv1) == 0bv1);
    goto l00000361;
}
>>>>>>> 41e07885
<|MERGE_RESOLUTION|>--- conflicted
+++ resolved
@@ -210,24 +210,4 @@
   main_return:
     assume {:captureState "main_return"} true;
     return;
-<<<<<<< HEAD
-}
-=======
-  lmain_goto_l0000033c:
-    assume {:captureState "lmain_goto_l0000033c"} true;
-    assume (bvcomp1(ZF, 1bv1) != 0bv1);
-    goto l0000033c;
-  lmain_goto_l0000033f:
-    assume {:captureState "lmain_goto_l0000033f"} true;
-    assume (bvcomp1(ZF, 1bv1) == 0bv1);
-    goto l0000033f;
-  l00000342_goto_l0000034a:
-    assume {:captureState "l00000342_goto_l0000034a"} true;
-    assume (bvcomp1(R8[1:0], 1bv1) != 0bv1);
-    goto l0000034a;
-  l00000342_goto_l00000361:
-    assume {:captureState "l00000342_goto_l00000361"} true;
-    assume (bvcomp1(R8[1:0], 1bv1) == 0bv1);
-    goto l00000361;
-}
->>>>>>> 41e07885
+}
