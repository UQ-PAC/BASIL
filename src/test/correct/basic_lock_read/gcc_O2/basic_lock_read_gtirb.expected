var {:extern} Gamma_mem: [bv64]bool;
var {:extern} mem: [bv64]bv8;
const {:extern} $x_addr: bv64;
axiom ($x_addr == 69656bv64);
const {:extern} $z_addr: bv64;
axiom ($z_addr == 69652bv64);
function {:extern} L(mem$in: [bv64]bv8, index: bv64) returns (bool) {
  (if (index == $x_addr) then true else (if (index == $z_addr) then true else false))
}

function {:extern} {:bvbuiltin "bvadd"} bvadd64(bv64, bv64) returns (bv64);
function {:extern} {:bvbuiltin "bvlshr"} bvlshr32(bv32, bv32) returns (bv32);
function {:extern} {:bvbuiltin "bvmul"} bvmul64(bv64, bv64) returns (bv64);
function {:extern} {:bvbuiltin "bvsub"} bvsub64(bv64, bv64) returns (bv64);
function {:extern} {:bvbuiltin "bvule"} bvule64(bv64, bv64) returns (bool);
function {:extern} {:bvbuiltin "bvult"} bvult64(bv64, bv64) returns (bool);
function {:inline} byte_extract32_64(value: bv32, offset: bv64) returns (bv8) {
  bvlshr32(value,bvmul64(offset,8bv64)[32:0])[8:0]
}

function {:extern} gamma_load32(gammaMap: [bv64]bool, index: bv64) returns (bool) {
  (gammaMap[bvadd64(index, 3bv64)] && (gammaMap[bvadd64(index, 2bv64)] && (gammaMap[bvadd64(index, 1bv64)] && gammaMap[index])))
}

function {:extern} gamma_store32(gammaMap: [bv64]bool, index: bv64, value: bool) returns ([bv64]bool) {
  (lambda i: bv64 :: ((if in_bounds64_le(index, 4bv64, i) then value else gammaMap[i])))
}

function {:inline} in_bounds64_le(base: bv64, len: bv64, i: bv64) returns (bool) {
  (if bvule64(base, bvadd64(base, len)) then (bvule64(base, i) && bvult64(i, bvadd64(base, len))) else (bvule64(base, i) || bvult64(i, bvadd64(base, len))))
}

function {:extern} memory_load32_le(memory: [bv64]bv8, index: bv64) returns (bv32) {
  (memory[bvadd64(index, 3bv64)] ++ (memory[bvadd64(index, 2bv64)] ++ (memory[bvadd64(index, 1bv64)] ++ memory[index])))
}

function {:extern} memory_load64_le(memory: [bv64]bv8, index: bv64) returns (bv64) {
  (memory[bvadd64(index, 7bv64)] ++ (memory[bvadd64(index, 6bv64)] ++ (memory[bvadd64(index, 5bv64)] ++ (memory[bvadd64(index, 4bv64)] ++ (memory[bvadd64(index, 3bv64)] ++ (memory[bvadd64(index, 2bv64)] ++ (memory[bvadd64(index, 1bv64)] ++ memory[index])))))))
}

function {:extern} memory_store32_le(memory: [bv64]bv8, index: bv64, value: bv32) returns ([bv64]bv8) {
  (lambda i: bv64 :: ((if in_bounds64_le(index, 4bv64, i) then byte_extract32_64(value, bvsub64(i, index)) else memory[i])))
}

procedure {:extern} rely();
  modifies Gamma_mem, mem;
  ensures (forall i: bv64 :: (((mem[i] == old(mem[i])) ==> (Gamma_mem[i] == old(Gamma_mem[i])))));
  ensures ((old(memory_load32_le(mem, $z_addr)) == 0bv32) ==> ((memory_load32_le(mem, $x_addr) == old(memory_load32_le(mem, $x_addr))) && (memory_load32_le(mem, $z_addr) == old(memory_load32_le(mem, $z_addr)))));
  free ensures (memory_load32_le(mem, 1896bv64) == 131073bv32);
  free ensures (memory_load64_le(mem, 69016bv64) == 1872bv64);
  free ensures (memory_load64_le(mem, 69024bv64) == 1792bv64);
  free ensures (memory_load64_le(mem, 69616bv64) == 1536bv64);
  free ensures (memory_load64_le(mem, 69640bv64) == 69640bv64);

procedure {:extern} rely_transitive();
  modifies Gamma_mem, mem;
  ensures ((old(memory_load32_le(mem, $z_addr)) == 0bv32) ==> ((memory_load32_le(mem, $x_addr) == old(memory_load32_le(mem, $x_addr))) && (memory_load32_le(mem, $z_addr) == old(memory_load32_le(mem, $z_addr)))));

implementation {:extern} rely_transitive()
{
  call rely();
  call rely();
}

procedure {:extern} rely_reflexive();

implementation {:extern} rely_reflexive()
{
  assert ((memory_load32_le(mem, $z_addr) == 0bv32) ==> ((memory_load32_le(mem, $x_addr) == memory_load32_le(mem, $x_addr)) && (memory_load32_le(mem, $z_addr) == memory_load32_le(mem, $z_addr))));
}

procedure {:extern} guarantee_reflexive();
  modifies Gamma_mem, mem;

implementation {:extern} guarantee_reflexive()
{
  assert (memory_load32_le(mem, $z_addr) == memory_load32_le(mem, $z_addr));
}

procedure main(R0_in: bv64, Gamma_R0_in: bool, R1_in: bv64, Gamma_R1_in: bool) returns (R0_out: bv64, Gamma_R0_out: bool, R1_out: bv64, Gamma_R1_out: bool);
  modifies Gamma_mem, mem;
  free requires (memory_load64_le(mem, 69632bv64) == 0bv64);
  free requires (memory_load64_le(mem, 69640bv64) == 69640bv64);
  free requires (memory_load32_le(mem, 1896bv64) == 131073bv32);
  free requires (memory_load64_le(mem, 69016bv64) == 1872bv64);
  free requires (memory_load64_le(mem, 69024bv64) == 1792bv64);
  free requires (memory_load64_le(mem, 69616bv64) == 1536bv64);
  free requires (memory_load64_le(mem, 69640bv64) == 69640bv64);
<<<<<<< HEAD
  ensures (R0_out[32:0] == 0bv32);
  free ensures (memory_load8_le(mem, 1896bv64) == 1bv8);
  free ensures (memory_load8_le(mem, 1897bv64) == 0bv8);
  free ensures (memory_load8_le(mem, 1898bv64) == 2bv8);
  free ensures (memory_load8_le(mem, 1899bv64) == 0bv8);
=======
  ensures (R0[32:0] == 0bv32);
  free ensures (memory_load32_le(mem, 1896bv64) == 131073bv32);
>>>>>>> 4586ce26
  free ensures (memory_load64_le(mem, 69016bv64) == 1872bv64);
  free ensures (memory_load64_le(mem, 69024bv64) == 1792bv64);
  free ensures (memory_load64_le(mem, 69616bv64) == 1536bv64);
  free ensures (memory_load64_le(mem, 69640bv64) == 69640bv64);

implementation main(R0_in: bv64, Gamma_R0_in: bool, R1_in: bv64, Gamma_R1_in: bool) returns (R0_out: bv64, Gamma_R0_out: bool, R1_out: bv64, Gamma_R1_out: bool)
{
  var Gamma_R0_3: bool;
  var R0_3: bv32;
  var z_old: bv32;
  $main$__0__$FF2SjjvqSsOWEiG9v2p92Q:
    call rely();
    R0_3, Gamma_R0_3 := memory_load32_le(mem, 69652bv64), (gamma_load32(Gamma_mem, 69652bv64) || L(mem, 69652bv64));
    assert Gamma_R0_3;
    goto $main$__0__$FF2SjjvqSsOWEiG9v2p92Q_goto_$main$__2__$MYSV1omOQM2b08Jj~q4Iuw, $main$__0__$FF2SjjvqSsOWEiG9v2p92Q_goto_$main$__1__$5dIr9jyaTQaHqLa9MRdoFQ;
  $main$__0__$FF2SjjvqSsOWEiG9v2p92Q_goto_$main$__1__$5dIr9jyaTQaHqLa9MRdoFQ:
    assume (R0_3 == 0bv32);
    call rely();
    assert (L(mem, 69656bv64) ==> true);
    z_old := memory_load32_le(mem, $z_addr);
    mem, Gamma_mem := memory_store32_le(mem, 69656bv64, 0bv32), gamma_store32(Gamma_mem, 69656bv64, true);
    assert (memory_load32_le(mem, $z_addr) == z_old);
    goto $main$__2__$MYSV1omOQM2b08Jj~q4Iuw;
  $main$__0__$FF2SjjvqSsOWEiG9v2p92Q_goto_$main$__2__$MYSV1omOQM2b08Jj~q4Iuw:
    assume (!(R0_3 == 0bv32));
    goto $main$__2__$MYSV1omOQM2b08Jj~q4Iuw;
  $main$__2__$MYSV1omOQM2b08Jj~q4Iuw:
    goto main_basil_return;
  main_basil_return:
    R0_out, R1_out := 0bv64, 69652bv64;
    Gamma_R0_out, Gamma_R1_out := true, true;
    return;
}
<|MERGE_RESOLUTION|>--- conflicted
+++ resolved
@@ -1,4 +1,8 @@
+var {:extern} Gamma_R0: bool;
+var {:extern} Gamma_R1: bool;
 var {:extern} Gamma_mem: [bv64]bool;
+var {:extern} R0: bv64;
+var {:extern} R1: bv64;
 var {:extern} mem: [bv64]bv8;
 const {:extern} $x_addr: bv64;
 axiom ($x_addr == 69656bv64);
@@ -9,25 +13,12 @@
 }
 
 function {:extern} {:bvbuiltin "bvadd"} bvadd64(bv64, bv64) returns (bv64);
-function {:extern} {:bvbuiltin "bvlshr"} bvlshr32(bv32, bv32) returns (bv32);
-function {:extern} {:bvbuiltin "bvmul"} bvmul64(bv64, bv64) returns (bv64);
-function {:extern} {:bvbuiltin "bvsub"} bvsub64(bv64, bv64) returns (bv64);
-function {:extern} {:bvbuiltin "bvule"} bvule64(bv64, bv64) returns (bool);
-function {:extern} {:bvbuiltin "bvult"} bvult64(bv64, bv64) returns (bool);
-function {:inline} byte_extract32_64(value: bv32, offset: bv64) returns (bv8) {
-  bvlshr32(value,bvmul64(offset,8bv64)[32:0])[8:0]
-}
-
 function {:extern} gamma_load32(gammaMap: [bv64]bool, index: bv64) returns (bool) {
   (gammaMap[bvadd64(index, 3bv64)] && (gammaMap[bvadd64(index, 2bv64)] && (gammaMap[bvadd64(index, 1bv64)] && gammaMap[index])))
 }
 
 function {:extern} gamma_store32(gammaMap: [bv64]bool, index: bv64, value: bool) returns ([bv64]bool) {
-  (lambda i: bv64 :: ((if in_bounds64_le(index, 4bv64, i) then value else gammaMap[i])))
-}
-
-function {:inline} in_bounds64_le(base: bv64, len: bv64, i: bv64) returns (bool) {
-  (if bvule64(base, bvadd64(base, len)) then (bvule64(base, i) && bvult64(i, bvadd64(base, len))) else (bvule64(base, i) || bvult64(i, bvadd64(base, len))))
+  gammaMap[index := value][bvadd64(index, 1bv64) := value][bvadd64(index, 2bv64) := value][bvadd64(index, 3bv64) := value]
 }
 
 function {:extern} memory_load32_le(memory: [bv64]bv8, index: bv64) returns (bv32) {
@@ -39,9 +30,10 @@
 }
 
 function {:extern} memory_store32_le(memory: [bv64]bv8, index: bv64, value: bv32) returns ([bv64]bv8) {
-  (lambda i: bv64 :: ((if in_bounds64_le(index, 4bv64, i) then byte_extract32_64(value, bvsub64(i, index)) else memory[i])))
+  memory[index := value[8:0]][bvadd64(index, 1bv64) := value[16:8]][bvadd64(index, 2bv64) := value[24:16]][bvadd64(index, 3bv64) := value[32:24]]
 }
 
+function {:extern} {:bvbuiltin "zero_extend 32"} zero_extend32_32(bv32) returns (bv64);
 procedure {:extern} rely();
   modifies Gamma_mem, mem;
   ensures (forall i: bv64 :: (((mem[i] == old(mem[i])) ==> (Gamma_mem[i] == old(Gamma_mem[i])))));
@@ -77,8 +69,8 @@
   assert (memory_load32_le(mem, $z_addr) == memory_load32_le(mem, $z_addr));
 }
 
-procedure main(R0_in: bv64, Gamma_R0_in: bool, R1_in: bv64, Gamma_R1_in: bool) returns (R0_out: bv64, Gamma_R0_out: bool, R1_out: bv64, Gamma_R1_out: bool);
-  modifies Gamma_mem, mem;
+procedure main();
+  modifies Gamma_R0, Gamma_R1, Gamma_mem, R0, R1, mem;
   free requires (memory_load64_le(mem, 69632bv64) == 0bv64);
   free requires (memory_load64_le(mem, 69640bv64) == 69640bv64);
   free requires (memory_load32_le(mem, 1896bv64) == 131073bv32);
@@ -86,46 +78,46 @@
   free requires (memory_load64_le(mem, 69024bv64) == 1792bv64);
   free requires (memory_load64_le(mem, 69616bv64) == 1536bv64);
   free requires (memory_load64_le(mem, 69640bv64) == 69640bv64);
-<<<<<<< HEAD
-  ensures (R0_out[32:0] == 0bv32);
-  free ensures (memory_load8_le(mem, 1896bv64) == 1bv8);
-  free ensures (memory_load8_le(mem, 1897bv64) == 0bv8);
-  free ensures (memory_load8_le(mem, 1898bv64) == 2bv8);
-  free ensures (memory_load8_le(mem, 1899bv64) == 0bv8);
-=======
   ensures (R0[32:0] == 0bv32);
   free ensures (memory_load32_le(mem, 1896bv64) == 131073bv32);
->>>>>>> 4586ce26
   free ensures (memory_load64_le(mem, 69016bv64) == 1872bv64);
   free ensures (memory_load64_le(mem, 69024bv64) == 1792bv64);
   free ensures (memory_load64_le(mem, 69616bv64) == 1536bv64);
   free ensures (memory_load64_le(mem, 69640bv64) == 69640bv64);
 
-implementation main(R0_in: bv64, Gamma_R0_in: bool, R1_in: bv64, Gamma_R1_in: bool) returns (R0_out: bv64, Gamma_R0_out: bool, R1_out: bv64, Gamma_R1_out: bool)
+implementation main()
 {
-  var Gamma_R0_3: bool;
-  var R0_3: bv32;
   var z_old: bv32;
   $main$__0__$FF2SjjvqSsOWEiG9v2p92Q:
+    assume {:captureState "$main$__0__$FF2SjjvqSsOWEiG9v2p92Q"} true;
+    R0, Gamma_R0 := 69632bv64, true;
+    R1, Gamma_R1 := bvadd64(R0, 20bv64), Gamma_R0;
     call rely();
-    R0_3, Gamma_R0_3 := memory_load32_le(mem, 69652bv64), (gamma_load32(Gamma_mem, 69652bv64) || L(mem, 69652bv64));
-    assert Gamma_R0_3;
+    R0, Gamma_R0 := zero_extend32_32(memory_load32_le(mem, bvadd64(R0, 20bv64))), (gamma_load32(Gamma_mem, bvadd64(R0, 20bv64)) || L(mem, bvadd64(R0, 20bv64)));
+    assert Gamma_R0;
     goto $main$__0__$FF2SjjvqSsOWEiG9v2p92Q_goto_$main$__2__$MYSV1omOQM2b08Jj~q4Iuw, $main$__0__$FF2SjjvqSsOWEiG9v2p92Q_goto_$main$__1__$5dIr9jyaTQaHqLa9MRdoFQ;
-  $main$__0__$FF2SjjvqSsOWEiG9v2p92Q_goto_$main$__1__$5dIr9jyaTQaHqLa9MRdoFQ:
-    assume (R0_3 == 0bv32);
+  $main$__1__$5dIr9jyaTQaHqLa9MRdoFQ:
+    assume {:captureState "$main$__1__$5dIr9jyaTQaHqLa9MRdoFQ"} true;
     call rely();
-    assert (L(mem, 69656bv64) ==> true);
+    assert (L(mem, bvadd64(R1, 4bv64)) ==> true);
     z_old := memory_load32_le(mem, $z_addr);
-    mem, Gamma_mem := memory_store32_le(mem, 69656bv64, 0bv32), gamma_store32(Gamma_mem, 69656bv64, true);
+    mem, Gamma_mem := memory_store32_le(mem, bvadd64(R1, 4bv64), 0bv32), gamma_store32(Gamma_mem, bvadd64(R1, 4bv64), true);
     assert (memory_load32_le(mem, $z_addr) == z_old);
-    goto $main$__2__$MYSV1omOQM2b08Jj~q4Iuw;
-  $main$__0__$FF2SjjvqSsOWEiG9v2p92Q_goto_$main$__2__$MYSV1omOQM2b08Jj~q4Iuw:
-    assume (!(R0_3 == 0bv32));
+    assume {:captureState "1552$0"} true;
     goto $main$__2__$MYSV1omOQM2b08Jj~q4Iuw;
   $main$__2__$MYSV1omOQM2b08Jj~q4Iuw:
+    assume {:captureState "$main$__2__$MYSV1omOQM2b08Jj~q4Iuw"} true;
+    R0, Gamma_R0 := 0bv64, true;
     goto main_basil_return;
+  $main$__0__$FF2SjjvqSsOWEiG9v2p92Q_goto_$main$__2__$MYSV1omOQM2b08Jj~q4Iuw:
+    assume {:captureState "$main$__0__$FF2SjjvqSsOWEiG9v2p92Q_goto_$main$__2__$MYSV1omOQM2b08Jj~q4Iuw"} true;
+    assume ((R0[32:0] == 0bv32) == false);
+    goto $main$__2__$MYSV1omOQM2b08Jj~q4Iuw;
+  $main$__0__$FF2SjjvqSsOWEiG9v2p92Q_goto_$main$__1__$5dIr9jyaTQaHqLa9MRdoFQ:
+    assume {:captureState "$main$__0__$FF2SjjvqSsOWEiG9v2p92Q_goto_$main$__1__$5dIr9jyaTQaHqLa9MRdoFQ"} true;
+    assume (!((R0[32:0] == 0bv32) == false));
+    goto $main$__1__$5dIr9jyaTQaHqLa9MRdoFQ;
   main_basil_return:
-    R0_out, R1_out := 0bv64, 69652bv64;
-    Gamma_R0_out, Gamma_R1_out := true, true;
+    assume {:captureState "main_basil_return"} true;
     return;
 }
