var {:extern} Gamma_R0: bool;
var {:extern} Gamma_R31: bool;
var {:extern} Gamma_R8: bool;
var {:extern} Gamma_mem: [bv64]bool;
var {:extern} Gamma_stack: [bv64]bool;
var {:extern} R0: bv64;
var {:extern} R31: bv64;
var {:extern} R8: bv64;
var {:extern} mem: [bv64]bv8;
var {:extern} stack: [bv64]bv8;
const {:extern} $x_addr: bv64;
axiom ($x_addr == 69688bv64);
const {:extern} $z_addr: bv64;
axiom ($z_addr == 69684bv64);
function {:extern} L(memory: [bv64]bv8, index: bv64) returns (bool) {
  (if (index == $x_addr) then true else (if (index == $z_addr) then true else false))
}

function {:extern} {:bvbuiltin "bvadd"} bvadd32(bv32, bv32) returns (bv32);
function {:extern} {:bvbuiltin "bvadd"} bvadd33(bv33, bv33) returns (bv33);
function {:extern} {:bvbuiltin "bvadd"} bvadd64(bv64, bv64) returns (bv64);
function {:extern} {:bvbuiltin "bvcomp"} bvcomp1(bv1, bv1) returns (bv1);
function {:extern} {:bvbuiltin "bvcomp"} bvcomp32(bv32, bv32) returns (bv1);
function {:extern} {:bvbuiltin "bvcomp"} bvcomp33(bv33, bv33) returns (bv1);
function {:extern} {:bvbuiltin "bvnot"} bvnot1(bv1) returns (bv1);
function {:extern} gamma_load32(gammaMap: [bv64]bool, index: bv64) returns (bool) {
  (gammaMap[bvadd64(index, 3bv64)] && (gammaMap[bvadd64(index, 2bv64)] && (gammaMap[bvadd64(index, 1bv64)] && gammaMap[index])))
}

function {:extern} gamma_store32(gammaMap: [bv64]bool, index: bv64, value: bool) returns ([bv64]bool) {
  gammaMap[index := value][bvadd64(index, 1bv64) := value][bvadd64(index, 2bv64) := value][bvadd64(index, 3bv64) := value]
}

function {:extern} memory_load32_le(memory: [bv64]bv8, index: bv64) returns (bv32) {
  (memory[bvadd64(index, 3bv64)] ++ (memory[bvadd64(index, 2bv64)] ++ (memory[bvadd64(index, 1bv64)] ++ memory[index])))
}

function {:extern} memory_load64_le(memory: [bv64]bv8, index: bv64) returns (bv64) {
  (memory[bvadd64(index, 7bv64)] ++ (memory[bvadd64(index, 6bv64)] ++ (memory[bvadd64(index, 5bv64)] ++ (memory[bvadd64(index, 4bv64)] ++ (memory[bvadd64(index, 3bv64)] ++ (memory[bvadd64(index, 2bv64)] ++ (memory[bvadd64(index, 1bv64)] ++ memory[index])))))))
}

function {:extern} memory_load8_le(memory: [bv64]bv8, index: bv64) returns (bv8) {
  memory[index]
}

function {:extern} memory_store32_le(memory: [bv64]bv8, index: bv64, value: bv32) returns ([bv64]bv8) {
  memory[index := value[8:0]][bvadd64(index, 1bv64) := value[16:8]][bvadd64(index, 2bv64) := value[24:16]][bvadd64(index, 3bv64) := value[32:24]]
}

function {:extern} {:bvbuiltin "sign_extend 1"} sign_extend1_32(bv32) returns (bv33);
function {:extern} {:bvbuiltin "zero_extend 1"} zero_extend1_32(bv32) returns (bv33);
function {:extern} {:bvbuiltin "zero_extend 32"} zero_extend32_32(bv32) returns (bv64);
procedure {:extern} rely();
  modifies Gamma_mem, mem;
  ensures (forall i: bv64 :: (((mem[i] == old(mem[i])) ==> (Gamma_mem[i] == old(Gamma_mem[i])))));
  ensures ((old(memory_load32_le(mem, $z_addr)) == 0bv32) ==> ((memory_load32_le(mem, $x_addr) == old(memory_load32_le(mem, $x_addr))) && (memory_load32_le(mem, $z_addr) == old(memory_load32_le(mem, $z_addr)))));
  free ensures (memory_load8_le(mem, 1900bv64) == 1bv8);
  free ensures (memory_load8_le(mem, 1901bv64) == 0bv8);
  free ensures (memory_load8_le(mem, 1902bv64) == 2bv8);
  free ensures (memory_load8_le(mem, 1903bv64) == 0bv8);
  free ensures (memory_load64_le(mem, 69064bv64) == 1808bv64);
  free ensures (memory_load64_le(mem, 69072bv64) == 1728bv64);
  free ensures (memory_load64_le(mem, 69592bv64) == 1812bv64);
  free ensures (memory_load64_le(mem, 69672bv64) == 69672bv64);

procedure {:extern} rely_transitive();
  modifies Gamma_mem, mem;
  ensures ((old(memory_load32_le(mem, $z_addr)) == 0bv32) ==> ((memory_load32_le(mem, $x_addr) == old(memory_load32_le(mem, $x_addr))) && (memory_load32_le(mem, $z_addr) == old(memory_load32_le(mem, $z_addr)))));

implementation {:extern} rely_transitive()
{
  call rely();
  call rely();
}

procedure {:extern} rely_reflexive();

implementation {:extern} rely_reflexive()
{
  assert ((memory_load32_le(mem, $z_addr) == 0bv32) ==> ((memory_load32_le(mem, $x_addr) == memory_load32_le(mem, $x_addr)) && (memory_load32_le(mem, $z_addr) == memory_load32_le(mem, $z_addr))));
}

procedure {:extern} guarantee_reflexive();
  modifies Gamma_mem, mem;

implementation {:extern} guarantee_reflexive()
{
  assert (memory_load32_le(mem, $z_addr) == memory_load32_le(mem, $z_addr));
}

procedure main();
  modifies Gamma_R0, Gamma_R31, Gamma_R8, Gamma_mem, Gamma_stack, R0, R31, R8, mem, stack;
  free requires (memory_load64_le(mem, 69664bv64) == 0bv64);
  free requires (memory_load64_le(mem, 69672bv64) == 69672bv64);
  free requires (memory_load8_le(mem, 1900bv64) == 1bv8);
  free requires (memory_load8_le(mem, 1901bv64) == 0bv8);
  free requires (memory_load8_le(mem, 1902bv64) == 2bv8);
  free requires (memory_load8_le(mem, 1903bv64) == 0bv8);
  free requires (memory_load64_le(mem, 69064bv64) == 1808bv64);
  free requires (memory_load64_le(mem, 69072bv64) == 1728bv64);
  free requires (memory_load64_le(mem, 69592bv64) == 1812bv64);
  free requires (memory_load64_le(mem, 69672bv64) == 69672bv64);
  ensures (R0[32:0] == 0bv32);
  free ensures (Gamma_R31 == old(Gamma_R31));
  free ensures (R31 == old(R31));
  free ensures (memory_load8_le(mem, 1900bv64) == 1bv8);
  free ensures (memory_load8_le(mem, 1901bv64) == 0bv8);
  free ensures (memory_load8_le(mem, 1902bv64) == 2bv8);
  free ensures (memory_load8_le(mem, 1903bv64) == 0bv8);
  free ensures (memory_load64_le(mem, 69064bv64) == 1808bv64);
  free ensures (memory_load64_le(mem, 69072bv64) == 1728bv64);
  free ensures (memory_load64_le(mem, 69592bv64) == 1812bv64);
  free ensures (memory_load64_le(mem, 69672bv64) == 69672bv64);

implementation main()
{
  var #4: bv32;
  var CF: bv1;
  var Gamma_#4: bool;
  var Gamma_CF: bool;
  var Gamma_NF: bool;
  var Gamma_VF: bool;
  var Gamma_ZF: bool;
  var NF: bv1;
  var VF: bv1;
  var ZF: bv1;
  var z_old: bv32;
  lmain:
    assume {:captureState "lmain"} true;
    R31, Gamma_R31 := bvadd64(R31, 18446744073709551600bv64), Gamma_R31;
    stack, Gamma_stack := memory_store32_le(stack, bvadd64(R31, 12bv64), 0bv32), gamma_store32(Gamma_stack, bvadd64(R31, 12bv64), true);
    assume {:captureState "%00000924"} true;
    stack, Gamma_stack := memory_store32_le(stack, bvadd64(R31, 8bv64), 0bv32), gamma_store32(Gamma_stack, bvadd64(R31, 8bv64), true);
    assume {:captureState "%0000092b"} true;
    R8, Gamma_R8 := 69632bv64, true;
    call rely();
    R8, Gamma_R8 := zero_extend32_32(memory_load32_le(mem, bvadd64(R8, 52bv64))), (gamma_load32(Gamma_mem, bvadd64(R8, 52bv64)) || L(mem, bvadd64(R8, 52bv64)));
    #4, Gamma_#4 := bvadd32(R8[32:0], 4294967295bv32), Gamma_R8;
    VF, Gamma_VF := bvnot1(bvcomp33(sign_extend1_32(bvadd32(#4, 1bv32)), bvadd33(sign_extend1_32(R8[32:0]), 0bv33))), (Gamma_R8 && Gamma_#4);
    CF, Gamma_CF := bvnot1(bvcomp33(zero_extend1_32(bvadd32(#4, 1bv32)), bvadd33(zero_extend1_32(R8[32:0]), 4294967296bv33))), (Gamma_R8 && Gamma_#4);
    ZF, Gamma_ZF := bvcomp32(bvadd32(#4, 1bv32), 0bv32), Gamma_#4;
    NF, Gamma_NF := bvadd32(#4, 1bv32)[32:31], Gamma_#4;
    R8, Gamma_R8 := zero_extend32_32(bvadd32(#4, 1bv32)), Gamma_#4;
    assert Gamma_ZF;
    goto lmain_goto_l0000095b, lmain_goto_l00000958;
  l00000966:
    assume {:captureState "l00000966"} true;
    R0, Gamma_R0 := zero_extend32_32(memory_load32_le(stack, bvadd64(R31, 8bv64))), gamma_load32(Gamma_stack, bvadd64(R31, 8bv64));
    R31, Gamma_R31 := bvadd64(R31, 16bv64), Gamma_R31;
    goto main_return;
  l0000095e:
    assume {:captureState "l0000095e"} true;
    assert Gamma_R8;
    goto l0000095e_goto_l00000966, l0000095e_goto_l0000097d;
  l0000097d:
    assume {:captureState "l0000097d"} true;
    goto l0000097e;
  l0000095b:
    assume {:captureState "l0000095b"} true;
    R8, Gamma_R8 := 1bv64, true;
    goto l0000095e;
  l0000097e:
    assume {:captureState "l0000097e"} true;
    R8, Gamma_R8 := 69632bv64, true;
    call rely();
    assert (L(mem, bvadd64(R8, 56bv64)) ==> true);
    z_old := memory_load32_le(mem, $z_addr);
    mem, Gamma_mem := memory_store32_le(mem, bvadd64(R8, 56bv64), 0bv32), gamma_store32(Gamma_mem, bvadd64(R8, 56bv64), true);
    assert (memory_load32_le(mem, $z_addr) == z_old);
    assume {:captureState "%0000098b"} true;
    call rely();
    R8, Gamma_R8 := zero_extend32_32(memory_load32_le(mem, bvadd64(R8, 56bv64))), (gamma_load32(Gamma_mem, bvadd64(R8, 56bv64)) || L(mem, bvadd64(R8, 56bv64)));
    stack, Gamma_stack := memory_store32_le(stack, bvadd64(R31, 8bv64), R8[32:0]), gamma_store32(Gamma_stack, bvadd64(R31, 8bv64), Gamma_R8);
    assume {:captureState "%0000099a"} true;
    goto l00000966;
  l0000095e_goto_l00000966:
    assume {:captureState "l0000095e_goto_l00000966"} true;
    assume (bvcomp1(R8[1:0], 1bv1) != 0bv1);
    goto l00000966;
  lmain_goto_l0000095b:
    assume {:captureState "lmain_goto_l0000095b"} true;
    assume (bvcomp1(ZF, 1bv1) == 0bv1);
    goto l0000095b;
  l0000095e_goto_l0000097d:
    assume {:captureState "l0000095e_goto_l0000097d"} true;
    assume (bvcomp1(R8[1:0], 1bv1) == 0bv1);
    goto l0000097d;
<<<<<<< HEAD
  l00000958:
    assume {:captureState "l00000958"} true;
    R8, Gamma_R8 := 0bv64, true;
    goto l0000095e;
  lmain_goto_l00000958:
    assume {:captureState "lmain_goto_l00000958"} true;
    assume (bvcomp1(ZF, 1bv1) != 0bv1);
    goto l00000958;
  main_return:
    assume {:captureState "main_return"} true;
    return;
}
=======
}
>>>>>>> 41e07885
<|MERGE_RESOLUTION|>--- conflicted
+++ resolved
@@ -185,7 +185,6 @@
     assume {:captureState "l0000095e_goto_l0000097d"} true;
     assume (bvcomp1(R8[1:0], 1bv1) == 0bv1);
     goto l0000097d;
-<<<<<<< HEAD
   l00000958:
     assume {:captureState "l00000958"} true;
     R8, Gamma_R8 := 0bv64, true;
@@ -198,6 +197,3 @@
     assume {:captureState "main_return"} true;
     return;
 }
-=======
-}
->>>>>>> 41e07885
