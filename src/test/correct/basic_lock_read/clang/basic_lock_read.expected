var {:extern} Gamma_R0: bool;
var {:extern} Gamma_R31: bool;
var {:extern} Gamma_R8: bool;
var {:extern} Gamma_mem: [bv64]bool;
var {:extern} Gamma_stack: [bv64]bool;
var {:extern} R0: bv64;
var {:extern} R31: bv64;
var {:extern} R8: bv64;
var {:extern} mem: [bv64]bv8;
var {:extern} stack: [bv64]bv8;
const {:extern} $x_addr: bv64;
axiom ($x_addr == 69688bv64);
const {:extern} $z_addr: bv64;
axiom ($z_addr == 69684bv64);
function {:extern} L(memory: [bv64]bv8, index: bv64) returns (bool) {
  (if (index == $x_addr) then true else (if (index == $z_addr) then true else false))
}

function {:extern} {:bvbuiltin "bvadd"} bvadd32(bv32, bv32) returns (bv32);
function {:extern} {:bvbuiltin "bvadd"} bvadd33(bv33, bv33) returns (bv33);
function {:extern} {:bvbuiltin "bvadd"} bvadd64(bv64, bv64) returns (bv64);
function {:extern} {:bvbuiltin "bvcomp"} bvcomp1(bv1, bv1) returns (bv1);
function {:extern} {:bvbuiltin "bvcomp"} bvcomp32(bv32, bv32) returns (bv1);
function {:extern} {:bvbuiltin "bvcomp"} bvcomp33(bv33, bv33) returns (bv1);
function {:extern} {:bvbuiltin "bvnot"} bvnot1(bv1) returns (bv1);
function {:extern} gamma_load32(gammaMap: [bv64]bool, index: bv64) returns (bool) {
  (gammaMap[bvadd64(index, 3bv64)] && (gammaMap[bvadd64(index, 2bv64)] && (gammaMap[bvadd64(index, 1bv64)] && gammaMap[index])))
}

function {:extern} gamma_store32(gammaMap: [bv64]bool, index: bv64, value: bool) returns ([bv64]bool) {
  gammaMap[index := value][bvadd64(index, 1bv64) := value][bvadd64(index, 2bv64) := value][bvadd64(index, 3bv64) := value]
}

function {:extern} memory_load32_le(memory: [bv64]bv8, index: bv64) returns (bv32) {
  (memory[bvadd64(index, 3bv64)] ++ (memory[bvadd64(index, 2bv64)] ++ (memory[bvadd64(index, 1bv64)] ++ memory[index])))
}

function {:extern} memory_load64_le(memory: [bv64]bv8, index: bv64) returns (bv64) {
  (memory[bvadd64(index, 7bv64)] ++ (memory[bvadd64(index, 6bv64)] ++ (memory[bvadd64(index, 5bv64)] ++ (memory[bvadd64(index, 4bv64)] ++ (memory[bvadd64(index, 3bv64)] ++ (memory[bvadd64(index, 2bv64)] ++ (memory[bvadd64(index, 1bv64)] ++ memory[index])))))))
}

function {:extern} memory_load8_le(memory: [bv64]bv8, index: bv64) returns (bv8) {
  memory[index]
}

function {:extern} memory_store32_le(memory: [bv64]bv8, index: bv64, value: bv32) returns ([bv64]bv8) {
  memory[index := value[8:0]][bvadd64(index, 1bv64) := value[16:8]][bvadd64(index, 2bv64) := value[24:16]][bvadd64(index, 3bv64) := value[32:24]]
}

function {:extern} {:bvbuiltin "sign_extend 1"} sign_extend1_32(bv32) returns (bv33);
function {:extern} {:bvbuiltin "zero_extend 1"} zero_extend1_32(bv32) returns (bv33);
function {:extern} {:bvbuiltin "zero_extend 32"} zero_extend32_32(bv32) returns (bv64);
procedure {:extern} rely();
  modifies Gamma_mem, mem;
  ensures (forall i: bv64 :: (((mem[i] == old(mem[i])) ==> (Gamma_mem[i] == old(Gamma_mem[i])))));
  ensures ((old(memory_load32_le(mem, $z_addr)) == 0bv32) ==> ((memory_load32_le(mem, $x_addr) == old(memory_load32_le(mem, $x_addr))) && (memory_load32_le(mem, $z_addr) == old(memory_load32_le(mem, $z_addr)))));
  free ensures (memory_load8_le(mem, 1900bv64) == 1bv8);
  free ensures (memory_load8_le(mem, 1901bv64) == 0bv8);
  free ensures (memory_load8_le(mem, 1902bv64) == 2bv8);
  free ensures (memory_load8_le(mem, 1903bv64) == 0bv8);
  free ensures (memory_load64_le(mem, 69064bv64) == 1808bv64);
  free ensures (memory_load64_le(mem, 69072bv64) == 1728bv64);
  free ensures (memory_load64_le(mem, 69592bv64) == 1812bv64);
  free ensures (memory_load64_le(mem, 69672bv64) == 69672bv64);

procedure {:extern} rely_transitive();
  modifies Gamma_mem, mem;
  ensures ((old(memory_load32_le(mem, $z_addr)) == 0bv32) ==> ((memory_load32_le(mem, $x_addr) == old(memory_load32_le(mem, $x_addr))) && (memory_load32_le(mem, $z_addr) == old(memory_load32_le(mem, $z_addr)))));

implementation {:extern} rely_transitive()
{
  call rely();
  call rely();
}

procedure {:extern} rely_reflexive();

implementation {:extern} rely_reflexive()
{
  assert ((memory_load32_le(mem, $z_addr) == 0bv32) ==> ((memory_load32_le(mem, $x_addr) == memory_load32_le(mem, $x_addr)) && (memory_load32_le(mem, $z_addr) == memory_load32_le(mem, $z_addr))));
}

procedure {:extern} guarantee_reflexive();
  modifies Gamma_mem, mem;

implementation {:extern} guarantee_reflexive()
{
  assert (memory_load32_le(mem, $z_addr) == memory_load32_le(mem, $z_addr));
}

procedure main();
  modifies Gamma_R0, Gamma_R31, Gamma_R8, Gamma_mem, Gamma_stack, R0, R31, R8, mem, stack;
  free requires (memory_load64_le(mem, 69664bv64) == 0bv64);
  free requires (memory_load64_le(mem, 69672bv64) == 69672bv64);
  free requires (memory_load8_le(mem, 1900bv64) == 1bv8);
  free requires (memory_load8_le(mem, 1901bv64) == 0bv8);
  free requires (memory_load8_le(mem, 1902bv64) == 2bv8);
  free requires (memory_load8_le(mem, 1903bv64) == 0bv8);
  free requires (memory_load64_le(mem, 69064bv64) == 1808bv64);
  free requires (memory_load64_le(mem, 69072bv64) == 1728bv64);
  free requires (memory_load64_le(mem, 69592bv64) == 1812bv64);
  free requires (memory_load64_le(mem, 69672bv64) == 69672bv64);
  ensures (R0[32:0] == 0bv32);
  free ensures (Gamma_R31 == old(Gamma_R31));
  free ensures (R31 == old(R31));
  free ensures (memory_load8_le(mem, 1900bv64) == 1bv8);
  free ensures (memory_load8_le(mem, 1901bv64) == 0bv8);
  free ensures (memory_load8_le(mem, 1902bv64) == 2bv8);
  free ensures (memory_load8_le(mem, 1903bv64) == 0bv8);
  free ensures (memory_load64_le(mem, 69064bv64) == 1808bv64);
  free ensures (memory_load64_le(mem, 69072bv64) == 1728bv64);
  free ensures (memory_load64_le(mem, 69592bv64) == 1812bv64);
  free ensures (memory_load64_le(mem, 69672bv64) == 69672bv64);

implementation main()
{
  var #4: bv32;
  var CF: bv1;
  var Gamma_#4: bool;
  var Gamma_CF: bool;
  var Gamma_NF: bool;
  var Gamma_VF: bool;
  var Gamma_ZF: bool;
  var NF: bv1;
  var VF: bv1;
  var ZF: bv1;
  var z_old: bv32;
  lmain:
    assume {:captureState "lmain"} true;
    R31, Gamma_R31 := bvadd64(R31, 18446744073709551600bv64), Gamma_R31;
    stack, Gamma_stack := memory_store32_le(stack, bvadd64(R31, 12bv64), 0bv32), gamma_store32(Gamma_stack, bvadd64(R31, 12bv64), true);
    assume {:captureState "%000002f9"} true;
    stack, Gamma_stack := memory_store32_le(stack, bvadd64(R31, 8bv64), 0bv32), gamma_store32(Gamma_stack, bvadd64(R31, 8bv64), true);
    assume {:captureState "%00000300"} true;
    R8, Gamma_R8 := 69632bv64, true;
    call rely();
    R8, Gamma_R8 := zero_extend32_32(memory_load32_le(mem, bvadd64(R8, 52bv64))), (gamma_load32(Gamma_mem, bvadd64(R8, 52bv64)) || L(mem, bvadd64(R8, 52bv64)));
    #4, Gamma_#4 := bvadd32(R8[32:0], 4294967295bv32), Gamma_R8;
    VF, Gamma_VF := bvnot1(bvcomp33(sign_extend1_32(bvadd32(#4, 1bv32)), bvadd33(sign_extend1_32(R8[32:0]), 0bv33))), (Gamma_R8 && Gamma_#4);
    CF, Gamma_CF := bvnot1(bvcomp33(zero_extend1_32(bvadd32(#4, 1bv32)), bvadd33(zero_extend1_32(R8[32:0]), 4294967296bv33))), (Gamma_R8 && Gamma_#4);
    ZF, Gamma_ZF := bvcomp32(bvadd32(#4, 1bv32), 0bv32), Gamma_#4;
    NF, Gamma_NF := bvadd32(#4, 1bv32)[32:31], Gamma_#4;
    R8, Gamma_R8 := zero_extend32_32(bvadd32(#4, 1bv32)), Gamma_#4;
    assert Gamma_ZF;
    goto lmain_goto_l00000330, lmain_goto_l0000032d;
  lmain_goto_l00000330:
    assume {:captureState "lmain_goto_l00000330"} true;
    assume (bvcomp1(ZF, 1bv1) == 0bv1);
    goto l00000330;
  l0000032d:
    assume {:captureState "l0000032d"} true;
    R8, Gamma_R8 := 0bv64, true;
    goto l00000333;
  lmain_goto_l0000032d:
    assume {:captureState "lmain_goto_l0000032d"} true;
    assume (bvcomp1(ZF, 1bv1) != 0bv1);
    goto l0000032d;
  l00000353:
    assume {:captureState "l00000353"} true;
    R8, Gamma_R8 := 69632bv64, true;
    call rely();
    assert (L(mem, bvadd64(R8, 56bv64)) ==> true);
    z_old := memory_load32_le(mem, $z_addr);
    mem, Gamma_mem := memory_store32_le(mem, bvadd64(R8, 56bv64), 0bv32), gamma_store32(Gamma_mem, bvadd64(R8, 56bv64), true);
    assert (memory_load32_le(mem, $z_addr) == z_old);
    assume {:captureState "%00000360"} true;
    call rely();
    R8, Gamma_R8 := zero_extend32_32(memory_load32_le(mem, bvadd64(R8, 56bv64))), (gamma_load32(Gamma_mem, bvadd64(R8, 56bv64)) || L(mem, bvadd64(R8, 56bv64)));
    stack, Gamma_stack := memory_store32_le(stack, bvadd64(R31, 8bv64), R8[32:0]), gamma_store32(Gamma_stack, bvadd64(R31, 8bv64), Gamma_R8);
    assume {:captureState "%0000036f"} true;
    goto l0000033b;
  l00000352:
    assume {:captureState "l00000352"} true;
    goto l00000353;
  l00000330:
    assume {:captureState "l00000330"} true;
    R8, Gamma_R8 := 1bv64, true;
    goto l00000333;
  l00000333:
    assume {:captureState "l00000333"} true;
    assert Gamma_R8;
    goto l00000333_goto_l0000033b, l00000333_goto_l00000352;
  l0000033b:
    assume {:captureState "l0000033b"} true;
    R0, Gamma_R0 := zero_extend32_32(memory_load32_le(stack, bvadd64(R31, 8bv64))), gamma_load32(Gamma_stack, bvadd64(R31, 8bv64));
    R31, Gamma_R31 := bvadd64(R31, 16bv64), Gamma_R31;
    goto main_return;
  l00000333_goto_l0000033b:
    assume {:captureState "l00000333_goto_l0000033b"} true;
    assume (bvcomp1(R8[1:0], 1bv1) != 0bv1);
    goto l0000033b;
  l00000333_goto_l00000352:
    assume {:captureState "l00000333_goto_l00000352"} true;
    assume (bvcomp1(R8[1:0], 1bv1) == 0bv1);
    goto l00000352;
<<<<<<< HEAD
  main_return:
    assume {:captureState "main_return"} true;
    return;
}
=======
}
>>>>>>> 41e07885
<|MERGE_RESOLUTION|>--- conflicted
+++ resolved
@@ -193,11 +193,7 @@
     assume {:captureState "l00000333_goto_l00000352"} true;
     assume (bvcomp1(R8[1:0], 1bv1) == 0bv1);
     goto l00000352;
-<<<<<<< HEAD
   main_return:
     assume {:captureState "main_return"} true;
     return;
 }
-=======
-}
->>>>>>> 41e07885
