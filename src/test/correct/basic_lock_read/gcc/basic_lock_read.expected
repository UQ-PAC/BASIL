var {:extern} Gamma_R0: bool;
var {:extern} Gamma_R31: bool;
var {:extern} Gamma_mem: [bv64]bool;
var {:extern} Gamma_stack: [bv64]bool;
var {:extern} R0: bv64;
var {:extern} R31: bv64;
var {:extern} mem: [bv64]bv8;
var {:extern} stack: [bv64]bv8;
const {:extern} $x_addr: bv64;
axiom ($x_addr == 69652bv64);
const {:extern} $z_addr: bv64;
axiom ($z_addr == 69656bv64);
function {:extern} L(memory: [bv64]bv8, index: bv64) returns (bool) {
  (if (index == $x_addr) then true else (if (index == $z_addr) then true else false))
}

function {:extern} {:bvbuiltin "bvadd"} bvadd32(bv32, bv32) returns (bv32);
function {:extern} {:bvbuiltin "bvadd"} bvadd33(bv33, bv33) returns (bv33);
function {:extern} {:bvbuiltin "bvadd"} bvadd64(bv64, bv64) returns (bv64);
function {:extern} {:bvbuiltin "bvcomp"} bvcomp1(bv1, bv1) returns (bv1);
function {:extern} {:bvbuiltin "bvcomp"} bvcomp32(bv32, bv32) returns (bv1);
function {:extern} {:bvbuiltin "bvcomp"} bvcomp33(bv33, bv33) returns (bv1);
function {:extern} {:bvbuiltin "bvnot"} bvnot1(bv1) returns (bv1);
function {:extern} gamma_load32(gammaMap: [bv64]bool, index: bv64) returns (bool) {
  (gammaMap[bvadd64(index, 3bv64)] && (gammaMap[bvadd64(index, 2bv64)] && (gammaMap[bvadd64(index, 1bv64)] && gammaMap[index])))
}

function {:extern} gamma_store32(gammaMap: [bv64]bool, index: bv64, value: bool) returns ([bv64]bool) {
  gammaMap[index := value][bvadd64(index, 1bv64) := value][bvadd64(index, 2bv64) := value][bvadd64(index, 3bv64) := value]
}

function {:extern} memory_load32_le(memory: [bv64]bv8, index: bv64) returns (bv32) {
  (memory[bvadd64(index, 3bv64)] ++ (memory[bvadd64(index, 2bv64)] ++ (memory[bvadd64(index, 1bv64)] ++ memory[index])))
}

function {:extern} memory_load64_le(memory: [bv64]bv8, index: bv64) returns (bv64) {
  (memory[bvadd64(index, 7bv64)] ++ (memory[bvadd64(index, 6bv64)] ++ (memory[bvadd64(index, 5bv64)] ++ (memory[bvadd64(index, 4bv64)] ++ (memory[bvadd64(index, 3bv64)] ++ (memory[bvadd64(index, 2bv64)] ++ (memory[bvadd64(index, 1bv64)] ++ memory[index])))))))
}

function {:extern} memory_load8_le(memory: [bv64]bv8, index: bv64) returns (bv8) {
  memory[index]
}

function {:extern} memory_store32_le(memory: [bv64]bv8, index: bv64, value: bv32) returns ([bv64]bv8) {
  memory[index := value[8:0]][bvadd64(index, 1bv64) := value[16:8]][bvadd64(index, 2bv64) := value[24:16]][bvadd64(index, 3bv64) := value[32:24]]
}

function {:extern} {:bvbuiltin "sign_extend 1"} sign_extend1_32(bv32) returns (bv33);
function {:extern} {:bvbuiltin "zero_extend 1"} zero_extend1_32(bv32) returns (bv33);
function {:extern} {:bvbuiltin "zero_extend 32"} zero_extend32_32(bv32) returns (bv64);
procedure {:extern} rely();
  modifies Gamma_mem, mem;
  ensures (forall i: bv64 :: (((mem[i] == old(mem[i])) ==> (Gamma_mem[i] == old(Gamma_mem[i])))));
  ensures ((old(memory_load32_le(mem, $z_addr)) == 0bv32) ==> ((memory_load32_le(mem, $x_addr) == old(memory_load32_le(mem, $x_addr))) && (memory_load32_le(mem, $z_addr) == old(memory_load32_le(mem, $z_addr)))));
  free ensures (memory_load8_le(mem, 1900bv64) == 1bv8);
  free ensures (memory_load8_le(mem, 1901bv64) == 0bv8);
  free ensures (memory_load8_le(mem, 1902bv64) == 2bv8);
  free ensures (memory_load8_le(mem, 1903bv64) == 0bv8);
  free ensures (memory_load64_le(mem, 69016bv64) == 1808bv64);
  free ensures (memory_load64_le(mem, 69024bv64) == 1728bv64);
  free ensures (memory_load64_le(mem, 69616bv64) == 1812bv64);
  free ensures (memory_load64_le(mem, 69640bv64) == 69640bv64);

procedure {:extern} rely_transitive();
  modifies Gamma_mem, mem;
  ensures ((old(memory_load32_le(mem, $z_addr)) == 0bv32) ==> ((memory_load32_le(mem, $x_addr) == old(memory_load32_le(mem, $x_addr))) && (memory_load32_le(mem, $z_addr) == old(memory_load32_le(mem, $z_addr)))));

implementation {:extern} rely_transitive()
{
  call rely();
  call rely();
}

procedure {:extern} rely_reflexive();

implementation {:extern} rely_reflexive()
{
  assert ((memory_load32_le(mem, $z_addr) == 0bv32) ==> ((memory_load32_le(mem, $x_addr) == memory_load32_le(mem, $x_addr)) && (memory_load32_le(mem, $z_addr) == memory_load32_le(mem, $z_addr))));
}

procedure {:extern} guarantee_reflexive();
  modifies Gamma_mem, mem;

implementation {:extern} guarantee_reflexive()
{
  assert (memory_load32_le(mem, $z_addr) == memory_load32_le(mem, $z_addr));
}

procedure main();
  modifies Gamma_R0, Gamma_R31, Gamma_mem, Gamma_stack, R0, R31, mem, stack;
  free requires (memory_load64_le(mem, 69632bv64) == 0bv64);
  free requires (memory_load64_le(mem, 69640bv64) == 69640bv64);
  free requires (memory_load8_le(mem, 1900bv64) == 1bv8);
  free requires (memory_load8_le(mem, 1901bv64) == 0bv8);
  free requires (memory_load8_le(mem, 1902bv64) == 2bv8);
  free requires (memory_load8_le(mem, 1903bv64) == 0bv8);
  free requires (memory_load64_le(mem, 69016bv64) == 1808bv64);
  free requires (memory_load64_le(mem, 69024bv64) == 1728bv64);
  free requires (memory_load64_le(mem, 69616bv64) == 1812bv64);
  free requires (memory_load64_le(mem, 69640bv64) == 69640bv64);
  ensures (R0[32:0] == 0bv32);
  free ensures (Gamma_R31 == old(Gamma_R31));
  free ensures (R31 == old(R31));
  free ensures (memory_load8_le(mem, 1900bv64) == 1bv8);
  free ensures (memory_load8_le(mem, 1901bv64) == 0bv8);
  free ensures (memory_load8_le(mem, 1902bv64) == 2bv8);
  free ensures (memory_load8_le(mem, 1903bv64) == 0bv8);
  free ensures (memory_load64_le(mem, 69016bv64) == 1808bv64);
  free ensures (memory_load64_le(mem, 69024bv64) == 1728bv64);
  free ensures (memory_load64_le(mem, 69616bv64) == 1812bv64);
  free ensures (memory_load64_le(mem, 69640bv64) == 69640bv64);

implementation main()
{
  var #4: bv32;
  var CF: bv1;
  var Gamma_#4: bool;
  var Gamma_CF: bool;
  var Gamma_NF: bool;
  var Gamma_VF: bool;
  var Gamma_ZF: bool;
  var NF: bv1;
  var VF: bv1;
  var ZF: bv1;
  var z_old: bv32;
  lmain:
    assume {:captureState "lmain"} true;
    R31, Gamma_R31 := bvadd64(R31, 18446744073709551600bv64), Gamma_R31;
    stack, Gamma_stack := memory_store32_le(stack, bvadd64(R31, 12bv64), 0bv32), gamma_store32(Gamma_stack, bvadd64(R31, 12bv64), true);
    assume {:captureState "%000002f9"} true;
    R0, Gamma_R0 := 69632bv64, true;
    R0, Gamma_R0 := bvadd64(R0, 24bv64), Gamma_R0;
    call rely();
    R0, Gamma_R0 := zero_extend32_32(memory_load32_le(mem, R0)), (gamma_load32(Gamma_mem, R0) || L(mem, R0));
    #4, Gamma_#4 := bvadd32(R0[32:0], 4294967295bv32), Gamma_R0;
    VF, Gamma_VF := bvnot1(bvcomp33(sign_extend1_32(bvadd32(#4, 1bv32)), bvadd33(sign_extend1_32(R0[32:0]), 0bv33))), (Gamma_R0 && Gamma_#4);
    CF, Gamma_CF := bvnot1(bvcomp33(zero_extend1_32(bvadd32(#4, 1bv32)), bvadd33(zero_extend1_32(R0[32:0]), 4294967296bv33))), (Gamma_R0 && Gamma_#4);
    ZF, Gamma_ZF := bvcomp32(bvadd32(#4, 1bv32), 0bv32), Gamma_#4;
    NF, Gamma_NF := bvadd32(#4, 1bv32)[32:31], Gamma_#4;
    assert Gamma_ZF;
    goto lmain_goto_l00000327, lmain_goto_l0000033e;
  l00000327:
    assume {:captureState "l00000327"} true;
    R0, Gamma_R0 := zero_extend32_32(memory_load32_le(stack, bvadd64(R31, 12bv64))), gamma_load32(Gamma_stack, bvadd64(R31, 12bv64));
    R31, Gamma_R31 := bvadd64(R31, 16bv64), Gamma_R31;
    goto main_return;
  l0000033e:
    assume {:captureState "l0000033e"} true;
    R0, Gamma_R0 := 69632bv64, true;
    R0, Gamma_R0 := bvadd64(R0, 20bv64), Gamma_R0;
    call rely();
    assert (L(mem, R0) ==> true);
    z_old := memory_load32_le(mem, $z_addr);
    mem, Gamma_mem := memory_store32_le(mem, R0, 0bv32), gamma_store32(Gamma_mem, R0, true);
    assert (memory_load32_le(mem, $z_addr) == z_old);
    assume {:captureState "%0000034e"} true;
    R0, Gamma_R0 := 69632bv64, true;
    R0, Gamma_R0 := bvadd64(R0, 20bv64), Gamma_R0;
    call rely();
    R0, Gamma_R0 := zero_extend32_32(memory_load32_le(mem, R0)), (gamma_load32(Gamma_mem, R0) || L(mem, R0));
    stack, Gamma_stack := memory_store32_le(stack, bvadd64(R31, 12bv64), R0[32:0]), gamma_store32(Gamma_stack, bvadd64(R31, 12bv64), Gamma_R0);
    assume {:captureState "%00000368"} true;
    goto l00000327;
  lmain_goto_l0000033e:
    assume {:captureState "lmain_goto_l0000033e"} true;
    assume (bvnot1(bvcomp1(ZF, 1bv1)) == 0bv1);
    goto l0000033e;
<<<<<<< HEAD
  lmain_goto_l00000327:
    assume {:captureState "lmain_goto_l00000327"} true;
    assume (bvnot1(bvcomp1(ZF, 1bv1)) != 0bv1);
    goto l00000327;
  main_return:
    assume {:captureState "main_return"} true;
    return;
}
=======
}
>>>>>>> 41e07885
<|MERGE_RESOLUTION|>--- conflicted
+++ resolved
@@ -165,7 +165,6 @@
     assume {:captureState "lmain_goto_l0000033e"} true;
     assume (bvnot1(bvcomp1(ZF, 1bv1)) == 0bv1);
     goto l0000033e;
-<<<<<<< HEAD
   lmain_goto_l00000327:
     assume {:captureState "lmain_goto_l00000327"} true;
     assume (bvnot1(bvcomp1(ZF, 1bv1)) != 0bv1);
@@ -174,6 +173,3 @@
     assume {:captureState "main_return"} true;
     return;
 }
-=======
-}
->>>>>>> 41e07885
