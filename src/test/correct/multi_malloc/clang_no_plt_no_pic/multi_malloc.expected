--- conflicted
+++ resolved
@@ -79,77 +79,9 @@
 function {:bvbuiltin "zero_extend 56"} zero_extend56_8(bv8) returns (bv64);
 procedure rely();
   modifies mem, Gamma_mem;
+  ensures (forall i: bv64 :: (((mem[i] == old(mem[i])) ==> (Gamma_mem[i] == old(Gamma_mem[i])))));
   ensures (mem == old(mem));
   ensures (Gamma_mem == old(Gamma_mem));
-  free ensures (memory_load8_le(mem, 2232bv64) == 1bv8);
-  free ensures (memory_load8_le(mem, 2233bv64) == 0bv8);
-  free ensures (memory_load8_le(mem, 2234bv64) == 2bv8);
-  free ensures (memory_load8_le(mem, 2235bv64) == 0bv8);
-  free ensures (memory_load8_le(mem, 2236bv64) == 84bv8);
-  free ensures (memory_load8_le(mem, 2237bv64) == 104bv8);
-  free ensures (memory_load8_le(mem, 2238bv64) == 101bv8);
-  free ensures (memory_load8_le(mem, 2239bv64) == 32bv8);
-  free ensures (memory_load8_le(mem, 2240bv64) == 99bv8);
-  free ensures (memory_load8_le(mem, 2241bv64) == 104bv8);
-  free ensures (memory_load8_le(mem, 2242bv64) == 97bv8);
-  free ensures (memory_load8_le(mem, 2243bv64) == 114bv8);
-  free ensures (memory_load8_le(mem, 2244bv64) == 32bv8);
-  free ensures (memory_load8_le(mem, 2245bv64) == 105bv8);
-  free ensures (memory_load8_le(mem, 2246bv64) == 115bv8);
-  free ensures (memory_load8_le(mem, 2247bv64) == 58bv8);
-  free ensures (memory_load8_le(mem, 2248bv64) == 32bv8);
-  free ensures (memory_load8_le(mem, 2249bv64) == 37bv8);
-  free ensures (memory_load8_le(mem, 2250bv64) == 99bv8);
-  free ensures (memory_load8_le(mem, 2251bv64) == 10bv8);
-  free ensures (memory_load8_le(mem, 2252bv64) == 0bv8);
-  free ensures (memory_load8_le(mem, 2253bv64) == 84bv8);
-  free ensures (memory_load8_le(mem, 2254bv64) == 104bv8);
-  free ensures (memory_load8_le(mem, 2255bv64) == 101bv8);
-  free ensures (memory_load8_le(mem, 2256bv64) == 32bv8);
-  free ensures (memory_load8_le(mem, 2257bv64) == 105bv8);
-  free ensures (memory_load8_le(mem, 2258bv64) == 110bv8);
-  free ensures (memory_load8_le(mem, 2259bv64) == 116bv8);
-  free ensures (memory_load8_le(mem, 2260bv64) == 32bv8);
-  free ensures (memory_load8_le(mem, 2261bv64) == 105bv8);
-  free ensures (memory_load8_le(mem, 2262bv64) == 115bv8);
-  free ensures (memory_load8_le(mem, 2263bv64) == 58bv8);
-  free ensures (memory_load8_le(mem, 2264bv64) == 32bv8);
-  free ensures (memory_load8_le(mem, 2265bv64) == 37bv8);
-  free ensures (memory_load8_le(mem, 2266bv64) == 100bv8);
-  free ensures (memory_load8_le(mem, 2267bv64) == 10bv8);
-  free ensures (memory_load8_le(mem, 2268bv64) == 0bv8);
-  free ensures (memory_load8_le(mem, 69064bv64) == 16bv8);
-  free ensures (memory_load8_le(mem, 69065bv64) == 8bv8);
-  free ensures (memory_load8_le(mem, 69066bv64) == 0bv8);
-  free ensures (memory_load8_le(mem, 69067bv64) == 0bv8);
-  free ensures (memory_load8_le(mem, 69068bv64) == 0bv8);
-  free ensures (memory_load8_le(mem, 69069bv64) == 0bv8);
-  free ensures (memory_load8_le(mem, 69070bv64) == 0bv8);
-  free ensures (memory_load8_le(mem, 69071bv64) == 0bv8);
-  free ensures (memory_load8_le(mem, 69072bv64) == 192bv8);
-  free ensures (memory_load8_le(mem, 69073bv64) == 7bv8);
-  free ensures (memory_load8_le(mem, 69074bv64) == 0bv8);
-  free ensures (memory_load8_le(mem, 69075bv64) == 0bv8);
-  free ensures (memory_load8_le(mem, 69076bv64) == 0bv8);
-  free ensures (memory_load8_le(mem, 69077bv64) == 0bv8);
-  free ensures (memory_load8_le(mem, 69078bv64) == 0bv8);
-  free ensures (memory_load8_le(mem, 69079bv64) == 0bv8);
-  free ensures (memory_load8_le(mem, 69592bv64) == 20bv8);
-  free ensures (memory_load8_le(mem, 69593bv64) == 8bv8);
-  free ensures (memory_load8_le(mem, 69594bv64) == 0bv8);
-  free ensures (memory_load8_le(mem, 69595bv64) == 0bv8);
-  free ensures (memory_load8_le(mem, 69596bv64) == 0bv8);
-  free ensures (memory_load8_le(mem, 69597bv64) == 0bv8);
-  free ensures (memory_load8_le(mem, 69598bv64) == 0bv8);
-  free ensures (memory_load8_le(mem, 69599bv64) == 0bv8);
-  free ensures (memory_load8_le(mem, 69696bv64) == 64bv8);
-  free ensures (memory_load8_le(mem, 69697bv64) == 16bv8);
-  free ensures (memory_load8_le(mem, 69698bv64) == 1bv8);
-  free ensures (memory_load8_le(mem, 69699bv64) == 0bv8);
-  free ensures (memory_load8_le(mem, 69700bv64) == 0bv8);
-  free ensures (memory_load8_le(mem, 69701bv64) == 0bv8);
-  free ensures (memory_load8_le(mem, 69702bv64) == 0bv8);
-  free ensures (memory_load8_le(mem, 69703bv64) == 0bv8);
 
 procedure rely_transitive()
   modifies mem, Gamma_mem;
@@ -166,13 +98,10 @@
   modifies mem, Gamma_mem;
 
 procedure #free();
-<<<<<<< HEAD
-=======
   modifies Gamma_R16, Gamma_R17, R16, R17;
 
 procedure main()
   modifies Gamma_R0, Gamma_R1, Gamma_R16, Gamma_R17, Gamma_R29, Gamma_R30, Gamma_R31, Gamma_R8, Gamma_R9, Gamma_mem, Gamma_stack, R0, R1, R16, R17, R29, R30, R31, R8, R9, mem, stack;
->>>>>>> c4406e96
   free requires (memory_load8_le(mem, 2232bv64) == 1bv8);
   free requires (memory_load8_le(mem, 2233bv64) == 0bv8);
   free requires (memory_load8_le(mem, 2234bv64) == 2bv8);
@@ -210,22 +139,38 @@
   free requires (memory_load8_le(mem, 2266bv64) == 100bv8);
   free requires (memory_load8_le(mem, 2267bv64) == 10bv8);
   free requires (memory_load8_le(mem, 2268bv64) == 0bv8);
-  free requires (memory_load8_le(mem, 69064bv64) == 16bv8);
-  free requires (memory_load8_le(mem, 69065bv64) == 8bv8);
-  free requires (memory_load8_le(mem, 69066bv64) == 0bv8);
-  free requires (memory_load8_le(mem, 69067bv64) == 0bv8);
-  free requires (memory_load8_le(mem, 69068bv64) == 0bv8);
-  free requires (memory_load8_le(mem, 69069bv64) == 0bv8);
-  free requires (memory_load8_le(mem, 69070bv64) == 0bv8);
-  free requires (memory_load8_le(mem, 69071bv64) == 0bv8);
-  free requires (memory_load8_le(mem, 69072bv64) == 192bv8);
-  free requires (memory_load8_le(mem, 69073bv64) == 7bv8);
-  free requires (memory_load8_le(mem, 69074bv64) == 0bv8);
-  free requires (memory_load8_le(mem, 69075bv64) == 0bv8);
-  free requires (memory_load8_le(mem, 69076bv64) == 0bv8);
-  free requires (memory_load8_le(mem, 69077bv64) == 0bv8);
-  free requires (memory_load8_le(mem, 69078bv64) == 0bv8);
-  free requires (memory_load8_le(mem, 69079bv64) == 0bv8);
+  free requires (memory_load8_le(mem, 69560bv64) == 216bv8);
+  free requires (memory_load8_le(mem, 69561bv64) == 13bv8);
+  free requires (memory_load8_le(mem, 69562bv64) == 1bv8);
+  free requires (memory_load8_le(mem, 69563bv64) == 0bv8);
+  free requires (memory_load8_le(mem, 69564bv64) == 0bv8);
+  free requires (memory_load8_le(mem, 69565bv64) == 0bv8);
+  free requires (memory_load8_le(mem, 69566bv64) == 0bv8);
+  free requires (memory_load8_le(mem, 69567bv64) == 0bv8);
+  free requires (memory_load8_le(mem, 69568bv64) == 0bv8);
+  free requires (memory_load8_le(mem, 69569bv64) == 0bv8);
+  free requires (memory_load8_le(mem, 69570bv64) == 0bv8);
+  free requires (memory_load8_le(mem, 69571bv64) == 0bv8);
+  free requires (memory_load8_le(mem, 69572bv64) == 0bv8);
+  free requires (memory_load8_le(mem, 69573bv64) == 0bv8);
+  free requires (memory_load8_le(mem, 69574bv64) == 0bv8);
+  free requires (memory_load8_le(mem, 69575bv64) == 0bv8);
+  free requires (memory_load8_le(mem, 69576bv64) == 0bv8);
+  free requires (memory_load8_le(mem, 69577bv64) == 0bv8);
+  free requires (memory_load8_le(mem, 69578bv64) == 0bv8);
+  free requires (memory_load8_le(mem, 69579bv64) == 0bv8);
+  free requires (memory_load8_le(mem, 69580bv64) == 0bv8);
+  free requires (memory_load8_le(mem, 69581bv64) == 0bv8);
+  free requires (memory_load8_le(mem, 69582bv64) == 0bv8);
+  free requires (memory_load8_le(mem, 69583bv64) == 0bv8);
+  free requires (memory_load8_le(mem, 69584bv64) == 0bv8);
+  free requires (memory_load8_le(mem, 69585bv64) == 0bv8);
+  free requires (memory_load8_le(mem, 69586bv64) == 0bv8);
+  free requires (memory_load8_le(mem, 69587bv64) == 0bv8);
+  free requires (memory_load8_le(mem, 69588bv64) == 0bv8);
+  free requires (memory_load8_le(mem, 69589bv64) == 0bv8);
+  free requires (memory_load8_le(mem, 69590bv64) == 0bv8);
+  free requires (memory_load8_le(mem, 69591bv64) == 0bv8);
   free requires (memory_load8_le(mem, 69592bv64) == 20bv8);
   free requires (memory_load8_le(mem, 69593bv64) == 8bv8);
   free requires (memory_load8_le(mem, 69594bv64) == 0bv8);
@@ -234,86 +179,14 @@
   free requires (memory_load8_le(mem, 69597bv64) == 0bv8);
   free requires (memory_load8_le(mem, 69598bv64) == 0bv8);
   free requires (memory_load8_le(mem, 69599bv64) == 0bv8);
-  free requires (memory_load8_le(mem, 69696bv64) == 64bv8);
-  free requires (memory_load8_le(mem, 69697bv64) == 16bv8);
-  free requires (memory_load8_le(mem, 69698bv64) == 1bv8);
-  free requires (memory_load8_le(mem, 69699bv64) == 0bv8);
-  free requires (memory_load8_le(mem, 69700bv64) == 0bv8);
-  free requires (memory_load8_le(mem, 69701bv64) == 0bv8);
-  free requires (memory_load8_le(mem, 69702bv64) == 0bv8);
-  free requires (memory_load8_le(mem, 69703bv64) == 0bv8);
-  free ensures (memory_load8_le(mem, 2232bv64) == 1bv8);
-  free ensures (memory_load8_le(mem, 2233bv64) == 0bv8);
-  free ensures (memory_load8_le(mem, 2234bv64) == 2bv8);
-  free ensures (memory_load8_le(mem, 2235bv64) == 0bv8);
-  free ensures (memory_load8_le(mem, 2236bv64) == 84bv8);
-  free ensures (memory_load8_le(mem, 2237bv64) == 104bv8);
-  free ensures (memory_load8_le(mem, 2238bv64) == 101bv8);
-  free ensures (memory_load8_le(mem, 2239bv64) == 32bv8);
-  free ensures (memory_load8_le(mem, 2240bv64) == 99bv8);
-  free ensures (memory_load8_le(mem, 2241bv64) == 104bv8);
-  free ensures (memory_load8_le(mem, 2242bv64) == 97bv8);
-  free ensures (memory_load8_le(mem, 2243bv64) == 114bv8);
-  free ensures (memory_load8_le(mem, 2244bv64) == 32bv8);
-  free ensures (memory_load8_le(mem, 2245bv64) == 105bv8);
-  free ensures (memory_load8_le(mem, 2246bv64) == 115bv8);
-  free ensures (memory_load8_le(mem, 2247bv64) == 58bv8);
-  free ensures (memory_load8_le(mem, 2248bv64) == 32bv8);
-  free ensures (memory_load8_le(mem, 2249bv64) == 37bv8);
-  free ensures (memory_load8_le(mem, 2250bv64) == 99bv8);
-  free ensures (memory_load8_le(mem, 2251bv64) == 10bv8);
-  free ensures (memory_load8_le(mem, 2252bv64) == 0bv8);
-  free ensures (memory_load8_le(mem, 2253bv64) == 84bv8);
-  free ensures (memory_load8_le(mem, 2254bv64) == 104bv8);
-  free ensures (memory_load8_le(mem, 2255bv64) == 101bv8);
-  free ensures (memory_load8_le(mem, 2256bv64) == 32bv8);
-  free ensures (memory_load8_le(mem, 2257bv64) == 105bv8);
-  free ensures (memory_load8_le(mem, 2258bv64) == 110bv8);
-  free ensures (memory_load8_le(mem, 2259bv64) == 116bv8);
-  free ensures (memory_load8_le(mem, 2260bv64) == 32bv8);
-  free ensures (memory_load8_le(mem, 2261bv64) == 105bv8);
-  free ensures (memory_load8_le(mem, 2262bv64) == 115bv8);
-  free ensures (memory_load8_le(mem, 2263bv64) == 58bv8);
-  free ensures (memory_load8_le(mem, 2264bv64) == 32bv8);
-  free ensures (memory_load8_le(mem, 2265bv64) == 37bv8);
-  free ensures (memory_load8_le(mem, 2266bv64) == 100bv8);
-  free ensures (memory_load8_le(mem, 2267bv64) == 10bv8);
-  free ensures (memory_load8_le(mem, 2268bv64) == 0bv8);
-  free ensures (memory_load8_le(mem, 69064bv64) == 16bv8);
-  free ensures (memory_load8_le(mem, 69065bv64) == 8bv8);
-  free ensures (memory_load8_le(mem, 69066bv64) == 0bv8);
-  free ensures (memory_load8_le(mem, 69067bv64) == 0bv8);
-  free ensures (memory_load8_le(mem, 69068bv64) == 0bv8);
-  free ensures (memory_load8_le(mem, 69069bv64) == 0bv8);
-  free ensures (memory_load8_le(mem, 69070bv64) == 0bv8);
-  free ensures (memory_load8_le(mem, 69071bv64) == 0bv8);
-  free ensures (memory_load8_le(mem, 69072bv64) == 192bv8);
-  free ensures (memory_load8_le(mem, 69073bv64) == 7bv8);
-  free ensures (memory_load8_le(mem, 69074bv64) == 0bv8);
-  free ensures (memory_load8_le(mem, 69075bv64) == 0bv8);
-  free ensures (memory_load8_le(mem, 69076bv64) == 0bv8);
-  free ensures (memory_load8_le(mem, 69077bv64) == 0bv8);
-  free ensures (memory_load8_le(mem, 69078bv64) == 0bv8);
-  free ensures (memory_load8_le(mem, 69079bv64) == 0bv8);
-  free ensures (memory_load8_le(mem, 69592bv64) == 20bv8);
-  free ensures (memory_load8_le(mem, 69593bv64) == 8bv8);
-  free ensures (memory_load8_le(mem, 69594bv64) == 0bv8);
-  free ensures (memory_load8_le(mem, 69595bv64) == 0bv8);
-  free ensures (memory_load8_le(mem, 69596bv64) == 0bv8);
-  free ensures (memory_load8_le(mem, 69597bv64) == 0bv8);
-  free ensures (memory_load8_le(mem, 69598bv64) == 0bv8);
-  free ensures (memory_load8_le(mem, 69599bv64) == 0bv8);
-  free ensures (memory_load8_le(mem, 69696bv64) == 64bv8);
-  free ensures (memory_load8_le(mem, 69697bv64) == 16bv8);
-  free ensures (memory_load8_le(mem, 69698bv64) == 1bv8);
-  free ensures (memory_load8_le(mem, 69699bv64) == 0bv8);
-  free ensures (memory_load8_le(mem, 69700bv64) == 0bv8);
-  free ensures (memory_load8_le(mem, 69701bv64) == 0bv8);
-  free ensures (memory_load8_le(mem, 69702bv64) == 0bv8);
-  free ensures (memory_load8_le(mem, 69703bv64) == 0bv8);
-
-procedure main()
-  modifies Gamma_R0, Gamma_R1, Gamma_R29, Gamma_R30, Gamma_R31, Gamma_R8, Gamma_R9, Gamma_mem, Gamma_stack, R0, R1, R29, R30, R31, R8, R9, mem, stack;
+  free requires (memory_load8_le(mem, 69600bv64) == 0bv8);
+  free requires (memory_load8_le(mem, 69601bv64) == 0bv8);
+  free requires (memory_load8_le(mem, 69602bv64) == 0bv8);
+  free requires (memory_load8_le(mem, 69603bv64) == 0bv8);
+  free requires (memory_load8_le(mem, 69604bv64) == 0bv8);
+  free requires (memory_load8_le(mem, 69605bv64) == 0bv8);
+  free requires (memory_load8_le(mem, 69606bv64) == 0bv8);
+  free requires (memory_load8_le(mem, 69607bv64) == 0bv8);
   free requires (memory_load8_le(mem, 69688bv64) == 0bv8);
   free requires (memory_load8_le(mem, 69689bv64) == 0bv8);
   free requires (memory_load8_le(mem, 69690bv64) == 0bv8);
@@ -330,148 +203,10 @@
   free requires (memory_load8_le(mem, 69701bv64) == 0bv8);
   free requires (memory_load8_le(mem, 69702bv64) == 0bv8);
   free requires (memory_load8_le(mem, 69703bv64) == 0bv8);
-  free requires (memory_load8_le(mem, 2232bv64) == 1bv8);
-  free requires (memory_load8_le(mem, 2233bv64) == 0bv8);
-  free requires (memory_load8_le(mem, 2234bv64) == 2bv8);
-  free requires (memory_load8_le(mem, 2235bv64) == 0bv8);
-  free requires (memory_load8_le(mem, 2236bv64) == 84bv8);
-  free requires (memory_load8_le(mem, 2237bv64) == 104bv8);
-  free requires (memory_load8_le(mem, 2238bv64) == 101bv8);
-  free requires (memory_load8_le(mem, 2239bv64) == 32bv8);
-  free requires (memory_load8_le(mem, 2240bv64) == 99bv8);
-  free requires (memory_load8_le(mem, 2241bv64) == 104bv8);
-  free requires (memory_load8_le(mem, 2242bv64) == 97bv8);
-  free requires (memory_load8_le(mem, 2243bv64) == 114bv8);
-  free requires (memory_load8_le(mem, 2244bv64) == 32bv8);
-  free requires (memory_load8_le(mem, 2245bv64) == 105bv8);
-  free requires (memory_load8_le(mem, 2246bv64) == 115bv8);
-  free requires (memory_load8_le(mem, 2247bv64) == 58bv8);
-  free requires (memory_load8_le(mem, 2248bv64) == 32bv8);
-  free requires (memory_load8_le(mem, 2249bv64) == 37bv8);
-  free requires (memory_load8_le(mem, 2250bv64) == 99bv8);
-  free requires (memory_load8_le(mem, 2251bv64) == 10bv8);
-  free requires (memory_load8_le(mem, 2252bv64) == 0bv8);
-  free requires (memory_load8_le(mem, 2253bv64) == 84bv8);
-  free requires (memory_load8_le(mem, 2254bv64) == 104bv8);
-  free requires (memory_load8_le(mem, 2255bv64) == 101bv8);
-  free requires (memory_load8_le(mem, 2256bv64) == 32bv8);
-  free requires (memory_load8_le(mem, 2257bv64) == 105bv8);
-  free requires (memory_load8_le(mem, 2258bv64) == 110bv8);
-  free requires (memory_load8_le(mem, 2259bv64) == 116bv8);
-  free requires (memory_load8_le(mem, 2260bv64) == 32bv8);
-  free requires (memory_load8_le(mem, 2261bv64) == 105bv8);
-  free requires (memory_load8_le(mem, 2262bv64) == 115bv8);
-  free requires (memory_load8_le(mem, 2263bv64) == 58bv8);
-  free requires (memory_load8_le(mem, 2264bv64) == 32bv8);
-  free requires (memory_load8_le(mem, 2265bv64) == 37bv8);
-  free requires (memory_load8_le(mem, 2266bv64) == 100bv8);
-  free requires (memory_load8_le(mem, 2267bv64) == 10bv8);
-  free requires (memory_load8_le(mem, 2268bv64) == 0bv8);
-  free requires (memory_load8_le(mem, 69064bv64) == 16bv8);
-  free requires (memory_load8_le(mem, 69065bv64) == 8bv8);
-  free requires (memory_load8_le(mem, 69066bv64) == 0bv8);
-  free requires (memory_load8_le(mem, 69067bv64) == 0bv8);
-  free requires (memory_load8_le(mem, 69068bv64) == 0bv8);
-  free requires (memory_load8_le(mem, 69069bv64) == 0bv8);
-  free requires (memory_load8_le(mem, 69070bv64) == 0bv8);
-  free requires (memory_load8_le(mem, 69071bv64) == 0bv8);
-  free requires (memory_load8_le(mem, 69072bv64) == 192bv8);
-  free requires (memory_load8_le(mem, 69073bv64) == 7bv8);
-  free requires (memory_load8_le(mem, 69074bv64) == 0bv8);
-  free requires (memory_load8_le(mem, 69075bv64) == 0bv8);
-  free requires (memory_load8_le(mem, 69076bv64) == 0bv8);
-  free requires (memory_load8_le(mem, 69077bv64) == 0bv8);
-  free requires (memory_load8_le(mem, 69078bv64) == 0bv8);
-  free requires (memory_load8_le(mem, 69079bv64) == 0bv8);
-  free requires (memory_load8_le(mem, 69592bv64) == 20bv8);
-  free requires (memory_load8_le(mem, 69593bv64) == 8bv8);
-  free requires (memory_load8_le(mem, 69594bv64) == 0bv8);
-  free requires (memory_load8_le(mem, 69595bv64) == 0bv8);
-  free requires (memory_load8_le(mem, 69596bv64) == 0bv8);
-  free requires (memory_load8_le(mem, 69597bv64) == 0bv8);
-  free requires (memory_load8_le(mem, 69598bv64) == 0bv8);
-  free requires (memory_load8_le(mem, 69599bv64) == 0bv8);
-  free requires (memory_load8_le(mem, 69696bv64) == 64bv8);
-  free requires (memory_load8_le(mem, 69697bv64) == 16bv8);
-  free requires (memory_load8_le(mem, 69698bv64) == 1bv8);
-  free requires (memory_load8_le(mem, 69699bv64) == 0bv8);
-  free requires (memory_load8_le(mem, 69700bv64) == 0bv8);
-  free requires (memory_load8_le(mem, 69701bv64) == 0bv8);
-  free requires (memory_load8_le(mem, 69702bv64) == 0bv8);
-  free requires (memory_load8_le(mem, 69703bv64) == 0bv8);
   free ensures (Gamma_R29 == old(Gamma_R29));
   free ensures (Gamma_R31 == old(Gamma_R31));
   free ensures (R29 == old(R29));
   free ensures (R31 == old(R31));
-  free ensures (memory_load8_le(mem, 2232bv64) == 1bv8);
-  free ensures (memory_load8_le(mem, 2233bv64) == 0bv8);
-  free ensures (memory_load8_le(mem, 2234bv64) == 2bv8);
-  free ensures (memory_load8_le(mem, 2235bv64) == 0bv8);
-  free ensures (memory_load8_le(mem, 2236bv64) == 84bv8);
-  free ensures (memory_load8_le(mem, 2237bv64) == 104bv8);
-  free ensures (memory_load8_le(mem, 2238bv64) == 101bv8);
-  free ensures (memory_load8_le(mem, 2239bv64) == 32bv8);
-  free ensures (memory_load8_le(mem, 2240bv64) == 99bv8);
-  free ensures (memory_load8_le(mem, 2241bv64) == 104bv8);
-  free ensures (memory_load8_le(mem, 2242bv64) == 97bv8);
-  free ensures (memory_load8_le(mem, 2243bv64) == 114bv8);
-  free ensures (memory_load8_le(mem, 2244bv64) == 32bv8);
-  free ensures (memory_load8_le(mem, 2245bv64) == 105bv8);
-  free ensures (memory_load8_le(mem, 2246bv64) == 115bv8);
-  free ensures (memory_load8_le(mem, 2247bv64) == 58bv8);
-  free ensures (memory_load8_le(mem, 2248bv64) == 32bv8);
-  free ensures (memory_load8_le(mem, 2249bv64) == 37bv8);
-  free ensures (memory_load8_le(mem, 2250bv64) == 99bv8);
-  free ensures (memory_load8_le(mem, 2251bv64) == 10bv8);
-  free ensures (memory_load8_le(mem, 2252bv64) == 0bv8);
-  free ensures (memory_load8_le(mem, 2253bv64) == 84bv8);
-  free ensures (memory_load8_le(mem, 2254bv64) == 104bv8);
-  free ensures (memory_load8_le(mem, 2255bv64) == 101bv8);
-  free ensures (memory_load8_le(mem, 2256bv64) == 32bv8);
-  free ensures (memory_load8_le(mem, 2257bv64) == 105bv8);
-  free ensures (memory_load8_le(mem, 2258bv64) == 110bv8);
-  free ensures (memory_load8_le(mem, 2259bv64) == 116bv8);
-  free ensures (memory_load8_le(mem, 2260bv64) == 32bv8);
-  free ensures (memory_load8_le(mem, 2261bv64) == 105bv8);
-  free ensures (memory_load8_le(mem, 2262bv64) == 115bv8);
-  free ensures (memory_load8_le(mem, 2263bv64) == 58bv8);
-  free ensures (memory_load8_le(mem, 2264bv64) == 32bv8);
-  free ensures (memory_load8_le(mem, 2265bv64) == 37bv8);
-  free ensures (memory_load8_le(mem, 2266bv64) == 100bv8);
-  free ensures (memory_load8_le(mem, 2267bv64) == 10bv8);
-  free ensures (memory_load8_le(mem, 2268bv64) == 0bv8);
-  free ensures (memory_load8_le(mem, 69064bv64) == 16bv8);
-  free ensures (memory_load8_le(mem, 69065bv64) == 8bv8);
-  free ensures (memory_load8_le(mem, 69066bv64) == 0bv8);
-  free ensures (memory_load8_le(mem, 69067bv64) == 0bv8);
-  free ensures (memory_load8_le(mem, 69068bv64) == 0bv8);
-  free ensures (memory_load8_le(mem, 69069bv64) == 0bv8);
-  free ensures (memory_load8_le(mem, 69070bv64) == 0bv8);
-  free ensures (memory_load8_le(mem, 69071bv64) == 0bv8);
-  free ensures (memory_load8_le(mem, 69072bv64) == 192bv8);
-  free ensures (memory_load8_le(mem, 69073bv64) == 7bv8);
-  free ensures (memory_load8_le(mem, 69074bv64) == 0bv8);
-  free ensures (memory_load8_le(mem, 69075bv64) == 0bv8);
-  free ensures (memory_load8_le(mem, 69076bv64) == 0bv8);
-  free ensures (memory_load8_le(mem, 69077bv64) == 0bv8);
-  free ensures (memory_load8_le(mem, 69078bv64) == 0bv8);
-  free ensures (memory_load8_le(mem, 69079bv64) == 0bv8);
-  free ensures (memory_load8_le(mem, 69592bv64) == 20bv8);
-  free ensures (memory_load8_le(mem, 69593bv64) == 8bv8);
-  free ensures (memory_load8_le(mem, 69594bv64) == 0bv8);
-  free ensures (memory_load8_le(mem, 69595bv64) == 0bv8);
-  free ensures (memory_load8_le(mem, 69596bv64) == 0bv8);
-  free ensures (memory_load8_le(mem, 69597bv64) == 0bv8);
-  free ensures (memory_load8_le(mem, 69598bv64) == 0bv8);
-  free ensures (memory_load8_le(mem, 69599bv64) == 0bv8);
-  free ensures (memory_load8_le(mem, 69696bv64) == 64bv8);
-  free ensures (memory_load8_le(mem, 69697bv64) == 16bv8);
-  free ensures (memory_load8_le(mem, 69698bv64) == 1bv8);
-  free ensures (memory_load8_le(mem, 69699bv64) == 0bv8);
-  free ensures (memory_load8_le(mem, 69700bv64) == 0bv8);
-  free ensures (memory_load8_le(mem, 69701bv64) == 0bv8);
-  free ensures (memory_load8_le(mem, 69702bv64) == 0bv8);
-  free ensures (memory_load8_le(mem, 69703bv64) == 0bv8);
 {
   var #4: bv64;
   var #5: bv64;
@@ -543,288 +278,7 @@
 }
 
 procedure malloc();
-<<<<<<< HEAD
-  free requires (memory_load8_le(mem, 2232bv64) == 1bv8);
-  free requires (memory_load8_le(mem, 2233bv64) == 0bv8);
-  free requires (memory_load8_le(mem, 2234bv64) == 2bv8);
-  free requires (memory_load8_le(mem, 2235bv64) == 0bv8);
-  free requires (memory_load8_le(mem, 2236bv64) == 84bv8);
-  free requires (memory_load8_le(mem, 2237bv64) == 104bv8);
-  free requires (memory_load8_le(mem, 2238bv64) == 101bv8);
-  free requires (memory_load8_le(mem, 2239bv64) == 32bv8);
-  free requires (memory_load8_le(mem, 2240bv64) == 99bv8);
-  free requires (memory_load8_le(mem, 2241bv64) == 104bv8);
-  free requires (memory_load8_le(mem, 2242bv64) == 97bv8);
-  free requires (memory_load8_le(mem, 2243bv64) == 114bv8);
-  free requires (memory_load8_le(mem, 2244bv64) == 32bv8);
-  free requires (memory_load8_le(mem, 2245bv64) == 105bv8);
-  free requires (memory_load8_le(mem, 2246bv64) == 115bv8);
-  free requires (memory_load8_le(mem, 2247bv64) == 58bv8);
-  free requires (memory_load8_le(mem, 2248bv64) == 32bv8);
-  free requires (memory_load8_le(mem, 2249bv64) == 37bv8);
-  free requires (memory_load8_le(mem, 2250bv64) == 99bv8);
-  free requires (memory_load8_le(mem, 2251bv64) == 10bv8);
-  free requires (memory_load8_le(mem, 2252bv64) == 0bv8);
-  free requires (memory_load8_le(mem, 2253bv64) == 84bv8);
-  free requires (memory_load8_le(mem, 2254bv64) == 104bv8);
-  free requires (memory_load8_le(mem, 2255bv64) == 101bv8);
-  free requires (memory_load8_le(mem, 2256bv64) == 32bv8);
-  free requires (memory_load8_le(mem, 2257bv64) == 105bv8);
-  free requires (memory_load8_le(mem, 2258bv64) == 110bv8);
-  free requires (memory_load8_le(mem, 2259bv64) == 116bv8);
-  free requires (memory_load8_le(mem, 2260bv64) == 32bv8);
-  free requires (memory_load8_le(mem, 2261bv64) == 105bv8);
-  free requires (memory_load8_le(mem, 2262bv64) == 115bv8);
-  free requires (memory_load8_le(mem, 2263bv64) == 58bv8);
-  free requires (memory_load8_le(mem, 2264bv64) == 32bv8);
-  free requires (memory_load8_le(mem, 2265bv64) == 37bv8);
-  free requires (memory_load8_le(mem, 2266bv64) == 100bv8);
-  free requires (memory_load8_le(mem, 2267bv64) == 10bv8);
-  free requires (memory_load8_le(mem, 2268bv64) == 0bv8);
-  free requires (memory_load8_le(mem, 69064bv64) == 16bv8);
-  free requires (memory_load8_le(mem, 69065bv64) == 8bv8);
-  free requires (memory_load8_le(mem, 69066bv64) == 0bv8);
-  free requires (memory_load8_le(mem, 69067bv64) == 0bv8);
-  free requires (memory_load8_le(mem, 69068bv64) == 0bv8);
-  free requires (memory_load8_le(mem, 69069bv64) == 0bv8);
-  free requires (memory_load8_le(mem, 69070bv64) == 0bv8);
-  free requires (memory_load8_le(mem, 69071bv64) == 0bv8);
-  free requires (memory_load8_le(mem, 69072bv64) == 192bv8);
-  free requires (memory_load8_le(mem, 69073bv64) == 7bv8);
-  free requires (memory_load8_le(mem, 69074bv64) == 0bv8);
-  free requires (memory_load8_le(mem, 69075bv64) == 0bv8);
-  free requires (memory_load8_le(mem, 69076bv64) == 0bv8);
-  free requires (memory_load8_le(mem, 69077bv64) == 0bv8);
-  free requires (memory_load8_le(mem, 69078bv64) == 0bv8);
-  free requires (memory_load8_le(mem, 69079bv64) == 0bv8);
-  free requires (memory_load8_le(mem, 69592bv64) == 20bv8);
-  free requires (memory_load8_le(mem, 69593bv64) == 8bv8);
-  free requires (memory_load8_le(mem, 69594bv64) == 0bv8);
-  free requires (memory_load8_le(mem, 69595bv64) == 0bv8);
-  free requires (memory_load8_le(mem, 69596bv64) == 0bv8);
-  free requires (memory_load8_le(mem, 69597bv64) == 0bv8);
-  free requires (memory_load8_le(mem, 69598bv64) == 0bv8);
-  free requires (memory_load8_le(mem, 69599bv64) == 0bv8);
-  free requires (memory_load8_le(mem, 69696bv64) == 64bv8);
-  free requires (memory_load8_le(mem, 69697bv64) == 16bv8);
-  free requires (memory_load8_le(mem, 69698bv64) == 1bv8);
-  free requires (memory_load8_le(mem, 69699bv64) == 0bv8);
-  free requires (memory_load8_le(mem, 69700bv64) == 0bv8);
-  free requires (memory_load8_le(mem, 69701bv64) == 0bv8);
-  free requires (memory_load8_le(mem, 69702bv64) == 0bv8);
-  free requires (memory_load8_le(mem, 69703bv64) == 0bv8);
-  free ensures (memory_load8_le(mem, 2232bv64) == 1bv8);
-  free ensures (memory_load8_le(mem, 2233bv64) == 0bv8);
-  free ensures (memory_load8_le(mem, 2234bv64) == 2bv8);
-  free ensures (memory_load8_le(mem, 2235bv64) == 0bv8);
-  free ensures (memory_load8_le(mem, 2236bv64) == 84bv8);
-  free ensures (memory_load8_le(mem, 2237bv64) == 104bv8);
-  free ensures (memory_load8_le(mem, 2238bv64) == 101bv8);
-  free ensures (memory_load8_le(mem, 2239bv64) == 32bv8);
-  free ensures (memory_load8_le(mem, 2240bv64) == 99bv8);
-  free ensures (memory_load8_le(mem, 2241bv64) == 104bv8);
-  free ensures (memory_load8_le(mem, 2242bv64) == 97bv8);
-  free ensures (memory_load8_le(mem, 2243bv64) == 114bv8);
-  free ensures (memory_load8_le(mem, 2244bv64) == 32bv8);
-  free ensures (memory_load8_le(mem, 2245bv64) == 105bv8);
-  free ensures (memory_load8_le(mem, 2246bv64) == 115bv8);
-  free ensures (memory_load8_le(mem, 2247bv64) == 58bv8);
-  free ensures (memory_load8_le(mem, 2248bv64) == 32bv8);
-  free ensures (memory_load8_le(mem, 2249bv64) == 37bv8);
-  free ensures (memory_load8_le(mem, 2250bv64) == 99bv8);
-  free ensures (memory_load8_le(mem, 2251bv64) == 10bv8);
-  free ensures (memory_load8_le(mem, 2252bv64) == 0bv8);
-  free ensures (memory_load8_le(mem, 2253bv64) == 84bv8);
-  free ensures (memory_load8_le(mem, 2254bv64) == 104bv8);
-  free ensures (memory_load8_le(mem, 2255bv64) == 101bv8);
-  free ensures (memory_load8_le(mem, 2256bv64) == 32bv8);
-  free ensures (memory_load8_le(mem, 2257bv64) == 105bv8);
-  free ensures (memory_load8_le(mem, 2258bv64) == 110bv8);
-  free ensures (memory_load8_le(mem, 2259bv64) == 116bv8);
-  free ensures (memory_load8_le(mem, 2260bv64) == 32bv8);
-  free ensures (memory_load8_le(mem, 2261bv64) == 105bv8);
-  free ensures (memory_load8_le(mem, 2262bv64) == 115bv8);
-  free ensures (memory_load8_le(mem, 2263bv64) == 58bv8);
-  free ensures (memory_load8_le(mem, 2264bv64) == 32bv8);
-  free ensures (memory_load8_le(mem, 2265bv64) == 37bv8);
-  free ensures (memory_load8_le(mem, 2266bv64) == 100bv8);
-  free ensures (memory_load8_le(mem, 2267bv64) == 10bv8);
-  free ensures (memory_load8_le(mem, 2268bv64) == 0bv8);
-  free ensures (memory_load8_le(mem, 69064bv64) == 16bv8);
-  free ensures (memory_load8_le(mem, 69065bv64) == 8bv8);
-  free ensures (memory_load8_le(mem, 69066bv64) == 0bv8);
-  free ensures (memory_load8_le(mem, 69067bv64) == 0bv8);
-  free ensures (memory_load8_le(mem, 69068bv64) == 0bv8);
-  free ensures (memory_load8_le(mem, 69069bv64) == 0bv8);
-  free ensures (memory_load8_le(mem, 69070bv64) == 0bv8);
-  free ensures (memory_load8_le(mem, 69071bv64) == 0bv8);
-  free ensures (memory_load8_le(mem, 69072bv64) == 192bv8);
-  free ensures (memory_load8_le(mem, 69073bv64) == 7bv8);
-  free ensures (memory_load8_le(mem, 69074bv64) == 0bv8);
-  free ensures (memory_load8_le(mem, 69075bv64) == 0bv8);
-  free ensures (memory_load8_le(mem, 69076bv64) == 0bv8);
-  free ensures (memory_load8_le(mem, 69077bv64) == 0bv8);
-  free ensures (memory_load8_le(mem, 69078bv64) == 0bv8);
-  free ensures (memory_load8_le(mem, 69079bv64) == 0bv8);
-  free ensures (memory_load8_le(mem, 69592bv64) == 20bv8);
-  free ensures (memory_load8_le(mem, 69593bv64) == 8bv8);
-  free ensures (memory_load8_le(mem, 69594bv64) == 0bv8);
-  free ensures (memory_load8_le(mem, 69595bv64) == 0bv8);
-  free ensures (memory_load8_le(mem, 69596bv64) == 0bv8);
-  free ensures (memory_load8_le(mem, 69597bv64) == 0bv8);
-  free ensures (memory_load8_le(mem, 69598bv64) == 0bv8);
-  free ensures (memory_load8_le(mem, 69599bv64) == 0bv8);
-  free ensures (memory_load8_le(mem, 69696bv64) == 64bv8);
-  free ensures (memory_load8_le(mem, 69697bv64) == 16bv8);
-  free ensures (memory_load8_le(mem, 69698bv64) == 1bv8);
-  free ensures (memory_load8_le(mem, 69699bv64) == 0bv8);
-  free ensures (memory_load8_le(mem, 69700bv64) == 0bv8);
-  free ensures (memory_load8_le(mem, 69701bv64) == 0bv8);
-  free ensures (memory_load8_le(mem, 69702bv64) == 0bv8);
-  free ensures (memory_load8_le(mem, 69703bv64) == 0bv8);
+  modifies Gamma_R16, Gamma_R17, R16, R17;
 
 procedure printf();
-  free requires (memory_load8_le(mem, 2232bv64) == 1bv8);
-  free requires (memory_load8_le(mem, 2233bv64) == 0bv8);
-  free requires (memory_load8_le(mem, 2234bv64) == 2bv8);
-  free requires (memory_load8_le(mem, 2235bv64) == 0bv8);
-  free requires (memory_load8_le(mem, 2236bv64) == 84bv8);
-  free requires (memory_load8_le(mem, 2237bv64) == 104bv8);
-  free requires (memory_load8_le(mem, 2238bv64) == 101bv8);
-  free requires (memory_load8_le(mem, 2239bv64) == 32bv8);
-  free requires (memory_load8_le(mem, 2240bv64) == 99bv8);
-  free requires (memory_load8_le(mem, 2241bv64) == 104bv8);
-  free requires (memory_load8_le(mem, 2242bv64) == 97bv8);
-  free requires (memory_load8_le(mem, 2243bv64) == 114bv8);
-  free requires (memory_load8_le(mem, 2244bv64) == 32bv8);
-  free requires (memory_load8_le(mem, 2245bv64) == 105bv8);
-  free requires (memory_load8_le(mem, 2246bv64) == 115bv8);
-  free requires (memory_load8_le(mem, 2247bv64) == 58bv8);
-  free requires (memory_load8_le(mem, 2248bv64) == 32bv8);
-  free requires (memory_load8_le(mem, 2249bv64) == 37bv8);
-  free requires (memory_load8_le(mem, 2250bv64) == 99bv8);
-  free requires (memory_load8_le(mem, 2251bv64) == 10bv8);
-  free requires (memory_load8_le(mem, 2252bv64) == 0bv8);
-  free requires (memory_load8_le(mem, 2253bv64) == 84bv8);
-  free requires (memory_load8_le(mem, 2254bv64) == 104bv8);
-  free requires (memory_load8_le(mem, 2255bv64) == 101bv8);
-  free requires (memory_load8_le(mem, 2256bv64) == 32bv8);
-  free requires (memory_load8_le(mem, 2257bv64) == 105bv8);
-  free requires (memory_load8_le(mem, 2258bv64) == 110bv8);
-  free requires (memory_load8_le(mem, 2259bv64) == 116bv8);
-  free requires (memory_load8_le(mem, 2260bv64) == 32bv8);
-  free requires (memory_load8_le(mem, 2261bv64) == 105bv8);
-  free requires (memory_load8_le(mem, 2262bv64) == 115bv8);
-  free requires (memory_load8_le(mem, 2263bv64) == 58bv8);
-  free requires (memory_load8_le(mem, 2264bv64) == 32bv8);
-  free requires (memory_load8_le(mem, 2265bv64) == 37bv8);
-  free requires (memory_load8_le(mem, 2266bv64) == 100bv8);
-  free requires (memory_load8_le(mem, 2267bv64) == 10bv8);
-  free requires (memory_load8_le(mem, 2268bv64) == 0bv8);
-  free requires (memory_load8_le(mem, 69064bv64) == 16bv8);
-  free requires (memory_load8_le(mem, 69065bv64) == 8bv8);
-  free requires (memory_load8_le(mem, 69066bv64) == 0bv8);
-  free requires (memory_load8_le(mem, 69067bv64) == 0bv8);
-  free requires (memory_load8_le(mem, 69068bv64) == 0bv8);
-  free requires (memory_load8_le(mem, 69069bv64) == 0bv8);
-  free requires (memory_load8_le(mem, 69070bv64) == 0bv8);
-  free requires (memory_load8_le(mem, 69071bv64) == 0bv8);
-  free requires (memory_load8_le(mem, 69072bv64) == 192bv8);
-  free requires (memory_load8_le(mem, 69073bv64) == 7bv8);
-  free requires (memory_load8_le(mem, 69074bv64) == 0bv8);
-  free requires (memory_load8_le(mem, 69075bv64) == 0bv8);
-  free requires (memory_load8_le(mem, 69076bv64) == 0bv8);
-  free requires (memory_load8_le(mem, 69077bv64) == 0bv8);
-  free requires (memory_load8_le(mem, 69078bv64) == 0bv8);
-  free requires (memory_load8_le(mem, 69079bv64) == 0bv8);
-  free requires (memory_load8_le(mem, 69592bv64) == 20bv8);
-  free requires (memory_load8_le(mem, 69593bv64) == 8bv8);
-  free requires (memory_load8_le(mem, 69594bv64) == 0bv8);
-  free requires (memory_load8_le(mem, 69595bv64) == 0bv8);
-  free requires (memory_load8_le(mem, 69596bv64) == 0bv8);
-  free requires (memory_load8_le(mem, 69597bv64) == 0bv8);
-  free requires (memory_load8_le(mem, 69598bv64) == 0bv8);
-  free requires (memory_load8_le(mem, 69599bv64) == 0bv8);
-  free requires (memory_load8_le(mem, 69696bv64) == 64bv8);
-  free requires (memory_load8_le(mem, 69697bv64) == 16bv8);
-  free requires (memory_load8_le(mem, 69698bv64) == 1bv8);
-  free requires (memory_load8_le(mem, 69699bv64) == 0bv8);
-  free requires (memory_load8_le(mem, 69700bv64) == 0bv8);
-  free requires (memory_load8_le(mem, 69701bv64) == 0bv8);
-  free requires (memory_load8_le(mem, 69702bv64) == 0bv8);
-  free requires (memory_load8_le(mem, 69703bv64) == 0bv8);
-  free ensures (memory_load8_le(mem, 2232bv64) == 1bv8);
-  free ensures (memory_load8_le(mem, 2233bv64) == 0bv8);
-  free ensures (memory_load8_le(mem, 2234bv64) == 2bv8);
-  free ensures (memory_load8_le(mem, 2235bv64) == 0bv8);
-  free ensures (memory_load8_le(mem, 2236bv64) == 84bv8);
-  free ensures (memory_load8_le(mem, 2237bv64) == 104bv8);
-  free ensures (memory_load8_le(mem, 2238bv64) == 101bv8);
-  free ensures (memory_load8_le(mem, 2239bv64) == 32bv8);
-  free ensures (memory_load8_le(mem, 2240bv64) == 99bv8);
-  free ensures (memory_load8_le(mem, 2241bv64) == 104bv8);
-  free ensures (memory_load8_le(mem, 2242bv64) == 97bv8);
-  free ensures (memory_load8_le(mem, 2243bv64) == 114bv8);
-  free ensures (memory_load8_le(mem, 2244bv64) == 32bv8);
-  free ensures (memory_load8_le(mem, 2245bv64) == 105bv8);
-  free ensures (memory_load8_le(mem, 2246bv64) == 115bv8);
-  free ensures (memory_load8_le(mem, 2247bv64) == 58bv8);
-  free ensures (memory_load8_le(mem, 2248bv64) == 32bv8);
-  free ensures (memory_load8_le(mem, 2249bv64) == 37bv8);
-  free ensures (memory_load8_le(mem, 2250bv64) == 99bv8);
-  free ensures (memory_load8_le(mem, 2251bv64) == 10bv8);
-  free ensures (memory_load8_le(mem, 2252bv64) == 0bv8);
-  free ensures (memory_load8_le(mem, 2253bv64) == 84bv8);
-  free ensures (memory_load8_le(mem, 2254bv64) == 104bv8);
-  free ensures (memory_load8_le(mem, 2255bv64) == 101bv8);
-  free ensures (memory_load8_le(mem, 2256bv64) == 32bv8);
-  free ensures (memory_load8_le(mem, 2257bv64) == 105bv8);
-  free ensures (memory_load8_le(mem, 2258bv64) == 110bv8);
-  free ensures (memory_load8_le(mem, 2259bv64) == 116bv8);
-  free ensures (memory_load8_le(mem, 2260bv64) == 32bv8);
-  free ensures (memory_load8_le(mem, 2261bv64) == 105bv8);
-  free ensures (memory_load8_le(mem, 2262bv64) == 115bv8);
-  free ensures (memory_load8_le(mem, 2263bv64) == 58bv8);
-  free ensures (memory_load8_le(mem, 2264bv64) == 32bv8);
-  free ensures (memory_load8_le(mem, 2265bv64) == 37bv8);
-  free ensures (memory_load8_le(mem, 2266bv64) == 100bv8);
-  free ensures (memory_load8_le(mem, 2267bv64) == 10bv8);
-  free ensures (memory_load8_le(mem, 2268bv64) == 0bv8);
-  free ensures (memory_load8_le(mem, 69064bv64) == 16bv8);
-  free ensures (memory_load8_le(mem, 69065bv64) == 8bv8);
-  free ensures (memory_load8_le(mem, 69066bv64) == 0bv8);
-  free ensures (memory_load8_le(mem, 69067bv64) == 0bv8);
-  free ensures (memory_load8_le(mem, 69068bv64) == 0bv8);
-  free ensures (memory_load8_le(mem, 69069bv64) == 0bv8);
-  free ensures (memory_load8_le(mem, 69070bv64) == 0bv8);
-  free ensures (memory_load8_le(mem, 69071bv64) == 0bv8);
-  free ensures (memory_load8_le(mem, 69072bv64) == 192bv8);
-  free ensures (memory_load8_le(mem, 69073bv64) == 7bv8);
-  free ensures (memory_load8_le(mem, 69074bv64) == 0bv8);
-  free ensures (memory_load8_le(mem, 69075bv64) == 0bv8);
-  free ensures (memory_load8_le(mem, 69076bv64) == 0bv8);
-  free ensures (memory_load8_le(mem, 69077bv64) == 0bv8);
-  free ensures (memory_load8_le(mem, 69078bv64) == 0bv8);
-  free ensures (memory_load8_le(mem, 69079bv64) == 0bv8);
-  free ensures (memory_load8_le(mem, 69592bv64) == 20bv8);
-  free ensures (memory_load8_le(mem, 69593bv64) == 8bv8);
-  free ensures (memory_load8_le(mem, 69594bv64) == 0bv8);
-  free ensures (memory_load8_le(mem, 69595bv64) == 0bv8);
-  free ensures (memory_load8_le(mem, 69596bv64) == 0bv8);
-  free ensures (memory_load8_le(mem, 69597bv64) == 0bv8);
-  free ensures (memory_load8_le(mem, 69598bv64) == 0bv8);
-  free ensures (memory_load8_le(mem, 69599bv64) == 0bv8);
-  free ensures (memory_load8_le(mem, 69696bv64) == 64bv8);
-  free ensures (memory_load8_le(mem, 69697bv64) == 16bv8);
-  free ensures (memory_load8_le(mem, 69698bv64) == 1bv8);
-  free ensures (memory_load8_le(mem, 69699bv64) == 0bv8);
-  free ensures (memory_load8_le(mem, 69700bv64) == 0bv8);
-  free ensures (memory_load8_le(mem, 69701bv64) == 0bv8);
-  free ensures (memory_load8_le(mem, 69702bv64) == 0bv8);
-  free ensures (memory_load8_le(mem, 69703bv64) == 0bv8);
-=======
-  modifies Gamma_R16, Gamma_R17, R16, R17;
-
-procedure printf();
-  modifies Gamma_R16, Gamma_R17, R16, R17;
->>>>>>> c4406e96
+  modifies Gamma_R16, Gamma_R17, R16, R17;