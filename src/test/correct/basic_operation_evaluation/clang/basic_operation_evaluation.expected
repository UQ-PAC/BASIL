var {:extern} Gamma_R0: bool;
var {:extern} Gamma_R1: bool;
var {:extern} Gamma_R10: bool;
var {:extern} Gamma_R31: bool;
var {:extern} Gamma_R8: bool;
var {:extern} Gamma_R9: bool;
var {:extern} Gamma_mem: [bv64]bool;
var {:extern} Gamma_stack: [bv64]bool;
var {:extern} R0: bv64;
var {:extern} R1: bv64;
var {:extern} R10: bv64;
var {:extern} R31: bv64;
var {:extern} R8: bv64;
var {:extern} R9: bv64;
var {:extern} mem: [bv64]bv8;
var {:extern} stack: [bv64]bv8;
const {:extern} $_IO_stdin_used_addr: bv64;
axiom ($_IO_stdin_used_addr == 1952bv64);
function {:extern} {:bvbuiltin "bvadd"} bvadd32(bv32, bv32) returns (bv32);
function {:extern} {:bvbuiltin "bvadd"} bvadd33(bv33, bv33) returns (bv33);
function {:extern} {:bvbuiltin "bvadd"} bvadd64(bv64, bv64) returns (bv64);
function {:extern} {:bvbuiltin "bvcomp"} bvcomp32(bv32, bv32) returns (bv1);
function {:extern} {:bvbuiltin "bvcomp"} bvcomp33(bv33, bv33) returns (bv1);
function {:extern} {:bvbuiltin "bvmul"} bvmul64(bv64, bv64) returns (bv64);
function {:extern} {:bvbuiltin "bvnot"} bvnot1(bv1) returns (bv1);
function {:extern} {:bvbuiltin "bvnot"} bvnot32(bv32) returns (bv32);
function {:extern} {:bvbuiltin "bvor"} bvor32(bv32, bv32) returns (bv32);
function {:extern} {:bvbuiltin "bvsdiv"} bvsdiv33(bv33, bv33) returns (bv33);
function {:extern} {:bvbuiltin "bvxor"} bvxor32(bv32, bv32) returns (bv32);
function {:extern} gamma_load32(gammaMap: [bv64]bool, index: bv64) returns (bool) {
  (gammaMap[bvadd64(index, 3bv64)] && (gammaMap[bvadd64(index, 2bv64)] && (gammaMap[bvadd64(index, 1bv64)] && gammaMap[index])))
}

function {:extern} gamma_store32(gammaMap: [bv64]bool, index: bv64, value: bool) returns ([bv64]bool) {
  gammaMap[index := value][bvadd64(index, 1bv64) := value][bvadd64(index, 2bv64) := value][bvadd64(index, 3bv64) := value]
}

function {:extern} gamma_store64(gammaMap: [bv64]bool, index: bv64, value: bool) returns ([bv64]bool) {
  gammaMap[index := value][bvadd64(index, 1bv64) := value][bvadd64(index, 2bv64) := value][bvadd64(index, 3bv64) := value][bvadd64(index, 4bv64) := value][bvadd64(index, 5bv64) := value][bvadd64(index, 6bv64) := value][bvadd64(index, 7bv64) := value]
}

function {:extern} memory_load32_le(memory: [bv64]bv8, index: bv64) returns (bv32) {
  (memory[bvadd64(index, 3bv64)] ++ (memory[bvadd64(index, 2bv64)] ++ (memory[bvadd64(index, 1bv64)] ++ memory[index])))
}

function {:extern} memory_load64_le(memory: [bv64]bv8, index: bv64) returns (bv64) {
  (memory[bvadd64(index, 7bv64)] ++ (memory[bvadd64(index, 6bv64)] ++ (memory[bvadd64(index, 5bv64)] ++ (memory[bvadd64(index, 4bv64)] ++ (memory[bvadd64(index, 3bv64)] ++ (memory[bvadd64(index, 2bv64)] ++ (memory[bvadd64(index, 1bv64)] ++ memory[index])))))))
}

function {:extern} memory_load8_le(memory: [bv64]bv8, index: bv64) returns (bv8) {
  memory[index]
}

function {:extern} memory_store32_le(memory: [bv64]bv8, index: bv64, value: bv32) returns ([bv64]bv8) {
  memory[index := value[8:0]][bvadd64(index, 1bv64) := value[16:8]][bvadd64(index, 2bv64) := value[24:16]][bvadd64(index, 3bv64) := value[32:24]]
}

function {:extern} memory_store64_le(memory: [bv64]bv8, index: bv64, value: bv64) returns ([bv64]bv8) {
  memory[index := value[8:0]][bvadd64(index, 1bv64) := value[16:8]][bvadd64(index, 2bv64) := value[24:16]][bvadd64(index, 3bv64) := value[32:24]][bvadd64(index, 4bv64) := value[40:32]][bvadd64(index, 5bv64) := value[48:40]][bvadd64(index, 6bv64) := value[56:48]][bvadd64(index, 7bv64) := value[64:56]]
}

function {:extern} {:bvbuiltin "sign_extend 1"} sign_extend1_32(bv32) returns (bv33);
function {:extern} {:bvbuiltin "zero_extend 1"} zero_extend1_32(bv32) returns (bv33);
function {:extern} {:bvbuiltin "zero_extend 32"} zero_extend32_32(bv32) returns (bv64);
procedure {:extern} rely();
  modifies Gamma_mem, mem;
  ensures (mem == old(mem));
  ensures (Gamma_mem == old(Gamma_mem));
  free ensures (memory_load8_le(mem, 1952bv64) == 1bv8);
  free ensures (memory_load8_le(mem, 1953bv64) == 0bv8);
  free ensures (memory_load8_le(mem, 1954bv64) == 2bv8);
  free ensures (memory_load8_le(mem, 1955bv64) == 0bv8);
  free ensures (memory_load64_le(mem, 69064bv64) == 1808bv64);
  free ensures (memory_load64_le(mem, 69072bv64) == 1728bv64);
  free ensures (memory_load64_le(mem, 69592bv64) == 1812bv64);
  free ensures (memory_load64_le(mem, 69672bv64) == 69672bv64);

procedure {:extern} rely_transitive();
  modifies Gamma_mem, mem;
  ensures (mem == old(mem));
  ensures (Gamma_mem == old(Gamma_mem));

implementation {:extern} rely_transitive()
{
  call rely();
  call rely();
}

procedure {:extern} rely_reflexive();

procedure {:extern} guarantee_reflexive();
  modifies Gamma_mem, mem;

procedure main();
  modifies Gamma_R0, Gamma_R10, Gamma_R31, Gamma_R8, Gamma_R9, Gamma_stack, R0, R10, R31, R8, R9, stack;
  free requires (memory_load64_le(mem, 69664bv64) == 0bv64);
  free requires (memory_load64_le(mem, 69672bv64) == 69672bv64);
  free requires (memory_load8_le(mem, 1952bv64) == 1bv8);
  free requires (memory_load8_le(mem, 1953bv64) == 0bv8);
  free requires (memory_load8_le(mem, 1954bv64) == 2bv8);
  free requires (memory_load8_le(mem, 1955bv64) == 0bv8);
  free requires (memory_load64_le(mem, 69064bv64) == 1808bv64);
  free requires (memory_load64_le(mem, 69072bv64) == 1728bv64);
  free requires (memory_load64_le(mem, 69592bv64) == 1812bv64);
  free requires (memory_load64_le(mem, 69672bv64) == 69672bv64);
  free ensures (Gamma_R31 == old(Gamma_R31));
  free ensures (R31 == old(R31));
  free ensures (memory_load8_le(mem, 1952bv64) == 1bv8);
  free ensures (memory_load8_le(mem, 1953bv64) == 0bv8);
  free ensures (memory_load8_le(mem, 1954bv64) == 2bv8);
  free ensures (memory_load8_le(mem, 1955bv64) == 0bv8);
  free ensures (memory_load64_le(mem, 69064bv64) == 1808bv64);
  free ensures (memory_load64_le(mem, 69072bv64) == 1728bv64);
  free ensures (memory_load64_le(mem, 69592bv64) == 1812bv64);
  free ensures (memory_load64_le(mem, 69672bv64) == 69672bv64);

implementation main()
{
  var #4: bv32;
  var #5: bv32;
  var CF: bv1;
  var Gamma_#4: bool;
  var Gamma_#5: bool;
  var Gamma_CF: bool;
  var Gamma_NF: bool;
  var Gamma_VF: bool;
  var Gamma_ZF: bool;
  var NF: bv1;
  var VF: bv1;
  var ZF: bv1;
  lmain:
    assume {:captureState "lmain"} true;
    R31, Gamma_R31 := bvadd64(R31, 18446744073709551584bv64), Gamma_R31;
    R8, Gamma_R8 := zero_extend32_32(R0[32:0]), Gamma_R0;
    R0, Gamma_R0 := 0bv64, true;
    stack, Gamma_stack := memory_store32_le(stack, bvadd64(R31, 28bv64), 0bv32), gamma_store32(Gamma_stack, bvadd64(R31, 28bv64), true);
    assume {:captureState "%00000338"} true;
    stack, Gamma_stack := memory_store32_le(stack, bvadd64(R31, 24bv64), R8[32:0]), gamma_store32(Gamma_stack, bvadd64(R31, 24bv64), Gamma_R8);
    assume {:captureState "%00000340"} true;
    stack, Gamma_stack := memory_store64_le(stack, bvadd64(R31, 16bv64), R1), gamma_store64(Gamma_stack, bvadd64(R31, 16bv64), Gamma_R1);
    assume {:captureState "%00000348"} true;
    R8, Gamma_R8 := 2bv64, true;
    stack, Gamma_stack := memory_store32_le(stack, bvadd64(R31, 12bv64), R8[32:0]), gamma_store32(Gamma_stack, bvadd64(R31, 12bv64), Gamma_R8);
    assume {:captureState "%00000355"} true;
    R8, Gamma_R8 := 3bv64, true;
    stack, Gamma_stack := memory_store32_le(stack, bvadd64(R31, 8bv64), R8[32:0]), gamma_store32(Gamma_stack, bvadd64(R31, 8bv64), Gamma_R8);
    assume {:captureState "%00000362"} true;
    R8, Gamma_R8 := zero_extend32_32(memory_load32_le(stack, bvadd64(R31, 12bv64))), gamma_load32(Gamma_stack, bvadd64(R31, 12bv64));
    R9, Gamma_R9 := zero_extend32_32(memory_load32_le(stack, bvadd64(R31, 8bv64))), gamma_load32(Gamma_stack, bvadd64(R31, 8bv64));
    R8, Gamma_R8 := zero_extend32_32(bvxor32(R8[32:0], R9[32:0])), (Gamma_R9 && Gamma_R8);
    stack, Gamma_stack := memory_store32_le(stack, bvadd64(R31, 4bv64), R8[32:0]), gamma_store32(Gamma_stack, bvadd64(R31, 4bv64), Gamma_R8);
    assume {:captureState "%0000037f"} true;
    R8, Gamma_R8 := zero_extend32_32(memory_load32_le(stack, bvadd64(R31, 12bv64))), gamma_load32(Gamma_stack, bvadd64(R31, 12bv64));
    R9, Gamma_R9 := zero_extend32_32(memory_load32_le(stack, bvadd64(R31, 4bv64))), gamma_load32(Gamma_stack, bvadd64(R31, 4bv64));
    R8, Gamma_R8 := zero_extend32_32(bvor32(R8[32:0], R9[32:0])), (Gamma_R9 && Gamma_R8);
    stack, Gamma_stack := memory_store32_le(stack, bvadd64(R31, 8bv64), R8[32:0]), gamma_store32(Gamma_stack, bvadd64(R31, 8bv64), Gamma_R8);
    assume {:captureState "%0000039c"} true;
    R8, Gamma_R8 := 30bv64, true;
    stack, Gamma_stack := memory_store32_le(stack, bvadd64(R31, 12bv64), R8[32:0]), gamma_store32(Gamma_stack, bvadd64(R31, 12bv64), Gamma_R8);
    assume {:captureState "%000003a9"} true;
    R8, Gamma_R8 := 17bv64, true;
    stack, Gamma_stack := memory_store32_le(stack, bvadd64(R31, 8bv64), R8[32:0]), gamma_store32(Gamma_stack, bvadd64(R31, 8bv64), Gamma_R8);
    assume {:captureState "%000003b6"} true;
    R8, Gamma_R8 := zero_extend32_32(memory_load32_le(stack, bvadd64(R31, 12bv64))), gamma_load32(Gamma_stack, bvadd64(R31, 12bv64));
    R10, Gamma_R10 := zero_extend32_32(memory_load32_le(stack, bvadd64(R31, 8bv64))), gamma_load32(Gamma_stack, bvadd64(R31, 8bv64));
    assert Gamma_R10;
    goto lmain_goto_l000003c9, lmain_goto_l000003ce;
  l000003c9:
    assume {:captureState "l000003c9"} true;
    R9, Gamma_R9 := 0bv64, true;
    goto l000003d1;
  l000003ce:
    assume {:captureState "l000003ce"} true;
    R9, Gamma_R9 := zero_extend32_32(bvsdiv33(sign_extend1_32(R8[32:0]), sign_extend1_32(R10[32:0]))[32:0]), (Gamma_R10 && Gamma_R8);
    goto l000003d1;
  lmain_goto_l000003ce:
    assume {:captureState "lmain_goto_l000003ce"} true;
    assume (bvcomp32(R10[32:0], 0bv32) == 0bv1);
    goto l000003ce;
  l000003d1:
    assume {:captureState "l000003d1"} true;
    R9, Gamma_R9 := zero_extend32_32(bvmul64(zero_extend32_32(R9[32:0]), zero_extend32_32(R10[32:0]))[32:0]), (Gamma_R10 && Gamma_R9);
    #4, Gamma_#4 := bvnot32(R9[32:0]), Gamma_R9;
    #5, Gamma_#5 := bvadd32(R8[32:0], bvnot32(R9[32:0])), (Gamma_R9 && Gamma_R8);
    VF, Gamma_VF := bvnot1(bvcomp33(sign_extend1_32(bvadd32(#5, 1bv32)), bvadd33(bvadd33(sign_extend1_32(R8[32:0]), sign_extend1_32(#4)), 1bv33))), (Gamma_#4 && (Gamma_R8 && Gamma_#5));
    CF, Gamma_CF := bvnot1(bvcomp33(zero_extend1_32(bvadd32(#5, 1bv32)), bvadd33(bvadd33(zero_extend1_32(R8[32:0]), zero_extend1_32(#4)), 1bv33))), (Gamma_#4 && (Gamma_R8 && Gamma_#5));
    ZF, Gamma_ZF := bvcomp32(bvadd32(#5, 1bv32), 0bv32), Gamma_#5;
    NF, Gamma_NF := bvadd32(#5, 1bv32)[32:31], Gamma_#5;
    R8, Gamma_R8 := zero_extend32_32(bvadd32(#5, 1bv32)), Gamma_#5;
    stack, Gamma_stack := memory_store32_le(stack, bvadd64(R31, 4bv64), R8[32:0]), gamma_store32(Gamma_stack, bvadd64(R31, 4bv64), Gamma_R8);
    assume {:captureState "%00000407"} true;
    R31, Gamma_R31 := bvadd64(R31, 32bv64), Gamma_R31;
    goto main_return;
  lmain_goto_l000003c9:
    assume {:captureState "lmain_goto_l000003c9"} true;
    assume (bvcomp32(R10[32:0], 0bv32) != 0bv1);
    goto l000003c9;
<<<<<<< HEAD
  main_return:
    assume {:captureState "main_return"} true;
    return;
}
=======
  lmain_goto_l000003ce:
    assume {:captureState "lmain_goto_l000003ce"} true;
    assume (bvcomp32(R10[32:0], 0bv32) == 0bv1);
    goto l000003ce;
}
>>>>>>> 41e07885
<|MERGE_RESOLUTION|>--- conflicted
+++ resolved
@@ -195,15 +195,7 @@
     assume {:captureState "lmain_goto_l000003c9"} true;
     assume (bvcomp32(R10[32:0], 0bv32) != 0bv1);
     goto l000003c9;
-<<<<<<< HEAD
   main_return:
     assume {:captureState "main_return"} true;
     return;
 }
-=======
-  lmain_goto_l000003ce:
-    assume {:captureState "lmain_goto_l000003ce"} true;
-    assume (bvcomp32(R10[32:0], 0bv32) == 0bv1);
-    goto l000003ce;
-}
->>>>>>> 41e07885
