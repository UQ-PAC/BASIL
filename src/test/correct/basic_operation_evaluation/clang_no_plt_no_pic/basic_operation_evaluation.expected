var {:extern} Gamma_R0: bool;
var {:extern} Gamma_R1: bool;
var {:extern} Gamma_R10: bool;
var {:extern} Gamma_R31: bool;
var {:extern} Gamma_R8: bool;
var {:extern} Gamma_R9: bool;
var {:extern} Gamma_mem: [bv64]bool;
var {:extern} Gamma_stack: [bv64]bool;
var {:extern} R0: bv64;
var {:extern} R1: bv64;
var {:extern} R10: bv64;
var {:extern} R31: bv64;
var {:extern} R8: bv64;
var {:extern} R9: bv64;
var {:extern} mem: [bv64]bv8;
var {:extern} stack: [bv64]bv8;
const {:extern} $_IO_stdin_used_addr: bv64;
axiom ($_IO_stdin_used_addr == 1952bv64);
function {:extern} {:bvbuiltin "bvadd"} bvadd32(bv32, bv32) returns (bv32);
function {:extern} {:bvbuiltin "bvadd"} bvadd33(bv33, bv33) returns (bv33);
function {:extern} {:bvbuiltin "bvadd"} bvadd64(bv64, bv64) returns (bv64);
function {:extern} {:bvbuiltin "bvcomp"} bvcomp32(bv32, bv32) returns (bv1);
function {:extern} {:bvbuiltin "bvcomp"} bvcomp33(bv33, bv33) returns (bv1);
function {:extern} {:bvbuiltin "bvmul"} bvmul64(bv64, bv64) returns (bv64);
function {:extern} {:bvbuiltin "bvnot"} bvnot1(bv1) returns (bv1);
function {:extern} {:bvbuiltin "bvnot"} bvnot32(bv32) returns (bv32);
function {:extern} {:bvbuiltin "bvor"} bvor32(bv32, bv32) returns (bv32);
function {:extern} {:bvbuiltin "bvsdiv"} bvsdiv33(bv33, bv33) returns (bv33);
function {:extern} {:bvbuiltin "bvxor"} bvxor32(bv32, bv32) returns (bv32);
function {:extern} gamma_load32(gammaMap: [bv64]bool, index: bv64) returns (bool) {
  (gammaMap[bvadd64(index, 3bv64)] && (gammaMap[bvadd64(index, 2bv64)] && (gammaMap[bvadd64(index, 1bv64)] && gammaMap[index])))
}

function {:extern} gamma_store32(gammaMap: [bv64]bool, index: bv64, value: bool) returns ([bv64]bool) {
  gammaMap[index := value][bvadd64(index, 1bv64) := value][bvadd64(index, 2bv64) := value][bvadd64(index, 3bv64) := value]
}

function {:extern} gamma_store64(gammaMap: [bv64]bool, index: bv64, value: bool) returns ([bv64]bool) {
  gammaMap[index := value][bvadd64(index, 1bv64) := value][bvadd64(index, 2bv64) := value][bvadd64(index, 3bv64) := value][bvadd64(index, 4bv64) := value][bvadd64(index, 5bv64) := value][bvadd64(index, 6bv64) := value][bvadd64(index, 7bv64) := value]
}

function {:extern} memory_load32_le(memory: [bv64]bv8, index: bv64) returns (bv32) {
  (memory[bvadd64(index, 3bv64)] ++ (memory[bvadd64(index, 2bv64)] ++ (memory[bvadd64(index, 1bv64)] ++ memory[index])))
}

function {:extern} memory_load64_le(memory: [bv64]bv8, index: bv64) returns (bv64) {
  (memory[bvadd64(index, 7bv64)] ++ (memory[bvadd64(index, 6bv64)] ++ (memory[bvadd64(index, 5bv64)] ++ (memory[bvadd64(index, 4bv64)] ++ (memory[bvadd64(index, 3bv64)] ++ (memory[bvadd64(index, 2bv64)] ++ (memory[bvadd64(index, 1bv64)] ++ memory[index])))))))
}

function {:extern} memory_load8_le(memory: [bv64]bv8, index: bv64) returns (bv8) {
  memory[index]
}

function {:extern} memory_store32_le(memory: [bv64]bv8, index: bv64, value: bv32) returns ([bv64]bv8) {
  memory[index := value[8:0]][bvadd64(index, 1bv64) := value[16:8]][bvadd64(index, 2bv64) := value[24:16]][bvadd64(index, 3bv64) := value[32:24]]
}

function {:extern} memory_store64_le(memory: [bv64]bv8, index: bv64, value: bv64) returns ([bv64]bv8) {
  memory[index := value[8:0]][bvadd64(index, 1bv64) := value[16:8]][bvadd64(index, 2bv64) := value[24:16]][bvadd64(index, 3bv64) := value[32:24]][bvadd64(index, 4bv64) := value[40:32]][bvadd64(index, 5bv64) := value[48:40]][bvadd64(index, 6bv64) := value[56:48]][bvadd64(index, 7bv64) := value[64:56]]
}

function {:extern} {:bvbuiltin "sign_extend 1"} sign_extend1_32(bv32) returns (bv33);
function {:extern} {:bvbuiltin "zero_extend 1"} zero_extend1_32(bv32) returns (bv33);
function {:extern} {:bvbuiltin "zero_extend 32"} zero_extend32_32(bv32) returns (bv64);
procedure {:extern} rely();
  modifies Gamma_mem, mem;
  ensures (mem == old(mem));
  ensures (Gamma_mem == old(Gamma_mem));
  free ensures (memory_load8_le(mem, 1952bv64) == 1bv8);
  free ensures (memory_load8_le(mem, 1953bv64) == 0bv8);
  free ensures (memory_load8_le(mem, 1954bv64) == 2bv8);
  free ensures (memory_load8_le(mem, 1955bv64) == 0bv8);
  free ensures (memory_load64_le(mem, 69064bv64) == 1808bv64);
  free ensures (memory_load64_le(mem, 69072bv64) == 1728bv64);
  free ensures (memory_load64_le(mem, 69592bv64) == 1812bv64);
  free ensures (memory_load64_le(mem, 69672bv64) == 69672bv64);

procedure {:extern} rely_transitive();
  modifies Gamma_mem, mem;
  ensures (mem == old(mem));
  ensures (Gamma_mem == old(Gamma_mem));

implementation {:extern} rely_transitive()
{
  call rely();
  call rely();
}

procedure {:extern} rely_reflexive();

procedure {:extern} guarantee_reflexive();
  modifies Gamma_mem, mem;

procedure main();
  modifies Gamma_R0, Gamma_R10, Gamma_R31, Gamma_R8, Gamma_R9, Gamma_stack, R0, R10, R31, R8, R9, stack;
  free requires (memory_load64_le(mem, 69664bv64) == 0bv64);
  free requires (memory_load64_le(mem, 69672bv64) == 69672bv64);
  free requires (memory_load8_le(mem, 1952bv64) == 1bv8);
  free requires (memory_load8_le(mem, 1953bv64) == 0bv8);
  free requires (memory_load8_le(mem, 1954bv64) == 2bv8);
  free requires (memory_load8_le(mem, 1955bv64) == 0bv8);
  free requires (memory_load64_le(mem, 69064bv64) == 1808bv64);
  free requires (memory_load64_le(mem, 69072bv64) == 1728bv64);
  free requires (memory_load64_le(mem, 69592bv64) == 1812bv64);
  free requires (memory_load64_le(mem, 69672bv64) == 69672bv64);
  free ensures (Gamma_R31 == old(Gamma_R31));
  free ensures (R31 == old(R31));
  free ensures (memory_load8_le(mem, 1952bv64) == 1bv8);
  free ensures (memory_load8_le(mem, 1953bv64) == 0bv8);
  free ensures (memory_load8_le(mem, 1954bv64) == 2bv8);
  free ensures (memory_load8_le(mem, 1955bv64) == 0bv8);
  free ensures (memory_load64_le(mem, 69064bv64) == 1808bv64);
  free ensures (memory_load64_le(mem, 69072bv64) == 1728bv64);
  free ensures (memory_load64_le(mem, 69592bv64) == 1812bv64);
  free ensures (memory_load64_le(mem, 69672bv64) == 69672bv64);

implementation main()
{
  var #4: bv32;
  var #5: bv32;
  var CF: bv1;
  var Gamma_#4: bool;
  var Gamma_#5: bool;
  var Gamma_CF: bool;
  var Gamma_NF: bool;
  var Gamma_VF: bool;
  var Gamma_ZF: bool;
  var NF: bv1;
  var VF: bv1;
  var ZF: bv1;
  lmain:
    assume {:captureState "lmain"} true;
    R31, Gamma_R31 := bvadd64(R31, 18446744073709551584bv64), Gamma_R31;
    R8, Gamma_R8 := zero_extend32_32(R0[32:0]), Gamma_R0;
    R0, Gamma_R0 := 0bv64, true;
    stack, Gamma_stack := memory_store32_le(stack, bvadd64(R31, 28bv64), 0bv32), gamma_store32(Gamma_stack, bvadd64(R31, 28bv64), true);
    assume {:captureState "%00000a1b"} true;
    stack, Gamma_stack := memory_store32_le(stack, bvadd64(R31, 24bv64), R8[32:0]), gamma_store32(Gamma_stack, bvadd64(R31, 24bv64), Gamma_R8);
    assume {:captureState "%00000a23"} true;
    stack, Gamma_stack := memory_store64_le(stack, bvadd64(R31, 16bv64), R1), gamma_store64(Gamma_stack, bvadd64(R31, 16bv64), Gamma_R1);
    assume {:captureState "%00000a2b"} true;
    R8, Gamma_R8 := 2bv64, true;
    stack, Gamma_stack := memory_store32_le(stack, bvadd64(R31, 12bv64), R8[32:0]), gamma_store32(Gamma_stack, bvadd64(R31, 12bv64), Gamma_R8);
    assume {:captureState "%00000a38"} true;
    R8, Gamma_R8 := 3bv64, true;
    stack, Gamma_stack := memory_store32_le(stack, bvadd64(R31, 8bv64), R8[32:0]), gamma_store32(Gamma_stack, bvadd64(R31, 8bv64), Gamma_R8);
    assume {:captureState "%00000a45"} true;
    R8, Gamma_R8 := zero_extend32_32(memory_load32_le(stack, bvadd64(R31, 12bv64))), gamma_load32(Gamma_stack, bvadd64(R31, 12bv64));
    R9, Gamma_R9 := zero_extend32_32(memory_load32_le(stack, bvadd64(R31, 8bv64))), gamma_load32(Gamma_stack, bvadd64(R31, 8bv64));
    R8, Gamma_R8 := zero_extend32_32(bvxor32(R8[32:0], R9[32:0])), (Gamma_R9 && Gamma_R8);
    stack, Gamma_stack := memory_store32_le(stack, bvadd64(R31, 4bv64), R8[32:0]), gamma_store32(Gamma_stack, bvadd64(R31, 4bv64), Gamma_R8);
    assume {:captureState "%00000a62"} true;
    R8, Gamma_R8 := zero_extend32_32(memory_load32_le(stack, bvadd64(R31, 12bv64))), gamma_load32(Gamma_stack, bvadd64(R31, 12bv64));
    R9, Gamma_R9 := zero_extend32_32(memory_load32_le(stack, bvadd64(R31, 4bv64))), gamma_load32(Gamma_stack, bvadd64(R31, 4bv64));
    R8, Gamma_R8 := zero_extend32_32(bvor32(R8[32:0], R9[32:0])), (Gamma_R9 && Gamma_R8);
    stack, Gamma_stack := memory_store32_le(stack, bvadd64(R31, 8bv64), R8[32:0]), gamma_store32(Gamma_stack, bvadd64(R31, 8bv64), Gamma_R8);
    assume {:captureState "%00000a7f"} true;
    R8, Gamma_R8 := 30bv64, true;
    stack, Gamma_stack := memory_store32_le(stack, bvadd64(R31, 12bv64), R8[32:0]), gamma_store32(Gamma_stack, bvadd64(R31, 12bv64), Gamma_R8);
    assume {:captureState "%00000a8c"} true;
    R8, Gamma_R8 := 17bv64, true;
    stack, Gamma_stack := memory_store32_le(stack, bvadd64(R31, 8bv64), R8[32:0]), gamma_store32(Gamma_stack, bvadd64(R31, 8bv64), Gamma_R8);
    assume {:captureState "%00000a99"} true;
    R8, Gamma_R8 := zero_extend32_32(memory_load32_le(stack, bvadd64(R31, 12bv64))), gamma_load32(Gamma_stack, bvadd64(R31, 12bv64));
    R10, Gamma_R10 := zero_extend32_32(memory_load32_le(stack, bvadd64(R31, 8bv64))), gamma_load32(Gamma_stack, bvadd64(R31, 8bv64));
    assert Gamma_R10;
    goto lmain_goto_l00000ab1, lmain_goto_l00000aac;
  lmain_goto_l00000ab1:
    assume {:captureState "lmain_goto_l00000ab1"} true;
    assume (bvcomp32(R10[32:0], 0bv32) == 0bv1);
    goto l00000ab1;
  lmain_goto_l00000aac:
    assume {:captureState "lmain_goto_l00000aac"} true;
    assume (bvcomp32(R10[32:0], 0bv32) != 0bv1);
    goto l00000aac;
  l00000ab4:
    assume {:captureState "l00000ab4"} true;
    R9, Gamma_R9 := zero_extend32_32(bvmul64(zero_extend32_32(R9[32:0]), zero_extend32_32(R10[32:0]))[32:0]), (Gamma_R10 && Gamma_R9);
    #4, Gamma_#4 := bvnot32(R9[32:0]), Gamma_R9;
    #5, Gamma_#5 := bvadd32(R8[32:0], bvnot32(R9[32:0])), (Gamma_R9 && Gamma_R8);
    VF, Gamma_VF := bvnot1(bvcomp33(sign_extend1_32(bvadd32(#5, 1bv32)), bvadd33(bvadd33(sign_extend1_32(R8[32:0]), sign_extend1_32(#4)), 1bv33))), (Gamma_#4 && (Gamma_R8 && Gamma_#5));
    CF, Gamma_CF := bvnot1(bvcomp33(zero_extend1_32(bvadd32(#5, 1bv32)), bvadd33(bvadd33(zero_extend1_32(R8[32:0]), zero_extend1_32(#4)), 1bv33))), (Gamma_#4 && (Gamma_R8 && Gamma_#5));
    ZF, Gamma_ZF := bvcomp32(bvadd32(#5, 1bv32), 0bv32), Gamma_#5;
    NF, Gamma_NF := bvadd32(#5, 1bv32)[32:31], Gamma_#5;
    R8, Gamma_R8 := zero_extend32_32(bvadd32(#5, 1bv32)), Gamma_#5;
    stack, Gamma_stack := memory_store32_le(stack, bvadd64(R31, 4bv64), R8[32:0]), gamma_store32(Gamma_stack, bvadd64(R31, 4bv64), Gamma_R8);
    assume {:captureState "%00000aea"} true;
    R31, Gamma_R31 := bvadd64(R31, 32bv64), Gamma_R31;
    goto main_return;
  l00000aac:
    assume {:captureState "l00000aac"} true;
    R9, Gamma_R9 := 0bv64, true;
    goto l00000ab4;
  l00000ab1:
    assume {:captureState "l00000ab1"} true;
    R9, Gamma_R9 := zero_extend32_32(bvsdiv33(sign_extend1_32(R8[32:0]), sign_extend1_32(R10[32:0]))[32:0]), (Gamma_R10 && Gamma_R8);
    goto l00000ab4;
  main_return:
    assume {:captureState "main_return"} true;
    return;
<<<<<<< HEAD
}
=======
  lmain_goto_l00000aac:
    assume {:captureState "lmain_goto_l00000aac"} true;
    assume (bvcomp32(R10[32:0], 0bv32) != 0bv1);
    goto l00000aac;
  lmain_goto_l00000ab1:
    assume {:captureState "lmain_goto_l00000ab1"} true;
    assume (bvcomp32(R10[32:0], 0bv32) == 0bv1);
    goto l00000ab1;
}
>>>>>>> 41e07885
<|MERGE_RESOLUTION|>--- conflicted
+++ resolved
@@ -198,16 +198,4 @@
   main_return:
     assume {:captureState "main_return"} true;
     return;
-<<<<<<< HEAD
-}
-=======
-  lmain_goto_l00000aac:
-    assume {:captureState "lmain_goto_l00000aac"} true;
-    assume (bvcomp32(R10[32:0], 0bv32) != 0bv1);
-    goto l00000aac;
-  lmain_goto_l00000ab1:
-    assume {:captureState "lmain_goto_l00000ab1"} true;
-    assume (bvcomp32(R10[32:0], 0bv32) == 0bv1);
-    goto l00000ab1;
-}
->>>>>>> 41e07885
+}
