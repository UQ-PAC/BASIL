var {:extern} Gamma_R0: bool;
var {:extern} Gamma_R31: bool;
var {:extern} Gamma_R8: bool;
var {:extern} Gamma_mem: [bv64]bool;
var {:extern} Gamma_stack: [bv64]bool;
var {:extern} R0: bv64;
var {:extern} R31: bv64;
var {:extern} R8: bv64;
var {:extern} mem: [bv64]bv8;
var {:extern} stack: [bv64]bv8;
const {:extern} $x_addr: bv64;
axiom ($x_addr == 69688bv64);
const {:extern} $z_addr: bv64;
axiom ($z_addr == 69684bv64);
function {:extern} L(memory: [bv64]bv8, index: bv64) returns (bool) {
  (if (index == $x_addr) then (memory_load32_le(memory, $z_addr) == 0bv32) else (if (index == $z_addr) then true else false))
}

function {:extern} {:bvbuiltin "bvadd"} bvadd32(bv32, bv32) returns (bv32);
function {:extern} {:bvbuiltin "bvadd"} bvadd33(bv33, bv33) returns (bv33);
function {:extern} {:bvbuiltin "bvadd"} bvadd64(bv64, bv64) returns (bv64);
function {:extern} {:bvbuiltin "bvcomp"} bvcomp1(bv1, bv1) returns (bv1);
function {:extern} {:bvbuiltin "bvcomp"} bvcomp32(bv32, bv32) returns (bv1);
function {:extern} {:bvbuiltin "bvcomp"} bvcomp33(bv33, bv33) returns (bv1);
function {:extern} {:bvbuiltin "bvnot"} bvnot1(bv1) returns (bv1);
function {:extern} gamma_load32(gammaMap: [bv64]bool, index: bv64) returns (bool) {
  (gammaMap[bvadd64(index, 3bv64)] && (gammaMap[bvadd64(index, 2bv64)] && (gammaMap[bvadd64(index, 1bv64)] && gammaMap[index])))
}

function {:extern} gamma_store32(gammaMap: [bv64]bool, index: bv64, value: bool) returns ([bv64]bool) {
  gammaMap[index := value][bvadd64(index, 1bv64) := value][bvadd64(index, 2bv64) := value][bvadd64(index, 3bv64) := value]
}

function {:extern} memory_load32_le(memory: [bv64]bv8, index: bv64) returns (bv32) {
  (memory[bvadd64(index, 3bv64)] ++ (memory[bvadd64(index, 2bv64)] ++ (memory[bvadd64(index, 1bv64)] ++ memory[index])))
}

function {:extern} memory_load64_le(memory: [bv64]bv8, index: bv64) returns (bv64) {
  (memory[bvadd64(index, 7bv64)] ++ (memory[bvadd64(index, 6bv64)] ++ (memory[bvadd64(index, 5bv64)] ++ (memory[bvadd64(index, 4bv64)] ++ (memory[bvadd64(index, 3bv64)] ++ (memory[bvadd64(index, 2bv64)] ++ (memory[bvadd64(index, 1bv64)] ++ memory[index])))))))
}

function {:extern} memory_load8_le(memory: [bv64]bv8, index: bv64) returns (bv8) {
  memory[index]
}

function {:extern} memory_store32_le(memory: [bv64]bv8, index: bv64, value: bv32) returns ([bv64]bv8) {
  memory[index := value[8:0]][bvadd64(index, 1bv64) := value[16:8]][bvadd64(index, 2bv64) := value[24:16]][bvadd64(index, 3bv64) := value[32:24]]
}

function {:extern} {:bvbuiltin "sign_extend 1"} sign_extend1_32(bv32) returns (bv33);
function {:extern} {:bvbuiltin "zero_extend 1"} zero_extend1_32(bv32) returns (bv33);
function {:extern} {:bvbuiltin "zero_extend 32"} zero_extend32_32(bv32) returns (bv64);
procedure {:extern} rely();
  modifies Gamma_mem, mem;
  ensures (forall i: bv64 :: (((mem[i] == old(mem[i])) ==> (Gamma_mem[i] == old(Gamma_mem[i])))));
  ensures ((old(memory_load32_le(mem, $z_addr)) == 0bv32) ==> ((memory_load32_le(mem, $x_addr) == old(memory_load32_le(mem, $x_addr))) && (memory_load32_le(mem, $z_addr) == old(memory_load32_le(mem, $z_addr)))));
  free ensures (memory_load8_le(mem, 1896bv64) == 1bv8);
  free ensures (memory_load8_le(mem, 1897bv64) == 0bv8);
  free ensures (memory_load8_le(mem, 1898bv64) == 2bv8);
  free ensures (memory_load8_le(mem, 1899bv64) == 0bv8);
  free ensures (memory_load64_le(mem, 69064bv64) == 1808bv64);
  free ensures (memory_load64_le(mem, 69072bv64) == 1728bv64);
  free ensures (memory_load64_le(mem, 69592bv64) == 1812bv64);
  free ensures (memory_load64_le(mem, 69672bv64) == 69672bv64);

procedure {:extern} rely_transitive();
  modifies Gamma_mem, mem;
  ensures ((old(memory_load32_le(mem, $z_addr)) == 0bv32) ==> ((memory_load32_le(mem, $x_addr) == old(memory_load32_le(mem, $x_addr))) && (memory_load32_le(mem, $z_addr) == old(memory_load32_le(mem, $z_addr)))));

implementation {:extern} rely_transitive()
{
  call rely();
  call rely();
}

procedure {:extern} rely_reflexive();

implementation {:extern} rely_reflexive()
{
  assert ((memory_load32_le(mem, $z_addr) == 0bv32) ==> ((memory_load32_le(mem, $x_addr) == memory_load32_le(mem, $x_addr)) && (memory_load32_le(mem, $z_addr) == memory_load32_le(mem, $z_addr))));
}

procedure {:extern} guarantee_reflexive();
  modifies Gamma_mem, mem;

implementation {:extern} guarantee_reflexive()
{
  assert ((memory_load32_le(mem, $z_addr) == memory_load32_le(mem, $z_addr)) && (memory_load32_le(mem, $x_addr) == memory_load32_le(mem, $x_addr)));
}

procedure main();
  modifies Gamma_R0, Gamma_R31, Gamma_R8, Gamma_mem, Gamma_stack, R0, R31, R8, mem, stack;
  free requires (memory_load64_le(mem, 69664bv64) == 0bv64);
  free requires (memory_load64_le(mem, 69672bv64) == 69672bv64);
  free requires (memory_load8_le(mem, 1896bv64) == 1bv8);
  free requires (memory_load8_le(mem, 1897bv64) == 0bv8);
  free requires (memory_load8_le(mem, 1898bv64) == 2bv8);
  free requires (memory_load8_le(mem, 1899bv64) == 0bv8);
  free requires (memory_load64_le(mem, 69064bv64) == 1808bv64);
  free requires (memory_load64_le(mem, 69072bv64) == 1728bv64);
  free requires (memory_load64_le(mem, 69592bv64) == 1812bv64);
  free requires (memory_load64_le(mem, 69672bv64) == 69672bv64);
  free ensures (Gamma_R31 == old(Gamma_R31));
  free ensures (R31 == old(R31));
  free ensures (memory_load8_le(mem, 1896bv64) == 1bv8);
  free ensures (memory_load8_le(mem, 1897bv64) == 0bv8);
  free ensures (memory_load8_le(mem, 1898bv64) == 2bv8);
  free ensures (memory_load8_le(mem, 1899bv64) == 0bv8);
  free ensures (memory_load64_le(mem, 69064bv64) == 1808bv64);
  free ensures (memory_load64_le(mem, 69072bv64) == 1728bv64);
  free ensures (memory_load64_le(mem, 69592bv64) == 1812bv64);
  free ensures (memory_load64_le(mem, 69672bv64) == 69672bv64);

implementation main()
{
  var #4: bv32;
  var CF: bv1;
  var Gamma_#4: bool;
  var Gamma_CF: bool;
  var Gamma_NF: bool;
  var Gamma_VF: bool;
  var Gamma_ZF: bool;
  var NF: bv1;
  var VF: bv1;
  var ZF: bv1;
  lmain:
    assume {:captureState "lmain"} true;
    R31, Gamma_R31 := bvadd64(R31, 18446744073709551600bv64), Gamma_R31;
    stack, Gamma_stack := memory_store32_le(stack, bvadd64(R31, 12bv64), 0bv32), gamma_store32(Gamma_stack, bvadd64(R31, 12bv64), true);
    assume {:captureState "%000002f5"} true;
    stack, Gamma_stack := memory_store32_le(stack, bvadd64(R31, 8bv64), 0bv32), gamma_store32(Gamma_stack, bvadd64(R31, 8bv64), true);
    assume {:captureState "%000002fc"} true;
    R8, Gamma_R8 := 69632bv64, true;
    call rely();
    R8, Gamma_R8 := zero_extend32_32(memory_load32_le(mem, bvadd64(R8, 52bv64))), (gamma_load32(Gamma_mem, bvadd64(R8, 52bv64)) || L(mem, bvadd64(R8, 52bv64)));
    #4, Gamma_#4 := bvadd32(R8[32:0], 4294967295bv32), Gamma_R8;
    VF, Gamma_VF := bvnot1(bvcomp33(sign_extend1_32(bvadd32(#4, 1bv32)), bvadd33(sign_extend1_32(R8[32:0]), 0bv33))), (Gamma_R8 && Gamma_#4);
    CF, Gamma_CF := bvnot1(bvcomp33(zero_extend1_32(bvadd32(#4, 1bv32)), bvadd33(zero_extend1_32(R8[32:0]), 4294967296bv33))), (Gamma_R8 && Gamma_#4);
    ZF, Gamma_ZF := bvcomp32(bvadd32(#4, 1bv32), 0bv32), Gamma_#4;
    NF, Gamma_NF := bvadd32(#4, 1bv32)[32:31], Gamma_#4;
    R8, Gamma_R8 := zero_extend32_32(bvadd32(#4, 1bv32)), Gamma_#4;
    assert Gamma_ZF;
    goto lmain_goto_l00000329, lmain_goto_l0000032c;
  l00000329:
    assume {:captureState "l00000329"} true;
    R8, Gamma_R8 := 0bv64, true;
    goto l0000032f;
  l0000032f_goto_l0000034e:
    assume {:captureState "l0000032f_goto_l0000034e"} true;
    assume (bvcomp1(R8[1:0], 1bv1) == 0bv1);
    goto l0000034e;
  l0000034f:
    assume {:captureState "l0000034f"} true;
    R8, Gamma_R8 := 69632bv64, true;
    call rely();
    R8, Gamma_R8 := zero_extend32_32(memory_load32_le(mem, bvadd64(R8, 56bv64))), (gamma_load32(Gamma_mem, bvadd64(R8, 56bv64)) || L(mem, bvadd64(R8, 56bv64)));
    stack, Gamma_stack := memory_store32_le(stack, bvadd64(R31, 8bv64), R8[32:0]), gamma_store32(Gamma_stack, bvadd64(R31, 8bv64), Gamma_R8);
    assume {:captureState "%00000364"} true;
    goto l00000337;
  l0000034e:
    assume {:captureState "l0000034e"} true;
    goto l0000034f;
  l0000032c:
    assume {:captureState "l0000032c"} true;
    R8, Gamma_R8 := 1bv64, true;
    goto l0000032f;
  l0000032f:
    assume {:captureState "l0000032f"} true;
    assert Gamma_R8;
    goto l0000032f_goto_l0000034e, l0000032f_goto_l00000337;
  l00000337:
    assume {:captureState "l00000337"} true;
    R0, Gamma_R0 := zero_extend32_32(memory_load32_le(stack, bvadd64(R31, 8bv64))), gamma_load32(Gamma_stack, bvadd64(R31, 8bv64));
    R31, Gamma_R31 := bvadd64(R31, 16bv64), Gamma_R31;
    goto main_return;
  l0000032f_goto_l00000337:
    assume {:captureState "l0000032f_goto_l00000337"} true;
    assume (bvcomp1(R8[1:0], 1bv1) != 0bv1);
    goto l00000337;
<<<<<<< HEAD
  lmain_goto_l0000032c:
    assume {:captureState "lmain_goto_l0000032c"} true;
    assume (bvcomp1(ZF, 1bv1) == 0bv1);
    goto l0000032c;
  lmain_goto_l00000329:
    assume {:captureState "lmain_goto_l00000329"} true;
    assume (bvcomp1(ZF, 1bv1) != 0bv1);
    goto l00000329;
  main_return:
    assume {:captureState "main_return"} true;
    return;
}
=======
  l0000032f_goto_l0000034e:
    assume {:captureState "l0000032f_goto_l0000034e"} true;
    assume (bvcomp1(R8[1:0], 1bv1) == 0bv1);
    goto l0000034e;
}
>>>>>>> 41e07885
<|MERGE_RESOLUTION|>--- conflicted
+++ resolved
@@ -177,7 +177,6 @@
     assume {:captureState "l0000032f_goto_l00000337"} true;
     assume (bvcomp1(R8[1:0], 1bv1) != 0bv1);
     goto l00000337;
-<<<<<<< HEAD
   lmain_goto_l0000032c:
     assume {:captureState "lmain_goto_l0000032c"} true;
     assume (bvcomp1(ZF, 1bv1) == 0bv1);
@@ -190,10 +189,3 @@
     assume {:captureState "main_return"} true;
     return;
 }
-=======
-  l0000032f_goto_l0000034e:
-    assume {:captureState "l0000032f_goto_l0000034e"} true;
-    assume (bvcomp1(R8[1:0], 1bv1) == 0bv1);
-    goto l0000034e;
-}
->>>>>>> 41e07885
