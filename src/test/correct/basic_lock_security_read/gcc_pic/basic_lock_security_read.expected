var {:extern} Gamma_R0: bool;
var {:extern} Gamma_R31: bool;
var {:extern} Gamma_mem: [bv64]bool;
var {:extern} Gamma_stack: [bv64]bool;
var {:extern} R0: bv64;
var {:extern} R31: bv64;
var {:extern} mem: [bv64]bv8;
var {:extern} stack: [bv64]bv8;
const {:extern} $x_addr: bv64;
axiom ($x_addr == 69652bv64);
const {:extern} $z_addr: bv64;
axiom ($z_addr == 69656bv64);
function {:extern} L(memory: [bv64]bv8, index: bv64) returns (bool) {
  (if (index == $x_addr) then (memory_load32_le(memory, $z_addr) == 0bv32) else (if (index == $z_addr) then true else false))
}

function {:extern} {:bvbuiltin "bvadd"} bvadd32(bv32, bv32) returns (bv32);
function {:extern} {:bvbuiltin "bvadd"} bvadd33(bv33, bv33) returns (bv33);
function {:extern} {:bvbuiltin "bvadd"} bvadd64(bv64, bv64) returns (bv64);
function {:extern} {:bvbuiltin "bvcomp"} bvcomp1(bv1, bv1) returns (bv1);
function {:extern} {:bvbuiltin "bvcomp"} bvcomp32(bv32, bv32) returns (bv1);
function {:extern} {:bvbuiltin "bvcomp"} bvcomp33(bv33, bv33) returns (bv1);
function {:extern} {:bvbuiltin "bvnot"} bvnot1(bv1) returns (bv1);
function {:extern} gamma_load32(gammaMap: [bv64]bool, index: bv64) returns (bool) {
  (gammaMap[bvadd64(index, 3bv64)] && (gammaMap[bvadd64(index, 2bv64)] && (gammaMap[bvadd64(index, 1bv64)] && gammaMap[index])))
}

function {:extern} gamma_load64(gammaMap: [bv64]bool, index: bv64) returns (bool) {
  (gammaMap[bvadd64(index, 7bv64)] && (gammaMap[bvadd64(index, 6bv64)] && (gammaMap[bvadd64(index, 5bv64)] && (gammaMap[bvadd64(index, 4bv64)] && (gammaMap[bvadd64(index, 3bv64)] && (gammaMap[bvadd64(index, 2bv64)] && (gammaMap[bvadd64(index, 1bv64)] && gammaMap[index])))))))
}

function {:extern} gamma_store32(gammaMap: [bv64]bool, index: bv64, value: bool) returns ([bv64]bool) {
  gammaMap[index := value][bvadd64(index, 1bv64) := value][bvadd64(index, 2bv64) := value][bvadd64(index, 3bv64) := value]
}

function {:extern} memory_load32_le(memory: [bv64]bv8, index: bv64) returns (bv32) {
  (memory[bvadd64(index, 3bv64)] ++ (memory[bvadd64(index, 2bv64)] ++ (memory[bvadd64(index, 1bv64)] ++ memory[index])))
}

function {:extern} memory_load64_le(memory: [bv64]bv8, index: bv64) returns (bv64) {
  (memory[bvadd64(index, 7bv64)] ++ (memory[bvadd64(index, 6bv64)] ++ (memory[bvadd64(index, 5bv64)] ++ (memory[bvadd64(index, 4bv64)] ++ (memory[bvadd64(index, 3bv64)] ++ (memory[bvadd64(index, 2bv64)] ++ (memory[bvadd64(index, 1bv64)] ++ memory[index])))))))
}

function {:extern} memory_load8_le(memory: [bv64]bv8, index: bv64) returns (bv8) {
  memory[index]
}

function {:extern} memory_store32_le(memory: [bv64]bv8, index: bv64, value: bv32) returns ([bv64]bv8) {
  memory[index := value[8:0]][bvadd64(index, 1bv64) := value[16:8]][bvadd64(index, 2bv64) := value[24:16]][bvadd64(index, 3bv64) := value[32:24]]
}

function {:extern} {:bvbuiltin "sign_extend 1"} sign_extend1_32(bv32) returns (bv33);
function {:extern} {:bvbuiltin "zero_extend 1"} zero_extend1_32(bv32) returns (bv33);
function {:extern} {:bvbuiltin "zero_extend 32"} zero_extend32_32(bv32) returns (bv64);
procedure {:extern} rely();
  modifies Gamma_mem, mem;
  ensures (forall i: bv64 :: (((mem[i] == old(mem[i])) ==> (Gamma_mem[i] == old(Gamma_mem[i])))));
  ensures ((old(memory_load32_le(mem, $z_addr)) == 0bv32) ==> ((memory_load32_le(mem, $x_addr) == old(memory_load32_le(mem, $x_addr))) && (memory_load32_le(mem, $z_addr) == old(memory_load32_le(mem, $z_addr)))));
  free ensures (memory_load8_le(mem, 1952bv64) == 1bv8);
  free ensures (memory_load8_le(mem, 1953bv64) == 0bv8);
  free ensures (memory_load8_le(mem, 1954bv64) == 2bv8);
  free ensures (memory_load8_le(mem, 1955bv64) == 0bv8);
  free ensures (memory_load64_le(mem, 69640bv64) == 69640bv64);
  free ensures (memory_load64_le(mem, 69616bv64) == 1876bv64);
  free ensures (memory_load64_le(mem, 69600bv64) == 69652bv64);
  free ensures (memory_load64_le(mem, 69008bv64) == 1792bv64);
  free ensures (memory_load64_le(mem, 69592bv64) == 69656bv64);
  free ensures (memory_load64_le(mem, 69000bv64) == 1872bv64);

procedure {:extern} rely_transitive();
  modifies Gamma_mem, mem;
  ensures ((old(memory_load32_le(mem, $z_addr)) == 0bv32) ==> ((memory_load32_le(mem, $x_addr) == old(memory_load32_le(mem, $x_addr))) && (memory_load32_le(mem, $z_addr) == old(memory_load32_le(mem, $z_addr)))));

implementation {:extern} rely_transitive()
{
  call rely();
  call rely();
}

procedure {:extern} rely_reflexive();

implementation {:extern} rely_reflexive()
{
  assert ((memory_load32_le(mem, $z_addr) == 0bv32) ==> ((memory_load32_le(mem, $x_addr) == memory_load32_le(mem, $x_addr)) && (memory_load32_le(mem, $z_addr) == memory_load32_le(mem, $z_addr))));
}

procedure {:extern} guarantee_reflexive();
  modifies Gamma_mem, mem;

implementation {:extern} guarantee_reflexive()
{
  assert ((memory_load32_le(mem, $z_addr) == memory_load32_le(mem, $z_addr)) && (memory_load32_le(mem, $x_addr) == memory_load32_le(mem, $x_addr)));
}

procedure main();
  modifies Gamma_R0, Gamma_R31, Gamma_mem, Gamma_stack, R0, R31, mem, stack;
  free requires (memory_load64_le(mem, 69632bv64) == 0bv64);
  free requires (memory_load64_le(mem, 69640bv64) == 69640bv64);
  free requires (memory_load8_le(mem, 1952bv64) == 1bv8);
  free requires (memory_load8_le(mem, 1953bv64) == 0bv8);
  free requires (memory_load8_le(mem, 1954bv64) == 2bv8);
  free requires (memory_load8_le(mem, 1955bv64) == 0bv8);
  free requires (memory_load64_le(mem, 69640bv64) == 69640bv64);
  free requires (memory_load64_le(mem, 69616bv64) == 1876bv64);
  free requires (memory_load64_le(mem, 69600bv64) == 69652bv64);
  free requires (memory_load64_le(mem, 69008bv64) == 1792bv64);
  free requires (memory_load64_le(mem, 69592bv64) == 69656bv64);
  free requires (memory_load64_le(mem, 69000bv64) == 1872bv64);
  free ensures (Gamma_R31 == old(Gamma_R31));
  free ensures (R31 == old(R31));
  free ensures (memory_load8_le(mem, 1952bv64) == 1bv8);
  free ensures (memory_load8_le(mem, 1953bv64) == 0bv8);
  free ensures (memory_load8_le(mem, 1954bv64) == 2bv8);
  free ensures (memory_load8_le(mem, 1955bv64) == 0bv8);
  free ensures (memory_load64_le(mem, 69640bv64) == 69640bv64);
  free ensures (memory_load64_le(mem, 69616bv64) == 1876bv64);
  free ensures (memory_load64_le(mem, 69600bv64) == 69652bv64);
  free ensures (memory_load64_le(mem, 69008bv64) == 1792bv64);
  free ensures (memory_load64_le(mem, 69592bv64) == 69656bv64);
  free ensures (memory_load64_le(mem, 69000bv64) == 1872bv64);

implementation main()
{
  var #4: bv32;
  var CF: bv1;
  var Gamma_#4: bool;
  var Gamma_CF: bool;
  var Gamma_NF: bool;
  var Gamma_VF: bool;
  var Gamma_ZF: bool;
  var NF: bv1;
  var VF: bv1;
  var ZF: bv1;
  lmain:
    assume {:captureState "lmain"} true;
    R31, Gamma_R31 := bvadd64(R31, 18446744073709551600bv64), Gamma_R31;
    stack, Gamma_stack := memory_store32_le(stack, bvadd64(R31, 12bv64), 0bv32), gamma_store32(Gamma_stack, bvadd64(R31, 12bv64), true);
    assume {:captureState "%000002ed"} true;
    R0, Gamma_R0 := 65536bv64, true;
    call rely();
    R0, Gamma_R0 := memory_load64_le(mem, bvadd64(R0, 4056bv64)), (gamma_load64(Gamma_mem, bvadd64(R0, 4056bv64)) || L(mem, bvadd64(R0, 4056bv64)));
    call rely();
    R0, Gamma_R0 := zero_extend32_32(memory_load32_le(mem, R0)), (gamma_load32(Gamma_mem, R0) || L(mem, R0));
    #4, Gamma_#4 := bvadd32(R0[32:0], 4294967295bv32), Gamma_R0;
    VF, Gamma_VF := bvnot1(bvcomp33(sign_extend1_32(bvadd32(#4, 1bv32)), bvadd33(sign_extend1_32(R0[32:0]), 0bv33))), (Gamma_R0 && Gamma_#4);
    CF, Gamma_CF := bvnot1(bvcomp33(zero_extend1_32(bvadd32(#4, 1bv32)), bvadd33(zero_extend1_32(R0[32:0]), 4294967296bv33))), (Gamma_R0 && Gamma_#4);
    ZF, Gamma_ZF := bvcomp32(bvadd32(#4, 1bv32), 0bv32), Gamma_#4;
    NF, Gamma_NF := bvadd32(#4, 1bv32)[32:31], Gamma_#4;
    assert Gamma_ZF;
    goto lmain_goto_l00000333, lmain_goto_l0000031c;
  l0000031c:
    assume {:captureState "l0000031c"} true;
    R0, Gamma_R0 := zero_extend32_32(memory_load32_le(stack, bvadd64(R31, 12bv64))), gamma_load32(Gamma_stack, bvadd64(R31, 12bv64));
    R31, Gamma_R31 := bvadd64(R31, 16bv64), Gamma_R31;
    goto main_return;
  lmain_goto_l00000333:
    assume {:captureState "lmain_goto_l00000333"} true;
    assume (bvnot1(bvcomp1(ZF, 1bv1)) == 0bv1);
    goto l00000333;
  lmain_goto_l0000031c:
    assume {:captureState "lmain_goto_l0000031c"} true;
    assume (bvnot1(bvcomp1(ZF, 1bv1)) != 0bv1);
    goto l0000031c;
  l00000333:
    assume {:captureState "l00000333"} true;
    R0, Gamma_R0 := 65536bv64, true;
    call rely();
    R0, Gamma_R0 := memory_load64_le(mem, bvadd64(R0, 4064bv64)), (gamma_load64(Gamma_mem, bvadd64(R0, 4064bv64)) || L(mem, bvadd64(R0, 4064bv64)));
    call rely();
    R0, Gamma_R0 := zero_extend32_32(memory_load32_le(mem, R0)), (gamma_load32(Gamma_mem, R0) || L(mem, R0));
    stack, Gamma_stack := memory_store32_le(stack, bvadd64(R31, 12bv64), R0[32:0]), gamma_store32(Gamma_stack, bvadd64(R31, 12bv64), Gamma_R0);
    assume {:captureState "%0000034c"} true;
    goto l0000031c;
  main_return:
    assume {:captureState "main_return"} true;
    return;
<<<<<<< HEAD
}
=======
  lmain_goto_l0000031c:
    assume {:captureState "lmain_goto_l0000031c"} true;
    assume (bvnot1(bvcomp1(ZF, 1bv1)) != 0bv1);
    goto l0000031c;
  lmain_goto_l00000333:
    assume {:captureState "lmain_goto_l00000333"} true;
    assume (bvnot1(bvcomp1(ZF, 1bv1)) == 0bv1);
    goto l00000333;
}
>>>>>>> 41e07885
<|MERGE_RESOLUTION|>--- conflicted
+++ resolved
@@ -174,16 +174,4 @@
   main_return:
     assume {:captureState "main_return"} true;
     return;
-<<<<<<< HEAD
 }
-=======
-  lmain_goto_l0000031c:
-    assume {:captureState "lmain_goto_l0000031c"} true;
-    assume (bvnot1(bvcomp1(ZF, 1bv1)) != 0bv1);
-    goto l0000031c;
-  lmain_goto_l00000333:
-    assume {:captureState "lmain_goto_l00000333"} true;
-    assume (bvnot1(bvcomp1(ZF, 1bv1)) == 0bv1);
-    goto l00000333;
-}
->>>>>>> 41e07885
