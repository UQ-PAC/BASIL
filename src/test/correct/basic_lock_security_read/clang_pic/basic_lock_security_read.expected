var {:extern} Gamma_R0: bool;
var {:extern} Gamma_R31: bool;
var {:extern} Gamma_R8: bool;
var {:extern} Gamma_mem: [bv64]bool;
var {:extern} Gamma_stack: [bv64]bool;
var {:extern} R0: bv64;
var {:extern} R31: bv64;
var {:extern} R8: bv64;
var {:extern} mem: [bv64]bv8;
var {:extern} stack: [bv64]bv8;
const {:extern} $x_addr: bv64;
axiom ($x_addr == 69688bv64);
const {:extern} $z_addr: bv64;
axiom ($z_addr == 69684bv64);
function {:extern} L(memory: [bv64]bv8, index: bv64) returns (bool) {
  (if (index == $x_addr) then (memory_load32_le(memory, $z_addr) == 0bv32) else (if (index == $z_addr) then true else false))
}

function {:extern} {:bvbuiltin "bvadd"} bvadd32(bv32, bv32) returns (bv32);
function {:extern} {:bvbuiltin "bvadd"} bvadd33(bv33, bv33) returns (bv33);
function {:extern} {:bvbuiltin "bvadd"} bvadd64(bv64, bv64) returns (bv64);
function {:extern} {:bvbuiltin "bvcomp"} bvcomp1(bv1, bv1) returns (bv1);
function {:extern} {:bvbuiltin "bvcomp"} bvcomp32(bv32, bv32) returns (bv1);
function {:extern} {:bvbuiltin "bvcomp"} bvcomp33(bv33, bv33) returns (bv1);
function {:extern} {:bvbuiltin "bvnot"} bvnot1(bv1) returns (bv1);
function {:extern} gamma_load32(gammaMap: [bv64]bool, index: bv64) returns (bool) {
  (gammaMap[bvadd64(index, 3bv64)] && (gammaMap[bvadd64(index, 2bv64)] && (gammaMap[bvadd64(index, 1bv64)] && gammaMap[index])))
}

function {:extern} gamma_load64(gammaMap: [bv64]bool, index: bv64) returns (bool) {
  (gammaMap[bvadd64(index, 7bv64)] && (gammaMap[bvadd64(index, 6bv64)] && (gammaMap[bvadd64(index, 5bv64)] && (gammaMap[bvadd64(index, 4bv64)] && (gammaMap[bvadd64(index, 3bv64)] && (gammaMap[bvadd64(index, 2bv64)] && (gammaMap[bvadd64(index, 1bv64)] && gammaMap[index])))))))
}

function {:extern} gamma_store32(gammaMap: [bv64]bool, index: bv64, value: bool) returns ([bv64]bool) {
  gammaMap[index := value][bvadd64(index, 1bv64) := value][bvadd64(index, 2bv64) := value][bvadd64(index, 3bv64) := value]
}

function {:extern} memory_load32_le(memory: [bv64]bv8, index: bv64) returns (bv32) {
  (memory[bvadd64(index, 3bv64)] ++ (memory[bvadd64(index, 2bv64)] ++ (memory[bvadd64(index, 1bv64)] ++ memory[index])))
}

function {:extern} memory_load64_le(memory: [bv64]bv8, index: bv64) returns (bv64) {
  (memory[bvadd64(index, 7bv64)] ++ (memory[bvadd64(index, 6bv64)] ++ (memory[bvadd64(index, 5bv64)] ++ (memory[bvadd64(index, 4bv64)] ++ (memory[bvadd64(index, 3bv64)] ++ (memory[bvadd64(index, 2bv64)] ++ (memory[bvadd64(index, 1bv64)] ++ memory[index])))))))
}

function {:extern} memory_load8_le(memory: [bv64]bv8, index: bv64) returns (bv8) {
  memory[index]
}

function {:extern} memory_store32_le(memory: [bv64]bv8, index: bv64, value: bv32) returns ([bv64]bv8) {
  memory[index := value[8:0]][bvadd64(index, 1bv64) := value[16:8]][bvadd64(index, 2bv64) := value[24:16]][bvadd64(index, 3bv64) := value[32:24]]
}

function {:extern} {:bvbuiltin "sign_extend 1"} sign_extend1_32(bv32) returns (bv33);
function {:extern} {:bvbuiltin "zero_extend 1"} zero_extend1_32(bv32) returns (bv33);
function {:extern} {:bvbuiltin "zero_extend 32"} zero_extend32_32(bv32) returns (bv64);
procedure {:extern} rely();
  modifies Gamma_mem, mem;
  ensures (forall i: bv64 :: (((mem[i] == old(mem[i])) ==> (Gamma_mem[i] == old(Gamma_mem[i])))));
  ensures ((old(memory_load32_le(mem, $z_addr)) == 0bv32) ==> ((memory_load32_le(mem, $x_addr) == old(memory_load32_le(mem, $x_addr))) && (memory_load32_le(mem, $z_addr) == old(memory_load32_le(mem, $z_addr)))));
  free ensures (memory_load8_le(mem, 1968bv64) == 1bv8);
  free ensures (memory_load8_le(mem, 1969bv64) == 0bv8);
  free ensures (memory_load8_le(mem, 1970bv64) == 2bv8);
  free ensures (memory_load8_le(mem, 1971bv64) == 0bv8);
  free ensures (memory_load64_le(mem, 69576bv64) == 69688bv64);
  free ensures (memory_load64_le(mem, 69672bv64) == 69672bv64);
  free ensures (memory_load64_le(mem, 69048bv64) == 1872bv64);
  free ensures (memory_load64_le(mem, 69568bv64) == 69684bv64);
  free ensures (memory_load64_le(mem, 69592bv64) == 1876bv64);
  free ensures (memory_load64_le(mem, 69056bv64) == 1792bv64);

procedure {:extern} rely_transitive();
  modifies Gamma_mem, mem;
  ensures ((old(memory_load32_le(mem, $z_addr)) == 0bv32) ==> ((memory_load32_le(mem, $x_addr) == old(memory_load32_le(mem, $x_addr))) && (memory_load32_le(mem, $z_addr) == old(memory_load32_le(mem, $z_addr)))));

implementation {:extern} rely_transitive()
{
  call rely();
  call rely();
}

procedure {:extern} rely_reflexive();

implementation {:extern} rely_reflexive()
{
  assert ((memory_load32_le(mem, $z_addr) == 0bv32) ==> ((memory_load32_le(mem, $x_addr) == memory_load32_le(mem, $x_addr)) && (memory_load32_le(mem, $z_addr) == memory_load32_le(mem, $z_addr))));
}

procedure {:extern} guarantee_reflexive();
  modifies Gamma_mem, mem;

implementation {:extern} guarantee_reflexive()
{
  assert ((memory_load32_le(mem, $z_addr) == memory_load32_le(mem, $z_addr)) && (memory_load32_le(mem, $x_addr) == memory_load32_le(mem, $x_addr)));
}

procedure main();
  modifies Gamma_R0, Gamma_R31, Gamma_R8, Gamma_mem, Gamma_stack, R0, R31, R8, mem, stack;
  free requires (memory_load64_le(mem, 69664bv64) == 0bv64);
  free requires (memory_load64_le(mem, 69672bv64) == 69672bv64);
  free requires (memory_load8_le(mem, 1968bv64) == 1bv8);
  free requires (memory_load8_le(mem, 1969bv64) == 0bv8);
  free requires (memory_load8_le(mem, 1970bv64) == 2bv8);
  free requires (memory_load8_le(mem, 1971bv64) == 0bv8);
  free requires (memory_load64_le(mem, 69576bv64) == 69688bv64);
  free requires (memory_load64_le(mem, 69672bv64) == 69672bv64);
  free requires (memory_load64_le(mem, 69048bv64) == 1872bv64);
  free requires (memory_load64_le(mem, 69568bv64) == 69684bv64);
  free requires (memory_load64_le(mem, 69592bv64) == 1876bv64);
  free requires (memory_load64_le(mem, 69056bv64) == 1792bv64);
  free ensures (Gamma_R31 == old(Gamma_R31));
  free ensures (R31 == old(R31));
  free ensures (memory_load8_le(mem, 1968bv64) == 1bv8);
  free ensures (memory_load8_le(mem, 1969bv64) == 0bv8);
  free ensures (memory_load8_le(mem, 1970bv64) == 2bv8);
  free ensures (memory_load8_le(mem, 1971bv64) == 0bv8);
  free ensures (memory_load64_le(mem, 69576bv64) == 69688bv64);
  free ensures (memory_load64_le(mem, 69672bv64) == 69672bv64);
  free ensures (memory_load64_le(mem, 69048bv64) == 1872bv64);
  free ensures (memory_load64_le(mem, 69568bv64) == 69684bv64);
  free ensures (memory_load64_le(mem, 69592bv64) == 1876bv64);
  free ensures (memory_load64_le(mem, 69056bv64) == 1792bv64);

implementation main()
{
  var #4: bv32;
  var CF: bv1;
  var Gamma_#4: bool;
  var Gamma_CF: bool;
  var Gamma_NF: bool;
  var Gamma_VF: bool;
  var Gamma_ZF: bool;
  var NF: bv1;
  var VF: bv1;
  var ZF: bv1;
  lmain:
    assume {:captureState "lmain"} true;
    R31, Gamma_R31 := bvadd64(R31, 18446744073709551600bv64), Gamma_R31;
    stack, Gamma_stack := memory_store32_le(stack, bvadd64(R31, 12bv64), 0bv32), gamma_store32(Gamma_stack, bvadd64(R31, 12bv64), true);
    assume {:captureState "%000002fd"} true;
    stack, Gamma_stack := memory_store32_le(stack, bvadd64(R31, 8bv64), 0bv32), gamma_store32(Gamma_stack, bvadd64(R31, 8bv64), true);
    assume {:captureState "%00000304"} true;
    R8, Gamma_R8 := 65536bv64, true;
    call rely();
    R8, Gamma_R8 := memory_load64_le(mem, bvadd64(R8, 4032bv64)), (gamma_load64(Gamma_mem, bvadd64(R8, 4032bv64)) || L(mem, bvadd64(R8, 4032bv64)));
    call rely();
    R8, Gamma_R8 := zero_extend32_32(memory_load32_le(mem, R8)), (gamma_load32(Gamma_mem, R8) || L(mem, R8));
    #4, Gamma_#4 := bvadd32(R8[32:0], 4294967295bv32), Gamma_R8;
    VF, Gamma_VF := bvnot1(bvcomp33(sign_extend1_32(bvadd32(#4, 1bv32)), bvadd33(sign_extend1_32(R8[32:0]), 0bv33))), (Gamma_R8 && Gamma_#4);
    CF, Gamma_CF := bvnot1(bvcomp33(zero_extend1_32(bvadd32(#4, 1bv32)), bvadd33(zero_extend1_32(R8[32:0]), 4294967296bv33))), (Gamma_R8 && Gamma_#4);
    ZF, Gamma_ZF := bvcomp32(bvadd32(#4, 1bv32), 0bv32), Gamma_#4;
    NF, Gamma_NF := bvadd32(#4, 1bv32)[32:31], Gamma_#4;
    R8, Gamma_R8 := zero_extend32_32(bvadd32(#4, 1bv32)), Gamma_#4;
    assert Gamma_ZF;
    goto lmain_goto_l00000338, lmain_goto_l0000033b;
  l00000338:
    assume {:captureState "l00000338"} true;
    R8, Gamma_R8 := 0bv64, true;
    goto l0000033e;
  l0000033e:
    assume {:captureState "l0000033e"} true;
    assert Gamma_R8;
    goto l0000033e_goto_l0000035d, l0000033e_goto_l00000346;
  l00000346:
    assume {:captureState "l00000346"} true;
    R0, Gamma_R0 := zero_extend32_32(memory_load32_le(stack, bvadd64(R31, 8bv64))), gamma_load32(Gamma_stack, bvadd64(R31, 8bv64));
    R31, Gamma_R31 := bvadd64(R31, 16bv64), Gamma_R31;
    goto main_return;
  lmain_goto_l0000033b:
    assume {:captureState "lmain_goto_l0000033b"} true;
    assume (bvcomp1(ZF, 1bv1) == 0bv1);
    goto l0000033b;
  l0000035e:
    assume {:captureState "l0000035e"} true;
    R8, Gamma_R8 := 65536bv64, true;
    call rely();
    R8, Gamma_R8 := memory_load64_le(mem, bvadd64(R8, 4040bv64)), (gamma_load64(Gamma_mem, bvadd64(R8, 4040bv64)) || L(mem, bvadd64(R8, 4040bv64)));
    call rely();
    R8, Gamma_R8 := zero_extend32_32(memory_load32_le(mem, R8)), (gamma_load32(Gamma_mem, R8) || L(mem, R8));
    stack, Gamma_stack := memory_store32_le(stack, bvadd64(R31, 8bv64), R8[32:0]), gamma_store32(Gamma_stack, bvadd64(R31, 8bv64), Gamma_R8);
    assume {:captureState "%0000037a"} true;
    goto l00000346;
  l0000035d:
    assume {:captureState "l0000035d"} true;
    goto l0000035e;
  l0000033b:
    assume {:captureState "l0000033b"} true;
    R8, Gamma_R8 := 1bv64, true;
    goto l0000033e;
  lmain_goto_l00000338:
    assume {:captureState "lmain_goto_l00000338"} true;
    assume (bvcomp1(ZF, 1bv1) != 0bv1);
    goto l00000338;
  l0000033e_goto_l0000035d:
    assume {:captureState "l0000033e_goto_l0000035d"} true;
    assume (bvcomp1(R8[1:0], 1bv1) == 0bv1);
    goto l0000035d;
<<<<<<< HEAD
  l0000033e_goto_l00000346:
    assume {:captureState "l0000033e_goto_l00000346"} true;
    assume (bvcomp1(R8[1:0], 1bv1) != 0bv1);
    goto l00000346;
  main_return:
    assume {:captureState "main_return"} true;
    return;
}
=======
}
>>>>>>> 41e07885
<|MERGE_RESOLUTION|>--- conflicted
+++ resolved
@@ -195,7 +195,6 @@
     assume {:captureState "l0000033e_goto_l0000035d"} true;
     assume (bvcomp1(R8[1:0], 1bv1) == 0bv1);
     goto l0000035d;
-<<<<<<< HEAD
   l0000033e_goto_l00000346:
     assume {:captureState "l0000033e_goto_l00000346"} true;
     assume (bvcomp1(R8[1:0], 1bv1) != 0bv1);
@@ -204,6 +203,3 @@
     assume {:captureState "main_return"} true;
     return;
 }
-=======
-}
->>>>>>> 41e07885
