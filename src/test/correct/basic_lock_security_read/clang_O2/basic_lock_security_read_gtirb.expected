--- conflicted
+++ resolved
@@ -1,4 +1,18 @@
+var {:extern} CF: bv1;
+var {:extern} Gamma_CF: bool;
+var {:extern} Gamma_NF: bool;
+var {:extern} Gamma_R0: bool;
+var {:extern} Gamma_R8: bool;
+var {:extern} Gamma_R9: bool;
+var {:extern} Gamma_VF: bool;
+var {:extern} Gamma_ZF: bool;
 var {:extern} Gamma_mem: [bv64]bool;
+var {:extern} NF: bv1;
+var {:extern} R0: bv64;
+var {:extern} R8: bv64;
+var {:extern} R9: bv64;
+var {:extern} VF: bv1;
+var {:extern} ZF: bv1;
 var {:extern} mem: [bv64]bv8;
 const {:extern} $x_addr: bv64;
 axiom ($x_addr == 69688bv64);
@@ -8,7 +22,12 @@
   (if (index == $x_addr) then (memory_load32_le(mem$in, $z_addr) == 0bv32) else (if (index == $z_addr) then true else false))
 }
 
+function {:extern} {:bvbuiltin "bvadd"} bvadd32(bv32, bv32) returns (bv32);
+function {:extern} {:bvbuiltin "bvadd"} bvadd33(bv33, bv33) returns (bv33);
 function {:extern} {:bvbuiltin "bvadd"} bvadd64(bv64, bv64) returns (bv64);
+function {:extern} {:bvbuiltin "bvcomp"} bvcomp32(bv32, bv32) returns (bv1);
+function {:extern} {:bvbuiltin "bvcomp"} bvcomp33(bv33, bv33) returns (bv1);
+function {:extern} {:bvbuiltin "bvnot"} bvnot1(bv1) returns (bv1);
 function {:extern} gamma_load32(gammaMap: [bv64]bool, index: bv64) returns (bool) {
   (gammaMap[bvadd64(index, 3bv64)] && (gammaMap[bvadd64(index, 2bv64)] && (gammaMap[bvadd64(index, 1bv64)] && gammaMap[index])))
 }
@@ -21,14 +40,7 @@
   (memory[bvadd64(index, 7bv64)] ++ (memory[bvadd64(index, 6bv64)] ++ (memory[bvadd64(index, 5bv64)] ++ (memory[bvadd64(index, 4bv64)] ++ (memory[bvadd64(index, 3bv64)] ++ (memory[bvadd64(index, 2bv64)] ++ (memory[bvadd64(index, 1bv64)] ++ memory[index])))))))
 }
 
-<<<<<<< HEAD
-function {:extern} memory_load8_le(memory: [bv64]bv8, index: bv64) returns (bv8) {
-  memory[index]
-}
-
-=======
 function {:extern} {:bvbuiltin "zero_extend 1"} zero_extend1_32(bv32) returns (bv33);
->>>>>>> 4586ce26
 function {:extern} {:bvbuiltin "zero_extend 32"} zero_extend32_32(bv32) returns (bv64);
 procedure {:extern} rely();
   modifies Gamma_mem, mem;
@@ -65,8 +77,8 @@
   assert ((memory_load32_le(mem, $z_addr) == memory_load32_le(mem, $z_addr)) && (memory_load32_le(mem, $x_addr) == memory_load32_le(mem, $x_addr)));
 }
 
-procedure main(R8_in: bv64, Gamma_R8_in: bool, R9_in: bv64, Gamma_R9_in: bool) returns (R0_out: bv64, Gamma_R0_out: bool, R8_out: bv64, Gamma_R8_out: bool, R9_out: bv64, Gamma_R9_out: bool);
-  modifies Gamma_mem, mem;
+procedure main();
+  modifies CF, Gamma_CF, Gamma_NF, Gamma_R0, Gamma_R8, Gamma_R9, Gamma_VF, Gamma_ZF, Gamma_mem, NF, R0, R8, R9, VF, ZF, mem;
   free requires (memory_load64_le(mem, 69664bv64) == 0bv64);
   free requires (memory_load64_le(mem, 69672bv64) == 69672bv64);
   free requires (memory_load32_le(mem, 1860bv64) == 131073bv32);
@@ -80,34 +92,36 @@
   free ensures (memory_load64_le(mem, 69592bv64) == 1812bv64);
   free ensures (memory_load64_le(mem, 69672bv64) == 69672bv64);
 
-implementation main(R8_in: bv64, Gamma_R8_in: bool, R9_in: bv64, Gamma_R9_in: bool) returns (R0_out: bv64, Gamma_R0_out: bool, R8_out: bv64, Gamma_R8_out: bool, R9_out: bv64, Gamma_R9_out: bool)
+implementation main()
 {
-  var Gamma_R0_3: bool;
-  var Gamma_R0_4: bool;
-  var Gamma_R8_3: bool;
-  var Gamma_R9_3: bool;
-  var R0_3: bv64;
-  var R0_4: bv64;
-  var R8_3: bv64;
-  var R9_3: bv64;
+  var Cse0__5$0$4: bv32;
+  var Gamma_Cse0__5$0$4: bool;
   $main$__0__$pquulxeLTn6ZdHAVNHAErw:
+    assume {:captureState "$main$__0__$pquulxeLTn6ZdHAVNHAErw"} true;
+    R8, Gamma_R8 := 69632bv64, true;
+    R9, Gamma_R9 := 69632bv64, true;
     call rely();
-    R8_3, Gamma_R8_3 := zero_extend32_32(memory_load32_le(mem, 69684bv64)), (gamma_load32(Gamma_mem, 69684bv64) || L(mem, 69684bv64));
+    R8, Gamma_R8 := zero_extend32_32(memory_load32_le(mem, bvadd64(R8, 52bv64))), (gamma_load32(Gamma_mem, bvadd64(R8, 52bv64)) || L(mem, bvadd64(R8, 52bv64)));
     call rely();
-    R9_3, Gamma_R9_3 := zero_extend32_32(memory_load32_le(mem, 69688bv64)), (gamma_load32(Gamma_mem, 69688bv64) || L(mem, 69688bv64));
-    assert Gamma_R8_3;
+    R9, Gamma_R9 := zero_extend32_32(memory_load32_le(mem, bvadd64(R9, 56bv64))), (gamma_load32(Gamma_mem, bvadd64(R9, 56bv64)) || L(mem, bvadd64(R9, 56bv64)));
+    Cse0__5$0$4, Gamma_Cse0__5$0$4 := bvadd32(R8[32:0], 0bv32), Gamma_R8;
+    VF, Gamma_VF := bvnot1(bvcomp32(Cse0__5$0$4, Cse0__5$0$4)), Gamma_Cse0__5$0$4;
+    CF, Gamma_CF := bvnot1(bvcomp33(zero_extend1_32(Cse0__5$0$4), bvadd33(zero_extend1_32(R8[32:0]), 4294967296bv33))), (Gamma_R8 && Gamma_Cse0__5$0$4);
+    ZF, Gamma_ZF := bvcomp32(Cse0__5$0$4, 0bv32), Gamma_Cse0__5$0$4;
+    NF, Gamma_NF := Cse0__5$0$4[32:31], Gamma_Cse0__5$0$4;
+    assert Gamma_ZF;
     goto $main$__0__$pquulxeLTn6ZdHAVNHAErw$__0, $main$__0__$pquulxeLTn6ZdHAVNHAErw$__1;
+  $main$__0__$pquulxeLTn6ZdHAVNHAErw$__0:
+    assume {:captureState "$main$__0__$pquulxeLTn6ZdHAVNHAErw$__0"} true;
+    assume (ZF == 1bv1);
+    R0, Gamma_R0 := zero_extend32_32(R9[32:0]), Gamma_R9;
+    goto main_basil_return;
   $main$__0__$pquulxeLTn6ZdHAVNHAErw$__1:
-    assume (!(R8_3[32:0] == 0bv32));
-    R0_4, Gamma_R0_4 := 0bv64, true;
-    goto main_basil_return;
-  $main$__0__$pquulxeLTn6ZdHAVNHAErw$__0:
-    assume (R8_3[32:0] == 0bv32);
-    R0_3, Gamma_R0_3 := zero_extend32_32(R9_3[32:0]), Gamma_R9_3;
-    R0_4, Gamma_R0_4 := R0_3, Gamma_R0_3;
+    assume {:captureState "$main$__0__$pquulxeLTn6ZdHAVNHAErw$__1"} true;
+    assume (!(ZF == 1bv1));
+    R0, Gamma_R0 := 0bv64, true;
     goto main_basil_return;
   main_basil_return:
-    R0_out, R8_out, R9_out := R0_4, R8_3, R9_3;
-    Gamma_R0_out, Gamma_R8_out, Gamma_R9_out := Gamma_R0_4, Gamma_R8_3, Gamma_R9_3;
+    assume {:captureState "main_basil_return"} true;
     return;
 }
