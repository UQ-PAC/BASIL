--- conflicted
+++ resolved
@@ -145,15 +145,7 @@
     assume {:captureState "lmain_goto_l000002fa"} true;
     assume (bvcomp1(ZF, 1bv1) != 0bv1);
     goto l000002fa;
-<<<<<<< HEAD
   main_return:
     assume {:captureState "main_return"} true;
     return;
 }
-=======
-  lmain_goto_l000002fd:
-    assume {:captureState "lmain_goto_l000002fd"} true;
-    assume (bvcomp1(ZF, 1bv1) == 0bv1);
-    goto l000002fd;
-}
->>>>>>> 41e07885
