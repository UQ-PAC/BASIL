var {:extern} Gamma_R0: bool;
var {:extern} Gamma_R31: bool;
var {:extern} Gamma_R8: bool;
var {:extern} Gamma_mem: [bv64]bool;
var {:extern} Gamma_stack: [bv64]bool;
var {:extern} R0: bv64;
var {:extern} R31: bv64;
var {:extern} R8: bv64;
var {:extern} mem: [bv64]bv8;
var {:extern} stack: [bv64]bv8;
const {:extern} $x_addr: bv64;
axiom ($x_addr == 69688bv64);
const {:extern} $z_addr: bv64;
axiom ($z_addr == 69684bv64);
function {:extern} L(memory: [bv64]bv8, index: bv64) returns (bool) {
  (if (index == $x_addr) then (memory_load32_le(memory, $z_addr) == 0bv32) else (if (index == $z_addr) then true else false))
}

function {:extern} {:bvbuiltin "bvadd"} bvadd32(bv32, bv32) returns (bv32);
function {:extern} {:bvbuiltin "bvadd"} bvadd33(bv33, bv33) returns (bv33);
function {:extern} {:bvbuiltin "bvadd"} bvadd64(bv64, bv64) returns (bv64);
function {:extern} {:bvbuiltin "bvcomp"} bvcomp1(bv1, bv1) returns (bv1);
function {:extern} {:bvbuiltin "bvcomp"} bvcomp32(bv32, bv32) returns (bv1);
function {:extern} {:bvbuiltin "bvcomp"} bvcomp33(bv33, bv33) returns (bv1);
function {:extern} {:bvbuiltin "bvnot"} bvnot1(bv1) returns (bv1);
function {:extern} gamma_load32(gammaMap: [bv64]bool, index: bv64) returns (bool) {
  (gammaMap[bvadd64(index, 3bv64)] && (gammaMap[bvadd64(index, 2bv64)] && (gammaMap[bvadd64(index, 1bv64)] && gammaMap[index])))
}

function {:extern} gamma_store32(gammaMap: [bv64]bool, index: bv64, value: bool) returns ([bv64]bool) {
  gammaMap[index := value][bvadd64(index, 1bv64) := value][bvadd64(index, 2bv64) := value][bvadd64(index, 3bv64) := value]
}

function {:extern} memory_load32_le(memory: [bv64]bv8, index: bv64) returns (bv32) {
  (memory[bvadd64(index, 3bv64)] ++ (memory[bvadd64(index, 2bv64)] ++ (memory[bvadd64(index, 1bv64)] ++ memory[index])))
}

function {:extern} memory_load64_le(memory: [bv64]bv8, index: bv64) returns (bv64) {
  (memory[bvadd64(index, 7bv64)] ++ (memory[bvadd64(index, 6bv64)] ++ (memory[bvadd64(index, 5bv64)] ++ (memory[bvadd64(index, 4bv64)] ++ (memory[bvadd64(index, 3bv64)] ++ (memory[bvadd64(index, 2bv64)] ++ (memory[bvadd64(index, 1bv64)] ++ memory[index])))))))
}

function {:extern} memory_load8_le(memory: [bv64]bv8, index: bv64) returns (bv8) {
  memory[index]
}

function {:extern} memory_store32_le(memory: [bv64]bv8, index: bv64, value: bv32) returns ([bv64]bv8) {
  memory[index := value[8:0]][bvadd64(index, 1bv64) := value[16:8]][bvadd64(index, 2bv64) := value[24:16]][bvadd64(index, 3bv64) := value[32:24]]
}

function {:extern} {:bvbuiltin "sign_extend 1"} sign_extend1_32(bv32) returns (bv33);
function {:extern} {:bvbuiltin "zero_extend 1"} zero_extend1_32(bv32) returns (bv33);
function {:extern} {:bvbuiltin "zero_extend 32"} zero_extend32_32(bv32) returns (bv64);
procedure {:extern} rely();
  modifies Gamma_mem, mem;
  ensures (forall i: bv64 :: (((mem[i] == old(mem[i])) ==> (Gamma_mem[i] == old(Gamma_mem[i])))));
  ensures ((old(memory_load32_le(mem, $z_addr)) == 0bv32) ==> ((memory_load32_le(mem, $x_addr) == old(memory_load32_le(mem, $x_addr))) && (memory_load32_le(mem, $z_addr) == old(memory_load32_le(mem, $z_addr)))));
  free ensures (memory_load8_le(mem, 1896bv64) == 1bv8);
  free ensures (memory_load8_le(mem, 1897bv64) == 0bv8);
  free ensures (memory_load8_le(mem, 1898bv64) == 2bv8);
  free ensures (memory_load8_le(mem, 1899bv64) == 0bv8);
  free ensures (memory_load64_le(mem, 69064bv64) == 1808bv64);
  free ensures (memory_load64_le(mem, 69072bv64) == 1728bv64);
  free ensures (memory_load64_le(mem, 69592bv64) == 1812bv64);
  free ensures (memory_load64_le(mem, 69672bv64) == 69672bv64);

procedure {:extern} rely_transitive();
  modifies Gamma_mem, mem;
  ensures ((old(memory_load32_le(mem, $z_addr)) == 0bv32) ==> ((memory_load32_le(mem, $x_addr) == old(memory_load32_le(mem, $x_addr))) && (memory_load32_le(mem, $z_addr) == old(memory_load32_le(mem, $z_addr)))));

implementation {:extern} rely_transitive()
{
  call rely();
  call rely();
}

procedure {:extern} rely_reflexive();

implementation {:extern} rely_reflexive()
{
  assert ((memory_load32_le(mem, $z_addr) == 0bv32) ==> ((memory_load32_le(mem, $x_addr) == memory_load32_le(mem, $x_addr)) && (memory_load32_le(mem, $z_addr) == memory_load32_le(mem, $z_addr))));
}

procedure {:extern} guarantee_reflexive();
  modifies Gamma_mem, mem;

implementation {:extern} guarantee_reflexive()
{
  assert ((memory_load32_le(mem, $z_addr) == memory_load32_le(mem, $z_addr)) && (memory_load32_le(mem, $x_addr) == memory_load32_le(mem, $x_addr)));
}

procedure main();
  modifies Gamma_R0, Gamma_R31, Gamma_R8, Gamma_mem, Gamma_stack, R0, R31, R8, mem, stack;
  free requires (memory_load64_le(mem, 69664bv64) == 0bv64);
  free requires (memory_load64_le(mem, 69672bv64) == 69672bv64);
  free requires (memory_load8_le(mem, 1896bv64) == 1bv8);
  free requires (memory_load8_le(mem, 1897bv64) == 0bv8);
  free requires (memory_load8_le(mem, 1898bv64) == 2bv8);
  free requires (memory_load8_le(mem, 1899bv64) == 0bv8);
  free requires (memory_load64_le(mem, 69064bv64) == 1808bv64);
  free requires (memory_load64_le(mem, 69072bv64) == 1728bv64);
  free requires (memory_load64_le(mem, 69592bv64) == 1812bv64);
  free requires (memory_load64_le(mem, 69672bv64) == 69672bv64);
  free ensures (Gamma_R31 == old(Gamma_R31));
  free ensures (R31 == old(R31));
  free ensures (memory_load8_le(mem, 1896bv64) == 1bv8);
  free ensures (memory_load8_le(mem, 1897bv64) == 0bv8);
  free ensures (memory_load8_le(mem, 1898bv64) == 2bv8);
  free ensures (memory_load8_le(mem, 1899bv64) == 0bv8);
  free ensures (memory_load64_le(mem, 69064bv64) == 1808bv64);
  free ensures (memory_load64_le(mem, 69072bv64) == 1728bv64);
  free ensures (memory_load64_le(mem, 69592bv64) == 1812bv64);
  free ensures (memory_load64_le(mem, 69672bv64) == 69672bv64);

implementation main()
{
  var #4: bv32;
  var CF: bv1;
  var Gamma_#4: bool;
  var Gamma_CF: bool;
  var Gamma_NF: bool;
  var Gamma_VF: bool;
  var Gamma_ZF: bool;
  var NF: bv1;
  var VF: bv1;
  var ZF: bv1;
  lmain:
    assume {:captureState "lmain"} true;
    R31, Gamma_R31 := bvadd64(R31, 18446744073709551600bv64), Gamma_R31;
    stack, Gamma_stack := memory_store32_le(stack, bvadd64(R31, 12bv64), 0bv32), gamma_store32(Gamma_stack, bvadd64(R31, 12bv64), true);
    assume {:captureState "%00000913"} true;
    stack, Gamma_stack := memory_store32_le(stack, bvadd64(R31, 8bv64), 0bv32), gamma_store32(Gamma_stack, bvadd64(R31, 8bv64), true);
    assume {:captureState "%0000091a"} true;
    R8, Gamma_R8 := 69632bv64, true;
    call rely();
    R8, Gamma_R8 := zero_extend32_32(memory_load32_le(mem, bvadd64(R8, 52bv64))), (gamma_load32(Gamma_mem, bvadd64(R8, 52bv64)) || L(mem, bvadd64(R8, 52bv64)));
    #4, Gamma_#4 := bvadd32(R8[32:0], 4294967295bv32), Gamma_R8;
    VF, Gamma_VF := bvnot1(bvcomp33(sign_extend1_32(bvadd32(#4, 1bv32)), bvadd33(sign_extend1_32(R8[32:0]), 0bv33))), (Gamma_R8 && Gamma_#4);
    CF, Gamma_CF := bvnot1(bvcomp33(zero_extend1_32(bvadd32(#4, 1bv32)), bvadd33(zero_extend1_32(R8[32:0]), 4294967296bv33))), (Gamma_R8 && Gamma_#4);
    ZF, Gamma_ZF := bvcomp32(bvadd32(#4, 1bv32), 0bv32), Gamma_#4;
    NF, Gamma_NF := bvadd32(#4, 1bv32)[32:31], Gamma_#4;
    R8, Gamma_R8 := zero_extend32_32(bvadd32(#4, 1bv32)), Gamma_#4;
    assert Gamma_ZF;
    goto lmain_goto_l0000094a, lmain_goto_l00000947;
  l0000094d:
    assume {:captureState "l0000094d"} true;
    assert Gamma_R8;
    goto l0000094d_goto_l00000955, l0000094d_goto_l0000096c;
  l00000955:
    assume {:captureState "l00000955"} true;
    R0, Gamma_R0 := zero_extend32_32(memory_load32_le(stack, bvadd64(R31, 8bv64))), gamma_load32(Gamma_stack, bvadd64(R31, 8bv64));
    R31, Gamma_R31 := bvadd64(R31, 16bv64), Gamma_R31;
    goto main_return;
  l0000094a:
    assume {:captureState "l0000094a"} true;
    R8, Gamma_R8 := 1bv64, true;
    goto l0000094d;
  l0000096c:
    assume {:captureState "l0000096c"} true;
    goto l0000096d;
  l0000096d:
    assume {:captureState "l0000096d"} true;
    R8, Gamma_R8 := 69632bv64, true;
    call rely();
    R8, Gamma_R8 := zero_extend32_32(memory_load32_le(mem, bvadd64(R8, 56bv64))), (gamma_load32(Gamma_mem, bvadd64(R8, 56bv64)) || L(mem, bvadd64(R8, 56bv64)));
    stack, Gamma_stack := memory_store32_le(stack, bvadd64(R31, 8bv64), R8[32:0]), gamma_store32(Gamma_stack, bvadd64(R31, 8bv64), Gamma_R8);
    assume {:captureState "%00000982"} true;
    goto l00000955;
  lmain_goto_l0000094a:
    assume {:captureState "lmain_goto_l0000094a"} true;
    assume (bvcomp1(ZF, 1bv1) == 0bv1);
    goto l0000094a;
  l0000094d_goto_l00000955:
    assume {:captureState "l0000094d_goto_l00000955"} true;
    assume (bvcomp1(R8[1:0], 1bv1) != 0bv1);
    goto l00000955;
  l00000947:
    assume {:captureState "l00000947"} true;
    R8, Gamma_R8 := 0bv64, true;
    goto l0000094d;
  l0000094d_goto_l0000096c:
    assume {:captureState "l0000094d_goto_l0000096c"} true;
    assume (bvcomp1(R8[1:0], 1bv1) == 0bv1);
    goto l0000096c;
<<<<<<< HEAD
  lmain_goto_l00000947:
    assume {:captureState "lmain_goto_l00000947"} true;
    assume (bvcomp1(ZF, 1bv1) != 0bv1);
    goto l00000947;
  main_return:
    assume {:captureState "main_return"} true;
    return;
}
=======
}
>>>>>>> 41e07885
<|MERGE_RESOLUTION|>--- conflicted
+++ resolved
@@ -181,7 +181,6 @@
     assume {:captureState "l0000094d_goto_l0000096c"} true;
     assume (bvcomp1(R8[1:0], 1bv1) == 0bv1);
     goto l0000096c;
-<<<<<<< HEAD
   lmain_goto_l00000947:
     assume {:captureState "lmain_goto_l00000947"} true;
     assume (bvcomp1(ZF, 1bv1) != 0bv1);
@@ -190,6 +189,3 @@
     assume {:captureState "main_return"} true;
     return;
 }
-=======
-}
->>>>>>> 41e07885
