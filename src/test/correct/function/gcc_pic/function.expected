--- conflicted
+++ resolved
@@ -1,5 +1,15 @@
+var {:extern} Gamma_R0: bool;
+var {:extern} Gamma_R1: bool;
+var {:extern} Gamma_R29: bool;
+var {:extern} Gamma_R30: bool;
+var {:extern} Gamma_R31: bool;
 var {:extern} Gamma_mem: [bv64]bool;
 var {:extern} Gamma_stack: [bv64]bool;
+var {:extern} R0: bv64;
+var {:extern} R1: bv64;
+var {:extern} R29: bv64;
+var {:extern} R30: bv64;
+var {:extern} R31: bv64;
 var {:extern} mem: [bv64]bv8;
 var {:extern} stack: [bv64]bv8;
 const {:extern} $x_addr: bv64;
@@ -11,20 +21,6 @@
 }
 
 function {:extern} {:bvbuiltin "bvadd"} bvadd64(bv64, bv64) returns (bv64);
-function {:extern} {:bvbuiltin "bvlshr"} bvlshr32(bv32, bv32) returns (bv32);
-function {:extern} {:bvbuiltin "bvlshr"} bvlshr64(bv64, bv64) returns (bv64);
-function {:extern} {:bvbuiltin "bvmul"} bvmul64(bv64, bv64) returns (bv64);
-function {:extern} {:bvbuiltin "bvsub"} bvsub64(bv64, bv64) returns (bv64);
-function {:extern} {:bvbuiltin "bvule"} bvule64(bv64, bv64) returns (bool);
-function {:extern} {:bvbuiltin "bvult"} bvult64(bv64, bv64) returns (bool);
-function {:inline} byte_extract32_64(value: bv32, offset: bv64) returns (bv8) {
-  bvlshr32(value,bvmul64(offset,8bv64)[32:0])[8:0]
-}
-
-function {:inline} byte_extract64_64(value: bv64, offset: bv64) returns (bv8) {
-  bvlshr64(value,bvmul64(offset,8bv64))[8:0]
-}
-
 function {:extern} gamma_load32(gammaMap: [bv64]bool, index: bv64) returns (bool) {
   (gammaMap[bvadd64(index, 3bv64)] && (gammaMap[bvadd64(index, 2bv64)] && (gammaMap[bvadd64(index, 1bv64)] && gammaMap[index])))
 }
@@ -34,15 +30,11 @@
 }
 
 function {:extern} gamma_store32(gammaMap: [bv64]bool, index: bv64, value: bool) returns ([bv64]bool) {
-  (lambda i: bv64 :: ((if in_bounds64_le(index, 4bv64, i) then value else gammaMap[i])))
+  gammaMap[index := value][bvadd64(index, 1bv64) := value][bvadd64(index, 2bv64) := value][bvadd64(index, 3bv64) := value]
 }
 
 function {:extern} gamma_store64(gammaMap: [bv64]bool, index: bv64, value: bool) returns ([bv64]bool) {
-  (lambda i: bv64 :: ((if in_bounds64_le(index, 8bv64, i) then value else gammaMap[i])))
-}
-
-function {:inline} in_bounds64_le(base: bv64, len: bv64, i: bv64) returns (bool) {
-  (if bvule64(base, bvadd64(base, len)) then (bvule64(base, i) && bvult64(i, bvadd64(base, len))) else (bvule64(base, i) || bvult64(i, bvadd64(base, len))))
+  gammaMap[index := value][bvadd64(index, 1bv64) := value][bvadd64(index, 2bv64) := value][bvadd64(index, 3bv64) := value][bvadd64(index, 4bv64) := value][bvadd64(index, 5bv64) := value][bvadd64(index, 6bv64) := value][bvadd64(index, 7bv64) := value]
 }
 
 function {:extern} memory_load32_le(memory: [bv64]bv8, index: bv64) returns (bv32) {
@@ -54,11 +46,11 @@
 }
 
 function {:extern} memory_store32_le(memory: [bv64]bv8, index: bv64, value: bv32) returns ([bv64]bv8) {
-  (lambda i: bv64 :: ((if in_bounds64_le(index, 4bv64, i) then byte_extract32_64(value, bvsub64(i, index)) else memory[i])))
+  memory[index := value[8:0]][bvadd64(index, 1bv64) := value[16:8]][bvadd64(index, 2bv64) := value[24:16]][bvadd64(index, 3bv64) := value[32:24]]
 }
 
 function {:extern} memory_store64_le(memory: [bv64]bv8, index: bv64, value: bv64) returns ([bv64]bv8) {
-  (lambda i: bv64 :: ((if in_bounds64_le(index, 8bv64, i) then byte_extract64_64(value, bvsub64(i, index)) else memory[i])))
+  memory[index := value[8:0]][bvadd64(index, 1bv64) := value[16:8]][bvadd64(index, 2bv64) := value[24:16]][bvadd64(index, 3bv64) := value[32:24]][bvadd64(index, 4bv64) := value[40:32]][bvadd64(index, 5bv64) := value[48:40]][bvadd64(index, 6bv64) := value[56:48]][bvadd64(index, 7bv64) := value[64:56]]
 }
 
 function {:extern} {:bvbuiltin "zero_extend 32"} zero_extend32_32(bv32) returns (bv64);
@@ -90,27 +82,6 @@
 procedure {:extern} guarantee_reflexive();
   modifies Gamma_mem, mem;
 
-<<<<<<< HEAD
-procedure get_two() returns (R0_out: bv64, Gamma_R0_out: bool);
-  free requires (memory_load8_le(mem, 1960bv64) == 1bv8);
-  free requires (memory_load8_le(mem, 1961bv64) == 0bv8);
-  free requires (memory_load8_le(mem, 1962bv64) == 2bv8);
-  free requires (memory_load8_le(mem, 1963bv64) == 0bv8);
-  free requires (memory_load64_le(mem, 69608bv64) == 69656bv64);
-  free requires (memory_load64_le(mem, 69640bv64) == 69640bv64);
-  free requires (memory_load64_le(mem, 69616bv64) == 1876bv64);
-  free requires (memory_load64_le(mem, 69008bv64) == 1792bv64);
-  free requires (memory_load64_le(mem, 69592bv64) == 69652bv64);
-  free requires (memory_load64_le(mem, 69000bv64) == 1872bv64);
-  ensures (Gamma_R0_out == true);
-  free ensures (memory_load8_le(mem, 1960bv64) == 1bv8);
-  free ensures (memory_load8_le(mem, 1961bv64) == 0bv8);
-  free ensures (memory_load8_le(mem, 1962bv64) == 2bv8);
-  free ensures (memory_load8_le(mem, 1963bv64) == 0bv8);
-  free ensures (memory_load64_le(mem, 69608bv64) == 69656bv64);
-  free ensures (memory_load64_le(mem, 69640bv64) == 69640bv64);
-  free ensures (memory_load64_le(mem, 69616bv64) == 1876bv64);
-=======
 procedure get_two();
   modifies Gamma_R0, R0;
   free requires (memory_load32_le(mem, 1960bv64) == 131073bv32);
@@ -123,25 +94,25 @@
   ensures (Gamma_R0 == true);
   free ensures (memory_load32_le(mem, 1960bv64) == 131073bv32);
   free ensures (memory_load64_le(mem, 69000bv64) == 1872bv64);
->>>>>>> 4586ce26
   free ensures (memory_load64_le(mem, 69008bv64) == 1792bv64);
   free ensures (memory_load64_le(mem, 69592bv64) == 69652bv64);
   free ensures (memory_load64_le(mem, 69608bv64) == 69656bv64);
   free ensures (memory_load64_le(mem, 69616bv64) == 1876bv64);
   free ensures (memory_load64_le(mem, 69640bv64) == 69640bv64);
 
-implementation get_two() returns (R0_out: bv64, Gamma_R0_out: bool)
+implementation get_two()
 {
   lget_two:
+    assume {:captureState "lget_two"} true;
+    R0, Gamma_R0 := 2bv64, true;
     goto get_two_basil_return;
   get_two_basil_return:
-    R0_out := 2bv64;
-    Gamma_R0_out := true;
+    assume {:captureState "get_two_basil_return"} true;
     return;
 }
 
-procedure main(R29_in: bv64, Gamma_R29_in: bool, R30_in: bv64, Gamma_R30_in: bool, R31_in: bv64, Gamma_R31_in: bool) returns (R0_out: bv64, Gamma_R0_out: bool, R1_out: bv64, Gamma_R1_out: bool, R29_out: bv64, Gamma_R29_out: bool, R30_out: bv64, Gamma_R30_out: bool, R31_out: bv64, Gamma_R31_out: bool);
-  modifies Gamma_mem, Gamma_stack, mem, stack;
+procedure main();
+  modifies Gamma_R0, Gamma_R1, Gamma_R29, Gamma_R30, Gamma_R31, Gamma_mem, Gamma_stack, R0, R1, R29, R30, R31, mem, stack;
   requires (gamma_load32(Gamma_mem, $x_addr) == true);
   requires (gamma_load32(Gamma_mem, $y_addr) == true);
   free requires (memory_load64_le(mem, 69632bv64) == 0bv64);
@@ -150,16 +121,6 @@
   free requires (memory_load64_le(mem, 69000bv64) == 1872bv64);
   free requires (memory_load64_le(mem, 69008bv64) == 1792bv64);
   free requires (memory_load64_le(mem, 69592bv64) == 69652bv64);
-<<<<<<< HEAD
-  free requires (memory_load64_le(mem, 69000bv64) == 1872bv64);
-  free ensures (memory_load8_le(mem, 1960bv64) == 1bv8);
-  free ensures (memory_load8_le(mem, 1961bv64) == 0bv8);
-  free ensures (memory_load8_le(mem, 1962bv64) == 2bv8);
-  free ensures (memory_load8_le(mem, 1963bv64) == 0bv8);
-  free ensures (memory_load64_le(mem, 69608bv64) == 69656bv64);
-  free ensures (memory_load64_le(mem, 69640bv64) == 69640bv64);
-  free ensures (memory_load64_le(mem, 69616bv64) == 1876bv64);
-=======
   free requires (memory_load64_le(mem, 69608bv64) == 69656bv64);
   free requires (memory_load64_le(mem, 69616bv64) == 1876bv64);
   free requires (memory_load64_le(mem, 69640bv64) == 69640bv64);
@@ -169,49 +130,52 @@
   free ensures (R31 == old(R31));
   free ensures (memory_load32_le(mem, 1960bv64) == 131073bv32);
   free ensures (memory_load64_le(mem, 69000bv64) == 1872bv64);
->>>>>>> 4586ce26
   free ensures (memory_load64_le(mem, 69008bv64) == 1792bv64);
   free ensures (memory_load64_le(mem, 69592bv64) == 69652bv64);
   free ensures (memory_load64_le(mem, 69608bv64) == 69656bv64);
   free ensures (memory_load64_le(mem, 69616bv64) == 1876bv64);
   free ensures (memory_load64_le(mem, 69640bv64) == 69640bv64);
 
-implementation main(R29_in: bv64, Gamma_R29_in: bool, R30_in: bv64, Gamma_R30_in: bool, R31_in: bv64, Gamma_R31_in: bool) returns (R0_out: bv64, Gamma_R0_out: bool, R1_out: bv64, Gamma_R1_out: bool, R29_out: bv64, Gamma_R29_out: bool, R30_out: bv64, Gamma_R30_out: bool, R31_out: bv64, Gamma_R31_out: bool)
+implementation main()
 {
-  var Gamma_R0_2: bool;
-  var Gamma_R0_3: bool;
-  var Gamma_R0_5: bool;
-  var Gamma_R1_2: bool;
-  var Gamma_R29_3: bool;
-  var Gamma_R30_3: bool;
-  var R0_2: bv64;
-  var R0_3: bv64;
-  var R0_5: bv64;
-  var R1_2: bv64;
-  var R29_3: bv64;
-  var R30_3: bv64;
+  var #4: bv64;
+  var Gamma_#4: bool;
   lmain:
-    stack, Gamma_stack := memory_store64_le(stack, bvadd64(R31_in, 18446744073709551600bv64), R29_in), gamma_store64(Gamma_stack, bvadd64(R31_in, 18446744073709551600bv64), Gamma_R29_in);
-    stack, Gamma_stack := memory_store64_le(stack, bvadd64(R31_in, 18446744073709551608bv64), R30_in), gamma_store64(Gamma_stack, bvadd64(R31_in, 18446744073709551608bv64), Gamma_R30_in);
+    assume {:captureState "lmain"} true;
+    #4, Gamma_#4 := bvadd64(R31, 18446744073709551600bv64), Gamma_R31;
+    stack, Gamma_stack := memory_store64_le(stack, #4, R29), gamma_store64(Gamma_stack, #4, Gamma_R29);
+    assume {:captureState "%000002f4"} true;
+    stack, Gamma_stack := memory_store64_le(stack, bvadd64(#4, 8bv64), R30), gamma_store64(Gamma_stack, bvadd64(#4, 8bv64), Gamma_R30);
+    assume {:captureState "%000002fa"} true;
+    R31, Gamma_R31 := #4, Gamma_#4;
+    R29, Gamma_R29 := R31, Gamma_R31;
+    R0, Gamma_R0 := 65536bv64, true;
     call rely();
-    R0_2, Gamma_R0_2 := memory_load64_le(mem, 69592bv64), (gamma_load64(Gamma_mem, 69592bv64) || L(mem, 69592bv64));
+    R0, Gamma_R0 := memory_load64_le(mem, bvadd64(R0, 4056bv64)), (gamma_load64(Gamma_mem, bvadd64(R0, 4056bv64)) || L(mem, bvadd64(R0, 4056bv64)));
+    R1, Gamma_R1 := 1bv64, true;
     call rely();
-    assert (L(mem, R0_2) ==> true);
-    mem, Gamma_mem := memory_store32_le(mem, R0_2, 1bv32), gamma_store32(Gamma_mem, R0_2, true);
-    call R0_3, Gamma_R0_3 := get_two();
+    assert (L(mem, R0) ==> Gamma_R1);
+    mem, Gamma_mem := memory_store32_le(mem, R0, R1[32:0]), gamma_store32(Gamma_mem, R0, Gamma_R1);
+    assume {:captureState "%0000031d"} true;
+    R30, Gamma_R30 := 1904bv64, true;
+    call get_two();
     goto l00000330;
   l00000330:
-    R1_2, Gamma_R1_2 := zero_extend32_32(R0_3[32:0]), Gamma_R0_3;
+    assume {:captureState "l00000330"} true;
+    R1, Gamma_R1 := zero_extend32_32(R0[32:0]), Gamma_R0;
+    R0, Gamma_R0 := 65536bv64, true;
     call rely();
-    R0_5, Gamma_R0_5 := memory_load64_le(mem, 69608bv64), (gamma_load64(Gamma_mem, 69608bv64) || L(mem, 69608bv64));
+    R0, Gamma_R0 := memory_load64_le(mem, bvadd64(R0, 4072bv64)), (gamma_load64(Gamma_mem, bvadd64(R0, 4072bv64)) || L(mem, bvadd64(R0, 4072bv64)));
     call rely();
-    assert (L(mem, R0_5) ==> Gamma_R1_2);
-    mem, Gamma_mem := memory_store32_le(mem, R0_5, R1_2[32:0]), gamma_store32(Gamma_mem, R0_5, Gamma_R1_2);
-    R29_3, Gamma_R29_3 := memory_load64_le(stack, bvadd64(R31_in, 18446744073709551600bv64)), gamma_load64(Gamma_stack, bvadd64(R31_in, 18446744073709551600bv64));
-    R30_3, Gamma_R30_3 := memory_load64_le(stack, bvadd64(R31_in, 18446744073709551608bv64)), gamma_load64(Gamma_stack, bvadd64(R31_in, 18446744073709551608bv64));
+    assert (L(mem, R0) ==> Gamma_R1);
+    mem, Gamma_mem := memory_store32_le(mem, R0, R1[32:0]), gamma_store32(Gamma_mem, R0, Gamma_R1);
+    assume {:captureState "%00000348"} true;
+    R0, Gamma_R0 := 0bv64, true;
+    R29, Gamma_R29 := memory_load64_le(stack, R31), gamma_load64(Gamma_stack, R31);
+    R30, Gamma_R30 := memory_load64_le(stack, bvadd64(R31, 8bv64)), gamma_load64(Gamma_stack, bvadd64(R31, 8bv64));
+    R31, Gamma_R31 := bvadd64(R31, 16bv64), Gamma_R31;
     goto main_basil_return;
   main_basil_return:
-    R0_out, R1_out, R29_out, R30_out, R31_out := 0bv64, R1_2, R29_3, R30_3, R31_in;
-    Gamma_R0_out, Gamma_R1_out, Gamma_R29_out, Gamma_R30_out, Gamma_R31_out := true, Gamma_R1_2, Gamma_R29_3, Gamma_R30_3, Gamma_R31_in;
+    assume {:captureState "main_basil_return"} true;
     return;
 }
