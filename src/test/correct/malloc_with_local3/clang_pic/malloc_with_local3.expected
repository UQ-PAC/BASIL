var Gamma_R0: bool;
var Gamma_R1: bool;
var Gamma_R16: bool;
var Gamma_R17: bool;
var Gamma_R29: bool;
var Gamma_R30: bool;
var Gamma_R31: bool;
var Gamma_R8: bool;
var Gamma_R9: bool;
var Gamma_mem: [bv64]bool;
var Gamma_stack: [bv64]bool;
var R0: bv64;
var R1: bv64;
var R16: bv64;
var R17: bv64;
var R29: bv64;
var R30: bv64;
var R31: bv64;
var R8: bv64;
var R9: bv64;
var mem: [bv64]bv8;
var stack: [bv64]bv8;
const $_IO_stdin_used_addr: bv64;
axiom ($_IO_stdin_used_addr == 2344bv64);
function L(memory: [bv64]bv8, index: bv64) returns (bool) {
  false
}

function {:bvbuiltin "bvadd"} bvadd32(bv32, bv32) returns (bv32);
function {:bvbuiltin "bvadd"} bvadd64(bv64, bv64) returns (bv64);
function gamma_load32(gammaMap: [bv64]bool, index: bv64) returns (bool) {
  (gammaMap[bvadd64(index, 3bv64)] && (gammaMap[bvadd64(index, 2bv64)] && (gammaMap[bvadd64(index, 1bv64)] && gammaMap[index])))
}

function gamma_load64(gammaMap: [bv64]bool, index: bv64) returns (bool) {
  (gammaMap[bvadd64(index, 7bv64)] && (gammaMap[bvadd64(index, 6bv64)] && (gammaMap[bvadd64(index, 5bv64)] && (gammaMap[bvadd64(index, 4bv64)] && (gammaMap[bvadd64(index, 3bv64)] && (gammaMap[bvadd64(index, 2bv64)] && (gammaMap[bvadd64(index, 1bv64)] && gammaMap[index])))))))
}

function gamma_load8(gammaMap: [bv64]bool, index: bv64) returns (bool) {
  gammaMap[index]
}

function gamma_store32(gammaMap: [bv64]bool, index: bv64, value: bool) returns ([bv64]bool) {
  gammaMap[index := value][bvadd64(index, 1bv64) := value][bvadd64(index, 2bv64) := value][bvadd64(index, 3bv64) := value]
}

function gamma_store64(gammaMap: [bv64]bool, index: bv64, value: bool) returns ([bv64]bool) {
  gammaMap[index := value][bvadd64(index, 1bv64) := value][bvadd64(index, 2bv64) := value][bvadd64(index, 3bv64) := value][bvadd64(index, 4bv64) := value][bvadd64(index, 5bv64) := value][bvadd64(index, 6bv64) := value][bvadd64(index, 7bv64) := value]
}

function gamma_store8(gammaMap: [bv64]bool, index: bv64, value: bool) returns ([bv64]bool) {
  gammaMap[index := value]
}

function memory_load32_le(memory: [bv64]bv8, index: bv64) returns (bv32) {
  (memory[bvadd64(index, 3bv64)] ++ (memory[bvadd64(index, 2bv64)] ++ (memory[bvadd64(index, 1bv64)] ++ memory[index])))
}

function memory_load64_le(memory: [bv64]bv8, index: bv64) returns (bv64) {
  (memory[bvadd64(index, 7bv64)] ++ (memory[bvadd64(index, 6bv64)] ++ (memory[bvadd64(index, 5bv64)] ++ (memory[bvadd64(index, 4bv64)] ++ (memory[bvadd64(index, 3bv64)] ++ (memory[bvadd64(index, 2bv64)] ++ (memory[bvadd64(index, 1bv64)] ++ memory[index])))))))
}

function memory_load8_le(memory: [bv64]bv8, index: bv64) returns (bv8) {
  memory[index]
}

function memory_store32_le(memory: [bv64]bv8, index: bv64, value: bv32) returns ([bv64]bv8) {
  memory[index := value[8:0]][bvadd64(index, 1bv64) := value[16:8]][bvadd64(index, 2bv64) := value[24:16]][bvadd64(index, 3bv64) := value[32:24]]
}

function memory_store64_le(memory: [bv64]bv8, index: bv64, value: bv64) returns ([bv64]bv8) {
  memory[index := value[8:0]][bvadd64(index, 1bv64) := value[16:8]][bvadd64(index, 2bv64) := value[24:16]][bvadd64(index, 3bv64) := value[32:24]][bvadd64(index, 4bv64) := value[40:32]][bvadd64(index, 5bv64) := value[48:40]][bvadd64(index, 6bv64) := value[56:48]][bvadd64(index, 7bv64) := value[64:56]]
}

function memory_store8_le(memory: [bv64]bv8, index: bv64, value: bv8) returns ([bv64]bv8) {
  memory[index := value[8:0]]
}

function {:bvbuiltin "zero_extend 32"} zero_extend32_32(bv32) returns (bv64);
function {:bvbuiltin "zero_extend 56"} zero_extend56_8(bv8) returns (bv64);
procedure rely();
  modifies mem, Gamma_mem;
  ensures (mem == old(mem));
  ensures (Gamma_mem == old(Gamma_mem));
  free ensures (memory_load8_le(mem, 2344bv64) == 1bv8);
  free ensures (memory_load8_le(mem, 2345bv64) == 0bv8);
  free ensures (memory_load8_le(mem, 2346bv64) == 2bv8);
  free ensures (memory_load8_le(mem, 2347bv64) == 0bv8);
  free ensures (memory_load8_le(mem, 2348bv64) == 84bv8);
  free ensures (memory_load8_le(mem, 2349bv64) == 104bv8);
  free ensures (memory_load8_le(mem, 2350bv64) == 101bv8);
  free ensures (memory_load8_le(mem, 2351bv64) == 32bv8);
  free ensures (memory_load8_le(mem, 2352bv64) == 105bv8);
  free ensures (memory_load8_le(mem, 2353bv64) == 110bv8);
  free ensures (memory_load8_le(mem, 2354bv64) == 116bv8);
  free ensures (memory_load8_le(mem, 2355bv64) == 32bv8);
  free ensures (memory_load8_le(mem, 2356bv64) == 105bv8);
  free ensures (memory_load8_le(mem, 2357bv64) == 115bv8);
  free ensures (memory_load8_le(mem, 2358bv64) == 58bv8);
  free ensures (memory_load8_le(mem, 2359bv64) == 32bv8);
  free ensures (memory_load8_le(mem, 2360bv64) == 37bv8);
  free ensures (memory_load8_le(mem, 2361bv64) == 100bv8);
  free ensures (memory_load8_le(mem, 2362bv64) == 10bv8);
  free ensures (memory_load8_le(mem, 2363bv64) == 0bv8);
  free ensures (memory_load8_le(mem, 2364bv64) == 84bv8);
  free ensures (memory_load8_le(mem, 2365bv64) == 104bv8);
  free ensures (memory_load8_le(mem, 2366bv64) == 101bv8);
  free ensures (memory_load8_le(mem, 2367bv64) == 32bv8);
  free ensures (memory_load8_le(mem, 2368bv64) == 108bv8);
  free ensures (memory_load8_le(mem, 2369bv64) == 111bv8);
  free ensures (memory_load8_le(mem, 2370bv64) == 99bv8);
  free ensures (memory_load8_le(mem, 2371bv64) == 97bv8);
  free ensures (memory_load8_le(mem, 2372bv64) == 108bv8);
  free ensures (memory_load8_le(mem, 2373bv64) == 32bv8);
  free ensures (memory_load8_le(mem, 2374bv64) == 118bv8);
  free ensures (memory_load8_le(mem, 2375bv64) == 97bv8);
  free ensures (memory_load8_le(mem, 2376bv64) == 114bv8);
  free ensures (memory_load8_le(mem, 2377bv64) == 105bv8);
  free ensures (memory_load8_le(mem, 2378bv64) == 97bv8);
  free ensures (memory_load8_le(mem, 2379bv64) == 98bv8);
  free ensures (memory_load8_le(mem, 2380bv64) == 108bv8);
  free ensures (memory_load8_le(mem, 2381bv64) == 101bv8);
  free ensures (memory_load8_le(mem, 2382bv64) == 32bv8);
  free ensures (memory_load8_le(mem, 2383bv64) == 105bv8);
  free ensures (memory_load8_le(mem, 2384bv64) == 115bv8);
  free ensures (memory_load8_le(mem, 2385bv64) == 58bv8);
  free ensures (memory_load8_le(mem, 2386bv64) == 32bv8);
  free ensures (memory_load8_le(mem, 2387bv64) == 37bv8);
  free ensures (memory_load8_le(mem, 2388bv64) == 100bv8);
  free ensures (memory_load8_le(mem, 2389bv64) == 10bv8);
  free ensures (memory_load8_le(mem, 2390bv64) == 0bv8);
  free ensures (memory_load8_le(mem, 2391bv64) == 84bv8);
  free ensures (memory_load8_le(mem, 2392bv64) == 104bv8);
  free ensures (memory_load8_le(mem, 2393bv64) == 101bv8);
  free ensures (memory_load8_le(mem, 2394bv64) == 32bv8);
  free ensures (memory_load8_le(mem, 2395bv64) == 99bv8);
  free ensures (memory_load8_le(mem, 2396bv64) == 104bv8);
  free ensures (memory_load8_le(mem, 2397bv64) == 97bv8);
  free ensures (memory_load8_le(mem, 2398bv64) == 114bv8);
  free ensures (memory_load8_le(mem, 2399bv64) == 32bv8);
  free ensures (memory_load8_le(mem, 2400bv64) == 118bv8);
  free ensures (memory_load8_le(mem, 2401bv64) == 97bv8);
  free ensures (memory_load8_le(mem, 2402bv64) == 108bv8);
  free ensures (memory_load8_le(mem, 2403bv64) == 117bv8);
  free ensures (memory_load8_le(mem, 2404bv64) == 101bv8);
  free ensures (memory_load8_le(mem, 2405bv64) == 32bv8);
  free ensures (memory_load8_le(mem, 2406bv64) == 105bv8);
  free ensures (memory_load8_le(mem, 2407bv64) == 115bv8);
  free ensures (memory_load8_le(mem, 2408bv64) == 58bv8);
  free ensures (memory_load8_le(mem, 2409bv64) == 32bv8);
  free ensures (memory_load8_le(mem, 2410bv64) == 37bv8);
  free ensures (memory_load8_le(mem, 2411bv64) == 99bv8);
  free ensures (memory_load8_le(mem, 2412bv64) == 10bv8);
  free ensures (memory_load8_le(mem, 2413bv64) == 0bv8);
  free ensures (memory_load8_le(mem, 69064bv64) == 16bv8);
  free ensures (memory_load8_le(mem, 69065bv64) == 8bv8);
  free ensures (memory_load8_le(mem, 69066bv64) == 0bv8);
  free ensures (memory_load8_le(mem, 69067bv64) == 0bv8);
  free ensures (memory_load8_le(mem, 69068bv64) == 0bv8);
  free ensures (memory_load8_le(mem, 69069bv64) == 0bv8);
  free ensures (memory_load8_le(mem, 69070bv64) == 0bv8);
  free ensures (memory_load8_le(mem, 69071bv64) == 0bv8);
  free ensures (memory_load8_le(mem, 69072bv64) == 192bv8);
  free ensures (memory_load8_le(mem, 69073bv64) == 7bv8);
  free ensures (memory_load8_le(mem, 69074bv64) == 0bv8);
  free ensures (memory_load8_le(mem, 69075bv64) == 0bv8);
  free ensures (memory_load8_le(mem, 69076bv64) == 0bv8);
  free ensures (memory_load8_le(mem, 69077bv64) == 0bv8);
  free ensures (memory_load8_le(mem, 69078bv64) == 0bv8);
  free ensures (memory_load8_le(mem, 69079bv64) == 0bv8);
  free ensures (memory_load8_le(mem, 69592bv64) == 20bv8);
  free ensures (memory_load8_le(mem, 69593bv64) == 8bv8);
  free ensures (memory_load8_le(mem, 69594bv64) == 0bv8);
  free ensures (memory_load8_le(mem, 69595bv64) == 0bv8);
  free ensures (memory_load8_le(mem, 69596bv64) == 0bv8);
  free ensures (memory_load8_le(mem, 69597bv64) == 0bv8);
  free ensures (memory_load8_le(mem, 69598bv64) == 0bv8);
  free ensures (memory_load8_le(mem, 69599bv64) == 0bv8);
  free ensures (memory_load8_le(mem, 69696bv64) == 64bv8);
  free ensures (memory_load8_le(mem, 69697bv64) == 16bv8);
  free ensures (memory_load8_le(mem, 69698bv64) == 1bv8);
  free ensures (memory_load8_le(mem, 69699bv64) == 0bv8);
  free ensures (memory_load8_le(mem, 69700bv64) == 0bv8);
  free ensures (memory_load8_le(mem, 69701bv64) == 0bv8);
  free ensures (memory_load8_le(mem, 69702bv64) == 0bv8);
  free ensures (memory_load8_le(mem, 69703bv64) == 0bv8);

procedure rely_transitive()
  modifies mem, Gamma_mem;
  ensures (mem == old(mem));
  ensures (Gamma_mem == old(Gamma_mem));
{
  call rely();
  call rely();
}

procedure rely_reflexive();

procedure guarantee_reflexive();
  modifies mem, Gamma_mem;

procedure #free();
<<<<<<< HEAD
=======
  modifies Gamma_R16, Gamma_R17, R16, R17;

procedure main()
  modifies Gamma_R0, Gamma_R1, Gamma_R16, Gamma_R17, Gamma_R29, Gamma_R30, Gamma_R31, Gamma_R8, Gamma_R9, Gamma_mem, Gamma_stack, R0, R1, R16, R17, R29, R30, R31, R8, R9, mem, stack;
>>>>>>> c4406e96
  free requires (memory_load8_le(mem, 2344bv64) == 1bv8);
  free requires (memory_load8_le(mem, 2345bv64) == 0bv8);
  free requires (memory_load8_le(mem, 2346bv64) == 2bv8);
  free requires (memory_load8_le(mem, 2347bv64) == 0bv8);
  free requires (memory_load8_le(mem, 2348bv64) == 84bv8);
  free requires (memory_load8_le(mem, 2349bv64) == 104bv8);
  free requires (memory_load8_le(mem, 2350bv64) == 101bv8);
  free requires (memory_load8_le(mem, 2351bv64) == 32bv8);
  free requires (memory_load8_le(mem, 2352bv64) == 105bv8);
  free requires (memory_load8_le(mem, 2353bv64) == 110bv8);
  free requires (memory_load8_le(mem, 2354bv64) == 116bv8);
  free requires (memory_load8_le(mem, 2355bv64) == 32bv8);
  free requires (memory_load8_le(mem, 2356bv64) == 105bv8);
  free requires (memory_load8_le(mem, 2357bv64) == 115bv8);
  free requires (memory_load8_le(mem, 2358bv64) == 58bv8);
  free requires (memory_load8_le(mem, 2359bv64) == 32bv8);
  free requires (memory_load8_le(mem, 2360bv64) == 37bv8);
  free requires (memory_load8_le(mem, 2361bv64) == 100bv8);
  free requires (memory_load8_le(mem, 2362bv64) == 10bv8);
  free requires (memory_load8_le(mem, 2363bv64) == 0bv8);
  free requires (memory_load8_le(mem, 2364bv64) == 84bv8);
  free requires (memory_load8_le(mem, 2365bv64) == 104bv8);
  free requires (memory_load8_le(mem, 2366bv64) == 101bv8);
  free requires (memory_load8_le(mem, 2367bv64) == 32bv8);
  free requires (memory_load8_le(mem, 2368bv64) == 108bv8);
  free requires (memory_load8_le(mem, 2369bv64) == 111bv8);
  free requires (memory_load8_le(mem, 2370bv64) == 99bv8);
  free requires (memory_load8_le(mem, 2371bv64) == 97bv8);
  free requires (memory_load8_le(mem, 2372bv64) == 108bv8);
  free requires (memory_load8_le(mem, 2373bv64) == 32bv8);
  free requires (memory_load8_le(mem, 2374bv64) == 118bv8);
  free requires (memory_load8_le(mem, 2375bv64) == 97bv8);
  free requires (memory_load8_le(mem, 2376bv64) == 114bv8);
  free requires (memory_load8_le(mem, 2377bv64) == 105bv8);
  free requires (memory_load8_le(mem, 2378bv64) == 97bv8);
  free requires (memory_load8_le(mem, 2379bv64) == 98bv8);
  free requires (memory_load8_le(mem, 2380bv64) == 108bv8);
  free requires (memory_load8_le(mem, 2381bv64) == 101bv8);
  free requires (memory_load8_le(mem, 2382bv64) == 32bv8);
  free requires (memory_load8_le(mem, 2383bv64) == 105bv8);
  free requires (memory_load8_le(mem, 2384bv64) == 115bv8);
  free requires (memory_load8_le(mem, 2385bv64) == 58bv8);
  free requires (memory_load8_le(mem, 2386bv64) == 32bv8);
  free requires (memory_load8_le(mem, 2387bv64) == 37bv8);
  free requires (memory_load8_le(mem, 2388bv64) == 100bv8);
  free requires (memory_load8_le(mem, 2389bv64) == 10bv8);
  free requires (memory_load8_le(mem, 2390bv64) == 0bv8);
  free requires (memory_load8_le(mem, 2391bv64) == 84bv8);
  free requires (memory_load8_le(mem, 2392bv64) == 104bv8);
  free requires (memory_load8_le(mem, 2393bv64) == 101bv8);
  free requires (memory_load8_le(mem, 2394bv64) == 32bv8);
  free requires (memory_load8_le(mem, 2395bv64) == 99bv8);
  free requires (memory_load8_le(mem, 2396bv64) == 104bv8);
  free requires (memory_load8_le(mem, 2397bv64) == 97bv8);
  free requires (memory_load8_le(mem, 2398bv64) == 114bv8);
  free requires (memory_load8_le(mem, 2399bv64) == 32bv8);
  free requires (memory_load8_le(mem, 2400bv64) == 118bv8);
  free requires (memory_load8_le(mem, 2401bv64) == 97bv8);
  free requires (memory_load8_le(mem, 2402bv64) == 108bv8);
  free requires (memory_load8_le(mem, 2403bv64) == 117bv8);
  free requires (memory_load8_le(mem, 2404bv64) == 101bv8);
  free requires (memory_load8_le(mem, 2405bv64) == 32bv8);
  free requires (memory_load8_le(mem, 2406bv64) == 105bv8);
  free requires (memory_load8_le(mem, 2407bv64) == 115bv8);
  free requires (memory_load8_le(mem, 2408bv64) == 58bv8);
  free requires (memory_load8_le(mem, 2409bv64) == 32bv8);
  free requires (memory_load8_le(mem, 2410bv64) == 37bv8);
  free requires (memory_load8_le(mem, 2411bv64) == 99bv8);
  free requires (memory_load8_le(mem, 2412bv64) == 10bv8);
  free requires (memory_load8_le(mem, 2413bv64) == 0bv8);
  free requires (memory_load8_le(mem, 69064bv64) == 16bv8);
  free requires (memory_load8_le(mem, 69065bv64) == 8bv8);
  free requires (memory_load8_le(mem, 69066bv64) == 0bv8);
  free requires (memory_load8_le(mem, 69067bv64) == 0bv8);
  free requires (memory_load8_le(mem, 69068bv64) == 0bv8);
  free requires (memory_load8_le(mem, 69069bv64) == 0bv8);
  free requires (memory_load8_le(mem, 69070bv64) == 0bv8);
  free requires (memory_load8_le(mem, 69071bv64) == 0bv8);
  free requires (memory_load8_le(mem, 69072bv64) == 192bv8);
  free requires (memory_load8_le(mem, 69073bv64) == 7bv8);
  free requires (memory_load8_le(mem, 69074bv64) == 0bv8);
  free requires (memory_load8_le(mem, 69075bv64) == 0bv8);
  free requires (memory_load8_le(mem, 69076bv64) == 0bv8);
  free requires (memory_load8_le(mem, 69077bv64) == 0bv8);
  free requires (memory_load8_le(mem, 69078bv64) == 0bv8);
  free requires (memory_load8_le(mem, 69079bv64) == 0bv8);
  free requires (memory_load8_le(mem, 69592bv64) == 20bv8);
  free requires (memory_load8_le(mem, 69593bv64) == 8bv8);
  free requires (memory_load8_le(mem, 69594bv64) == 0bv8);
  free requires (memory_load8_le(mem, 69595bv64) == 0bv8);
  free requires (memory_load8_le(mem, 69596bv64) == 0bv8);
  free requires (memory_load8_le(mem, 69597bv64) == 0bv8);
  free requires (memory_load8_le(mem, 69598bv64) == 0bv8);
  free requires (memory_load8_le(mem, 69599bv64) == 0bv8);
  free requires (memory_load8_le(mem, 69696bv64) == 64bv8);
  free requires (memory_load8_le(mem, 69697bv64) == 16bv8);
  free requires (memory_load8_le(mem, 69698bv64) == 1bv8);
  free requires (memory_load8_le(mem, 69699bv64) == 0bv8);
  free requires (memory_load8_le(mem, 69700bv64) == 0bv8);
  free requires (memory_load8_le(mem, 69701bv64) == 0bv8);
  free requires (memory_load8_le(mem, 69702bv64) == 0bv8);
  free requires (memory_load8_le(mem, 69703bv64) == 0bv8);
  free ensures (memory_load8_le(mem, 2344bv64) == 1bv8);
  free ensures (memory_load8_le(mem, 2345bv64) == 0bv8);
  free ensures (memory_load8_le(mem, 2346bv64) == 2bv8);
  free ensures (memory_load8_le(mem, 2347bv64) == 0bv8);
  free ensures (memory_load8_le(mem, 2348bv64) == 84bv8);
  free ensures (memory_load8_le(mem, 2349bv64) == 104bv8);
  free ensures (memory_load8_le(mem, 2350bv64) == 101bv8);
  free ensures (memory_load8_le(mem, 2351bv64) == 32bv8);
  free ensures (memory_load8_le(mem, 2352bv64) == 105bv8);
  free ensures (memory_load8_le(mem, 2353bv64) == 110bv8);
  free ensures (memory_load8_le(mem, 2354bv64) == 116bv8);
  free ensures (memory_load8_le(mem, 2355bv64) == 32bv8);
  free ensures (memory_load8_le(mem, 2356bv64) == 105bv8);
  free ensures (memory_load8_le(mem, 2357bv64) == 115bv8);
  free ensures (memory_load8_le(mem, 2358bv64) == 58bv8);
  free ensures (memory_load8_le(mem, 2359bv64) == 32bv8);
  free ensures (memory_load8_le(mem, 2360bv64) == 37bv8);
  free ensures (memory_load8_le(mem, 2361bv64) == 100bv8);
  free ensures (memory_load8_le(mem, 2362bv64) == 10bv8);
  free ensures (memory_load8_le(mem, 2363bv64) == 0bv8);
  free ensures (memory_load8_le(mem, 2364bv64) == 84bv8);
  free ensures (memory_load8_le(mem, 2365bv64) == 104bv8);
  free ensures (memory_load8_le(mem, 2366bv64) == 101bv8);
  free ensures (memory_load8_le(mem, 2367bv64) == 32bv8);
  free ensures (memory_load8_le(mem, 2368bv64) == 108bv8);
  free ensures (memory_load8_le(mem, 2369bv64) == 111bv8);
  free ensures (memory_load8_le(mem, 2370bv64) == 99bv8);
  free ensures (memory_load8_le(mem, 2371bv64) == 97bv8);
  free ensures (memory_load8_le(mem, 2372bv64) == 108bv8);
  free ensures (memory_load8_le(mem, 2373bv64) == 32bv8);
  free ensures (memory_load8_le(mem, 2374bv64) == 118bv8);
  free ensures (memory_load8_le(mem, 2375bv64) == 97bv8);
  free ensures (memory_load8_le(mem, 2376bv64) == 114bv8);
  free ensures (memory_load8_le(mem, 2377bv64) == 105bv8);
  free ensures (memory_load8_le(mem, 2378bv64) == 97bv8);
  free ensures (memory_load8_le(mem, 2379bv64) == 98bv8);
  free ensures (memory_load8_le(mem, 2380bv64) == 108bv8);
  free ensures (memory_load8_le(mem, 2381bv64) == 101bv8);
  free ensures (memory_load8_le(mem, 2382bv64) == 32bv8);
  free ensures (memory_load8_le(mem, 2383bv64) == 105bv8);
  free ensures (memory_load8_le(mem, 2384bv64) == 115bv8);
  free ensures (memory_load8_le(mem, 2385bv64) == 58bv8);
  free ensures (memory_load8_le(mem, 2386bv64) == 32bv8);
  free ensures (memory_load8_le(mem, 2387bv64) == 37bv8);
  free ensures (memory_load8_le(mem, 2388bv64) == 100bv8);
  free ensures (memory_load8_le(mem, 2389bv64) == 10bv8);
  free ensures (memory_load8_le(mem, 2390bv64) == 0bv8);
  free ensures (memory_load8_le(mem, 2391bv64) == 84bv8);
  free ensures (memory_load8_le(mem, 2392bv64) == 104bv8);
  free ensures (memory_load8_le(mem, 2393bv64) == 101bv8);
  free ensures (memory_load8_le(mem, 2394bv64) == 32bv8);
  free ensures (memory_load8_le(mem, 2395bv64) == 99bv8);
  free ensures (memory_load8_le(mem, 2396bv64) == 104bv8);
  free ensures (memory_load8_le(mem, 2397bv64) == 97bv8);
  free ensures (memory_load8_le(mem, 2398bv64) == 114bv8);
  free ensures (memory_load8_le(mem, 2399bv64) == 32bv8);
  free ensures (memory_load8_le(mem, 2400bv64) == 118bv8);
  free ensures (memory_load8_le(mem, 2401bv64) == 97bv8);
  free ensures (memory_load8_le(mem, 2402bv64) == 108bv8);
  free ensures (memory_load8_le(mem, 2403bv64) == 117bv8);
  free ensures (memory_load8_le(mem, 2404bv64) == 101bv8);
  free ensures (memory_load8_le(mem, 2405bv64) == 32bv8);
  free ensures (memory_load8_le(mem, 2406bv64) == 105bv8);
  free ensures (memory_load8_le(mem, 2407bv64) == 115bv8);
  free ensures (memory_load8_le(mem, 2408bv64) == 58bv8);
  free ensures (memory_load8_le(mem, 2409bv64) == 32bv8);
  free ensures (memory_load8_le(mem, 2410bv64) == 37bv8);
  free ensures (memory_load8_le(mem, 2411bv64) == 99bv8);
  free ensures (memory_load8_le(mem, 2412bv64) == 10bv8);
  free ensures (memory_load8_le(mem, 2413bv64) == 0bv8);
  free ensures (memory_load8_le(mem, 69064bv64) == 16bv8);
  free ensures (memory_load8_le(mem, 69065bv64) == 8bv8);
  free ensures (memory_load8_le(mem, 69066bv64) == 0bv8);
  free ensures (memory_load8_le(mem, 69067bv64) == 0bv8);
  free ensures (memory_load8_le(mem, 69068bv64) == 0bv8);
  free ensures (memory_load8_le(mem, 69069bv64) == 0bv8);
  free ensures (memory_load8_le(mem, 69070bv64) == 0bv8);
  free ensures (memory_load8_le(mem, 69071bv64) == 0bv8);
  free ensures (memory_load8_le(mem, 69072bv64) == 192bv8);
  free ensures (memory_load8_le(mem, 69073bv64) == 7bv8);
  free ensures (memory_load8_le(mem, 69074bv64) == 0bv8);
  free ensures (memory_load8_le(mem, 69075bv64) == 0bv8);
  free ensures (memory_load8_le(mem, 69076bv64) == 0bv8);
  free ensures (memory_load8_le(mem, 69077bv64) == 0bv8);
  free ensures (memory_load8_le(mem, 69078bv64) == 0bv8);
  free ensures (memory_load8_le(mem, 69079bv64) == 0bv8);
  free ensures (memory_load8_le(mem, 69592bv64) == 20bv8);
  free ensures (memory_load8_le(mem, 69593bv64) == 8bv8);
  free ensures (memory_load8_le(mem, 69594bv64) == 0bv8);
  free ensures (memory_load8_le(mem, 69595bv64) == 0bv8);
  free ensures (memory_load8_le(mem, 69596bv64) == 0bv8);
  free ensures (memory_load8_le(mem, 69597bv64) == 0bv8);
  free ensures (memory_load8_le(mem, 69598bv64) == 0bv8);
  free ensures (memory_load8_le(mem, 69599bv64) == 0bv8);
  free ensures (memory_load8_le(mem, 69696bv64) == 64bv8);
  free ensures (memory_load8_le(mem, 69697bv64) == 16bv8);
  free ensures (memory_load8_le(mem, 69698bv64) == 1bv8);
  free ensures (memory_load8_le(mem, 69699bv64) == 0bv8);
  free ensures (memory_load8_le(mem, 69700bv64) == 0bv8);
  free ensures (memory_load8_le(mem, 69701bv64) == 0bv8);
  free ensures (memory_load8_le(mem, 69702bv64) == 0bv8);
  free ensures (memory_load8_le(mem, 69703bv64) == 0bv8);

procedure main()
  modifies Gamma_R0, Gamma_R1, Gamma_R29, Gamma_R30, Gamma_R31, Gamma_R8, Gamma_R9, Gamma_mem, Gamma_stack, R0, R1, R29, R30, R31, R8, R9, mem, stack;
  free requires (memory_load8_le(mem, 69688bv64) == 0bv8);
  free requires (memory_load8_le(mem, 69689bv64) == 0bv8);
  free requires (memory_load8_le(mem, 69690bv64) == 0bv8);
  free requires (memory_load8_le(mem, 69691bv64) == 0bv8);
  free requires (memory_load8_le(mem, 69692bv64) == 0bv8);
  free requires (memory_load8_le(mem, 69693bv64) == 0bv8);
  free requires (memory_load8_le(mem, 69694bv64) == 0bv8);
  free requires (memory_load8_le(mem, 69695bv64) == 0bv8);
  free requires (memory_load8_le(mem, 69696bv64) == 64bv8);
  free requires (memory_load8_le(mem, 69697bv64) == 16bv8);
  free requires (memory_load8_le(mem, 69698bv64) == 1bv8);
  free requires (memory_load8_le(mem, 69699bv64) == 0bv8);
  free requires (memory_load8_le(mem, 69700bv64) == 0bv8);
  free requires (memory_load8_le(mem, 69701bv64) == 0bv8);
  free requires (memory_load8_le(mem, 69702bv64) == 0bv8);
  free requires (memory_load8_le(mem, 69703bv64) == 0bv8);
  free requires (memory_load8_le(mem, 2344bv64) == 1bv8);
  free requires (memory_load8_le(mem, 2345bv64) == 0bv8);
  free requires (memory_load8_le(mem, 2346bv64) == 2bv8);
  free requires (memory_load8_le(mem, 2347bv64) == 0bv8);
  free requires (memory_load8_le(mem, 2348bv64) == 84bv8);
  free requires (memory_load8_le(mem, 2349bv64) == 104bv8);
  free requires (memory_load8_le(mem, 2350bv64) == 101bv8);
  free requires (memory_load8_le(mem, 2351bv64) == 32bv8);
  free requires (memory_load8_le(mem, 2352bv64) == 105bv8);
  free requires (memory_load8_le(mem, 2353bv64) == 110bv8);
  free requires (memory_load8_le(mem, 2354bv64) == 116bv8);
  free requires (memory_load8_le(mem, 2355bv64) == 32bv8);
  free requires (memory_load8_le(mem, 2356bv64) == 105bv8);
  free requires (memory_load8_le(mem, 2357bv64) == 115bv8);
  free requires (memory_load8_le(mem, 2358bv64) == 58bv8);
  free requires (memory_load8_le(mem, 2359bv64) == 32bv8);
  free requires (memory_load8_le(mem, 2360bv64) == 37bv8);
  free requires (memory_load8_le(mem, 2361bv64) == 100bv8);
  free requires (memory_load8_le(mem, 2362bv64) == 10bv8);
  free requires (memory_load8_le(mem, 2363bv64) == 0bv8);
  free requires (memory_load8_le(mem, 2364bv64) == 84bv8);
  free requires (memory_load8_le(mem, 2365bv64) == 104bv8);
  free requires (memory_load8_le(mem, 2366bv64) == 101bv8);
  free requires (memory_load8_le(mem, 2367bv64) == 32bv8);
  free requires (memory_load8_le(mem, 2368bv64) == 108bv8);
  free requires (memory_load8_le(mem, 2369bv64) == 111bv8);
  free requires (memory_load8_le(mem, 2370bv64) == 99bv8);
  free requires (memory_load8_le(mem, 2371bv64) == 97bv8);
  free requires (memory_load8_le(mem, 2372bv64) == 108bv8);
  free requires (memory_load8_le(mem, 2373bv64) == 32bv8);
  free requires (memory_load8_le(mem, 2374bv64) == 118bv8);
  free requires (memory_load8_le(mem, 2375bv64) == 97bv8);
  free requires (memory_load8_le(mem, 2376bv64) == 114bv8);
  free requires (memory_load8_le(mem, 2377bv64) == 105bv8);
  free requires (memory_load8_le(mem, 2378bv64) == 97bv8);
  free requires (memory_load8_le(mem, 2379bv64) == 98bv8);
  free requires (memory_load8_le(mem, 2380bv64) == 108bv8);
  free requires (memory_load8_le(mem, 2381bv64) == 101bv8);
  free requires (memory_load8_le(mem, 2382bv64) == 32bv8);
  free requires (memory_load8_le(mem, 2383bv64) == 105bv8);
  free requires (memory_load8_le(mem, 2384bv64) == 115bv8);
  free requires (memory_load8_le(mem, 2385bv64) == 58bv8);
  free requires (memory_load8_le(mem, 2386bv64) == 32bv8);
  free requires (memory_load8_le(mem, 2387bv64) == 37bv8);
  free requires (memory_load8_le(mem, 2388bv64) == 100bv8);
  free requires (memory_load8_le(mem, 2389bv64) == 10bv8);
  free requires (memory_load8_le(mem, 2390bv64) == 0bv8);
  free requires (memory_load8_le(mem, 2391bv64) == 84bv8);
  free requires (memory_load8_le(mem, 2392bv64) == 104bv8);
  free requires (memory_load8_le(mem, 2393bv64) == 101bv8);
  free requires (memory_load8_le(mem, 2394bv64) == 32bv8);
  free requires (memory_load8_le(mem, 2395bv64) == 99bv8);
  free requires (memory_load8_le(mem, 2396bv64) == 104bv8);
  free requires (memory_load8_le(mem, 2397bv64) == 97bv8);
  free requires (memory_load8_le(mem, 2398bv64) == 114bv8);
  free requires (memory_load8_le(mem, 2399bv64) == 32bv8);
  free requires (memory_load8_le(mem, 2400bv64) == 118bv8);
  free requires (memory_load8_le(mem, 2401bv64) == 97bv8);
  free requires (memory_load8_le(mem, 2402bv64) == 108bv8);
  free requires (memory_load8_le(mem, 2403bv64) == 117bv8);
  free requires (memory_load8_le(mem, 2404bv64) == 101bv8);
  free requires (memory_load8_le(mem, 2405bv64) == 32bv8);
  free requires (memory_load8_le(mem, 2406bv64) == 105bv8);
  free requires (memory_load8_le(mem, 2407bv64) == 115bv8);
  free requires (memory_load8_le(mem, 2408bv64) == 58bv8);
  free requires (memory_load8_le(mem, 2409bv64) == 32bv8);
  free requires (memory_load8_le(mem, 2410bv64) == 37bv8);
  free requires (memory_load8_le(mem, 2411bv64) == 99bv8);
  free requires (memory_load8_le(mem, 2412bv64) == 10bv8);
  free requires (memory_load8_le(mem, 2413bv64) == 0bv8);
  free requires (memory_load8_le(mem, 69064bv64) == 16bv8);
  free requires (memory_load8_le(mem, 69065bv64) == 8bv8);
  free requires (memory_load8_le(mem, 69066bv64) == 0bv8);
  free requires (memory_load8_le(mem, 69067bv64) == 0bv8);
  free requires (memory_load8_le(mem, 69068bv64) == 0bv8);
  free requires (memory_load8_le(mem, 69069bv64) == 0bv8);
  free requires (memory_load8_le(mem, 69070bv64) == 0bv8);
  free requires (memory_load8_le(mem, 69071bv64) == 0bv8);
  free requires (memory_load8_le(mem, 69072bv64) == 192bv8);
  free requires (memory_load8_le(mem, 69073bv64) == 7bv8);
  free requires (memory_load8_le(mem, 69074bv64) == 0bv8);
  free requires (memory_load8_le(mem, 69075bv64) == 0bv8);
  free requires (memory_load8_le(mem, 69076bv64) == 0bv8);
  free requires (memory_load8_le(mem, 69077bv64) == 0bv8);
  free requires (memory_load8_le(mem, 69078bv64) == 0bv8);
  free requires (memory_load8_le(mem, 69079bv64) == 0bv8);
  free requires (memory_load8_le(mem, 69592bv64) == 20bv8);
  free requires (memory_load8_le(mem, 69593bv64) == 8bv8);
  free requires (memory_load8_le(mem, 69594bv64) == 0bv8);
  free requires (memory_load8_le(mem, 69595bv64) == 0bv8);
  free requires (memory_load8_le(mem, 69596bv64) == 0bv8);
  free requires (memory_load8_le(mem, 69597bv64) == 0bv8);
  free requires (memory_load8_le(mem, 69598bv64) == 0bv8);
  free requires (memory_load8_le(mem, 69599bv64) == 0bv8);
  free requires (memory_load8_le(mem, 69696bv64) == 64bv8);
  free requires (memory_load8_le(mem, 69697bv64) == 16bv8);
  free requires (memory_load8_le(mem, 69698bv64) == 1bv8);
  free requires (memory_load8_le(mem, 69699bv64) == 0bv8);
  free requires (memory_load8_le(mem, 69700bv64) == 0bv8);
  free requires (memory_load8_le(mem, 69701bv64) == 0bv8);
  free requires (memory_load8_le(mem, 69702bv64) == 0bv8);
  free requires (memory_load8_le(mem, 69703bv64) == 0bv8);
  free ensures (Gamma_R29 == old(Gamma_R29));
  free ensures (Gamma_R31 == old(Gamma_R31));
  free ensures (R29 == old(R29));
  free ensures (R31 == old(R31));
  free ensures (memory_load8_le(mem, 2344bv64) == 1bv8);
  free ensures (memory_load8_le(mem, 2345bv64) == 0bv8);
  free ensures (memory_load8_le(mem, 2346bv64) == 2bv8);
  free ensures (memory_load8_le(mem, 2347bv64) == 0bv8);
  free ensures (memory_load8_le(mem, 2348bv64) == 84bv8);
  free ensures (memory_load8_le(mem, 2349bv64) == 104bv8);
  free ensures (memory_load8_le(mem, 2350bv64) == 101bv8);
  free ensures (memory_load8_le(mem, 2351bv64) == 32bv8);
  free ensures (memory_load8_le(mem, 2352bv64) == 105bv8);
  free ensures (memory_load8_le(mem, 2353bv64) == 110bv8);
  free ensures (memory_load8_le(mem, 2354bv64) == 116bv8);
  free ensures (memory_load8_le(mem, 2355bv64) == 32bv8);
  free ensures (memory_load8_le(mem, 2356bv64) == 105bv8);
  free ensures (memory_load8_le(mem, 2357bv64) == 115bv8);
  free ensures (memory_load8_le(mem, 2358bv64) == 58bv8);
  free ensures (memory_load8_le(mem, 2359bv64) == 32bv8);
  free ensures (memory_load8_le(mem, 2360bv64) == 37bv8);
  free ensures (memory_load8_le(mem, 2361bv64) == 100bv8);
  free ensures (memory_load8_le(mem, 2362bv64) == 10bv8);
  free ensures (memory_load8_le(mem, 2363bv64) == 0bv8);
  free ensures (memory_load8_le(mem, 2364bv64) == 84bv8);
  free ensures (memory_load8_le(mem, 2365bv64) == 104bv8);
  free ensures (memory_load8_le(mem, 2366bv64) == 101bv8);
  free ensures (memory_load8_le(mem, 2367bv64) == 32bv8);
  free ensures (memory_load8_le(mem, 2368bv64) == 108bv8);
  free ensures (memory_load8_le(mem, 2369bv64) == 111bv8);
  free ensures (memory_load8_le(mem, 2370bv64) == 99bv8);
  free ensures (memory_load8_le(mem, 2371bv64) == 97bv8);
  free ensures (memory_load8_le(mem, 2372bv64) == 108bv8);
  free ensures (memory_load8_le(mem, 2373bv64) == 32bv8);
  free ensures (memory_load8_le(mem, 2374bv64) == 118bv8);
  free ensures (memory_load8_le(mem, 2375bv64) == 97bv8);
  free ensures (memory_load8_le(mem, 2376bv64) == 114bv8);
  free ensures (memory_load8_le(mem, 2377bv64) == 105bv8);
  free ensures (memory_load8_le(mem, 2378bv64) == 97bv8);
  free ensures (memory_load8_le(mem, 2379bv64) == 98bv8);
  free ensures (memory_load8_le(mem, 2380bv64) == 108bv8);
  free ensures (memory_load8_le(mem, 2381bv64) == 101bv8);
  free ensures (memory_load8_le(mem, 2382bv64) == 32bv8);
  free ensures (memory_load8_le(mem, 2383bv64) == 105bv8);
  free ensures (memory_load8_le(mem, 2384bv64) == 115bv8);
  free ensures (memory_load8_le(mem, 2385bv64) == 58bv8);
  free ensures (memory_load8_le(mem, 2386bv64) == 32bv8);
  free ensures (memory_load8_le(mem, 2387bv64) == 37bv8);
  free ensures (memory_load8_le(mem, 2388bv64) == 100bv8);
  free ensures (memory_load8_le(mem, 2389bv64) == 10bv8);
  free ensures (memory_load8_le(mem, 2390bv64) == 0bv8);
  free ensures (memory_load8_le(mem, 2391bv64) == 84bv8);
  free ensures (memory_load8_le(mem, 2392bv64) == 104bv8);
  free ensures (memory_load8_le(mem, 2393bv64) == 101bv8);
  free ensures (memory_load8_le(mem, 2394bv64) == 32bv8);
  free ensures (memory_load8_le(mem, 2395bv64) == 99bv8);
  free ensures (memory_load8_le(mem, 2396bv64) == 104bv8);
  free ensures (memory_load8_le(mem, 2397bv64) == 97bv8);
  free ensures (memory_load8_le(mem, 2398bv64) == 114bv8);
  free ensures (memory_load8_le(mem, 2399bv64) == 32bv8);
  free ensures (memory_load8_le(mem, 2400bv64) == 118bv8);
  free ensures (memory_load8_le(mem, 2401bv64) == 97bv8);
  free ensures (memory_load8_le(mem, 2402bv64) == 108bv8);
  free ensures (memory_load8_le(mem, 2403bv64) == 117bv8);
  free ensures (memory_load8_le(mem, 2404bv64) == 101bv8);
  free ensures (memory_load8_le(mem, 2405bv64) == 32bv8);
  free ensures (memory_load8_le(mem, 2406bv64) == 105bv8);
  free ensures (memory_load8_le(mem, 2407bv64) == 115bv8);
  free ensures (memory_load8_le(mem, 2408bv64) == 58bv8);
  free ensures (memory_load8_le(mem, 2409bv64) == 32bv8);
  free ensures (memory_load8_le(mem, 2410bv64) == 37bv8);
  free ensures (memory_load8_le(mem, 2411bv64) == 99bv8);
  free ensures (memory_load8_le(mem, 2412bv64) == 10bv8);
  free ensures (memory_load8_le(mem, 2413bv64) == 0bv8);
  free ensures (memory_load8_le(mem, 69064bv64) == 16bv8);
  free ensures (memory_load8_le(mem, 69065bv64) == 8bv8);
  free ensures (memory_load8_le(mem, 69066bv64) == 0bv8);
  free ensures (memory_load8_le(mem, 69067bv64) == 0bv8);
  free ensures (memory_load8_le(mem, 69068bv64) == 0bv8);
  free ensures (memory_load8_le(mem, 69069bv64) == 0bv8);
  free ensures (memory_load8_le(mem, 69070bv64) == 0bv8);
  free ensures (memory_load8_le(mem, 69071bv64) == 0bv8);
  free ensures (memory_load8_le(mem, 69072bv64) == 192bv8);
  free ensures (memory_load8_le(mem, 69073bv64) == 7bv8);
  free ensures (memory_load8_le(mem, 69074bv64) == 0bv8);
  free ensures (memory_load8_le(mem, 69075bv64) == 0bv8);
  free ensures (memory_load8_le(mem, 69076bv64) == 0bv8);
  free ensures (memory_load8_le(mem, 69077bv64) == 0bv8);
  free ensures (memory_load8_le(mem, 69078bv64) == 0bv8);
  free ensures (memory_load8_le(mem, 69079bv64) == 0bv8);
  free ensures (memory_load8_le(mem, 69592bv64) == 20bv8);
  free ensures (memory_load8_le(mem, 69593bv64) == 8bv8);
  free ensures (memory_load8_le(mem, 69594bv64) == 0bv8);
  free ensures (memory_load8_le(mem, 69595bv64) == 0bv8);
  free ensures (memory_load8_le(mem, 69596bv64) == 0bv8);
  free ensures (memory_load8_le(mem, 69597bv64) == 0bv8);
  free ensures (memory_load8_le(mem, 69598bv64) == 0bv8);
  free ensures (memory_load8_le(mem, 69599bv64) == 0bv8);
  free ensures (memory_load8_le(mem, 69696bv64) == 64bv8);
  free ensures (memory_load8_le(mem, 69697bv64) == 16bv8);
  free ensures (memory_load8_le(mem, 69698bv64) == 1bv8);
  free ensures (memory_load8_le(mem, 69699bv64) == 0bv8);
  free ensures (memory_load8_le(mem, 69700bv64) == 0bv8);
  free ensures (memory_load8_le(mem, 69701bv64) == 0bv8);
  free ensures (memory_load8_le(mem, 69702bv64) == 0bv8);
  free ensures (memory_load8_le(mem, 69703bv64) == 0bv8);
{
  var #4: bv64;
  var #7: bv64;
  var Gamma_#4: bool;
  var Gamma_#7: bool;
  lmain:
    R31, Gamma_R31 := bvadd64(R31, 18446744073709551536bv64), Gamma_R31;
    #4, Gamma_#4 := bvadd64(R31, 64bv64), Gamma_R31;
    stack, Gamma_stack := memory_store64_le(stack, #4, R29), gamma_store64(Gamma_stack, #4, Gamma_R29);
    stack, Gamma_stack := memory_store64_le(stack, bvadd64(#4, 8bv64), R30), gamma_store64(Gamma_stack, bvadd64(#4, 8bv64), Gamma_R30);
    R29, Gamma_R29 := bvadd64(R31, 64bv64), Gamma_R31;
    R8, Gamma_R8 := 0bv64, true;
    stack, Gamma_stack := memory_store32_le(stack, bvadd64(R31, 8bv64), R8[32:0]), gamma_store32(Gamma_stack, bvadd64(R31, 8bv64), Gamma_R8);
    stack, Gamma_stack := memory_store32_le(stack, bvadd64(R29, 18446744073709551612bv64), 0bv32), gamma_store32(Gamma_stack, bvadd64(R29, 18446744073709551612bv64), true);
    R0, Gamma_R0 := 1bv64, true;
    R30, Gamma_R30 := 2100bv64, true;
    call malloc();
    goto l00000c74;
  l00000c74:
    stack, Gamma_stack := memory_store64_le(stack, bvadd64(R29, 18446744073709551600bv64), R0), gamma_store64(Gamma_stack, bvadd64(R29, 18446744073709551600bv64), Gamma_R0);
    R8, Gamma_R8 := 11bv64, true;
    stack, Gamma_stack := memory_store32_le(stack, bvadd64(R29, 18446744073709551596bv64), R8[32:0]), gamma_store32(Gamma_stack, bvadd64(R29, 18446744073709551596bv64), Gamma_R8);
    R0, Gamma_R0 := 4bv64, true;
    stack, Gamma_stack := memory_store64_le(stack, R31, R0), gamma_store64(Gamma_stack, R31, Gamma_R0);
    R30, Gamma_R30 := 2124bv64, true;
    call malloc();
    goto l00000c9d;
  l00000c9d:
    R8, Gamma_R8 := R0, Gamma_R0;
    R0, Gamma_R0 := memory_load64_le(stack, R31), gamma_load64(Gamma_stack, R31);
    stack, Gamma_stack := memory_store64_le(stack, bvadd64(R31, 32bv64), R8), gamma_store64(Gamma_stack, bvadd64(R31, 32bv64), Gamma_R8);
    R8, Gamma_R8 := 10bv64, true;
    stack, Gamma_stack := memory_store32_le(stack, bvadd64(R31, 28bv64), R8[32:0]), gamma_store32(Gamma_stack, bvadd64(R31, 28bv64), Gamma_R8);
    R30, Gamma_R30 := 2148bv64, true;
    call malloc();
    goto l00000cc6;
  l00000cc6:
    stack, Gamma_stack := memory_store64_le(stack, bvadd64(R31, 16bv64), R0), gamma_store64(Gamma_stack, bvadd64(R31, 16bv64), Gamma_R0);
    R8, Gamma_R8 := 9bv64, true;
    stack, Gamma_stack := memory_store32_le(stack, bvadd64(R31, 12bv64), R8[32:0]), gamma_store32(Gamma_stack, bvadd64(R31, 12bv64), Gamma_R8);
    R9, Gamma_R9 := memory_load64_le(stack, bvadd64(R29, 18446744073709551600bv64)), gamma_load64(Gamma_stack, bvadd64(R29, 18446744073709551600bv64));
    R8, Gamma_R8 := 65bv64, true;
    call rely();
    assert (L(mem, R9) ==> Gamma_R8);
    mem, Gamma_mem := memory_store8_le(mem, R9, R8[8:0]), gamma_store8(Gamma_mem, R9, Gamma_R8);
    R9, Gamma_R9 := memory_load64_le(stack, bvadd64(R31, 32bv64)), gamma_load64(Gamma_stack, bvadd64(R31, 32bv64));
    R8, Gamma_R8 := 42bv64, true;
    call rely();
    assert (L(mem, R9) ==> Gamma_R8);
    mem, Gamma_mem := memory_store32_le(mem, R9, R8[32:0]), gamma_store32(Gamma_mem, R9, Gamma_R8);
    R0, Gamma_R0 := memory_load64_le(stack, bvadd64(R29, 18446744073709551600bv64)), gamma_load64(Gamma_stack, bvadd64(R29, 18446744073709551600bv64));
    R30, Gamma_R30 := 2192bv64, true;
    call printCharValue();
    goto l00000d8f;
  l00000d8f:
    R8, Gamma_R8 := memory_load64_le(stack, bvadd64(R31, 32bv64)), gamma_load64(Gamma_stack, bvadd64(R31, 32bv64));
    R1, Gamma_R1 := zero_extend32_32(memory_load32_le(mem, R8)), (gamma_load32(Gamma_mem, R8) || L(mem, R8));
    R0, Gamma_R0 := 0bv64, true;
    R0, Gamma_R0 := bvadd64(R0, 2348bv64), Gamma_R0;
    R30, Gamma_R30 := 2212bv64, true;
    call printf();
    goto l00000daf;
  l00000daf:
    R1, Gamma_R1 := zero_extend32_32(memory_load32_le(stack, bvadd64(R31, 28bv64))), gamma_load32(Gamma_stack, bvadd64(R31, 28bv64));
    R0, Gamma_R0 := 0bv64, true;
    R0, Gamma_R0 := bvadd64(R0, 2364bv64), Gamma_R0;
    R30, Gamma_R30 := 2228bv64, true;
    call printf();
    goto l00000dc8;
  l00000dc8:
    R0, Gamma_R0 := memory_load64_le(stack, bvadd64(R29, 18446744073709551600bv64)), gamma_load64(Gamma_stack, bvadd64(R29, 18446744073709551600bv64));
    R30, Gamma_R30 := 2236bv64, true;
    call #free();
    goto l00000dd7;
  l00000dd7:
    R0, Gamma_R0 := memory_load64_le(stack, bvadd64(R31, 32bv64)), gamma_load64(Gamma_stack, bvadd64(R31, 32bv64));
    R30, Gamma_R30 := 2244bv64, true;
    call #free();
    goto l00000de5;
  l00000de5:
    R0, Gamma_R0 := zero_extend32_32(memory_load32_le(stack, bvadd64(R31, 8bv64))), gamma_load32(Gamma_stack, bvadd64(R31, 8bv64));
    #7, Gamma_#7 := bvadd64(R31, 64bv64), Gamma_R31;
    R29, Gamma_R29 := memory_load64_le(stack, #7), gamma_load64(Gamma_stack, #7);
    R30, Gamma_R30 := memory_load64_le(stack, bvadd64(#7, 8bv64)), gamma_load64(Gamma_stack, bvadd64(#7, 8bv64));
    R31, Gamma_R31 := bvadd64(R31, 80bv64), Gamma_R31;
    return;
}

procedure malloc();
<<<<<<< HEAD
  free requires (memory_load8_le(mem, 2344bv64) == 1bv8);
  free requires (memory_load8_le(mem, 2345bv64) == 0bv8);
  free requires (memory_load8_le(mem, 2346bv64) == 2bv8);
  free requires (memory_load8_le(mem, 2347bv64) == 0bv8);
  free requires (memory_load8_le(mem, 2348bv64) == 84bv8);
  free requires (memory_load8_le(mem, 2349bv64) == 104bv8);
  free requires (memory_load8_le(mem, 2350bv64) == 101bv8);
  free requires (memory_load8_le(mem, 2351bv64) == 32bv8);
  free requires (memory_load8_le(mem, 2352bv64) == 105bv8);
  free requires (memory_load8_le(mem, 2353bv64) == 110bv8);
  free requires (memory_load8_le(mem, 2354bv64) == 116bv8);
  free requires (memory_load8_le(mem, 2355bv64) == 32bv8);
  free requires (memory_load8_le(mem, 2356bv64) == 105bv8);
  free requires (memory_load8_le(mem, 2357bv64) == 115bv8);
  free requires (memory_load8_le(mem, 2358bv64) == 58bv8);
  free requires (memory_load8_le(mem, 2359bv64) == 32bv8);
  free requires (memory_load8_le(mem, 2360bv64) == 37bv8);
  free requires (memory_load8_le(mem, 2361bv64) == 100bv8);
  free requires (memory_load8_le(mem, 2362bv64) == 10bv8);
  free requires (memory_load8_le(mem, 2363bv64) == 0bv8);
  free requires (memory_load8_le(mem, 2364bv64) == 84bv8);
  free requires (memory_load8_le(mem, 2365bv64) == 104bv8);
  free requires (memory_load8_le(mem, 2366bv64) == 101bv8);
  free requires (memory_load8_le(mem, 2367bv64) == 32bv8);
  free requires (memory_load8_le(mem, 2368bv64) == 108bv8);
  free requires (memory_load8_le(mem, 2369bv64) == 111bv8);
  free requires (memory_load8_le(mem, 2370bv64) == 99bv8);
  free requires (memory_load8_le(mem, 2371bv64) == 97bv8);
  free requires (memory_load8_le(mem, 2372bv64) == 108bv8);
  free requires (memory_load8_le(mem, 2373bv64) == 32bv8);
  free requires (memory_load8_le(mem, 2374bv64) == 118bv8);
  free requires (memory_load8_le(mem, 2375bv64) == 97bv8);
  free requires (memory_load8_le(mem, 2376bv64) == 114bv8);
  free requires (memory_load8_le(mem, 2377bv64) == 105bv8);
  free requires (memory_load8_le(mem, 2378bv64) == 97bv8);
  free requires (memory_load8_le(mem, 2379bv64) == 98bv8);
  free requires (memory_load8_le(mem, 2380bv64) == 108bv8);
  free requires (memory_load8_le(mem, 2381bv64) == 101bv8);
  free requires (memory_load8_le(mem, 2382bv64) == 32bv8);
  free requires (memory_load8_le(mem, 2383bv64) == 105bv8);
  free requires (memory_load8_le(mem, 2384bv64) == 115bv8);
  free requires (memory_load8_le(mem, 2385bv64) == 58bv8);
  free requires (memory_load8_le(mem, 2386bv64) == 32bv8);
  free requires (memory_load8_le(mem, 2387bv64) == 37bv8);
  free requires (memory_load8_le(mem, 2388bv64) == 100bv8);
  free requires (memory_load8_le(mem, 2389bv64) == 10bv8);
  free requires (memory_load8_le(mem, 2390bv64) == 0bv8);
  free requires (memory_load8_le(mem, 2391bv64) == 84bv8);
  free requires (memory_load8_le(mem, 2392bv64) == 104bv8);
  free requires (memory_load8_le(mem, 2393bv64) == 101bv8);
  free requires (memory_load8_le(mem, 2394bv64) == 32bv8);
  free requires (memory_load8_le(mem, 2395bv64) == 99bv8);
  free requires (memory_load8_le(mem, 2396bv64) == 104bv8);
  free requires (memory_load8_le(mem, 2397bv64) == 97bv8);
  free requires (memory_load8_le(mem, 2398bv64) == 114bv8);
  free requires (memory_load8_le(mem, 2399bv64) == 32bv8);
  free requires (memory_load8_le(mem, 2400bv64) == 118bv8);
  free requires (memory_load8_le(mem, 2401bv64) == 97bv8);
  free requires (memory_load8_le(mem, 2402bv64) == 108bv8);
  free requires (memory_load8_le(mem, 2403bv64) == 117bv8);
  free requires (memory_load8_le(mem, 2404bv64) == 101bv8);
  free requires (memory_load8_le(mem, 2405bv64) == 32bv8);
  free requires (memory_load8_le(mem, 2406bv64) == 105bv8);
  free requires (memory_load8_le(mem, 2407bv64) == 115bv8);
  free requires (memory_load8_le(mem, 2408bv64) == 58bv8);
  free requires (memory_load8_le(mem, 2409bv64) == 32bv8);
  free requires (memory_load8_le(mem, 2410bv64) == 37bv8);
  free requires (memory_load8_le(mem, 2411bv64) == 99bv8);
  free requires (memory_load8_le(mem, 2412bv64) == 10bv8);
  free requires (memory_load8_le(mem, 2413bv64) == 0bv8);
  free requires (memory_load8_le(mem, 69064bv64) == 16bv8);
  free requires (memory_load8_le(mem, 69065bv64) == 8bv8);
  free requires (memory_load8_le(mem, 69066bv64) == 0bv8);
  free requires (memory_load8_le(mem, 69067bv64) == 0bv8);
  free requires (memory_load8_le(mem, 69068bv64) == 0bv8);
  free requires (memory_load8_le(mem, 69069bv64) == 0bv8);
  free requires (memory_load8_le(mem, 69070bv64) == 0bv8);
  free requires (memory_load8_le(mem, 69071bv64) == 0bv8);
  free requires (memory_load8_le(mem, 69072bv64) == 192bv8);
  free requires (memory_load8_le(mem, 69073bv64) == 7bv8);
  free requires (memory_load8_le(mem, 69074bv64) == 0bv8);
  free requires (memory_load8_le(mem, 69075bv64) == 0bv8);
  free requires (memory_load8_le(mem, 69076bv64) == 0bv8);
  free requires (memory_load8_le(mem, 69077bv64) == 0bv8);
  free requires (memory_load8_le(mem, 69078bv64) == 0bv8);
  free requires (memory_load8_le(mem, 69079bv64) == 0bv8);
  free requires (memory_load8_le(mem, 69592bv64) == 20bv8);
  free requires (memory_load8_le(mem, 69593bv64) == 8bv8);
  free requires (memory_load8_le(mem, 69594bv64) == 0bv8);
  free requires (memory_load8_le(mem, 69595bv64) == 0bv8);
  free requires (memory_load8_le(mem, 69596bv64) == 0bv8);
  free requires (memory_load8_le(mem, 69597bv64) == 0bv8);
  free requires (memory_load8_le(mem, 69598bv64) == 0bv8);
  free requires (memory_load8_le(mem, 69599bv64) == 0bv8);
  free requires (memory_load8_le(mem, 69696bv64) == 64bv8);
  free requires (memory_load8_le(mem, 69697bv64) == 16bv8);
  free requires (memory_load8_le(mem, 69698bv64) == 1bv8);
  free requires (memory_load8_le(mem, 69699bv64) == 0bv8);
  free requires (memory_load8_le(mem, 69700bv64) == 0bv8);
  free requires (memory_load8_le(mem, 69701bv64) == 0bv8);
  free requires (memory_load8_le(mem, 69702bv64) == 0bv8);
  free requires (memory_load8_le(mem, 69703bv64) == 0bv8);
  free ensures (memory_load8_le(mem, 2344bv64) == 1bv8);
  free ensures (memory_load8_le(mem, 2345bv64) == 0bv8);
  free ensures (memory_load8_le(mem, 2346bv64) == 2bv8);
  free ensures (memory_load8_le(mem, 2347bv64) == 0bv8);
  free ensures (memory_load8_le(mem, 2348bv64) == 84bv8);
  free ensures (memory_load8_le(mem, 2349bv64) == 104bv8);
  free ensures (memory_load8_le(mem, 2350bv64) == 101bv8);
  free ensures (memory_load8_le(mem, 2351bv64) == 32bv8);
  free ensures (memory_load8_le(mem, 2352bv64) == 105bv8);
  free ensures (memory_load8_le(mem, 2353bv64) == 110bv8);
  free ensures (memory_load8_le(mem, 2354bv64) == 116bv8);
  free ensures (memory_load8_le(mem, 2355bv64) == 32bv8);
  free ensures (memory_load8_le(mem, 2356bv64) == 105bv8);
  free ensures (memory_load8_le(mem, 2357bv64) == 115bv8);
  free ensures (memory_load8_le(mem, 2358bv64) == 58bv8);
  free ensures (memory_load8_le(mem, 2359bv64) == 32bv8);
  free ensures (memory_load8_le(mem, 2360bv64) == 37bv8);
  free ensures (memory_load8_le(mem, 2361bv64) == 100bv8);
  free ensures (memory_load8_le(mem, 2362bv64) == 10bv8);
  free ensures (memory_load8_le(mem, 2363bv64) == 0bv8);
  free ensures (memory_load8_le(mem, 2364bv64) == 84bv8);
  free ensures (memory_load8_le(mem, 2365bv64) == 104bv8);
  free ensures (memory_load8_le(mem, 2366bv64) == 101bv8);
  free ensures (memory_load8_le(mem, 2367bv64) == 32bv8);
  free ensures (memory_load8_le(mem, 2368bv64) == 108bv8);
  free ensures (memory_load8_le(mem, 2369bv64) == 111bv8);
  free ensures (memory_load8_le(mem, 2370bv64) == 99bv8);
  free ensures (memory_load8_le(mem, 2371bv64) == 97bv8);
  free ensures (memory_load8_le(mem, 2372bv64) == 108bv8);
  free ensures (memory_load8_le(mem, 2373bv64) == 32bv8);
  free ensures (memory_load8_le(mem, 2374bv64) == 118bv8);
  free ensures (memory_load8_le(mem, 2375bv64) == 97bv8);
  free ensures (memory_load8_le(mem, 2376bv64) == 114bv8);
  free ensures (memory_load8_le(mem, 2377bv64) == 105bv8);
  free ensures (memory_load8_le(mem, 2378bv64) == 97bv8);
  free ensures (memory_load8_le(mem, 2379bv64) == 98bv8);
  free ensures (memory_load8_le(mem, 2380bv64) == 108bv8);
  free ensures (memory_load8_le(mem, 2381bv64) == 101bv8);
  free ensures (memory_load8_le(mem, 2382bv64) == 32bv8);
  free ensures (memory_load8_le(mem, 2383bv64) == 105bv8);
  free ensures (memory_load8_le(mem, 2384bv64) == 115bv8);
  free ensures (memory_load8_le(mem, 2385bv64) == 58bv8);
  free ensures (memory_load8_le(mem, 2386bv64) == 32bv8);
  free ensures (memory_load8_le(mem, 2387bv64) == 37bv8);
  free ensures (memory_load8_le(mem, 2388bv64) == 100bv8);
  free ensures (memory_load8_le(mem, 2389bv64) == 10bv8);
  free ensures (memory_load8_le(mem, 2390bv64) == 0bv8);
  free ensures (memory_load8_le(mem, 2391bv64) == 84bv8);
  free ensures (memory_load8_le(mem, 2392bv64) == 104bv8);
  free ensures (memory_load8_le(mem, 2393bv64) == 101bv8);
  free ensures (memory_load8_le(mem, 2394bv64) == 32bv8);
  free ensures (memory_load8_le(mem, 2395bv64) == 99bv8);
  free ensures (memory_load8_le(mem, 2396bv64) == 104bv8);
  free ensures (memory_load8_le(mem, 2397bv64) == 97bv8);
  free ensures (memory_load8_le(mem, 2398bv64) == 114bv8);
  free ensures (memory_load8_le(mem, 2399bv64) == 32bv8);
  free ensures (memory_load8_le(mem, 2400bv64) == 118bv8);
  free ensures (memory_load8_le(mem, 2401bv64) == 97bv8);
  free ensures (memory_load8_le(mem, 2402bv64) == 108bv8);
  free ensures (memory_load8_le(mem, 2403bv64) == 117bv8);
  free ensures (memory_load8_le(mem, 2404bv64) == 101bv8);
  free ensures (memory_load8_le(mem, 2405bv64) == 32bv8);
  free ensures (memory_load8_le(mem, 2406bv64) == 105bv8);
  free ensures (memory_load8_le(mem, 2407bv64) == 115bv8);
  free ensures (memory_load8_le(mem, 2408bv64) == 58bv8);
  free ensures (memory_load8_le(mem, 2409bv64) == 32bv8);
  free ensures (memory_load8_le(mem, 2410bv64) == 37bv8);
  free ensures (memory_load8_le(mem, 2411bv64) == 99bv8);
  free ensures (memory_load8_le(mem, 2412bv64) == 10bv8);
  free ensures (memory_load8_le(mem, 2413bv64) == 0bv8);
  free ensures (memory_load8_le(mem, 69064bv64) == 16bv8);
  free ensures (memory_load8_le(mem, 69065bv64) == 8bv8);
  free ensures (memory_load8_le(mem, 69066bv64) == 0bv8);
  free ensures (memory_load8_le(mem, 69067bv64) == 0bv8);
  free ensures (memory_load8_le(mem, 69068bv64) == 0bv8);
  free ensures (memory_load8_le(mem, 69069bv64) == 0bv8);
  free ensures (memory_load8_le(mem, 69070bv64) == 0bv8);
  free ensures (memory_load8_le(mem, 69071bv64) == 0bv8);
  free ensures (memory_load8_le(mem, 69072bv64) == 192bv8);
  free ensures (memory_load8_le(mem, 69073bv64) == 7bv8);
  free ensures (memory_load8_le(mem, 69074bv64) == 0bv8);
  free ensures (memory_load8_le(mem, 69075bv64) == 0bv8);
  free ensures (memory_load8_le(mem, 69076bv64) == 0bv8);
  free ensures (memory_load8_le(mem, 69077bv64) == 0bv8);
  free ensures (memory_load8_le(mem, 69078bv64) == 0bv8);
  free ensures (memory_load8_le(mem, 69079bv64) == 0bv8);
  free ensures (memory_load8_le(mem, 69592bv64) == 20bv8);
  free ensures (memory_load8_le(mem, 69593bv64) == 8bv8);
  free ensures (memory_load8_le(mem, 69594bv64) == 0bv8);
  free ensures (memory_load8_le(mem, 69595bv64) == 0bv8);
  free ensures (memory_load8_le(mem, 69596bv64) == 0bv8);
  free ensures (memory_load8_le(mem, 69597bv64) == 0bv8);
  free ensures (memory_load8_le(mem, 69598bv64) == 0bv8);
  free ensures (memory_load8_le(mem, 69599bv64) == 0bv8);
  free ensures (memory_load8_le(mem, 69696bv64) == 64bv8);
  free ensures (memory_load8_le(mem, 69697bv64) == 16bv8);
  free ensures (memory_load8_le(mem, 69698bv64) == 1bv8);
  free ensures (memory_load8_le(mem, 69699bv64) == 0bv8);
  free ensures (memory_load8_le(mem, 69700bv64) == 0bv8);
  free ensures (memory_load8_le(mem, 69701bv64) == 0bv8);
  free ensures (memory_load8_le(mem, 69702bv64) == 0bv8);
  free ensures (memory_load8_le(mem, 69703bv64) == 0bv8);

procedure printCharValue()
  modifies Gamma_R0, Gamma_R1, Gamma_R29, Gamma_R30, Gamma_R31, Gamma_R8, Gamma_R9, Gamma_stack, R0, R1, R29, R30, R31, R8, R9, stack;
  free requires (memory_load8_le(mem, 2344bv64) == 1bv8);
  free requires (memory_load8_le(mem, 2345bv64) == 0bv8);
  free requires (memory_load8_le(mem, 2346bv64) == 2bv8);
  free requires (memory_load8_le(mem, 2347bv64) == 0bv8);
  free requires (memory_load8_le(mem, 2348bv64) == 84bv8);
  free requires (memory_load8_le(mem, 2349bv64) == 104bv8);
  free requires (memory_load8_le(mem, 2350bv64) == 101bv8);
  free requires (memory_load8_le(mem, 2351bv64) == 32bv8);
  free requires (memory_load8_le(mem, 2352bv64) == 105bv8);
  free requires (memory_load8_le(mem, 2353bv64) == 110bv8);
  free requires (memory_load8_le(mem, 2354bv64) == 116bv8);
  free requires (memory_load8_le(mem, 2355bv64) == 32bv8);
  free requires (memory_load8_le(mem, 2356bv64) == 105bv8);
  free requires (memory_load8_le(mem, 2357bv64) == 115bv8);
  free requires (memory_load8_le(mem, 2358bv64) == 58bv8);
  free requires (memory_load8_le(mem, 2359bv64) == 32bv8);
  free requires (memory_load8_le(mem, 2360bv64) == 37bv8);
  free requires (memory_load8_le(mem, 2361bv64) == 100bv8);
  free requires (memory_load8_le(mem, 2362bv64) == 10bv8);
  free requires (memory_load8_le(mem, 2363bv64) == 0bv8);
  free requires (memory_load8_le(mem, 2364bv64) == 84bv8);
  free requires (memory_load8_le(mem, 2365bv64) == 104bv8);
  free requires (memory_load8_le(mem, 2366bv64) == 101bv8);
  free requires (memory_load8_le(mem, 2367bv64) == 32bv8);
  free requires (memory_load8_le(mem, 2368bv64) == 108bv8);
  free requires (memory_load8_le(mem, 2369bv64) == 111bv8);
  free requires (memory_load8_le(mem, 2370bv64) == 99bv8);
  free requires (memory_load8_le(mem, 2371bv64) == 97bv8);
  free requires (memory_load8_le(mem, 2372bv64) == 108bv8);
  free requires (memory_load8_le(mem, 2373bv64) == 32bv8);
  free requires (memory_load8_le(mem, 2374bv64) == 118bv8);
  free requires (memory_load8_le(mem, 2375bv64) == 97bv8);
  free requires (memory_load8_le(mem, 2376bv64) == 114bv8);
  free requires (memory_load8_le(mem, 2377bv64) == 105bv8);
  free requires (memory_load8_le(mem, 2378bv64) == 97bv8);
  free requires (memory_load8_le(mem, 2379bv64) == 98bv8);
  free requires (memory_load8_le(mem, 2380bv64) == 108bv8);
  free requires (memory_load8_le(mem, 2381bv64) == 101bv8);
  free requires (memory_load8_le(mem, 2382bv64) == 32bv8);
  free requires (memory_load8_le(mem, 2383bv64) == 105bv8);
  free requires (memory_load8_le(mem, 2384bv64) == 115bv8);
  free requires (memory_load8_le(mem, 2385bv64) == 58bv8);
  free requires (memory_load8_le(mem, 2386bv64) == 32bv8);
  free requires (memory_load8_le(mem, 2387bv64) == 37bv8);
  free requires (memory_load8_le(mem, 2388bv64) == 100bv8);
  free requires (memory_load8_le(mem, 2389bv64) == 10bv8);
  free requires (memory_load8_le(mem, 2390bv64) == 0bv8);
  free requires (memory_load8_le(mem, 2391bv64) == 84bv8);
  free requires (memory_load8_le(mem, 2392bv64) == 104bv8);
  free requires (memory_load8_le(mem, 2393bv64) == 101bv8);
  free requires (memory_load8_le(mem, 2394bv64) == 32bv8);
  free requires (memory_load8_le(mem, 2395bv64) == 99bv8);
  free requires (memory_load8_le(mem, 2396bv64) == 104bv8);
  free requires (memory_load8_le(mem, 2397bv64) == 97bv8);
  free requires (memory_load8_le(mem, 2398bv64) == 114bv8);
  free requires (memory_load8_le(mem, 2399bv64) == 32bv8);
  free requires (memory_load8_le(mem, 2400bv64) == 118bv8);
  free requires (memory_load8_le(mem, 2401bv64) == 97bv8);
  free requires (memory_load8_le(mem, 2402bv64) == 108bv8);
  free requires (memory_load8_le(mem, 2403bv64) == 117bv8);
  free requires (memory_load8_le(mem, 2404bv64) == 101bv8);
  free requires (memory_load8_le(mem, 2405bv64) == 32bv8);
  free requires (memory_load8_le(mem, 2406bv64) == 105bv8);
  free requires (memory_load8_le(mem, 2407bv64) == 115bv8);
  free requires (memory_load8_le(mem, 2408bv64) == 58bv8);
  free requires (memory_load8_le(mem, 2409bv64) == 32bv8);
  free requires (memory_load8_le(mem, 2410bv64) == 37bv8);
  free requires (memory_load8_le(mem, 2411bv64) == 99bv8);
  free requires (memory_load8_le(mem, 2412bv64) == 10bv8);
  free requires (memory_load8_le(mem, 2413bv64) == 0bv8);
  free requires (memory_load8_le(mem, 69064bv64) == 16bv8);
  free requires (memory_load8_le(mem, 69065bv64) == 8bv8);
  free requires (memory_load8_le(mem, 69066bv64) == 0bv8);
  free requires (memory_load8_le(mem, 69067bv64) == 0bv8);
  free requires (memory_load8_le(mem, 69068bv64) == 0bv8);
  free requires (memory_load8_le(mem, 69069bv64) == 0bv8);
  free requires (memory_load8_le(mem, 69070bv64) == 0bv8);
  free requires (memory_load8_le(mem, 69071bv64) == 0bv8);
  free requires (memory_load8_le(mem, 69072bv64) == 192bv8);
  free requires (memory_load8_le(mem, 69073bv64) == 7bv8);
  free requires (memory_load8_le(mem, 69074bv64) == 0bv8);
  free requires (memory_load8_le(mem, 69075bv64) == 0bv8);
  free requires (memory_load8_le(mem, 69076bv64) == 0bv8);
  free requires (memory_load8_le(mem, 69077bv64) == 0bv8);
  free requires (memory_load8_le(mem, 69078bv64) == 0bv8);
  free requires (memory_load8_le(mem, 69079bv64) == 0bv8);
  free requires (memory_load8_le(mem, 69592bv64) == 20bv8);
  free requires (memory_load8_le(mem, 69593bv64) == 8bv8);
  free requires (memory_load8_le(mem, 69594bv64) == 0bv8);
  free requires (memory_load8_le(mem, 69595bv64) == 0bv8);
  free requires (memory_load8_le(mem, 69596bv64) == 0bv8);
  free requires (memory_load8_le(mem, 69597bv64) == 0bv8);
  free requires (memory_load8_le(mem, 69598bv64) == 0bv8);
  free requires (memory_load8_le(mem, 69599bv64) == 0bv8);
  free requires (memory_load8_le(mem, 69696bv64) == 64bv8);
  free requires (memory_load8_le(mem, 69697bv64) == 16bv8);
  free requires (memory_load8_le(mem, 69698bv64) == 1bv8);
  free requires (memory_load8_le(mem, 69699bv64) == 0bv8);
  free requires (memory_load8_le(mem, 69700bv64) == 0bv8);
  free requires (memory_load8_le(mem, 69701bv64) == 0bv8);
  free requires (memory_load8_le(mem, 69702bv64) == 0bv8);
  free requires (memory_load8_le(mem, 69703bv64) == 0bv8);
=======
  modifies Gamma_R16, Gamma_R17, R16, R17;

procedure printCharValue()
  modifies Gamma_R0, Gamma_R1, Gamma_R16, Gamma_R17, Gamma_R29, Gamma_R30, Gamma_R31, Gamma_R8, Gamma_R9, Gamma_mem, Gamma_stack, R0, R1, R16, R17, R29, R30, R31, R8, R9, mem, stack;
>>>>>>> c4406e96
  free ensures (Gamma_R29 == old(Gamma_R29));
  free ensures (Gamma_R31 == old(Gamma_R31));
  free ensures (R29 == old(R29));
  free ensures (R31 == old(R31));
  free ensures (memory_load8_le(mem, 2344bv64) == 1bv8);
  free ensures (memory_load8_le(mem, 2345bv64) == 0bv8);
  free ensures (memory_load8_le(mem, 2346bv64) == 2bv8);
  free ensures (memory_load8_le(mem, 2347bv64) == 0bv8);
  free ensures (memory_load8_le(mem, 2348bv64) == 84bv8);
  free ensures (memory_load8_le(mem, 2349bv64) == 104bv8);
  free ensures (memory_load8_le(mem, 2350bv64) == 101bv8);
  free ensures (memory_load8_le(mem, 2351bv64) == 32bv8);
  free ensures (memory_load8_le(mem, 2352bv64) == 105bv8);
  free ensures (memory_load8_le(mem, 2353bv64) == 110bv8);
  free ensures (memory_load8_le(mem, 2354bv64) == 116bv8);
  free ensures (memory_load8_le(mem, 2355bv64) == 32bv8);
  free ensures (memory_load8_le(mem, 2356bv64) == 105bv8);
  free ensures (memory_load8_le(mem, 2357bv64) == 115bv8);
  free ensures (memory_load8_le(mem, 2358bv64) == 58bv8);
  free ensures (memory_load8_le(mem, 2359bv64) == 32bv8);
  free ensures (memory_load8_le(mem, 2360bv64) == 37bv8);
  free ensures (memory_load8_le(mem, 2361bv64) == 100bv8);
  free ensures (memory_load8_le(mem, 2362bv64) == 10bv8);
  free ensures (memory_load8_le(mem, 2363bv64) == 0bv8);
  free ensures (memory_load8_le(mem, 2364bv64) == 84bv8);
  free ensures (memory_load8_le(mem, 2365bv64) == 104bv8);
  free ensures (memory_load8_le(mem, 2366bv64) == 101bv8);
  free ensures (memory_load8_le(mem, 2367bv64) == 32bv8);
  free ensures (memory_load8_le(mem, 2368bv64) == 108bv8);
  free ensures (memory_load8_le(mem, 2369bv64) == 111bv8);
  free ensures (memory_load8_le(mem, 2370bv64) == 99bv8);
  free ensures (memory_load8_le(mem, 2371bv64) == 97bv8);
  free ensures (memory_load8_le(mem, 2372bv64) == 108bv8);
  free ensures (memory_load8_le(mem, 2373bv64) == 32bv8);
  free ensures (memory_load8_le(mem, 2374bv64) == 118bv8);
  free ensures (memory_load8_le(mem, 2375bv64) == 97bv8);
  free ensures (memory_load8_le(mem, 2376bv64) == 114bv8);
  free ensures (memory_load8_le(mem, 2377bv64) == 105bv8);
  free ensures (memory_load8_le(mem, 2378bv64) == 97bv8);
  free ensures (memory_load8_le(mem, 2379bv64) == 98bv8);
  free ensures (memory_load8_le(mem, 2380bv64) == 108bv8);
  free ensures (memory_load8_le(mem, 2381bv64) == 101bv8);
  free ensures (memory_load8_le(mem, 2382bv64) == 32bv8);
  free ensures (memory_load8_le(mem, 2383bv64) == 105bv8);
  free ensures (memory_load8_le(mem, 2384bv64) == 115bv8);
  free ensures (memory_load8_le(mem, 2385bv64) == 58bv8);
  free ensures (memory_load8_le(mem, 2386bv64) == 32bv8);
  free ensures (memory_load8_le(mem, 2387bv64) == 37bv8);
  free ensures (memory_load8_le(mem, 2388bv64) == 100bv8);
  free ensures (memory_load8_le(mem, 2389bv64) == 10bv8);
  free ensures (memory_load8_le(mem, 2390bv64) == 0bv8);
  free ensures (memory_load8_le(mem, 2391bv64) == 84bv8);
  free ensures (memory_load8_le(mem, 2392bv64) == 104bv8);
  free ensures (memory_load8_le(mem, 2393bv64) == 101bv8);
  free ensures (memory_load8_le(mem, 2394bv64) == 32bv8);
  free ensures (memory_load8_le(mem, 2395bv64) == 99bv8);
  free ensures (memory_load8_le(mem, 2396bv64) == 104bv8);
  free ensures (memory_load8_le(mem, 2397bv64) == 97bv8);
  free ensures (memory_load8_le(mem, 2398bv64) == 114bv8);
  free ensures (memory_load8_le(mem, 2399bv64) == 32bv8);
  free ensures (memory_load8_le(mem, 2400bv64) == 118bv8);
  free ensures (memory_load8_le(mem, 2401bv64) == 97bv8);
  free ensures (memory_load8_le(mem, 2402bv64) == 108bv8);
  free ensures (memory_load8_le(mem, 2403bv64) == 117bv8);
  free ensures (memory_load8_le(mem, 2404bv64) == 101bv8);
  free ensures (memory_load8_le(mem, 2405bv64) == 32bv8);
  free ensures (memory_load8_le(mem, 2406bv64) == 105bv8);
  free ensures (memory_load8_le(mem, 2407bv64) == 115bv8);
  free ensures (memory_load8_le(mem, 2408bv64) == 58bv8);
  free ensures (memory_load8_le(mem, 2409bv64) == 32bv8);
  free ensures (memory_load8_le(mem, 2410bv64) == 37bv8);
  free ensures (memory_load8_le(mem, 2411bv64) == 99bv8);
  free ensures (memory_load8_le(mem, 2412bv64) == 10bv8);
  free ensures (memory_load8_le(mem, 2413bv64) == 0bv8);
  free ensures (memory_load8_le(mem, 69064bv64) == 16bv8);
  free ensures (memory_load8_le(mem, 69065bv64) == 8bv8);
  free ensures (memory_load8_le(mem, 69066bv64) == 0bv8);
  free ensures (memory_load8_le(mem, 69067bv64) == 0bv8);
  free ensures (memory_load8_le(mem, 69068bv64) == 0bv8);
  free ensures (memory_load8_le(mem, 69069bv64) == 0bv8);
  free ensures (memory_load8_le(mem, 69070bv64) == 0bv8);
  free ensures (memory_load8_le(mem, 69071bv64) == 0bv8);
  free ensures (memory_load8_le(mem, 69072bv64) == 192bv8);
  free ensures (memory_load8_le(mem, 69073bv64) == 7bv8);
  free ensures (memory_load8_le(mem, 69074bv64) == 0bv8);
  free ensures (memory_load8_le(mem, 69075bv64) == 0bv8);
  free ensures (memory_load8_le(mem, 69076bv64) == 0bv8);
  free ensures (memory_load8_le(mem, 69077bv64) == 0bv8);
  free ensures (memory_load8_le(mem, 69078bv64) == 0bv8);
  free ensures (memory_load8_le(mem, 69079bv64) == 0bv8);
  free ensures (memory_load8_le(mem, 69592bv64) == 20bv8);
  free ensures (memory_load8_le(mem, 69593bv64) == 8bv8);
  free ensures (memory_load8_le(mem, 69594bv64) == 0bv8);
  free ensures (memory_load8_le(mem, 69595bv64) == 0bv8);
  free ensures (memory_load8_le(mem, 69596bv64) == 0bv8);
  free ensures (memory_load8_le(mem, 69597bv64) == 0bv8);
  free ensures (memory_load8_le(mem, 69598bv64) == 0bv8);
  free ensures (memory_load8_le(mem, 69599bv64) == 0bv8);
  free ensures (memory_load8_le(mem, 69696bv64) == 64bv8);
  free ensures (memory_load8_le(mem, 69697bv64) == 16bv8);
  free ensures (memory_load8_le(mem, 69698bv64) == 1bv8);
  free ensures (memory_load8_le(mem, 69699bv64) == 0bv8);
  free ensures (memory_load8_le(mem, 69700bv64) == 0bv8);
  free ensures (memory_load8_le(mem, 69701bv64) == 0bv8);
  free ensures (memory_load8_le(mem, 69702bv64) == 0bv8);
  free ensures (memory_load8_le(mem, 69703bv64) == 0bv8);
{
  var #5: bv64;
  var #6: bv64;
  var Gamma_#5: bool;
  var Gamma_#6: bool;
  lprintCharValue:
    R31, Gamma_R31 := bvadd64(R31, 18446744073709551584bv64), Gamma_R31;
    #5, Gamma_#5 := bvadd64(R31, 16bv64), Gamma_R31;
    stack, Gamma_stack := memory_store64_le(stack, #5, R29), gamma_store64(Gamma_stack, #5, Gamma_R29);
    stack, Gamma_stack := memory_store64_le(stack, bvadd64(#5, 8bv64), R30), gamma_store64(Gamma_stack, bvadd64(#5, 8bv64), Gamma_R30);
    R29, Gamma_R29 := bvadd64(R31, 16bv64), Gamma_R31;
    stack, Gamma_stack := memory_store64_le(stack, bvadd64(R31, 8bv64), R0), gamma_store64(Gamma_stack, bvadd64(R31, 8bv64), Gamma_R0);
    R9, Gamma_R9 := memory_load64_le(stack, bvadd64(R31, 8bv64)), gamma_load64(Gamma_stack, bvadd64(R31, 8bv64));
    R8, Gamma_R8 := zero_extend56_8(memory_load8_le(mem, R9)), (gamma_load8(Gamma_mem, R9) || L(mem, R9));
    R8, Gamma_R8 := zero_extend32_32(bvadd32(R8[32:0], 1bv32)), Gamma_R8;
    call rely();
    assert (L(mem, R9) ==> Gamma_R8);
    mem, Gamma_mem := memory_store8_le(mem, R9, R8[8:0]), gamma_store8(Gamma_mem, R9, Gamma_R8);
    R8, Gamma_R8 := memory_load64_le(stack, bvadd64(R31, 8bv64)), gamma_load64(Gamma_stack, bvadd64(R31, 8bv64));
    R1, Gamma_R1 := zero_extend56_8(memory_load8_le(mem, R8)), (gamma_load8(Gamma_mem, R8) || L(mem, R8));
    R0, Gamma_R0 := 0bv64, true;
    R0, Gamma_R0 := bvadd64(R0, 2391bv64), Gamma_R0;
    R30, Gamma_R30 := 2312bv64, true;
    call printf();
    goto l00000d74;
  l00000d74:
    #6, Gamma_#6 := bvadd64(R31, 16bv64), Gamma_R31;
    R29, Gamma_R29 := memory_load64_le(stack, #6), gamma_load64(Gamma_stack, #6);
    R30, Gamma_R30 := memory_load64_le(stack, bvadd64(#6, 8bv64)), gamma_load64(Gamma_stack, bvadd64(#6, 8bv64));
    R31, Gamma_R31 := bvadd64(R31, 32bv64), Gamma_R31;
    return;
}

procedure printf();
<<<<<<< HEAD
  free requires (memory_load8_le(mem, 2344bv64) == 1bv8);
  free requires (memory_load8_le(mem, 2345bv64) == 0bv8);
  free requires (memory_load8_le(mem, 2346bv64) == 2bv8);
  free requires (memory_load8_le(mem, 2347bv64) == 0bv8);
  free requires (memory_load8_le(mem, 2348bv64) == 84bv8);
  free requires (memory_load8_le(mem, 2349bv64) == 104bv8);
  free requires (memory_load8_le(mem, 2350bv64) == 101bv8);
  free requires (memory_load8_le(mem, 2351bv64) == 32bv8);
  free requires (memory_load8_le(mem, 2352bv64) == 105bv8);
  free requires (memory_load8_le(mem, 2353bv64) == 110bv8);
  free requires (memory_load8_le(mem, 2354bv64) == 116bv8);
  free requires (memory_load8_le(mem, 2355bv64) == 32bv8);
  free requires (memory_load8_le(mem, 2356bv64) == 105bv8);
  free requires (memory_load8_le(mem, 2357bv64) == 115bv8);
  free requires (memory_load8_le(mem, 2358bv64) == 58bv8);
  free requires (memory_load8_le(mem, 2359bv64) == 32bv8);
  free requires (memory_load8_le(mem, 2360bv64) == 37bv8);
  free requires (memory_load8_le(mem, 2361bv64) == 100bv8);
  free requires (memory_load8_le(mem, 2362bv64) == 10bv8);
  free requires (memory_load8_le(mem, 2363bv64) == 0bv8);
  free requires (memory_load8_le(mem, 2364bv64) == 84bv8);
  free requires (memory_load8_le(mem, 2365bv64) == 104bv8);
  free requires (memory_load8_le(mem, 2366bv64) == 101bv8);
  free requires (memory_load8_le(mem, 2367bv64) == 32bv8);
  free requires (memory_load8_le(mem, 2368bv64) == 108bv8);
  free requires (memory_load8_le(mem, 2369bv64) == 111bv8);
  free requires (memory_load8_le(mem, 2370bv64) == 99bv8);
  free requires (memory_load8_le(mem, 2371bv64) == 97bv8);
  free requires (memory_load8_le(mem, 2372bv64) == 108bv8);
  free requires (memory_load8_le(mem, 2373bv64) == 32bv8);
  free requires (memory_load8_le(mem, 2374bv64) == 118bv8);
  free requires (memory_load8_le(mem, 2375bv64) == 97bv8);
  free requires (memory_load8_le(mem, 2376bv64) == 114bv8);
  free requires (memory_load8_le(mem, 2377bv64) == 105bv8);
  free requires (memory_load8_le(mem, 2378bv64) == 97bv8);
  free requires (memory_load8_le(mem, 2379bv64) == 98bv8);
  free requires (memory_load8_le(mem, 2380bv64) == 108bv8);
  free requires (memory_load8_le(mem, 2381bv64) == 101bv8);
  free requires (memory_load8_le(mem, 2382bv64) == 32bv8);
  free requires (memory_load8_le(mem, 2383bv64) == 105bv8);
  free requires (memory_load8_le(mem, 2384bv64) == 115bv8);
  free requires (memory_load8_le(mem, 2385bv64) == 58bv8);
  free requires (memory_load8_le(mem, 2386bv64) == 32bv8);
  free requires (memory_load8_le(mem, 2387bv64) == 37bv8);
  free requires (memory_load8_le(mem, 2388bv64) == 100bv8);
  free requires (memory_load8_le(mem, 2389bv64) == 10bv8);
  free requires (memory_load8_le(mem, 2390bv64) == 0bv8);
  free requires (memory_load8_le(mem, 2391bv64) == 84bv8);
  free requires (memory_load8_le(mem, 2392bv64) == 104bv8);
  free requires (memory_load8_le(mem, 2393bv64) == 101bv8);
  free requires (memory_load8_le(mem, 2394bv64) == 32bv8);
  free requires (memory_load8_le(mem, 2395bv64) == 99bv8);
  free requires (memory_load8_le(mem, 2396bv64) == 104bv8);
  free requires (memory_load8_le(mem, 2397bv64) == 97bv8);
  free requires (memory_load8_le(mem, 2398bv64) == 114bv8);
  free requires (memory_load8_le(mem, 2399bv64) == 32bv8);
  free requires (memory_load8_le(mem, 2400bv64) == 118bv8);
  free requires (memory_load8_le(mem, 2401bv64) == 97bv8);
  free requires (memory_load8_le(mem, 2402bv64) == 108bv8);
  free requires (memory_load8_le(mem, 2403bv64) == 117bv8);
  free requires (memory_load8_le(mem, 2404bv64) == 101bv8);
  free requires (memory_load8_le(mem, 2405bv64) == 32bv8);
  free requires (memory_load8_le(mem, 2406bv64) == 105bv8);
  free requires (memory_load8_le(mem, 2407bv64) == 115bv8);
  free requires (memory_load8_le(mem, 2408bv64) == 58bv8);
  free requires (memory_load8_le(mem, 2409bv64) == 32bv8);
  free requires (memory_load8_le(mem, 2410bv64) == 37bv8);
  free requires (memory_load8_le(mem, 2411bv64) == 99bv8);
  free requires (memory_load8_le(mem, 2412bv64) == 10bv8);
  free requires (memory_load8_le(mem, 2413bv64) == 0bv8);
  free requires (memory_load8_le(mem, 69064bv64) == 16bv8);
  free requires (memory_load8_le(mem, 69065bv64) == 8bv8);
  free requires (memory_load8_le(mem, 69066bv64) == 0bv8);
  free requires (memory_load8_le(mem, 69067bv64) == 0bv8);
  free requires (memory_load8_le(mem, 69068bv64) == 0bv8);
  free requires (memory_load8_le(mem, 69069bv64) == 0bv8);
  free requires (memory_load8_le(mem, 69070bv64) == 0bv8);
  free requires (memory_load8_le(mem, 69071bv64) == 0bv8);
  free requires (memory_load8_le(mem, 69072bv64) == 192bv8);
  free requires (memory_load8_le(mem, 69073bv64) == 7bv8);
  free requires (memory_load8_le(mem, 69074bv64) == 0bv8);
  free requires (memory_load8_le(mem, 69075bv64) == 0bv8);
  free requires (memory_load8_le(mem, 69076bv64) == 0bv8);
  free requires (memory_load8_le(mem, 69077bv64) == 0bv8);
  free requires (memory_load8_le(mem, 69078bv64) == 0bv8);
  free requires (memory_load8_le(mem, 69079bv64) == 0bv8);
  free requires (memory_load8_le(mem, 69592bv64) == 20bv8);
  free requires (memory_load8_le(mem, 69593bv64) == 8bv8);
  free requires (memory_load8_le(mem, 69594bv64) == 0bv8);
  free requires (memory_load8_le(mem, 69595bv64) == 0bv8);
  free requires (memory_load8_le(mem, 69596bv64) == 0bv8);
  free requires (memory_load8_le(mem, 69597bv64) == 0bv8);
  free requires (memory_load8_le(mem, 69598bv64) == 0bv8);
  free requires (memory_load8_le(mem, 69599bv64) == 0bv8);
  free requires (memory_load8_le(mem, 69696bv64) == 64bv8);
  free requires (memory_load8_le(mem, 69697bv64) == 16bv8);
  free requires (memory_load8_le(mem, 69698bv64) == 1bv8);
  free requires (memory_load8_le(mem, 69699bv64) == 0bv8);
  free requires (memory_load8_le(mem, 69700bv64) == 0bv8);
  free requires (memory_load8_le(mem, 69701bv64) == 0bv8);
  free requires (memory_load8_le(mem, 69702bv64) == 0bv8);
  free requires (memory_load8_le(mem, 69703bv64) == 0bv8);
  free ensures (memory_load8_le(mem, 2344bv64) == 1bv8);
  free ensures (memory_load8_le(mem, 2345bv64) == 0bv8);
  free ensures (memory_load8_le(mem, 2346bv64) == 2bv8);
  free ensures (memory_load8_le(mem, 2347bv64) == 0bv8);
  free ensures (memory_load8_le(mem, 2348bv64) == 84bv8);
  free ensures (memory_load8_le(mem, 2349bv64) == 104bv8);
  free ensures (memory_load8_le(mem, 2350bv64) == 101bv8);
  free ensures (memory_load8_le(mem, 2351bv64) == 32bv8);
  free ensures (memory_load8_le(mem, 2352bv64) == 105bv8);
  free ensures (memory_load8_le(mem, 2353bv64) == 110bv8);
  free ensures (memory_load8_le(mem, 2354bv64) == 116bv8);
  free ensures (memory_load8_le(mem, 2355bv64) == 32bv8);
  free ensures (memory_load8_le(mem, 2356bv64) == 105bv8);
  free ensures (memory_load8_le(mem, 2357bv64) == 115bv8);
  free ensures (memory_load8_le(mem, 2358bv64) == 58bv8);
  free ensures (memory_load8_le(mem, 2359bv64) == 32bv8);
  free ensures (memory_load8_le(mem, 2360bv64) == 37bv8);
  free ensures (memory_load8_le(mem, 2361bv64) == 100bv8);
  free ensures (memory_load8_le(mem, 2362bv64) == 10bv8);
  free ensures (memory_load8_le(mem, 2363bv64) == 0bv8);
  free ensures (memory_load8_le(mem, 2364bv64) == 84bv8);
  free ensures (memory_load8_le(mem, 2365bv64) == 104bv8);
  free ensures (memory_load8_le(mem, 2366bv64) == 101bv8);
  free ensures (memory_load8_le(mem, 2367bv64) == 32bv8);
  free ensures (memory_load8_le(mem, 2368bv64) == 108bv8);
  free ensures (memory_load8_le(mem, 2369bv64) == 111bv8);
  free ensures (memory_load8_le(mem, 2370bv64) == 99bv8);
  free ensures (memory_load8_le(mem, 2371bv64) == 97bv8);
  free ensures (memory_load8_le(mem, 2372bv64) == 108bv8);
  free ensures (memory_load8_le(mem, 2373bv64) == 32bv8);
  free ensures (memory_load8_le(mem, 2374bv64) == 118bv8);
  free ensures (memory_load8_le(mem, 2375bv64) == 97bv8);
  free ensures (memory_load8_le(mem, 2376bv64) == 114bv8);
  free ensures (memory_load8_le(mem, 2377bv64) == 105bv8);
  free ensures (memory_load8_le(mem, 2378bv64) == 97bv8);
  free ensures (memory_load8_le(mem, 2379bv64) == 98bv8);
  free ensures (memory_load8_le(mem, 2380bv64) == 108bv8);
  free ensures (memory_load8_le(mem, 2381bv64) == 101bv8);
  free ensures (memory_load8_le(mem, 2382bv64) == 32bv8);
  free ensures (memory_load8_le(mem, 2383bv64) == 105bv8);
  free ensures (memory_load8_le(mem, 2384bv64) == 115bv8);
  free ensures (memory_load8_le(mem, 2385bv64) == 58bv8);
  free ensures (memory_load8_le(mem, 2386bv64) == 32bv8);
  free ensures (memory_load8_le(mem, 2387bv64) == 37bv8);
  free ensures (memory_load8_le(mem, 2388bv64) == 100bv8);
  free ensures (memory_load8_le(mem, 2389bv64) == 10bv8);
  free ensures (memory_load8_le(mem, 2390bv64) == 0bv8);
  free ensures (memory_load8_le(mem, 2391bv64) == 84bv8);
  free ensures (memory_load8_le(mem, 2392bv64) == 104bv8);
  free ensures (memory_load8_le(mem, 2393bv64) == 101bv8);
  free ensures (memory_load8_le(mem, 2394bv64) == 32bv8);
  free ensures (memory_load8_le(mem, 2395bv64) == 99bv8);
  free ensures (memory_load8_le(mem, 2396bv64) == 104bv8);
  free ensures (memory_load8_le(mem, 2397bv64) == 97bv8);
  free ensures (memory_load8_le(mem, 2398bv64) == 114bv8);
  free ensures (memory_load8_le(mem, 2399bv64) == 32bv8);
  free ensures (memory_load8_le(mem, 2400bv64) == 118bv8);
  free ensures (memory_load8_le(mem, 2401bv64) == 97bv8);
  free ensures (memory_load8_le(mem, 2402bv64) == 108bv8);
  free ensures (memory_load8_le(mem, 2403bv64) == 117bv8);
  free ensures (memory_load8_le(mem, 2404bv64) == 101bv8);
  free ensures (memory_load8_le(mem, 2405bv64) == 32bv8);
  free ensures (memory_load8_le(mem, 2406bv64) == 105bv8);
  free ensures (memory_load8_le(mem, 2407bv64) == 115bv8);
  free ensures (memory_load8_le(mem, 2408bv64) == 58bv8);
  free ensures (memory_load8_le(mem, 2409bv64) == 32bv8);
  free ensures (memory_load8_le(mem, 2410bv64) == 37bv8);
  free ensures (memory_load8_le(mem, 2411bv64) == 99bv8);
  free ensures (memory_load8_le(mem, 2412bv64) == 10bv8);
  free ensures (memory_load8_le(mem, 2413bv64) == 0bv8);
  free ensures (memory_load8_le(mem, 69064bv64) == 16bv8);
  free ensures (memory_load8_le(mem, 69065bv64) == 8bv8);
  free ensures (memory_load8_le(mem, 69066bv64) == 0bv8);
  free ensures (memory_load8_le(mem, 69067bv64) == 0bv8);
  free ensures (memory_load8_le(mem, 69068bv64) == 0bv8);
  free ensures (memory_load8_le(mem, 69069bv64) == 0bv8);
  free ensures (memory_load8_le(mem, 69070bv64) == 0bv8);
  free ensures (memory_load8_le(mem, 69071bv64) == 0bv8);
  free ensures (memory_load8_le(mem, 69072bv64) == 192bv8);
  free ensures (memory_load8_le(mem, 69073bv64) == 7bv8);
  free ensures (memory_load8_le(mem, 69074bv64) == 0bv8);
  free ensures (memory_load8_le(mem, 69075bv64) == 0bv8);
  free ensures (memory_load8_le(mem, 69076bv64) == 0bv8);
  free ensures (memory_load8_le(mem, 69077bv64) == 0bv8);
  free ensures (memory_load8_le(mem, 69078bv64) == 0bv8);
  free ensures (memory_load8_le(mem, 69079bv64) == 0bv8);
  free ensures (memory_load8_le(mem, 69592bv64) == 20bv8);
  free ensures (memory_load8_le(mem, 69593bv64) == 8bv8);
  free ensures (memory_load8_le(mem, 69594bv64) == 0bv8);
  free ensures (memory_load8_le(mem, 69595bv64) == 0bv8);
  free ensures (memory_load8_le(mem, 69596bv64) == 0bv8);
  free ensures (memory_load8_le(mem, 69597bv64) == 0bv8);
  free ensures (memory_load8_le(mem, 69598bv64) == 0bv8);
  free ensures (memory_load8_le(mem, 69599bv64) == 0bv8);
  free ensures (memory_load8_le(mem, 69696bv64) == 64bv8);
  free ensures (memory_load8_le(mem, 69697bv64) == 16bv8);
  free ensures (memory_load8_le(mem, 69698bv64) == 1bv8);
  free ensures (memory_load8_le(mem, 69699bv64) == 0bv8);
  free ensures (memory_load8_le(mem, 69700bv64) == 0bv8);
  free ensures (memory_load8_le(mem, 69701bv64) == 0bv8);
  free ensures (memory_load8_le(mem, 69702bv64) == 0bv8);
  free ensures (memory_load8_le(mem, 69703bv64) == 0bv8);
=======
  modifies Gamma_R16, Gamma_R17, R16, R17;
>>>>>>> c4406e96
<|MERGE_RESOLUTION|>--- conflicted
+++ resolved
@@ -80,110 +80,9 @@
 function {:bvbuiltin "zero_extend 56"} zero_extend56_8(bv8) returns (bv64);
 procedure rely();
   modifies mem, Gamma_mem;
+  ensures (forall i: bv64 :: (((mem[i] == old(mem[i])) ==> (Gamma_mem[i] == old(Gamma_mem[i])))));
   ensures (mem == old(mem));
   ensures (Gamma_mem == old(Gamma_mem));
-  free ensures (memory_load8_le(mem, 2344bv64) == 1bv8);
-  free ensures (memory_load8_le(mem, 2345bv64) == 0bv8);
-  free ensures (memory_load8_le(mem, 2346bv64) == 2bv8);
-  free ensures (memory_load8_le(mem, 2347bv64) == 0bv8);
-  free ensures (memory_load8_le(mem, 2348bv64) == 84bv8);
-  free ensures (memory_load8_le(mem, 2349bv64) == 104bv8);
-  free ensures (memory_load8_le(mem, 2350bv64) == 101bv8);
-  free ensures (memory_load8_le(mem, 2351bv64) == 32bv8);
-  free ensures (memory_load8_le(mem, 2352bv64) == 105bv8);
-  free ensures (memory_load8_le(mem, 2353bv64) == 110bv8);
-  free ensures (memory_load8_le(mem, 2354bv64) == 116bv8);
-  free ensures (memory_load8_le(mem, 2355bv64) == 32bv8);
-  free ensures (memory_load8_le(mem, 2356bv64) == 105bv8);
-  free ensures (memory_load8_le(mem, 2357bv64) == 115bv8);
-  free ensures (memory_load8_le(mem, 2358bv64) == 58bv8);
-  free ensures (memory_load8_le(mem, 2359bv64) == 32bv8);
-  free ensures (memory_load8_le(mem, 2360bv64) == 37bv8);
-  free ensures (memory_load8_le(mem, 2361bv64) == 100bv8);
-  free ensures (memory_load8_le(mem, 2362bv64) == 10bv8);
-  free ensures (memory_load8_le(mem, 2363bv64) == 0bv8);
-  free ensures (memory_load8_le(mem, 2364bv64) == 84bv8);
-  free ensures (memory_load8_le(mem, 2365bv64) == 104bv8);
-  free ensures (memory_load8_le(mem, 2366bv64) == 101bv8);
-  free ensures (memory_load8_le(mem, 2367bv64) == 32bv8);
-  free ensures (memory_load8_le(mem, 2368bv64) == 108bv8);
-  free ensures (memory_load8_le(mem, 2369bv64) == 111bv8);
-  free ensures (memory_load8_le(mem, 2370bv64) == 99bv8);
-  free ensures (memory_load8_le(mem, 2371bv64) == 97bv8);
-  free ensures (memory_load8_le(mem, 2372bv64) == 108bv8);
-  free ensures (memory_load8_le(mem, 2373bv64) == 32bv8);
-  free ensures (memory_load8_le(mem, 2374bv64) == 118bv8);
-  free ensures (memory_load8_le(mem, 2375bv64) == 97bv8);
-  free ensures (memory_load8_le(mem, 2376bv64) == 114bv8);
-  free ensures (memory_load8_le(mem, 2377bv64) == 105bv8);
-  free ensures (memory_load8_le(mem, 2378bv64) == 97bv8);
-  free ensures (memory_load8_le(mem, 2379bv64) == 98bv8);
-  free ensures (memory_load8_le(mem, 2380bv64) == 108bv8);
-  free ensures (memory_load8_le(mem, 2381bv64) == 101bv8);
-  free ensures (memory_load8_le(mem, 2382bv64) == 32bv8);
-  free ensures (memory_load8_le(mem, 2383bv64) == 105bv8);
-  free ensures (memory_load8_le(mem, 2384bv64) == 115bv8);
-  free ensures (memory_load8_le(mem, 2385bv64) == 58bv8);
-  free ensures (memory_load8_le(mem, 2386bv64) == 32bv8);
-  free ensures (memory_load8_le(mem, 2387bv64) == 37bv8);
-  free ensures (memory_load8_le(mem, 2388bv64) == 100bv8);
-  free ensures (memory_load8_le(mem, 2389bv64) == 10bv8);
-  free ensures (memory_load8_le(mem, 2390bv64) == 0bv8);
-  free ensures (memory_load8_le(mem, 2391bv64) == 84bv8);
-  free ensures (memory_load8_le(mem, 2392bv64) == 104bv8);
-  free ensures (memory_load8_le(mem, 2393bv64) == 101bv8);
-  free ensures (memory_load8_le(mem, 2394bv64) == 32bv8);
-  free ensures (memory_load8_le(mem, 2395bv64) == 99bv8);
-  free ensures (memory_load8_le(mem, 2396bv64) == 104bv8);
-  free ensures (memory_load8_le(mem, 2397bv64) == 97bv8);
-  free ensures (memory_load8_le(mem, 2398bv64) == 114bv8);
-  free ensures (memory_load8_le(mem, 2399bv64) == 32bv8);
-  free ensures (memory_load8_le(mem, 2400bv64) == 118bv8);
-  free ensures (memory_load8_le(mem, 2401bv64) == 97bv8);
-  free ensures (memory_load8_le(mem, 2402bv64) == 108bv8);
-  free ensures (memory_load8_le(mem, 2403bv64) == 117bv8);
-  free ensures (memory_load8_le(mem, 2404bv64) == 101bv8);
-  free ensures (memory_load8_le(mem, 2405bv64) == 32bv8);
-  free ensures (memory_load8_le(mem, 2406bv64) == 105bv8);
-  free ensures (memory_load8_le(mem, 2407bv64) == 115bv8);
-  free ensures (memory_load8_le(mem, 2408bv64) == 58bv8);
-  free ensures (memory_load8_le(mem, 2409bv64) == 32bv8);
-  free ensures (memory_load8_le(mem, 2410bv64) == 37bv8);
-  free ensures (memory_load8_le(mem, 2411bv64) == 99bv8);
-  free ensures (memory_load8_le(mem, 2412bv64) == 10bv8);
-  free ensures (memory_load8_le(mem, 2413bv64) == 0bv8);
-  free ensures (memory_load8_le(mem, 69064bv64) == 16bv8);
-  free ensures (memory_load8_le(mem, 69065bv64) == 8bv8);
-  free ensures (memory_load8_le(mem, 69066bv64) == 0bv8);
-  free ensures (memory_load8_le(mem, 69067bv64) == 0bv8);
-  free ensures (memory_load8_le(mem, 69068bv64) == 0bv8);
-  free ensures (memory_load8_le(mem, 69069bv64) == 0bv8);
-  free ensures (memory_load8_le(mem, 69070bv64) == 0bv8);
-  free ensures (memory_load8_le(mem, 69071bv64) == 0bv8);
-  free ensures (memory_load8_le(mem, 69072bv64) == 192bv8);
-  free ensures (memory_load8_le(mem, 69073bv64) == 7bv8);
-  free ensures (memory_load8_le(mem, 69074bv64) == 0bv8);
-  free ensures (memory_load8_le(mem, 69075bv64) == 0bv8);
-  free ensures (memory_load8_le(mem, 69076bv64) == 0bv8);
-  free ensures (memory_load8_le(mem, 69077bv64) == 0bv8);
-  free ensures (memory_load8_le(mem, 69078bv64) == 0bv8);
-  free ensures (memory_load8_le(mem, 69079bv64) == 0bv8);
-  free ensures (memory_load8_le(mem, 69592bv64) == 20bv8);
-  free ensures (memory_load8_le(mem, 69593bv64) == 8bv8);
-  free ensures (memory_load8_le(mem, 69594bv64) == 0bv8);
-  free ensures (memory_load8_le(mem, 69595bv64) == 0bv8);
-  free ensures (memory_load8_le(mem, 69596bv64) == 0bv8);
-  free ensures (memory_load8_le(mem, 69597bv64) == 0bv8);
-  free ensures (memory_load8_le(mem, 69598bv64) == 0bv8);
-  free ensures (memory_load8_le(mem, 69599bv64) == 0bv8);
-  free ensures (memory_load8_le(mem, 69696bv64) == 64bv8);
-  free ensures (memory_load8_le(mem, 69697bv64) == 16bv8);
-  free ensures (memory_load8_le(mem, 69698bv64) == 1bv8);
-  free ensures (memory_load8_le(mem, 69699bv64) == 0bv8);
-  free ensures (memory_load8_le(mem, 69700bv64) == 0bv8);
-  free ensures (memory_load8_le(mem, 69701bv64) == 0bv8);
-  free ensures (memory_load8_le(mem, 69702bv64) == 0bv8);
-  free ensures (memory_load8_le(mem, 69703bv64) == 0bv8);
 
 procedure rely_transitive()
   modifies mem, Gamma_mem;
@@ -200,13 +99,10 @@
   modifies mem, Gamma_mem;
 
 procedure #free();
-<<<<<<< HEAD
-=======
   modifies Gamma_R16, Gamma_R17, R16, R17;
 
 procedure main()
   modifies Gamma_R0, Gamma_R1, Gamma_R16, Gamma_R17, Gamma_R29, Gamma_R30, Gamma_R31, Gamma_R8, Gamma_R9, Gamma_mem, Gamma_stack, R0, R1, R16, R17, R29, R30, R31, R8, R9, mem, stack;
->>>>>>> c4406e96
   free requires (memory_load8_le(mem, 2344bv64) == 1bv8);
   free requires (memory_load8_le(mem, 2345bv64) == 0bv8);
   free requires (memory_load8_le(mem, 2346bv64) == 2bv8);
@@ -277,22 +173,38 @@
   free requires (memory_load8_le(mem, 2411bv64) == 99bv8);
   free requires (memory_load8_le(mem, 2412bv64) == 10bv8);
   free requires (memory_load8_le(mem, 2413bv64) == 0bv8);
-  free requires (memory_load8_le(mem, 69064bv64) == 16bv8);
-  free requires (memory_load8_le(mem, 69065bv64) == 8bv8);
-  free requires (memory_load8_le(mem, 69066bv64) == 0bv8);
-  free requires (memory_load8_le(mem, 69067bv64) == 0bv8);
-  free requires (memory_load8_le(mem, 69068bv64) == 0bv8);
-  free requires (memory_load8_le(mem, 69069bv64) == 0bv8);
-  free requires (memory_load8_le(mem, 69070bv64) == 0bv8);
-  free requires (memory_load8_le(mem, 69071bv64) == 0bv8);
-  free requires (memory_load8_le(mem, 69072bv64) == 192bv8);
-  free requires (memory_load8_le(mem, 69073bv64) == 7bv8);
-  free requires (memory_load8_le(mem, 69074bv64) == 0bv8);
-  free requires (memory_load8_le(mem, 69075bv64) == 0bv8);
-  free requires (memory_load8_le(mem, 69076bv64) == 0bv8);
-  free requires (memory_load8_le(mem, 69077bv64) == 0bv8);
-  free requires (memory_load8_le(mem, 69078bv64) == 0bv8);
-  free requires (memory_load8_le(mem, 69079bv64) == 0bv8);
+  free requires (memory_load8_le(mem, 69560bv64) == 216bv8);
+  free requires (memory_load8_le(mem, 69561bv64) == 13bv8);
+  free requires (memory_load8_le(mem, 69562bv64) == 1bv8);
+  free requires (memory_load8_le(mem, 69563bv64) == 0bv8);
+  free requires (memory_load8_le(mem, 69564bv64) == 0bv8);
+  free requires (memory_load8_le(mem, 69565bv64) == 0bv8);
+  free requires (memory_load8_le(mem, 69566bv64) == 0bv8);
+  free requires (memory_load8_le(mem, 69567bv64) == 0bv8);
+  free requires (memory_load8_le(mem, 69568bv64) == 0bv8);
+  free requires (memory_load8_le(mem, 69569bv64) == 0bv8);
+  free requires (memory_load8_le(mem, 69570bv64) == 0bv8);
+  free requires (memory_load8_le(mem, 69571bv64) == 0bv8);
+  free requires (memory_load8_le(mem, 69572bv64) == 0bv8);
+  free requires (memory_load8_le(mem, 69573bv64) == 0bv8);
+  free requires (memory_load8_le(mem, 69574bv64) == 0bv8);
+  free requires (memory_load8_le(mem, 69575bv64) == 0bv8);
+  free requires (memory_load8_le(mem, 69576bv64) == 0bv8);
+  free requires (memory_load8_le(mem, 69577bv64) == 0bv8);
+  free requires (memory_load8_le(mem, 69578bv64) == 0bv8);
+  free requires (memory_load8_le(mem, 69579bv64) == 0bv8);
+  free requires (memory_load8_le(mem, 69580bv64) == 0bv8);
+  free requires (memory_load8_le(mem, 69581bv64) == 0bv8);
+  free requires (memory_load8_le(mem, 69582bv64) == 0bv8);
+  free requires (memory_load8_le(mem, 69583bv64) == 0bv8);
+  free requires (memory_load8_le(mem, 69584bv64) == 0bv8);
+  free requires (memory_load8_le(mem, 69585bv64) == 0bv8);
+  free requires (memory_load8_le(mem, 69586bv64) == 0bv8);
+  free requires (memory_load8_le(mem, 69587bv64) == 0bv8);
+  free requires (memory_load8_le(mem, 69588bv64) == 0bv8);
+  free requires (memory_load8_le(mem, 69589bv64) == 0bv8);
+  free requires (memory_load8_le(mem, 69590bv64) == 0bv8);
+  free requires (memory_load8_le(mem, 69591bv64) == 0bv8);
   free requires (memory_load8_le(mem, 69592bv64) == 20bv8);
   free requires (memory_load8_le(mem, 69593bv64) == 8bv8);
   free requires (memory_load8_le(mem, 69594bv64) == 0bv8);
@@ -301,119 +213,14 @@
   free requires (memory_load8_le(mem, 69597bv64) == 0bv8);
   free requires (memory_load8_le(mem, 69598bv64) == 0bv8);
   free requires (memory_load8_le(mem, 69599bv64) == 0bv8);
-  free requires (memory_load8_le(mem, 69696bv64) == 64bv8);
-  free requires (memory_load8_le(mem, 69697bv64) == 16bv8);
-  free requires (memory_load8_le(mem, 69698bv64) == 1bv8);
-  free requires (memory_load8_le(mem, 69699bv64) == 0bv8);
-  free requires (memory_load8_le(mem, 69700bv64) == 0bv8);
-  free requires (memory_load8_le(mem, 69701bv64) == 0bv8);
-  free requires (memory_load8_le(mem, 69702bv64) == 0bv8);
-  free requires (memory_load8_le(mem, 69703bv64) == 0bv8);
-  free ensures (memory_load8_le(mem, 2344bv64) == 1bv8);
-  free ensures (memory_load8_le(mem, 2345bv64) == 0bv8);
-  free ensures (memory_load8_le(mem, 2346bv64) == 2bv8);
-  free ensures (memory_load8_le(mem, 2347bv64) == 0bv8);
-  free ensures (memory_load8_le(mem, 2348bv64) == 84bv8);
-  free ensures (memory_load8_le(mem, 2349bv64) == 104bv8);
-  free ensures (memory_load8_le(mem, 2350bv64) == 101bv8);
-  free ensures (memory_load8_le(mem, 2351bv64) == 32bv8);
-  free ensures (memory_load8_le(mem, 2352bv64) == 105bv8);
-  free ensures (memory_load8_le(mem, 2353bv64) == 110bv8);
-  free ensures (memory_load8_le(mem, 2354bv64) == 116bv8);
-  free ensures (memory_load8_le(mem, 2355bv64) == 32bv8);
-  free ensures (memory_load8_le(mem, 2356bv64) == 105bv8);
-  free ensures (memory_load8_le(mem, 2357bv64) == 115bv8);
-  free ensures (memory_load8_le(mem, 2358bv64) == 58bv8);
-  free ensures (memory_load8_le(mem, 2359bv64) == 32bv8);
-  free ensures (memory_load8_le(mem, 2360bv64) == 37bv8);
-  free ensures (memory_load8_le(mem, 2361bv64) == 100bv8);
-  free ensures (memory_load8_le(mem, 2362bv64) == 10bv8);
-  free ensures (memory_load8_le(mem, 2363bv64) == 0bv8);
-  free ensures (memory_load8_le(mem, 2364bv64) == 84bv8);
-  free ensures (memory_load8_le(mem, 2365bv64) == 104bv8);
-  free ensures (memory_load8_le(mem, 2366bv64) == 101bv8);
-  free ensures (memory_load8_le(mem, 2367bv64) == 32bv8);
-  free ensures (memory_load8_le(mem, 2368bv64) == 108bv8);
-  free ensures (memory_load8_le(mem, 2369bv64) == 111bv8);
-  free ensures (memory_load8_le(mem, 2370bv64) == 99bv8);
-  free ensures (memory_load8_le(mem, 2371bv64) == 97bv8);
-  free ensures (memory_load8_le(mem, 2372bv64) == 108bv8);
-  free ensures (memory_load8_le(mem, 2373bv64) == 32bv8);
-  free ensures (memory_load8_le(mem, 2374bv64) == 118bv8);
-  free ensures (memory_load8_le(mem, 2375bv64) == 97bv8);
-  free ensures (memory_load8_le(mem, 2376bv64) == 114bv8);
-  free ensures (memory_load8_le(mem, 2377bv64) == 105bv8);
-  free ensures (memory_load8_le(mem, 2378bv64) == 97bv8);
-  free ensures (memory_load8_le(mem, 2379bv64) == 98bv8);
-  free ensures (memory_load8_le(mem, 2380bv64) == 108bv8);
-  free ensures (memory_load8_le(mem, 2381bv64) == 101bv8);
-  free ensures (memory_load8_le(mem, 2382bv64) == 32bv8);
-  free ensures (memory_load8_le(mem, 2383bv64) == 105bv8);
-  free ensures (memory_load8_le(mem, 2384bv64) == 115bv8);
-  free ensures (memory_load8_le(mem, 2385bv64) == 58bv8);
-  free ensures (memory_load8_le(mem, 2386bv64) == 32bv8);
-  free ensures (memory_load8_le(mem, 2387bv64) == 37bv8);
-  free ensures (memory_load8_le(mem, 2388bv64) == 100bv8);
-  free ensures (memory_load8_le(mem, 2389bv64) == 10bv8);
-  free ensures (memory_load8_le(mem, 2390bv64) == 0bv8);
-  free ensures (memory_load8_le(mem, 2391bv64) == 84bv8);
-  free ensures (memory_load8_le(mem, 2392bv64) == 104bv8);
-  free ensures (memory_load8_le(mem, 2393bv64) == 101bv8);
-  free ensures (memory_load8_le(mem, 2394bv64) == 32bv8);
-  free ensures (memory_load8_le(mem, 2395bv64) == 99bv8);
-  free ensures (memory_load8_le(mem, 2396bv64) == 104bv8);
-  free ensures (memory_load8_le(mem, 2397bv64) == 97bv8);
-  free ensures (memory_load8_le(mem, 2398bv64) == 114bv8);
-  free ensures (memory_load8_le(mem, 2399bv64) == 32bv8);
-  free ensures (memory_load8_le(mem, 2400bv64) == 118bv8);
-  free ensures (memory_load8_le(mem, 2401bv64) == 97bv8);
-  free ensures (memory_load8_le(mem, 2402bv64) == 108bv8);
-  free ensures (memory_load8_le(mem, 2403bv64) == 117bv8);
-  free ensures (memory_load8_le(mem, 2404bv64) == 101bv8);
-  free ensures (memory_load8_le(mem, 2405bv64) == 32bv8);
-  free ensures (memory_load8_le(mem, 2406bv64) == 105bv8);
-  free ensures (memory_load8_le(mem, 2407bv64) == 115bv8);
-  free ensures (memory_load8_le(mem, 2408bv64) == 58bv8);
-  free ensures (memory_load8_le(mem, 2409bv64) == 32bv8);
-  free ensures (memory_load8_le(mem, 2410bv64) == 37bv8);
-  free ensures (memory_load8_le(mem, 2411bv64) == 99bv8);
-  free ensures (memory_load8_le(mem, 2412bv64) == 10bv8);
-  free ensures (memory_load8_le(mem, 2413bv64) == 0bv8);
-  free ensures (memory_load8_le(mem, 69064bv64) == 16bv8);
-  free ensures (memory_load8_le(mem, 69065bv64) == 8bv8);
-  free ensures (memory_load8_le(mem, 69066bv64) == 0bv8);
-  free ensures (memory_load8_le(mem, 69067bv64) == 0bv8);
-  free ensures (memory_load8_le(mem, 69068bv64) == 0bv8);
-  free ensures (memory_load8_le(mem, 69069bv64) == 0bv8);
-  free ensures (memory_load8_le(mem, 69070bv64) == 0bv8);
-  free ensures (memory_load8_le(mem, 69071bv64) == 0bv8);
-  free ensures (memory_load8_le(mem, 69072bv64) == 192bv8);
-  free ensures (memory_load8_le(mem, 69073bv64) == 7bv8);
-  free ensures (memory_load8_le(mem, 69074bv64) == 0bv8);
-  free ensures (memory_load8_le(mem, 69075bv64) == 0bv8);
-  free ensures (memory_load8_le(mem, 69076bv64) == 0bv8);
-  free ensures (memory_load8_le(mem, 69077bv64) == 0bv8);
-  free ensures (memory_load8_le(mem, 69078bv64) == 0bv8);
-  free ensures (memory_load8_le(mem, 69079bv64) == 0bv8);
-  free ensures (memory_load8_le(mem, 69592bv64) == 20bv8);
-  free ensures (memory_load8_le(mem, 69593bv64) == 8bv8);
-  free ensures (memory_load8_le(mem, 69594bv64) == 0bv8);
-  free ensures (memory_load8_le(mem, 69595bv64) == 0bv8);
-  free ensures (memory_load8_le(mem, 69596bv64) == 0bv8);
-  free ensures (memory_load8_le(mem, 69597bv64) == 0bv8);
-  free ensures (memory_load8_le(mem, 69598bv64) == 0bv8);
-  free ensures (memory_load8_le(mem, 69599bv64) == 0bv8);
-  free ensures (memory_load8_le(mem, 69696bv64) == 64bv8);
-  free ensures (memory_load8_le(mem, 69697bv64) == 16bv8);
-  free ensures (memory_load8_le(mem, 69698bv64) == 1bv8);
-  free ensures (memory_load8_le(mem, 69699bv64) == 0bv8);
-  free ensures (memory_load8_le(mem, 69700bv64) == 0bv8);
-  free ensures (memory_load8_le(mem, 69701bv64) == 0bv8);
-  free ensures (memory_load8_le(mem, 69702bv64) == 0bv8);
-  free ensures (memory_load8_le(mem, 69703bv64) == 0bv8);
-
-procedure main()
-  modifies Gamma_R0, Gamma_R1, Gamma_R29, Gamma_R30, Gamma_R31, Gamma_R8, Gamma_R9, Gamma_mem, Gamma_stack, R0, R1, R29, R30, R31, R8, R9, mem, stack;
+  free requires (memory_load8_le(mem, 69600bv64) == 0bv8);
+  free requires (memory_load8_le(mem, 69601bv64) == 0bv8);
+  free requires (memory_load8_le(mem, 69602bv64) == 0bv8);
+  free requires (memory_load8_le(mem, 69603bv64) == 0bv8);
+  free requires (memory_load8_le(mem, 69604bv64) == 0bv8);
+  free requires (memory_load8_le(mem, 69605bv64) == 0bv8);
+  free requires (memory_load8_le(mem, 69606bv64) == 0bv8);
+  free requires (memory_load8_le(mem, 69607bv64) == 0bv8);
   free requires (memory_load8_le(mem, 69688bv64) == 0bv8);
   free requires (memory_load8_le(mem, 69689bv64) == 0bv8);
   free requires (memory_load8_le(mem, 69690bv64) == 0bv8);
@@ -430,214 +237,10 @@
   free requires (memory_load8_le(mem, 69701bv64) == 0bv8);
   free requires (memory_load8_le(mem, 69702bv64) == 0bv8);
   free requires (memory_load8_le(mem, 69703bv64) == 0bv8);
-  free requires (memory_load8_le(mem, 2344bv64) == 1bv8);
-  free requires (memory_load8_le(mem, 2345bv64) == 0bv8);
-  free requires (memory_load8_le(mem, 2346bv64) == 2bv8);
-  free requires (memory_load8_le(mem, 2347bv64) == 0bv8);
-  free requires (memory_load8_le(mem, 2348bv64) == 84bv8);
-  free requires (memory_load8_le(mem, 2349bv64) == 104bv8);
-  free requires (memory_load8_le(mem, 2350bv64) == 101bv8);
-  free requires (memory_load8_le(mem, 2351bv64) == 32bv8);
-  free requires (memory_load8_le(mem, 2352bv64) == 105bv8);
-  free requires (memory_load8_le(mem, 2353bv64) == 110bv8);
-  free requires (memory_load8_le(mem, 2354bv64) == 116bv8);
-  free requires (memory_load8_le(mem, 2355bv64) == 32bv8);
-  free requires (memory_load8_le(mem, 2356bv64) == 105bv8);
-  free requires (memory_load8_le(mem, 2357bv64) == 115bv8);
-  free requires (memory_load8_le(mem, 2358bv64) == 58bv8);
-  free requires (memory_load8_le(mem, 2359bv64) == 32bv8);
-  free requires (memory_load8_le(mem, 2360bv64) == 37bv8);
-  free requires (memory_load8_le(mem, 2361bv64) == 100bv8);
-  free requires (memory_load8_le(mem, 2362bv64) == 10bv8);
-  free requires (memory_load8_le(mem, 2363bv64) == 0bv8);
-  free requires (memory_load8_le(mem, 2364bv64) == 84bv8);
-  free requires (memory_load8_le(mem, 2365bv64) == 104bv8);
-  free requires (memory_load8_le(mem, 2366bv64) == 101bv8);
-  free requires (memory_load8_le(mem, 2367bv64) == 32bv8);
-  free requires (memory_load8_le(mem, 2368bv64) == 108bv8);
-  free requires (memory_load8_le(mem, 2369bv64) == 111bv8);
-  free requires (memory_load8_le(mem, 2370bv64) == 99bv8);
-  free requires (memory_load8_le(mem, 2371bv64) == 97bv8);
-  free requires (memory_load8_le(mem, 2372bv64) == 108bv8);
-  free requires (memory_load8_le(mem, 2373bv64) == 32bv8);
-  free requires (memory_load8_le(mem, 2374bv64) == 118bv8);
-  free requires (memory_load8_le(mem, 2375bv64) == 97bv8);
-  free requires (memory_load8_le(mem, 2376bv64) == 114bv8);
-  free requires (memory_load8_le(mem, 2377bv64) == 105bv8);
-  free requires (memory_load8_le(mem, 2378bv64) == 97bv8);
-  free requires (memory_load8_le(mem, 2379bv64) == 98bv8);
-  free requires (memory_load8_le(mem, 2380bv64) == 108bv8);
-  free requires (memory_load8_le(mem, 2381bv64) == 101bv8);
-  free requires (memory_load8_le(mem, 2382bv64) == 32bv8);
-  free requires (memory_load8_le(mem, 2383bv64) == 105bv8);
-  free requires (memory_load8_le(mem, 2384bv64) == 115bv8);
-  free requires (memory_load8_le(mem, 2385bv64) == 58bv8);
-  free requires (memory_load8_le(mem, 2386bv64) == 32bv8);
-  free requires (memory_load8_le(mem, 2387bv64) == 37bv8);
-  free requires (memory_load8_le(mem, 2388bv64) == 100bv8);
-  free requires (memory_load8_le(mem, 2389bv64) == 10bv8);
-  free requires (memory_load8_le(mem, 2390bv64) == 0bv8);
-  free requires (memory_load8_le(mem, 2391bv64) == 84bv8);
-  free requires (memory_load8_le(mem, 2392bv64) == 104bv8);
-  free requires (memory_load8_le(mem, 2393bv64) == 101bv8);
-  free requires (memory_load8_le(mem, 2394bv64) == 32bv8);
-  free requires (memory_load8_le(mem, 2395bv64) == 99bv8);
-  free requires (memory_load8_le(mem, 2396bv64) == 104bv8);
-  free requires (memory_load8_le(mem, 2397bv64) == 97bv8);
-  free requires (memory_load8_le(mem, 2398bv64) == 114bv8);
-  free requires (memory_load8_le(mem, 2399bv64) == 32bv8);
-  free requires (memory_load8_le(mem, 2400bv64) == 118bv8);
-  free requires (memory_load8_le(mem, 2401bv64) == 97bv8);
-  free requires (memory_load8_le(mem, 2402bv64) == 108bv8);
-  free requires (memory_load8_le(mem, 2403bv64) == 117bv8);
-  free requires (memory_load8_le(mem, 2404bv64) == 101bv8);
-  free requires (memory_load8_le(mem, 2405bv64) == 32bv8);
-  free requires (memory_load8_le(mem, 2406bv64) == 105bv8);
-  free requires (memory_load8_le(mem, 2407bv64) == 115bv8);
-  free requires (memory_load8_le(mem, 2408bv64) == 58bv8);
-  free requires (memory_load8_le(mem, 2409bv64) == 32bv8);
-  free requires (memory_load8_le(mem, 2410bv64) == 37bv8);
-  free requires (memory_load8_le(mem, 2411bv64) == 99bv8);
-  free requires (memory_load8_le(mem, 2412bv64) == 10bv8);
-  free requires (memory_load8_le(mem, 2413bv64) == 0bv8);
-  free requires (memory_load8_le(mem, 69064bv64) == 16bv8);
-  free requires (memory_load8_le(mem, 69065bv64) == 8bv8);
-  free requires (memory_load8_le(mem, 69066bv64) == 0bv8);
-  free requires (memory_load8_le(mem, 69067bv64) == 0bv8);
-  free requires (memory_load8_le(mem, 69068bv64) == 0bv8);
-  free requires (memory_load8_le(mem, 69069bv64) == 0bv8);
-  free requires (memory_load8_le(mem, 69070bv64) == 0bv8);
-  free requires (memory_load8_le(mem, 69071bv64) == 0bv8);
-  free requires (memory_load8_le(mem, 69072bv64) == 192bv8);
-  free requires (memory_load8_le(mem, 69073bv64) == 7bv8);
-  free requires (memory_load8_le(mem, 69074bv64) == 0bv8);
-  free requires (memory_load8_le(mem, 69075bv64) == 0bv8);
-  free requires (memory_load8_le(mem, 69076bv64) == 0bv8);
-  free requires (memory_load8_le(mem, 69077bv64) == 0bv8);
-  free requires (memory_load8_le(mem, 69078bv64) == 0bv8);
-  free requires (memory_load8_le(mem, 69079bv64) == 0bv8);
-  free requires (memory_load8_le(mem, 69592bv64) == 20bv8);
-  free requires (memory_load8_le(mem, 69593bv64) == 8bv8);
-  free requires (memory_load8_le(mem, 69594bv64) == 0bv8);
-  free requires (memory_load8_le(mem, 69595bv64) == 0bv8);
-  free requires (memory_load8_le(mem, 69596bv64) == 0bv8);
-  free requires (memory_load8_le(mem, 69597bv64) == 0bv8);
-  free requires (memory_load8_le(mem, 69598bv64) == 0bv8);
-  free requires (memory_load8_le(mem, 69599bv64) == 0bv8);
-  free requires (memory_load8_le(mem, 69696bv64) == 64bv8);
-  free requires (memory_load8_le(mem, 69697bv64) == 16bv8);
-  free requires (memory_load8_le(mem, 69698bv64) == 1bv8);
-  free requires (memory_load8_le(mem, 69699bv64) == 0bv8);
-  free requires (memory_load8_le(mem, 69700bv64) == 0bv8);
-  free requires (memory_load8_le(mem, 69701bv64) == 0bv8);
-  free requires (memory_load8_le(mem, 69702bv64) == 0bv8);
-  free requires (memory_load8_le(mem, 69703bv64) == 0bv8);
   free ensures (Gamma_R29 == old(Gamma_R29));
   free ensures (Gamma_R31 == old(Gamma_R31));
   free ensures (R29 == old(R29));
   free ensures (R31 == old(R31));
-  free ensures (memory_load8_le(mem, 2344bv64) == 1bv8);
-  free ensures (memory_load8_le(mem, 2345bv64) == 0bv8);
-  free ensures (memory_load8_le(mem, 2346bv64) == 2bv8);
-  free ensures (memory_load8_le(mem, 2347bv64) == 0bv8);
-  free ensures (memory_load8_le(mem, 2348bv64) == 84bv8);
-  free ensures (memory_load8_le(mem, 2349bv64) == 104bv8);
-  free ensures (memory_load8_le(mem, 2350bv64) == 101bv8);
-  free ensures (memory_load8_le(mem, 2351bv64) == 32bv8);
-  free ensures (memory_load8_le(mem, 2352bv64) == 105bv8);
-  free ensures (memory_load8_le(mem, 2353bv64) == 110bv8);
-  free ensures (memory_load8_le(mem, 2354bv64) == 116bv8);
-  free ensures (memory_load8_le(mem, 2355bv64) == 32bv8);
-  free ensures (memory_load8_le(mem, 2356bv64) == 105bv8);
-  free ensures (memory_load8_le(mem, 2357bv64) == 115bv8);
-  free ensures (memory_load8_le(mem, 2358bv64) == 58bv8);
-  free ensures (memory_load8_le(mem, 2359bv64) == 32bv8);
-  free ensures (memory_load8_le(mem, 2360bv64) == 37bv8);
-  free ensures (memory_load8_le(mem, 2361bv64) == 100bv8);
-  free ensures (memory_load8_le(mem, 2362bv64) == 10bv8);
-  free ensures (memory_load8_le(mem, 2363bv64) == 0bv8);
-  free ensures (memory_load8_le(mem, 2364bv64) == 84bv8);
-  free ensures (memory_load8_le(mem, 2365bv64) == 104bv8);
-  free ensures (memory_load8_le(mem, 2366bv64) == 101bv8);
-  free ensures (memory_load8_le(mem, 2367bv64) == 32bv8);
-  free ensures (memory_load8_le(mem, 2368bv64) == 108bv8);
-  free ensures (memory_load8_le(mem, 2369bv64) == 111bv8);
-  free ensures (memory_load8_le(mem, 2370bv64) == 99bv8);
-  free ensures (memory_load8_le(mem, 2371bv64) == 97bv8);
-  free ensures (memory_load8_le(mem, 2372bv64) == 108bv8);
-  free ensures (memory_load8_le(mem, 2373bv64) == 32bv8);
-  free ensures (memory_load8_le(mem, 2374bv64) == 118bv8);
-  free ensures (memory_load8_le(mem, 2375bv64) == 97bv8);
-  free ensures (memory_load8_le(mem, 2376bv64) == 114bv8);
-  free ensures (memory_load8_le(mem, 2377bv64) == 105bv8);
-  free ensures (memory_load8_le(mem, 2378bv64) == 97bv8);
-  free ensures (memory_load8_le(mem, 2379bv64) == 98bv8);
-  free ensures (memory_load8_le(mem, 2380bv64) == 108bv8);
-  free ensures (memory_load8_le(mem, 2381bv64) == 101bv8);
-  free ensures (memory_load8_le(mem, 2382bv64) == 32bv8);
-  free ensures (memory_load8_le(mem, 2383bv64) == 105bv8);
-  free ensures (memory_load8_le(mem, 2384bv64) == 115bv8);
-  free ensures (memory_load8_le(mem, 2385bv64) == 58bv8);
-  free ensures (memory_load8_le(mem, 2386bv64) == 32bv8);
-  free ensures (memory_load8_le(mem, 2387bv64) == 37bv8);
-  free ensures (memory_load8_le(mem, 2388bv64) == 100bv8);
-  free ensures (memory_load8_le(mem, 2389bv64) == 10bv8);
-  free ensures (memory_load8_le(mem, 2390bv64) == 0bv8);
-  free ensures (memory_load8_le(mem, 2391bv64) == 84bv8);
-  free ensures (memory_load8_le(mem, 2392bv64) == 104bv8);
-  free ensures (memory_load8_le(mem, 2393bv64) == 101bv8);
-  free ensures (memory_load8_le(mem, 2394bv64) == 32bv8);
-  free ensures (memory_load8_le(mem, 2395bv64) == 99bv8);
-  free ensures (memory_load8_le(mem, 2396bv64) == 104bv8);
-  free ensures (memory_load8_le(mem, 2397bv64) == 97bv8);
-  free ensures (memory_load8_le(mem, 2398bv64) == 114bv8);
-  free ensures (memory_load8_le(mem, 2399bv64) == 32bv8);
-  free ensures (memory_load8_le(mem, 2400bv64) == 118bv8);
-  free ensures (memory_load8_le(mem, 2401bv64) == 97bv8);
-  free ensures (memory_load8_le(mem, 2402bv64) == 108bv8);
-  free ensures (memory_load8_le(mem, 2403bv64) == 117bv8);
-  free ensures (memory_load8_le(mem, 2404bv64) == 101bv8);
-  free ensures (memory_load8_le(mem, 2405bv64) == 32bv8);
-  free ensures (memory_load8_le(mem, 2406bv64) == 105bv8);
-  free ensures (memory_load8_le(mem, 2407bv64) == 115bv8);
-  free ensures (memory_load8_le(mem, 2408bv64) == 58bv8);
-  free ensures (memory_load8_le(mem, 2409bv64) == 32bv8);
-  free ensures (memory_load8_le(mem, 2410bv64) == 37bv8);
-  free ensures (memory_load8_le(mem, 2411bv64) == 99bv8);
-  free ensures (memory_load8_le(mem, 2412bv64) == 10bv8);
-  free ensures (memory_load8_le(mem, 2413bv64) == 0bv8);
-  free ensures (memory_load8_le(mem, 69064bv64) == 16bv8);
-  free ensures (memory_load8_le(mem, 69065bv64) == 8bv8);
-  free ensures (memory_load8_le(mem, 69066bv64) == 0bv8);
-  free ensures (memory_load8_le(mem, 69067bv64) == 0bv8);
-  free ensures (memory_load8_le(mem, 69068bv64) == 0bv8);
-  free ensures (memory_load8_le(mem, 69069bv64) == 0bv8);
-  free ensures (memory_load8_le(mem, 69070bv64) == 0bv8);
-  free ensures (memory_load8_le(mem, 69071bv64) == 0bv8);
-  free ensures (memory_load8_le(mem, 69072bv64) == 192bv8);
-  free ensures (memory_load8_le(mem, 69073bv64) == 7bv8);
-  free ensures (memory_load8_le(mem, 69074bv64) == 0bv8);
-  free ensures (memory_load8_le(mem, 69075bv64) == 0bv8);
-  free ensures (memory_load8_le(mem, 69076bv64) == 0bv8);
-  free ensures (memory_load8_le(mem, 69077bv64) == 0bv8);
-  free ensures (memory_load8_le(mem, 69078bv64) == 0bv8);
-  free ensures (memory_load8_le(mem, 69079bv64) == 0bv8);
-  free ensures (memory_load8_le(mem, 69592bv64) == 20bv8);
-  free ensures (memory_load8_le(mem, 69593bv64) == 8bv8);
-  free ensures (memory_load8_le(mem, 69594bv64) == 0bv8);
-  free ensures (memory_load8_le(mem, 69595bv64) == 0bv8);
-  free ensures (memory_load8_le(mem, 69596bv64) == 0bv8);
-  free ensures (memory_load8_le(mem, 69597bv64) == 0bv8);
-  free ensures (memory_load8_le(mem, 69598bv64) == 0bv8);
-  free ensures (memory_load8_le(mem, 69599bv64) == 0bv8);
-  free ensures (memory_load8_le(mem, 69696bv64) == 64bv8);
-  free ensures (memory_load8_le(mem, 69697bv64) == 16bv8);
-  free ensures (memory_load8_le(mem, 69698bv64) == 1bv8);
-  free ensures (memory_load8_le(mem, 69699bv64) == 0bv8);
-  free ensures (memory_load8_le(mem, 69700bv64) == 0bv8);
-  free ensures (memory_load8_le(mem, 69701bv64) == 0bv8);
-  free ensures (memory_load8_le(mem, 69702bv64) == 0bv8);
-  free ensures (memory_load8_le(mem, 69703bv64) == 0bv8);
 {
   var #4: bv64;
   var #7: bv64;
@@ -727,428 +330,14 @@
 }
 
 procedure malloc();
-<<<<<<< HEAD
-  free requires (memory_load8_le(mem, 2344bv64) == 1bv8);
-  free requires (memory_load8_le(mem, 2345bv64) == 0bv8);
-  free requires (memory_load8_le(mem, 2346bv64) == 2bv8);
-  free requires (memory_load8_le(mem, 2347bv64) == 0bv8);
-  free requires (memory_load8_le(mem, 2348bv64) == 84bv8);
-  free requires (memory_load8_le(mem, 2349bv64) == 104bv8);
-  free requires (memory_load8_le(mem, 2350bv64) == 101bv8);
-  free requires (memory_load8_le(mem, 2351bv64) == 32bv8);
-  free requires (memory_load8_le(mem, 2352bv64) == 105bv8);
-  free requires (memory_load8_le(mem, 2353bv64) == 110bv8);
-  free requires (memory_load8_le(mem, 2354bv64) == 116bv8);
-  free requires (memory_load8_le(mem, 2355bv64) == 32bv8);
-  free requires (memory_load8_le(mem, 2356bv64) == 105bv8);
-  free requires (memory_load8_le(mem, 2357bv64) == 115bv8);
-  free requires (memory_load8_le(mem, 2358bv64) == 58bv8);
-  free requires (memory_load8_le(mem, 2359bv64) == 32bv8);
-  free requires (memory_load8_le(mem, 2360bv64) == 37bv8);
-  free requires (memory_load8_le(mem, 2361bv64) == 100bv8);
-  free requires (memory_load8_le(mem, 2362bv64) == 10bv8);
-  free requires (memory_load8_le(mem, 2363bv64) == 0bv8);
-  free requires (memory_load8_le(mem, 2364bv64) == 84bv8);
-  free requires (memory_load8_le(mem, 2365bv64) == 104bv8);
-  free requires (memory_load8_le(mem, 2366bv64) == 101bv8);
-  free requires (memory_load8_le(mem, 2367bv64) == 32bv8);
-  free requires (memory_load8_le(mem, 2368bv64) == 108bv8);
-  free requires (memory_load8_le(mem, 2369bv64) == 111bv8);
-  free requires (memory_load8_le(mem, 2370bv64) == 99bv8);
-  free requires (memory_load8_le(mem, 2371bv64) == 97bv8);
-  free requires (memory_load8_le(mem, 2372bv64) == 108bv8);
-  free requires (memory_load8_le(mem, 2373bv64) == 32bv8);
-  free requires (memory_load8_le(mem, 2374bv64) == 118bv8);
-  free requires (memory_load8_le(mem, 2375bv64) == 97bv8);
-  free requires (memory_load8_le(mem, 2376bv64) == 114bv8);
-  free requires (memory_load8_le(mem, 2377bv64) == 105bv8);
-  free requires (memory_load8_le(mem, 2378bv64) == 97bv8);
-  free requires (memory_load8_le(mem, 2379bv64) == 98bv8);
-  free requires (memory_load8_le(mem, 2380bv64) == 108bv8);
-  free requires (memory_load8_le(mem, 2381bv64) == 101bv8);
-  free requires (memory_load8_le(mem, 2382bv64) == 32bv8);
-  free requires (memory_load8_le(mem, 2383bv64) == 105bv8);
-  free requires (memory_load8_le(mem, 2384bv64) == 115bv8);
-  free requires (memory_load8_le(mem, 2385bv64) == 58bv8);
-  free requires (memory_load8_le(mem, 2386bv64) == 32bv8);
-  free requires (memory_load8_le(mem, 2387bv64) == 37bv8);
-  free requires (memory_load8_le(mem, 2388bv64) == 100bv8);
-  free requires (memory_load8_le(mem, 2389bv64) == 10bv8);
-  free requires (memory_load8_le(mem, 2390bv64) == 0bv8);
-  free requires (memory_load8_le(mem, 2391bv64) == 84bv8);
-  free requires (memory_load8_le(mem, 2392bv64) == 104bv8);
-  free requires (memory_load8_le(mem, 2393bv64) == 101bv8);
-  free requires (memory_load8_le(mem, 2394bv64) == 32bv8);
-  free requires (memory_load8_le(mem, 2395bv64) == 99bv8);
-  free requires (memory_load8_le(mem, 2396bv64) == 104bv8);
-  free requires (memory_load8_le(mem, 2397bv64) == 97bv8);
-  free requires (memory_load8_le(mem, 2398bv64) == 114bv8);
-  free requires (memory_load8_le(mem, 2399bv64) == 32bv8);
-  free requires (memory_load8_le(mem, 2400bv64) == 118bv8);
-  free requires (memory_load8_le(mem, 2401bv64) == 97bv8);
-  free requires (memory_load8_le(mem, 2402bv64) == 108bv8);
-  free requires (memory_load8_le(mem, 2403bv64) == 117bv8);
-  free requires (memory_load8_le(mem, 2404bv64) == 101bv8);
-  free requires (memory_load8_le(mem, 2405bv64) == 32bv8);
-  free requires (memory_load8_le(mem, 2406bv64) == 105bv8);
-  free requires (memory_load8_le(mem, 2407bv64) == 115bv8);
-  free requires (memory_load8_le(mem, 2408bv64) == 58bv8);
-  free requires (memory_load8_le(mem, 2409bv64) == 32bv8);
-  free requires (memory_load8_le(mem, 2410bv64) == 37bv8);
-  free requires (memory_load8_le(mem, 2411bv64) == 99bv8);
-  free requires (memory_load8_le(mem, 2412bv64) == 10bv8);
-  free requires (memory_load8_le(mem, 2413bv64) == 0bv8);
-  free requires (memory_load8_le(mem, 69064bv64) == 16bv8);
-  free requires (memory_load8_le(mem, 69065bv64) == 8bv8);
-  free requires (memory_load8_le(mem, 69066bv64) == 0bv8);
-  free requires (memory_load8_le(mem, 69067bv64) == 0bv8);
-  free requires (memory_load8_le(mem, 69068bv64) == 0bv8);
-  free requires (memory_load8_le(mem, 69069bv64) == 0bv8);
-  free requires (memory_load8_le(mem, 69070bv64) == 0bv8);
-  free requires (memory_load8_le(mem, 69071bv64) == 0bv8);
-  free requires (memory_load8_le(mem, 69072bv64) == 192bv8);
-  free requires (memory_load8_le(mem, 69073bv64) == 7bv8);
-  free requires (memory_load8_le(mem, 69074bv64) == 0bv8);
-  free requires (memory_load8_le(mem, 69075bv64) == 0bv8);
-  free requires (memory_load8_le(mem, 69076bv64) == 0bv8);
-  free requires (memory_load8_le(mem, 69077bv64) == 0bv8);
-  free requires (memory_load8_le(mem, 69078bv64) == 0bv8);
-  free requires (memory_load8_le(mem, 69079bv64) == 0bv8);
-  free requires (memory_load8_le(mem, 69592bv64) == 20bv8);
-  free requires (memory_load8_le(mem, 69593bv64) == 8bv8);
-  free requires (memory_load8_le(mem, 69594bv64) == 0bv8);
-  free requires (memory_load8_le(mem, 69595bv64) == 0bv8);
-  free requires (memory_load8_le(mem, 69596bv64) == 0bv8);
-  free requires (memory_load8_le(mem, 69597bv64) == 0bv8);
-  free requires (memory_load8_le(mem, 69598bv64) == 0bv8);
-  free requires (memory_load8_le(mem, 69599bv64) == 0bv8);
-  free requires (memory_load8_le(mem, 69696bv64) == 64bv8);
-  free requires (memory_load8_le(mem, 69697bv64) == 16bv8);
-  free requires (memory_load8_le(mem, 69698bv64) == 1bv8);
-  free requires (memory_load8_le(mem, 69699bv64) == 0bv8);
-  free requires (memory_load8_le(mem, 69700bv64) == 0bv8);
-  free requires (memory_load8_le(mem, 69701bv64) == 0bv8);
-  free requires (memory_load8_le(mem, 69702bv64) == 0bv8);
-  free requires (memory_load8_le(mem, 69703bv64) == 0bv8);
-  free ensures (memory_load8_le(mem, 2344bv64) == 1bv8);
-  free ensures (memory_load8_le(mem, 2345bv64) == 0bv8);
-  free ensures (memory_load8_le(mem, 2346bv64) == 2bv8);
-  free ensures (memory_load8_le(mem, 2347bv64) == 0bv8);
-  free ensures (memory_load8_le(mem, 2348bv64) == 84bv8);
-  free ensures (memory_load8_le(mem, 2349bv64) == 104bv8);
-  free ensures (memory_load8_le(mem, 2350bv64) == 101bv8);
-  free ensures (memory_load8_le(mem, 2351bv64) == 32bv8);
-  free ensures (memory_load8_le(mem, 2352bv64) == 105bv8);
-  free ensures (memory_load8_le(mem, 2353bv64) == 110bv8);
-  free ensures (memory_load8_le(mem, 2354bv64) == 116bv8);
-  free ensures (memory_load8_le(mem, 2355bv64) == 32bv8);
-  free ensures (memory_load8_le(mem, 2356bv64) == 105bv8);
-  free ensures (memory_load8_le(mem, 2357bv64) == 115bv8);
-  free ensures (memory_load8_le(mem, 2358bv64) == 58bv8);
-  free ensures (memory_load8_le(mem, 2359bv64) == 32bv8);
-  free ensures (memory_load8_le(mem, 2360bv64) == 37bv8);
-  free ensures (memory_load8_le(mem, 2361bv64) == 100bv8);
-  free ensures (memory_load8_le(mem, 2362bv64) == 10bv8);
-  free ensures (memory_load8_le(mem, 2363bv64) == 0bv8);
-  free ensures (memory_load8_le(mem, 2364bv64) == 84bv8);
-  free ensures (memory_load8_le(mem, 2365bv64) == 104bv8);
-  free ensures (memory_load8_le(mem, 2366bv64) == 101bv8);
-  free ensures (memory_load8_le(mem, 2367bv64) == 32bv8);
-  free ensures (memory_load8_le(mem, 2368bv64) == 108bv8);
-  free ensures (memory_load8_le(mem, 2369bv64) == 111bv8);
-  free ensures (memory_load8_le(mem, 2370bv64) == 99bv8);
-  free ensures (memory_load8_le(mem, 2371bv64) == 97bv8);
-  free ensures (memory_load8_le(mem, 2372bv64) == 108bv8);
-  free ensures (memory_load8_le(mem, 2373bv64) == 32bv8);
-  free ensures (memory_load8_le(mem, 2374bv64) == 118bv8);
-  free ensures (memory_load8_le(mem, 2375bv64) == 97bv8);
-  free ensures (memory_load8_le(mem, 2376bv64) == 114bv8);
-  free ensures (memory_load8_le(mem, 2377bv64) == 105bv8);
-  free ensures (memory_load8_le(mem, 2378bv64) == 97bv8);
-  free ensures (memory_load8_le(mem, 2379bv64) == 98bv8);
-  free ensures (memory_load8_le(mem, 2380bv64) == 108bv8);
-  free ensures (memory_load8_le(mem, 2381bv64) == 101bv8);
-  free ensures (memory_load8_le(mem, 2382bv64) == 32bv8);
-  free ensures (memory_load8_le(mem, 2383bv64) == 105bv8);
-  free ensures (memory_load8_le(mem, 2384bv64) == 115bv8);
-  free ensures (memory_load8_le(mem, 2385bv64) == 58bv8);
-  free ensures (memory_load8_le(mem, 2386bv64) == 32bv8);
-  free ensures (memory_load8_le(mem, 2387bv64) == 37bv8);
-  free ensures (memory_load8_le(mem, 2388bv64) == 100bv8);
-  free ensures (memory_load8_le(mem, 2389bv64) == 10bv8);
-  free ensures (memory_load8_le(mem, 2390bv64) == 0bv8);
-  free ensures (memory_load8_le(mem, 2391bv64) == 84bv8);
-  free ensures (memory_load8_le(mem, 2392bv64) == 104bv8);
-  free ensures (memory_load8_le(mem, 2393bv64) == 101bv8);
-  free ensures (memory_load8_le(mem, 2394bv64) == 32bv8);
-  free ensures (memory_load8_le(mem, 2395bv64) == 99bv8);
-  free ensures (memory_load8_le(mem, 2396bv64) == 104bv8);
-  free ensures (memory_load8_le(mem, 2397bv64) == 97bv8);
-  free ensures (memory_load8_le(mem, 2398bv64) == 114bv8);
-  free ensures (memory_load8_le(mem, 2399bv64) == 32bv8);
-  free ensures (memory_load8_le(mem, 2400bv64) == 118bv8);
-  free ensures (memory_load8_le(mem, 2401bv64) == 97bv8);
-  free ensures (memory_load8_le(mem, 2402bv64) == 108bv8);
-  free ensures (memory_load8_le(mem, 2403bv64) == 117bv8);
-  free ensures (memory_load8_le(mem, 2404bv64) == 101bv8);
-  free ensures (memory_load8_le(mem, 2405bv64) == 32bv8);
-  free ensures (memory_load8_le(mem, 2406bv64) == 105bv8);
-  free ensures (memory_load8_le(mem, 2407bv64) == 115bv8);
-  free ensures (memory_load8_le(mem, 2408bv64) == 58bv8);
-  free ensures (memory_load8_le(mem, 2409bv64) == 32bv8);
-  free ensures (memory_load8_le(mem, 2410bv64) == 37bv8);
-  free ensures (memory_load8_le(mem, 2411bv64) == 99bv8);
-  free ensures (memory_load8_le(mem, 2412bv64) == 10bv8);
-  free ensures (memory_load8_le(mem, 2413bv64) == 0bv8);
-  free ensures (memory_load8_le(mem, 69064bv64) == 16bv8);
-  free ensures (memory_load8_le(mem, 69065bv64) == 8bv8);
-  free ensures (memory_load8_le(mem, 69066bv64) == 0bv8);
-  free ensures (memory_load8_le(mem, 69067bv64) == 0bv8);
-  free ensures (memory_load8_le(mem, 69068bv64) == 0bv8);
-  free ensures (memory_load8_le(mem, 69069bv64) == 0bv8);
-  free ensures (memory_load8_le(mem, 69070bv64) == 0bv8);
-  free ensures (memory_load8_le(mem, 69071bv64) == 0bv8);
-  free ensures (memory_load8_le(mem, 69072bv64) == 192bv8);
-  free ensures (memory_load8_le(mem, 69073bv64) == 7bv8);
-  free ensures (memory_load8_le(mem, 69074bv64) == 0bv8);
-  free ensures (memory_load8_le(mem, 69075bv64) == 0bv8);
-  free ensures (memory_load8_le(mem, 69076bv64) == 0bv8);
-  free ensures (memory_load8_le(mem, 69077bv64) == 0bv8);
-  free ensures (memory_load8_le(mem, 69078bv64) == 0bv8);
-  free ensures (memory_load8_le(mem, 69079bv64) == 0bv8);
-  free ensures (memory_load8_le(mem, 69592bv64) == 20bv8);
-  free ensures (memory_load8_le(mem, 69593bv64) == 8bv8);
-  free ensures (memory_load8_le(mem, 69594bv64) == 0bv8);
-  free ensures (memory_load8_le(mem, 69595bv64) == 0bv8);
-  free ensures (memory_load8_le(mem, 69596bv64) == 0bv8);
-  free ensures (memory_load8_le(mem, 69597bv64) == 0bv8);
-  free ensures (memory_load8_le(mem, 69598bv64) == 0bv8);
-  free ensures (memory_load8_le(mem, 69599bv64) == 0bv8);
-  free ensures (memory_load8_le(mem, 69696bv64) == 64bv8);
-  free ensures (memory_load8_le(mem, 69697bv64) == 16bv8);
-  free ensures (memory_load8_le(mem, 69698bv64) == 1bv8);
-  free ensures (memory_load8_le(mem, 69699bv64) == 0bv8);
-  free ensures (memory_load8_le(mem, 69700bv64) == 0bv8);
-  free ensures (memory_load8_le(mem, 69701bv64) == 0bv8);
-  free ensures (memory_load8_le(mem, 69702bv64) == 0bv8);
-  free ensures (memory_load8_le(mem, 69703bv64) == 0bv8);
-
-procedure printCharValue()
-  modifies Gamma_R0, Gamma_R1, Gamma_R29, Gamma_R30, Gamma_R31, Gamma_R8, Gamma_R9, Gamma_stack, R0, R1, R29, R30, R31, R8, R9, stack;
-  free requires (memory_load8_le(mem, 2344bv64) == 1bv8);
-  free requires (memory_load8_le(mem, 2345bv64) == 0bv8);
-  free requires (memory_load8_le(mem, 2346bv64) == 2bv8);
-  free requires (memory_load8_le(mem, 2347bv64) == 0bv8);
-  free requires (memory_load8_le(mem, 2348bv64) == 84bv8);
-  free requires (memory_load8_le(mem, 2349bv64) == 104bv8);
-  free requires (memory_load8_le(mem, 2350bv64) == 101bv8);
-  free requires (memory_load8_le(mem, 2351bv64) == 32bv8);
-  free requires (memory_load8_le(mem, 2352bv64) == 105bv8);
-  free requires (memory_load8_le(mem, 2353bv64) == 110bv8);
-  free requires (memory_load8_le(mem, 2354bv64) == 116bv8);
-  free requires (memory_load8_le(mem, 2355bv64) == 32bv8);
-  free requires (memory_load8_le(mem, 2356bv64) == 105bv8);
-  free requires (memory_load8_le(mem, 2357bv64) == 115bv8);
-  free requires (memory_load8_le(mem, 2358bv64) == 58bv8);
-  free requires (memory_load8_le(mem, 2359bv64) == 32bv8);
-  free requires (memory_load8_le(mem, 2360bv64) == 37bv8);
-  free requires (memory_load8_le(mem, 2361bv64) == 100bv8);
-  free requires (memory_load8_le(mem, 2362bv64) == 10bv8);
-  free requires (memory_load8_le(mem, 2363bv64) == 0bv8);
-  free requires (memory_load8_le(mem, 2364bv64) == 84bv8);
-  free requires (memory_load8_le(mem, 2365bv64) == 104bv8);
-  free requires (memory_load8_le(mem, 2366bv64) == 101bv8);
-  free requires (memory_load8_le(mem, 2367bv64) == 32bv8);
-  free requires (memory_load8_le(mem, 2368bv64) == 108bv8);
-  free requires (memory_load8_le(mem, 2369bv64) == 111bv8);
-  free requires (memory_load8_le(mem, 2370bv64) == 99bv8);
-  free requires (memory_load8_le(mem, 2371bv64) == 97bv8);
-  free requires (memory_load8_le(mem, 2372bv64) == 108bv8);
-  free requires (memory_load8_le(mem, 2373bv64) == 32bv8);
-  free requires (memory_load8_le(mem, 2374bv64) == 118bv8);
-  free requires (memory_load8_le(mem, 2375bv64) == 97bv8);
-  free requires (memory_load8_le(mem, 2376bv64) == 114bv8);
-  free requires (memory_load8_le(mem, 2377bv64) == 105bv8);
-  free requires (memory_load8_le(mem, 2378bv64) == 97bv8);
-  free requires (memory_load8_le(mem, 2379bv64) == 98bv8);
-  free requires (memory_load8_le(mem, 2380bv64) == 108bv8);
-  free requires (memory_load8_le(mem, 2381bv64) == 101bv8);
-  free requires (memory_load8_le(mem, 2382bv64) == 32bv8);
-  free requires (memory_load8_le(mem, 2383bv64) == 105bv8);
-  free requires (memory_load8_le(mem, 2384bv64) == 115bv8);
-  free requires (memory_load8_le(mem, 2385bv64) == 58bv8);
-  free requires (memory_load8_le(mem, 2386bv64) == 32bv8);
-  free requires (memory_load8_le(mem, 2387bv64) == 37bv8);
-  free requires (memory_load8_le(mem, 2388bv64) == 100bv8);
-  free requires (memory_load8_le(mem, 2389bv64) == 10bv8);
-  free requires (memory_load8_le(mem, 2390bv64) == 0bv8);
-  free requires (memory_load8_le(mem, 2391bv64) == 84bv8);
-  free requires (memory_load8_le(mem, 2392bv64) == 104bv8);
-  free requires (memory_load8_le(mem, 2393bv64) == 101bv8);
-  free requires (memory_load8_le(mem, 2394bv64) == 32bv8);
-  free requires (memory_load8_le(mem, 2395bv64) == 99bv8);
-  free requires (memory_load8_le(mem, 2396bv64) == 104bv8);
-  free requires (memory_load8_le(mem, 2397bv64) == 97bv8);
-  free requires (memory_load8_le(mem, 2398bv64) == 114bv8);
-  free requires (memory_load8_le(mem, 2399bv64) == 32bv8);
-  free requires (memory_load8_le(mem, 2400bv64) == 118bv8);
-  free requires (memory_load8_le(mem, 2401bv64) == 97bv8);
-  free requires (memory_load8_le(mem, 2402bv64) == 108bv8);
-  free requires (memory_load8_le(mem, 2403bv64) == 117bv8);
-  free requires (memory_load8_le(mem, 2404bv64) == 101bv8);
-  free requires (memory_load8_le(mem, 2405bv64) == 32bv8);
-  free requires (memory_load8_le(mem, 2406bv64) == 105bv8);
-  free requires (memory_load8_le(mem, 2407bv64) == 115bv8);
-  free requires (memory_load8_le(mem, 2408bv64) == 58bv8);
-  free requires (memory_load8_le(mem, 2409bv64) == 32bv8);
-  free requires (memory_load8_le(mem, 2410bv64) == 37bv8);
-  free requires (memory_load8_le(mem, 2411bv64) == 99bv8);
-  free requires (memory_load8_le(mem, 2412bv64) == 10bv8);
-  free requires (memory_load8_le(mem, 2413bv64) == 0bv8);
-  free requires (memory_load8_le(mem, 69064bv64) == 16bv8);
-  free requires (memory_load8_le(mem, 69065bv64) == 8bv8);
-  free requires (memory_load8_le(mem, 69066bv64) == 0bv8);
-  free requires (memory_load8_le(mem, 69067bv64) == 0bv8);
-  free requires (memory_load8_le(mem, 69068bv64) == 0bv8);
-  free requires (memory_load8_le(mem, 69069bv64) == 0bv8);
-  free requires (memory_load8_le(mem, 69070bv64) == 0bv8);
-  free requires (memory_load8_le(mem, 69071bv64) == 0bv8);
-  free requires (memory_load8_le(mem, 69072bv64) == 192bv8);
-  free requires (memory_load8_le(mem, 69073bv64) == 7bv8);
-  free requires (memory_load8_le(mem, 69074bv64) == 0bv8);
-  free requires (memory_load8_le(mem, 69075bv64) == 0bv8);
-  free requires (memory_load8_le(mem, 69076bv64) == 0bv8);
-  free requires (memory_load8_le(mem, 69077bv64) == 0bv8);
-  free requires (memory_load8_le(mem, 69078bv64) == 0bv8);
-  free requires (memory_load8_le(mem, 69079bv64) == 0bv8);
-  free requires (memory_load8_le(mem, 69592bv64) == 20bv8);
-  free requires (memory_load8_le(mem, 69593bv64) == 8bv8);
-  free requires (memory_load8_le(mem, 69594bv64) == 0bv8);
-  free requires (memory_load8_le(mem, 69595bv64) == 0bv8);
-  free requires (memory_load8_le(mem, 69596bv64) == 0bv8);
-  free requires (memory_load8_le(mem, 69597bv64) == 0bv8);
-  free requires (memory_load8_le(mem, 69598bv64) == 0bv8);
-  free requires (memory_load8_le(mem, 69599bv64) == 0bv8);
-  free requires (memory_load8_le(mem, 69696bv64) == 64bv8);
-  free requires (memory_load8_le(mem, 69697bv64) == 16bv8);
-  free requires (memory_load8_le(mem, 69698bv64) == 1bv8);
-  free requires (memory_load8_le(mem, 69699bv64) == 0bv8);
-  free requires (memory_load8_le(mem, 69700bv64) == 0bv8);
-  free requires (memory_load8_le(mem, 69701bv64) == 0bv8);
-  free requires (memory_load8_le(mem, 69702bv64) == 0bv8);
-  free requires (memory_load8_le(mem, 69703bv64) == 0bv8);
-=======
   modifies Gamma_R16, Gamma_R17, R16, R17;
 
 procedure printCharValue()
   modifies Gamma_R0, Gamma_R1, Gamma_R16, Gamma_R17, Gamma_R29, Gamma_R30, Gamma_R31, Gamma_R8, Gamma_R9, Gamma_mem, Gamma_stack, R0, R1, R16, R17, R29, R30, R31, R8, R9, mem, stack;
->>>>>>> c4406e96
   free ensures (Gamma_R29 == old(Gamma_R29));
   free ensures (Gamma_R31 == old(Gamma_R31));
   free ensures (R29 == old(R29));
   free ensures (R31 == old(R31));
-  free ensures (memory_load8_le(mem, 2344bv64) == 1bv8);
-  free ensures (memory_load8_le(mem, 2345bv64) == 0bv8);
-  free ensures (memory_load8_le(mem, 2346bv64) == 2bv8);
-  free ensures (memory_load8_le(mem, 2347bv64) == 0bv8);
-  free ensures (memory_load8_le(mem, 2348bv64) == 84bv8);
-  free ensures (memory_load8_le(mem, 2349bv64) == 104bv8);
-  free ensures (memory_load8_le(mem, 2350bv64) == 101bv8);
-  free ensures (memory_load8_le(mem, 2351bv64) == 32bv8);
-  free ensures (memory_load8_le(mem, 2352bv64) == 105bv8);
-  free ensures (memory_load8_le(mem, 2353bv64) == 110bv8);
-  free ensures (memory_load8_le(mem, 2354bv64) == 116bv8);
-  free ensures (memory_load8_le(mem, 2355bv64) == 32bv8);
-  free ensures (memory_load8_le(mem, 2356bv64) == 105bv8);
-  free ensures (memory_load8_le(mem, 2357bv64) == 115bv8);
-  free ensures (memory_load8_le(mem, 2358bv64) == 58bv8);
-  free ensures (memory_load8_le(mem, 2359bv64) == 32bv8);
-  free ensures (memory_load8_le(mem, 2360bv64) == 37bv8);
-  free ensures (memory_load8_le(mem, 2361bv64) == 100bv8);
-  free ensures (memory_load8_le(mem, 2362bv64) == 10bv8);
-  free ensures (memory_load8_le(mem, 2363bv64) == 0bv8);
-  free ensures (memory_load8_le(mem, 2364bv64) == 84bv8);
-  free ensures (memory_load8_le(mem, 2365bv64) == 104bv8);
-  free ensures (memory_load8_le(mem, 2366bv64) == 101bv8);
-  free ensures (memory_load8_le(mem, 2367bv64) == 32bv8);
-  free ensures (memory_load8_le(mem, 2368bv64) == 108bv8);
-  free ensures (memory_load8_le(mem, 2369bv64) == 111bv8);
-  free ensures (memory_load8_le(mem, 2370bv64) == 99bv8);
-  free ensures (memory_load8_le(mem, 2371bv64) == 97bv8);
-  free ensures (memory_load8_le(mem, 2372bv64) == 108bv8);
-  free ensures (memory_load8_le(mem, 2373bv64) == 32bv8);
-  free ensures (memory_load8_le(mem, 2374bv64) == 118bv8);
-  free ensures (memory_load8_le(mem, 2375bv64) == 97bv8);
-  free ensures (memory_load8_le(mem, 2376bv64) == 114bv8);
-  free ensures (memory_load8_le(mem, 2377bv64) == 105bv8);
-  free ensures (memory_load8_le(mem, 2378bv64) == 97bv8);
-  free ensures (memory_load8_le(mem, 2379bv64) == 98bv8);
-  free ensures (memory_load8_le(mem, 2380bv64) == 108bv8);
-  free ensures (memory_load8_le(mem, 2381bv64) == 101bv8);
-  free ensures (memory_load8_le(mem, 2382bv64) == 32bv8);
-  free ensures (memory_load8_le(mem, 2383bv64) == 105bv8);
-  free ensures (memory_load8_le(mem, 2384bv64) == 115bv8);
-  free ensures (memory_load8_le(mem, 2385bv64) == 58bv8);
-  free ensures (memory_load8_le(mem, 2386bv64) == 32bv8);
-  free ensures (memory_load8_le(mem, 2387bv64) == 37bv8);
-  free ensures (memory_load8_le(mem, 2388bv64) == 100bv8);
-  free ensures (memory_load8_le(mem, 2389bv64) == 10bv8);
-  free ensures (memory_load8_le(mem, 2390bv64) == 0bv8);
-  free ensures (memory_load8_le(mem, 2391bv64) == 84bv8);
-  free ensures (memory_load8_le(mem, 2392bv64) == 104bv8);
-  free ensures (memory_load8_le(mem, 2393bv64) == 101bv8);
-  free ensures (memory_load8_le(mem, 2394bv64) == 32bv8);
-  free ensures (memory_load8_le(mem, 2395bv64) == 99bv8);
-  free ensures (memory_load8_le(mem, 2396bv64) == 104bv8);
-  free ensures (memory_load8_le(mem, 2397bv64) == 97bv8);
-  free ensures (memory_load8_le(mem, 2398bv64) == 114bv8);
-  free ensures (memory_load8_le(mem, 2399bv64) == 32bv8);
-  free ensures (memory_load8_le(mem, 2400bv64) == 118bv8);
-  free ensures (memory_load8_le(mem, 2401bv64) == 97bv8);
-  free ensures (memory_load8_le(mem, 2402bv64) == 108bv8);
-  free ensures (memory_load8_le(mem, 2403bv64) == 117bv8);
-  free ensures (memory_load8_le(mem, 2404bv64) == 101bv8);
-  free ensures (memory_load8_le(mem, 2405bv64) == 32bv8);
-  free ensures (memory_load8_le(mem, 2406bv64) == 105bv8);
-  free ensures (memory_load8_le(mem, 2407bv64) == 115bv8);
-  free ensures (memory_load8_le(mem, 2408bv64) == 58bv8);
-  free ensures (memory_load8_le(mem, 2409bv64) == 32bv8);
-  free ensures (memory_load8_le(mem, 2410bv64) == 37bv8);
-  free ensures (memory_load8_le(mem, 2411bv64) == 99bv8);
-  free ensures (memory_load8_le(mem, 2412bv64) == 10bv8);
-  free ensures (memory_load8_le(mem, 2413bv64) == 0bv8);
-  free ensures (memory_load8_le(mem, 69064bv64) == 16bv8);
-  free ensures (memory_load8_le(mem, 69065bv64) == 8bv8);
-  free ensures (memory_load8_le(mem, 69066bv64) == 0bv8);
-  free ensures (memory_load8_le(mem, 69067bv64) == 0bv8);
-  free ensures (memory_load8_le(mem, 69068bv64) == 0bv8);
-  free ensures (memory_load8_le(mem, 69069bv64) == 0bv8);
-  free ensures (memory_load8_le(mem, 69070bv64) == 0bv8);
-  free ensures (memory_load8_le(mem, 69071bv64) == 0bv8);
-  free ensures (memory_load8_le(mem, 69072bv64) == 192bv8);
-  free ensures (memory_load8_le(mem, 69073bv64) == 7bv8);
-  free ensures (memory_load8_le(mem, 69074bv64) == 0bv8);
-  free ensures (memory_load8_le(mem, 69075bv64) == 0bv8);
-  free ensures (memory_load8_le(mem, 69076bv64) == 0bv8);
-  free ensures (memory_load8_le(mem, 69077bv64) == 0bv8);
-  free ensures (memory_load8_le(mem, 69078bv64) == 0bv8);
-  free ensures (memory_load8_le(mem, 69079bv64) == 0bv8);
-  free ensures (memory_load8_le(mem, 69592bv64) == 20bv8);
-  free ensures (memory_load8_le(mem, 69593bv64) == 8bv8);
-  free ensures (memory_load8_le(mem, 69594bv64) == 0bv8);
-  free ensures (memory_load8_le(mem, 69595bv64) == 0bv8);
-  free ensures (memory_load8_le(mem, 69596bv64) == 0bv8);
-  free ensures (memory_load8_le(mem, 69597bv64) == 0bv8);
-  free ensures (memory_load8_le(mem, 69598bv64) == 0bv8);
-  free ensures (memory_load8_le(mem, 69599bv64) == 0bv8);
-  free ensures (memory_load8_le(mem, 69696bv64) == 64bv8);
-  free ensures (memory_load8_le(mem, 69697bv64) == 16bv8);
-  free ensures (memory_load8_le(mem, 69698bv64) == 1bv8);
-  free ensures (memory_load8_le(mem, 69699bv64) == 0bv8);
-  free ensures (memory_load8_le(mem, 69700bv64) == 0bv8);
-  free ensures (memory_load8_le(mem, 69701bv64) == 0bv8);
-  free ensures (memory_load8_le(mem, 69702bv64) == 0bv8);
-  free ensures (memory_load8_le(mem, 69703bv64) == 0bv8);
 {
   var #5: bv64;
   var #6: bv64;
@@ -1183,211 +372,4 @@
 }
 
 procedure printf();
-<<<<<<< HEAD
-  free requires (memory_load8_le(mem, 2344bv64) == 1bv8);
-  free requires (memory_load8_le(mem, 2345bv64) == 0bv8);
-  free requires (memory_load8_le(mem, 2346bv64) == 2bv8);
-  free requires (memory_load8_le(mem, 2347bv64) == 0bv8);
-  free requires (memory_load8_le(mem, 2348bv64) == 84bv8);
-  free requires (memory_load8_le(mem, 2349bv64) == 104bv8);
-  free requires (memory_load8_le(mem, 2350bv64) == 101bv8);
-  free requires (memory_load8_le(mem, 2351bv64) == 32bv8);
-  free requires (memory_load8_le(mem, 2352bv64) == 105bv8);
-  free requires (memory_load8_le(mem, 2353bv64) == 110bv8);
-  free requires (memory_load8_le(mem, 2354bv64) == 116bv8);
-  free requires (memory_load8_le(mem, 2355bv64) == 32bv8);
-  free requires (memory_load8_le(mem, 2356bv64) == 105bv8);
-  free requires (memory_load8_le(mem, 2357bv64) == 115bv8);
-  free requires (memory_load8_le(mem, 2358bv64) == 58bv8);
-  free requires (memory_load8_le(mem, 2359bv64) == 32bv8);
-  free requires (memory_load8_le(mem, 2360bv64) == 37bv8);
-  free requires (memory_load8_le(mem, 2361bv64) == 100bv8);
-  free requires (memory_load8_le(mem, 2362bv64) == 10bv8);
-  free requires (memory_load8_le(mem, 2363bv64) == 0bv8);
-  free requires (memory_load8_le(mem, 2364bv64) == 84bv8);
-  free requires (memory_load8_le(mem, 2365bv64) == 104bv8);
-  free requires (memory_load8_le(mem, 2366bv64) == 101bv8);
-  free requires (memory_load8_le(mem, 2367bv64) == 32bv8);
-  free requires (memory_load8_le(mem, 2368bv64) == 108bv8);
-  free requires (memory_load8_le(mem, 2369bv64) == 111bv8);
-  free requires (memory_load8_le(mem, 2370bv64) == 99bv8);
-  free requires (memory_load8_le(mem, 2371bv64) == 97bv8);
-  free requires (memory_load8_le(mem, 2372bv64) == 108bv8);
-  free requires (memory_load8_le(mem, 2373bv64) == 32bv8);
-  free requires (memory_load8_le(mem, 2374bv64) == 118bv8);
-  free requires (memory_load8_le(mem, 2375bv64) == 97bv8);
-  free requires (memory_load8_le(mem, 2376bv64) == 114bv8);
-  free requires (memory_load8_le(mem, 2377bv64) == 105bv8);
-  free requires (memory_load8_le(mem, 2378bv64) == 97bv8);
-  free requires (memory_load8_le(mem, 2379bv64) == 98bv8);
-  free requires (memory_load8_le(mem, 2380bv64) == 108bv8);
-  free requires (memory_load8_le(mem, 2381bv64) == 101bv8);
-  free requires (memory_load8_le(mem, 2382bv64) == 32bv8);
-  free requires (memory_load8_le(mem, 2383bv64) == 105bv8);
-  free requires (memory_load8_le(mem, 2384bv64) == 115bv8);
-  free requires (memory_load8_le(mem, 2385bv64) == 58bv8);
-  free requires (memory_load8_le(mem, 2386bv64) == 32bv8);
-  free requires (memory_load8_le(mem, 2387bv64) == 37bv8);
-  free requires (memory_load8_le(mem, 2388bv64) == 100bv8);
-  free requires (memory_load8_le(mem, 2389bv64) == 10bv8);
-  free requires (memory_load8_le(mem, 2390bv64) == 0bv8);
-  free requires (memory_load8_le(mem, 2391bv64) == 84bv8);
-  free requires (memory_load8_le(mem, 2392bv64) == 104bv8);
-  free requires (memory_load8_le(mem, 2393bv64) == 101bv8);
-  free requires (memory_load8_le(mem, 2394bv64) == 32bv8);
-  free requires (memory_load8_le(mem, 2395bv64) == 99bv8);
-  free requires (memory_load8_le(mem, 2396bv64) == 104bv8);
-  free requires (memory_load8_le(mem, 2397bv64) == 97bv8);
-  free requires (memory_load8_le(mem, 2398bv64) == 114bv8);
-  free requires (memory_load8_le(mem, 2399bv64) == 32bv8);
-  free requires (memory_load8_le(mem, 2400bv64) == 118bv8);
-  free requires (memory_load8_le(mem, 2401bv64) == 97bv8);
-  free requires (memory_load8_le(mem, 2402bv64) == 108bv8);
-  free requires (memory_load8_le(mem, 2403bv64) == 117bv8);
-  free requires (memory_load8_le(mem, 2404bv64) == 101bv8);
-  free requires (memory_load8_le(mem, 2405bv64) == 32bv8);
-  free requires (memory_load8_le(mem, 2406bv64) == 105bv8);
-  free requires (memory_load8_le(mem, 2407bv64) == 115bv8);
-  free requires (memory_load8_le(mem, 2408bv64) == 58bv8);
-  free requires (memory_load8_le(mem, 2409bv64) == 32bv8);
-  free requires (memory_load8_le(mem, 2410bv64) == 37bv8);
-  free requires (memory_load8_le(mem, 2411bv64) == 99bv8);
-  free requires (memory_load8_le(mem, 2412bv64) == 10bv8);
-  free requires (memory_load8_le(mem, 2413bv64) == 0bv8);
-  free requires (memory_load8_le(mem, 69064bv64) == 16bv8);
-  free requires (memory_load8_le(mem, 69065bv64) == 8bv8);
-  free requires (memory_load8_le(mem, 69066bv64) == 0bv8);
-  free requires (memory_load8_le(mem, 69067bv64) == 0bv8);
-  free requires (memory_load8_le(mem, 69068bv64) == 0bv8);
-  free requires (memory_load8_le(mem, 69069bv64) == 0bv8);
-  free requires (memory_load8_le(mem, 69070bv64) == 0bv8);
-  free requires (memory_load8_le(mem, 69071bv64) == 0bv8);
-  free requires (memory_load8_le(mem, 69072bv64) == 192bv8);
-  free requires (memory_load8_le(mem, 69073bv64) == 7bv8);
-  free requires (memory_load8_le(mem, 69074bv64) == 0bv8);
-  free requires (memory_load8_le(mem, 69075bv64) == 0bv8);
-  free requires (memory_load8_le(mem, 69076bv64) == 0bv8);
-  free requires (memory_load8_le(mem, 69077bv64) == 0bv8);
-  free requires (memory_load8_le(mem, 69078bv64) == 0bv8);
-  free requires (memory_load8_le(mem, 69079bv64) == 0bv8);
-  free requires (memory_load8_le(mem, 69592bv64) == 20bv8);
-  free requires (memory_load8_le(mem, 69593bv64) == 8bv8);
-  free requires (memory_load8_le(mem, 69594bv64) == 0bv8);
-  free requires (memory_load8_le(mem, 69595bv64) == 0bv8);
-  free requires (memory_load8_le(mem, 69596bv64) == 0bv8);
-  free requires (memory_load8_le(mem, 69597bv64) == 0bv8);
-  free requires (memory_load8_le(mem, 69598bv64) == 0bv8);
-  free requires (memory_load8_le(mem, 69599bv64) == 0bv8);
-  free requires (memory_load8_le(mem, 69696bv64) == 64bv8);
-  free requires (memory_load8_le(mem, 69697bv64) == 16bv8);
-  free requires (memory_load8_le(mem, 69698bv64) == 1bv8);
-  free requires (memory_load8_le(mem, 69699bv64) == 0bv8);
-  free requires (memory_load8_le(mem, 69700bv64) == 0bv8);
-  free requires (memory_load8_le(mem, 69701bv64) == 0bv8);
-  free requires (memory_load8_le(mem, 69702bv64) == 0bv8);
-  free requires (memory_load8_le(mem, 69703bv64) == 0bv8);
-  free ensures (memory_load8_le(mem, 2344bv64) == 1bv8);
-  free ensures (memory_load8_le(mem, 2345bv64) == 0bv8);
-  free ensures (memory_load8_le(mem, 2346bv64) == 2bv8);
-  free ensures (memory_load8_le(mem, 2347bv64) == 0bv8);
-  free ensures (memory_load8_le(mem, 2348bv64) == 84bv8);
-  free ensures (memory_load8_le(mem, 2349bv64) == 104bv8);
-  free ensures (memory_load8_le(mem, 2350bv64) == 101bv8);
-  free ensures (memory_load8_le(mem, 2351bv64) == 32bv8);
-  free ensures (memory_load8_le(mem, 2352bv64) == 105bv8);
-  free ensures (memory_load8_le(mem, 2353bv64) == 110bv8);
-  free ensures (memory_load8_le(mem, 2354bv64) == 116bv8);
-  free ensures (memory_load8_le(mem, 2355bv64) == 32bv8);
-  free ensures (memory_load8_le(mem, 2356bv64) == 105bv8);
-  free ensures (memory_load8_le(mem, 2357bv64) == 115bv8);
-  free ensures (memory_load8_le(mem, 2358bv64) == 58bv8);
-  free ensures (memory_load8_le(mem, 2359bv64) == 32bv8);
-  free ensures (memory_load8_le(mem, 2360bv64) == 37bv8);
-  free ensures (memory_load8_le(mem, 2361bv64) == 100bv8);
-  free ensures (memory_load8_le(mem, 2362bv64) == 10bv8);
-  free ensures (memory_load8_le(mem, 2363bv64) == 0bv8);
-  free ensures (memory_load8_le(mem, 2364bv64) == 84bv8);
-  free ensures (memory_load8_le(mem, 2365bv64) == 104bv8);
-  free ensures (memory_load8_le(mem, 2366bv64) == 101bv8);
-  free ensures (memory_load8_le(mem, 2367bv64) == 32bv8);
-  free ensures (memory_load8_le(mem, 2368bv64) == 108bv8);
-  free ensures (memory_load8_le(mem, 2369bv64) == 111bv8);
-  free ensures (memory_load8_le(mem, 2370bv64) == 99bv8);
-  free ensures (memory_load8_le(mem, 2371bv64) == 97bv8);
-  free ensures (memory_load8_le(mem, 2372bv64) == 108bv8);
-  free ensures (memory_load8_le(mem, 2373bv64) == 32bv8);
-  free ensures (memory_load8_le(mem, 2374bv64) == 118bv8);
-  free ensures (memory_load8_le(mem, 2375bv64) == 97bv8);
-  free ensures (memory_load8_le(mem, 2376bv64) == 114bv8);
-  free ensures (memory_load8_le(mem, 2377bv64) == 105bv8);
-  free ensures (memory_load8_le(mem, 2378bv64) == 97bv8);
-  free ensures (memory_load8_le(mem, 2379bv64) == 98bv8);
-  free ensures (memory_load8_le(mem, 2380bv64) == 108bv8);
-  free ensures (memory_load8_le(mem, 2381bv64) == 101bv8);
-  free ensures (memory_load8_le(mem, 2382bv64) == 32bv8);
-  free ensures (memory_load8_le(mem, 2383bv64) == 105bv8);
-  free ensures (memory_load8_le(mem, 2384bv64) == 115bv8);
-  free ensures (memory_load8_le(mem, 2385bv64) == 58bv8);
-  free ensures (memory_load8_le(mem, 2386bv64) == 32bv8);
-  free ensures (memory_load8_le(mem, 2387bv64) == 37bv8);
-  free ensures (memory_load8_le(mem, 2388bv64) == 100bv8);
-  free ensures (memory_load8_le(mem, 2389bv64) == 10bv8);
-  free ensures (memory_load8_le(mem, 2390bv64) == 0bv8);
-  free ensures (memory_load8_le(mem, 2391bv64) == 84bv8);
-  free ensures (memory_load8_le(mem, 2392bv64) == 104bv8);
-  free ensures (memory_load8_le(mem, 2393bv64) == 101bv8);
-  free ensures (memory_load8_le(mem, 2394bv64) == 32bv8);
-  free ensures (memory_load8_le(mem, 2395bv64) == 99bv8);
-  free ensures (memory_load8_le(mem, 2396bv64) == 104bv8);
-  free ensures (memory_load8_le(mem, 2397bv64) == 97bv8);
-  free ensures (memory_load8_le(mem, 2398bv64) == 114bv8);
-  free ensures (memory_load8_le(mem, 2399bv64) == 32bv8);
-  free ensures (memory_load8_le(mem, 2400bv64) == 118bv8);
-  free ensures (memory_load8_le(mem, 2401bv64) == 97bv8);
-  free ensures (memory_load8_le(mem, 2402bv64) == 108bv8);
-  free ensures (memory_load8_le(mem, 2403bv64) == 117bv8);
-  free ensures (memory_load8_le(mem, 2404bv64) == 101bv8);
-  free ensures (memory_load8_le(mem, 2405bv64) == 32bv8);
-  free ensures (memory_load8_le(mem, 2406bv64) == 105bv8);
-  free ensures (memory_load8_le(mem, 2407bv64) == 115bv8);
-  free ensures (memory_load8_le(mem, 2408bv64) == 58bv8);
-  free ensures (memory_load8_le(mem, 2409bv64) == 32bv8);
-  free ensures (memory_load8_le(mem, 2410bv64) == 37bv8);
-  free ensures (memory_load8_le(mem, 2411bv64) == 99bv8);
-  free ensures (memory_load8_le(mem, 2412bv64) == 10bv8);
-  free ensures (memory_load8_le(mem, 2413bv64) == 0bv8);
-  free ensures (memory_load8_le(mem, 69064bv64) == 16bv8);
-  free ensures (memory_load8_le(mem, 69065bv64) == 8bv8);
-  free ensures (memory_load8_le(mem, 69066bv64) == 0bv8);
-  free ensures (memory_load8_le(mem, 69067bv64) == 0bv8);
-  free ensures (memory_load8_le(mem, 69068bv64) == 0bv8);
-  free ensures (memory_load8_le(mem, 69069bv64) == 0bv8);
-  free ensures (memory_load8_le(mem, 69070bv64) == 0bv8);
-  free ensures (memory_load8_le(mem, 69071bv64) == 0bv8);
-  free ensures (memory_load8_le(mem, 69072bv64) == 192bv8);
-  free ensures (memory_load8_le(mem, 69073bv64) == 7bv8);
-  free ensures (memory_load8_le(mem, 69074bv64) == 0bv8);
-  free ensures (memory_load8_le(mem, 69075bv64) == 0bv8);
-  free ensures (memory_load8_le(mem, 69076bv64) == 0bv8);
-  free ensures (memory_load8_le(mem, 69077bv64) == 0bv8);
-  free ensures (memory_load8_le(mem, 69078bv64) == 0bv8);
-  free ensures (memory_load8_le(mem, 69079bv64) == 0bv8);
-  free ensures (memory_load8_le(mem, 69592bv64) == 20bv8);
-  free ensures (memory_load8_le(mem, 69593bv64) == 8bv8);
-  free ensures (memory_load8_le(mem, 69594bv64) == 0bv8);
-  free ensures (memory_load8_le(mem, 69595bv64) == 0bv8);
-  free ensures (memory_load8_le(mem, 69596bv64) == 0bv8);
-  free ensures (memory_load8_le(mem, 69597bv64) == 0bv8);
-  free ensures (memory_load8_le(mem, 69598bv64) == 0bv8);
-  free ensures (memory_load8_le(mem, 69599bv64) == 0bv8);
-  free ensures (memory_load8_le(mem, 69696bv64) == 64bv8);
-  free ensures (memory_load8_le(mem, 69697bv64) == 16bv8);
-  free ensures (memory_load8_le(mem, 69698bv64) == 1bv8);
-  free ensures (memory_load8_le(mem, 69699bv64) == 0bv8);
-  free ensures (memory_load8_le(mem, 69700bv64) == 0bv8);
-  free ensures (memory_load8_le(mem, 69701bv64) == 0bv8);
-  free ensures (memory_load8_le(mem, 69702bv64) == 0bv8);
-  free ensures (memory_load8_le(mem, 69703bv64) == 0bv8);
-=======
-  modifies Gamma_R16, Gamma_R17, R16, R17;
->>>>>>> c4406e96
+  modifies Gamma_R16, Gamma_R17, R16, R17;