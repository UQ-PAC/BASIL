--- conflicted
+++ resolved
@@ -41,28 +41,9 @@
   modifies Gamma_mem, mem;
 
 procedure fork();
-<<<<<<< HEAD
-  free requires (memory_load8_le(mem, 69632bv64) == 0bv8);
-  free requires (memory_load8_le(mem, 69633bv64) == 0bv8);
-  free requires (memory_load8_le(mem, 69634bv64) == 0bv8);
-  free requires (memory_load8_le(mem, 69635bv64) == 0bv8);
-  free requires (memory_load8_le(mem, 69636bv64) == 0bv8);
-  free requires (memory_load8_le(mem, 69637bv64) == 0bv8);
-  free requires (memory_load8_le(mem, 69638bv64) == 0bv8);
-  free requires (memory_load8_le(mem, 69639bv64) == 0bv8);
-  free requires (memory_load8_le(mem, 69640bv64) == 8bv8);
-  free requires (memory_load8_le(mem, 69641bv64) == 16bv8);
-  free requires (memory_load8_le(mem, 69642bv64) == 1bv8);
-  free requires (memory_load8_le(mem, 69643bv64) == 0bv8);
-  free requires (memory_load8_le(mem, 69644bv64) == 0bv8);
-  free requires (memory_load8_le(mem, 69645bv64) == 0bv8);
-  free requires (memory_load8_le(mem, 69646bv64) == 0bv8);
-  free requires (memory_load8_le(mem, 69647bv64) == 0bv8);
-=======
   modifies Gamma_R16, Gamma_R17, R16, R17;
   free requires (memory_load64_le(mem, 69632bv64) == 0bv64);
   free requires (memory_load64_le(mem, 69640bv64) == 69640bv64);
->>>>>>> 41e07885
   free requires (memory_load8_le(mem, 1960bv64) == 1bv8);
   free requires (memory_load8_le(mem, 1961bv64) == 0bv8);
   free requires (memory_load8_le(mem, 1962bv64) == 2bv8);
