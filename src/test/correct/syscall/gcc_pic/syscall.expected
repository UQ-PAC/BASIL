--- conflicted
+++ resolved
@@ -58,44 +58,9 @@
 function {:bvbuiltin "zero_extend 32"} zero_extend32_32(bv32) returns (bv64);
 procedure rely();
   modifies mem, Gamma_mem;
+  ensures (forall i: bv64 :: (((mem[i] == old(mem[i])) ==> (Gamma_mem[i] == old(Gamma_mem[i])))));
   ensures (mem == old(mem));
   ensures (Gamma_mem == old(Gamma_mem));
-  free ensures (memory_load8_le(mem, 1932bv64) == 1bv8);
-  free ensures (memory_load8_le(mem, 1933bv64) == 0bv8);
-  free ensures (memory_load8_le(mem, 1934bv64) == 2bv8);
-  free ensures (memory_load8_le(mem, 1935bv64) == 0bv8);
-  free ensures (memory_load8_le(mem, 69008bv64) == 80bv8);
-  free ensures (memory_load8_le(mem, 69009bv64) == 7bv8);
-  free ensures (memory_load8_le(mem, 69010bv64) == 0bv8);
-  free ensures (memory_load8_le(mem, 69011bv64) == 0bv8);
-  free ensures (memory_load8_le(mem, 69012bv64) == 0bv8);
-  free ensures (memory_load8_le(mem, 69013bv64) == 0bv8);
-  free ensures (memory_load8_le(mem, 69014bv64) == 0bv8);
-  free ensures (memory_load8_le(mem, 69015bv64) == 0bv8);
-  free ensures (memory_load8_le(mem, 69016bv64) == 0bv8);
-  free ensures (memory_load8_le(mem, 69017bv64) == 7bv8);
-  free ensures (memory_load8_le(mem, 69018bv64) == 0bv8);
-  free ensures (memory_load8_le(mem, 69019bv64) == 0bv8);
-  free ensures (memory_load8_le(mem, 69020bv64) == 0bv8);
-  free ensures (memory_load8_le(mem, 69021bv64) == 0bv8);
-  free ensures (memory_load8_le(mem, 69022bv64) == 0bv8);
-  free ensures (memory_load8_le(mem, 69023bv64) == 0bv8);
-  free ensures (memory_load8_le(mem, 69616bv64) == 84bv8);
-  free ensures (memory_load8_le(mem, 69617bv64) == 7bv8);
-  free ensures (memory_load8_le(mem, 69618bv64) == 0bv8);
-  free ensures (memory_load8_le(mem, 69619bv64) == 0bv8);
-  free ensures (memory_load8_le(mem, 69620bv64) == 0bv8);
-  free ensures (memory_load8_le(mem, 69621bv64) == 0bv8);
-  free ensures (memory_load8_le(mem, 69622bv64) == 0bv8);
-  free ensures (memory_load8_le(mem, 69623bv64) == 0bv8);
-  free ensures (memory_load8_le(mem, 69640bv64) == 8bv8);
-  free ensures (memory_load8_le(mem, 69641bv64) == 16bv8);
-  free ensures (memory_load8_le(mem, 69642bv64) == 1bv8);
-  free ensures (memory_load8_le(mem, 69643bv64) == 0bv8);
-  free ensures (memory_load8_le(mem, 69644bv64) == 0bv8);
-  free ensures (memory_load8_le(mem, 69645bv64) == 0bv8);
-  free ensures (memory_load8_le(mem, 69646bv64) == 0bv8);
-  free ensures (memory_load8_le(mem, 69647bv64) == 0bv8);
 
 procedure rely_transitive()
   modifies mem, Gamma_mem;
@@ -112,33 +77,110 @@
   modifies mem, Gamma_mem;
 
 procedure fork();
-<<<<<<< HEAD
-=======
   modifies Gamma_R16, Gamma_R17, R16, R17;
 
 procedure main()
   modifies Gamma_R0, Gamma_R16, Gamma_R17, Gamma_R29, Gamma_R30, Gamma_R31, Gamma_stack, R0, R16, R17, R29, R30, R31, stack;
->>>>>>> c4406e96
   free requires (memory_load8_le(mem, 1932bv64) == 1bv8);
   free requires (memory_load8_le(mem, 1933bv64) == 0bv8);
   free requires (memory_load8_le(mem, 1934bv64) == 2bv8);
   free requires (memory_load8_le(mem, 1935bv64) == 0bv8);
-  free requires (memory_load8_le(mem, 69008bv64) == 80bv8);
-  free requires (memory_load8_le(mem, 69009bv64) == 7bv8);
-  free requires (memory_load8_le(mem, 69010bv64) == 0bv8);
-  free requires (memory_load8_le(mem, 69011bv64) == 0bv8);
-  free requires (memory_load8_le(mem, 69012bv64) == 0bv8);
-  free requires (memory_load8_le(mem, 69013bv64) == 0bv8);
-  free requires (memory_load8_le(mem, 69014bv64) == 0bv8);
-  free requires (memory_load8_le(mem, 69015bv64) == 0bv8);
-  free requires (memory_load8_le(mem, 69016bv64) == 0bv8);
-  free requires (memory_load8_le(mem, 69017bv64) == 7bv8);
-  free requires (memory_load8_le(mem, 69018bv64) == 0bv8);
-  free requires (memory_load8_le(mem, 69019bv64) == 0bv8);
-  free requires (memory_load8_le(mem, 69020bv64) == 0bv8);
-  free requires (memory_load8_le(mem, 69021bv64) == 0bv8);
-  free requires (memory_load8_le(mem, 69022bv64) == 0bv8);
-  free requires (memory_load8_le(mem, 69023bv64) == 0bv8);
+  free requires (memory_load8_le(mem, 69520bv64) == 0bv8);
+  free requires (memory_load8_le(mem, 69521bv64) == 0bv8);
+  free requires (memory_load8_le(mem, 69522bv64) == 0bv8);
+  free requires (memory_load8_le(mem, 69523bv64) == 0bv8);
+  free requires (memory_load8_le(mem, 69524bv64) == 0bv8);
+  free requires (memory_load8_le(mem, 69525bv64) == 0bv8);
+  free requires (memory_load8_le(mem, 69526bv64) == 0bv8);
+  free requires (memory_load8_le(mem, 69527bv64) == 0bv8);
+  free requires (memory_load8_le(mem, 69528bv64) == 0bv8);
+  free requires (memory_load8_le(mem, 69529bv64) == 0bv8);
+  free requires (memory_load8_le(mem, 69530bv64) == 0bv8);
+  free requires (memory_load8_le(mem, 69531bv64) == 0bv8);
+  free requires (memory_load8_le(mem, 69532bv64) == 0bv8);
+  free requires (memory_load8_le(mem, 69533bv64) == 0bv8);
+  free requires (memory_load8_le(mem, 69534bv64) == 0bv8);
+  free requires (memory_load8_le(mem, 69535bv64) == 0bv8);
+  free requires (memory_load8_le(mem, 69536bv64) == 0bv8);
+  free requires (memory_load8_le(mem, 69537bv64) == 0bv8);
+  free requires (memory_load8_le(mem, 69538bv64) == 0bv8);
+  free requires (memory_load8_le(mem, 69539bv64) == 0bv8);
+  free requires (memory_load8_le(mem, 69540bv64) == 0bv8);
+  free requires (memory_load8_le(mem, 69541bv64) == 0bv8);
+  free requires (memory_load8_le(mem, 69542bv64) == 0bv8);
+  free requires (memory_load8_le(mem, 69543bv64) == 0bv8);
+  free requires (memory_load8_le(mem, 69544bv64) == 208bv8);
+  free requires (memory_load8_le(mem, 69545bv64) == 5bv8);
+  free requires (memory_load8_le(mem, 69546bv64) == 0bv8);
+  free requires (memory_load8_le(mem, 69547bv64) == 0bv8);
+  free requires (memory_load8_le(mem, 69548bv64) == 0bv8);
+  free requires (memory_load8_le(mem, 69549bv64) == 0bv8);
+  free requires (memory_load8_le(mem, 69550bv64) == 0bv8);
+  free requires (memory_load8_le(mem, 69551bv64) == 0bv8);
+  free requires (memory_load8_le(mem, 69552bv64) == 208bv8);
+  free requires (memory_load8_le(mem, 69553bv64) == 5bv8);
+  free requires (memory_load8_le(mem, 69554bv64) == 0bv8);
+  free requires (memory_load8_le(mem, 69555bv64) == 0bv8);
+  free requires (memory_load8_le(mem, 69556bv64) == 0bv8);
+  free requires (memory_load8_le(mem, 69557bv64) == 0bv8);
+  free requires (memory_load8_le(mem, 69558bv64) == 0bv8);
+  free requires (memory_load8_le(mem, 69559bv64) == 0bv8);
+  free requires (memory_load8_le(mem, 69560bv64) == 208bv8);
+  free requires (memory_load8_le(mem, 69561bv64) == 5bv8);
+  free requires (memory_load8_le(mem, 69562bv64) == 0bv8);
+  free requires (memory_load8_le(mem, 69563bv64) == 0bv8);
+  free requires (memory_load8_le(mem, 69564bv64) == 0bv8);
+  free requires (memory_load8_le(mem, 69565bv64) == 0bv8);
+  free requires (memory_load8_le(mem, 69566bv64) == 0bv8);
+  free requires (memory_load8_le(mem, 69567bv64) == 0bv8);
+  free requires (memory_load8_le(mem, 69568bv64) == 208bv8);
+  free requires (memory_load8_le(mem, 69569bv64) == 5bv8);
+  free requires (memory_load8_le(mem, 69570bv64) == 0bv8);
+  free requires (memory_load8_le(mem, 69571bv64) == 0bv8);
+  free requires (memory_load8_le(mem, 69572bv64) == 0bv8);
+  free requires (memory_load8_le(mem, 69573bv64) == 0bv8);
+  free requires (memory_load8_le(mem, 69574bv64) == 0bv8);
+  free requires (memory_load8_le(mem, 69575bv64) == 0bv8);
+  free requires (memory_load8_le(mem, 69576bv64) == 208bv8);
+  free requires (memory_load8_le(mem, 69577bv64) == 5bv8);
+  free requires (memory_load8_le(mem, 69578bv64) == 0bv8);
+  free requires (memory_load8_le(mem, 69579bv64) == 0bv8);
+  free requires (memory_load8_le(mem, 69580bv64) == 0bv8);
+  free requires (memory_load8_le(mem, 69581bv64) == 0bv8);
+  free requires (memory_load8_le(mem, 69582bv64) == 0bv8);
+  free requires (memory_load8_le(mem, 69583bv64) == 0bv8);
+  free requires (memory_load8_le(mem, 69584bv64) == 160bv8);
+  free requires (memory_load8_le(mem, 69585bv64) == 13bv8);
+  free requires (memory_load8_le(mem, 69586bv64) == 1bv8);
+  free requires (memory_load8_le(mem, 69587bv64) == 0bv8);
+  free requires (memory_load8_le(mem, 69588bv64) == 0bv8);
+  free requires (memory_load8_le(mem, 69589bv64) == 0bv8);
+  free requires (memory_load8_le(mem, 69590bv64) == 0bv8);
+  free requires (memory_load8_le(mem, 69591bv64) == 0bv8);
+  free requires (memory_load8_le(mem, 69592bv64) == 0bv8);
+  free requires (memory_load8_le(mem, 69593bv64) == 0bv8);
+  free requires (memory_load8_le(mem, 69594bv64) == 0bv8);
+  free requires (memory_load8_le(mem, 69595bv64) == 0bv8);
+  free requires (memory_load8_le(mem, 69596bv64) == 0bv8);
+  free requires (memory_load8_le(mem, 69597bv64) == 0bv8);
+  free requires (memory_load8_le(mem, 69598bv64) == 0bv8);
+  free requires (memory_load8_le(mem, 69599bv64) == 0bv8);
+  free requires (memory_load8_le(mem, 69600bv64) == 0bv8);
+  free requires (memory_load8_le(mem, 69601bv64) == 0bv8);
+  free requires (memory_load8_le(mem, 69602bv64) == 0bv8);
+  free requires (memory_load8_le(mem, 69603bv64) == 0bv8);
+  free requires (memory_load8_le(mem, 69604bv64) == 0bv8);
+  free requires (memory_load8_le(mem, 69605bv64) == 0bv8);
+  free requires (memory_load8_le(mem, 69606bv64) == 0bv8);
+  free requires (memory_load8_le(mem, 69607bv64) == 0bv8);
+  free requires (memory_load8_le(mem, 69608bv64) == 0bv8);
+  free requires (memory_load8_le(mem, 69609bv64) == 0bv8);
+  free requires (memory_load8_le(mem, 69610bv64) == 0bv8);
+  free requires (memory_load8_le(mem, 69611bv64) == 0bv8);
+  free requires (memory_load8_le(mem, 69612bv64) == 0bv8);
+  free requires (memory_load8_le(mem, 69613bv64) == 0bv8);
+  free requires (memory_load8_le(mem, 69614bv64) == 0bv8);
+  free requires (memory_load8_le(mem, 69615bv64) == 0bv8);
   free requires (memory_load8_le(mem, 69616bv64) == 84bv8);
   free requires (memory_load8_le(mem, 69617bv64) == 7bv8);
   free requires (memory_load8_le(mem, 69618bv64) == 0bv8);
@@ -147,53 +189,14 @@
   free requires (memory_load8_le(mem, 69621bv64) == 0bv8);
   free requires (memory_load8_le(mem, 69622bv64) == 0bv8);
   free requires (memory_load8_le(mem, 69623bv64) == 0bv8);
-  free requires (memory_load8_le(mem, 69640bv64) == 8bv8);
-  free requires (memory_load8_le(mem, 69641bv64) == 16bv8);
-  free requires (memory_load8_le(mem, 69642bv64) == 1bv8);
-  free requires (memory_load8_le(mem, 69643bv64) == 0bv8);
-  free requires (memory_load8_le(mem, 69644bv64) == 0bv8);
-  free requires (memory_load8_le(mem, 69645bv64) == 0bv8);
-  free requires (memory_load8_le(mem, 69646bv64) == 0bv8);
-  free requires (memory_load8_le(mem, 69647bv64) == 0bv8);
-  free ensures (memory_load8_le(mem, 1932bv64) == 1bv8);
-  free ensures (memory_load8_le(mem, 1933bv64) == 0bv8);
-  free ensures (memory_load8_le(mem, 1934bv64) == 2bv8);
-  free ensures (memory_load8_le(mem, 1935bv64) == 0bv8);
-  free ensures (memory_load8_le(mem, 69008bv64) == 80bv8);
-  free ensures (memory_load8_le(mem, 69009bv64) == 7bv8);
-  free ensures (memory_load8_le(mem, 69010bv64) == 0bv8);
-  free ensures (memory_load8_le(mem, 69011bv64) == 0bv8);
-  free ensures (memory_load8_le(mem, 69012bv64) == 0bv8);
-  free ensures (memory_load8_le(mem, 69013bv64) == 0bv8);
-  free ensures (memory_load8_le(mem, 69014bv64) == 0bv8);
-  free ensures (memory_load8_le(mem, 69015bv64) == 0bv8);
-  free ensures (memory_load8_le(mem, 69016bv64) == 0bv8);
-  free ensures (memory_load8_le(mem, 69017bv64) == 7bv8);
-  free ensures (memory_load8_le(mem, 69018bv64) == 0bv8);
-  free ensures (memory_load8_le(mem, 69019bv64) == 0bv8);
-  free ensures (memory_load8_le(mem, 69020bv64) == 0bv8);
-  free ensures (memory_load8_le(mem, 69021bv64) == 0bv8);
-  free ensures (memory_load8_le(mem, 69022bv64) == 0bv8);
-  free ensures (memory_load8_le(mem, 69023bv64) == 0bv8);
-  free ensures (memory_load8_le(mem, 69616bv64) == 84bv8);
-  free ensures (memory_load8_le(mem, 69617bv64) == 7bv8);
-  free ensures (memory_load8_le(mem, 69618bv64) == 0bv8);
-  free ensures (memory_load8_le(mem, 69619bv64) == 0bv8);
-  free ensures (memory_load8_le(mem, 69620bv64) == 0bv8);
-  free ensures (memory_load8_le(mem, 69621bv64) == 0bv8);
-  free ensures (memory_load8_le(mem, 69622bv64) == 0bv8);
-  free ensures (memory_load8_le(mem, 69623bv64) == 0bv8);
-  free ensures (memory_load8_le(mem, 69640bv64) == 8bv8);
-  free ensures (memory_load8_le(mem, 69641bv64) == 16bv8);
-  free ensures (memory_load8_le(mem, 69642bv64) == 1bv8);
-  free ensures (memory_load8_le(mem, 69643bv64) == 0bv8);
-  free ensures (memory_load8_le(mem, 69644bv64) == 0bv8);
-  free ensures (memory_load8_le(mem, 69645bv64) == 0bv8);
-  free ensures (memory_load8_le(mem, 69646bv64) == 0bv8);
-  free ensures (memory_load8_le(mem, 69647bv64) == 0bv8);
-
-procedure main()
-  modifies Gamma_R0, Gamma_R29, Gamma_R30, Gamma_R31, Gamma_mem, Gamma_stack, R0, R29, R30, R31, mem, stack;
+  free requires (memory_load8_le(mem, 69624bv64) == 0bv8);
+  free requires (memory_load8_le(mem, 69625bv64) == 0bv8);
+  free requires (memory_load8_le(mem, 69626bv64) == 0bv8);
+  free requires (memory_load8_le(mem, 69627bv64) == 0bv8);
+  free requires (memory_load8_le(mem, 69628bv64) == 0bv8);
+  free requires (memory_load8_le(mem, 69629bv64) == 0bv8);
+  free requires (memory_load8_le(mem, 69630bv64) == 0bv8);
+  free requires (memory_load8_le(mem, 69631bv64) == 0bv8);
   free requires (memory_load8_le(mem, 69632bv64) == 0bv8);
   free requires (memory_load8_le(mem, 69633bv64) == 0bv8);
   free requires (memory_load8_le(mem, 69634bv64) == 0bv8);
@@ -210,82 +213,10 @@
   free requires (memory_load8_le(mem, 69645bv64) == 0bv8);
   free requires (memory_load8_le(mem, 69646bv64) == 0bv8);
   free requires (memory_load8_le(mem, 69647bv64) == 0bv8);
-  free requires (memory_load8_le(mem, 1932bv64) == 1bv8);
-  free requires (memory_load8_le(mem, 1933bv64) == 0bv8);
-  free requires (memory_load8_le(mem, 1934bv64) == 2bv8);
-  free requires (memory_load8_le(mem, 1935bv64) == 0bv8);
-  free requires (memory_load8_le(mem, 69008bv64) == 80bv8);
-  free requires (memory_load8_le(mem, 69009bv64) == 7bv8);
-  free requires (memory_load8_le(mem, 69010bv64) == 0bv8);
-  free requires (memory_load8_le(mem, 69011bv64) == 0bv8);
-  free requires (memory_load8_le(mem, 69012bv64) == 0bv8);
-  free requires (memory_load8_le(mem, 69013bv64) == 0bv8);
-  free requires (memory_load8_le(mem, 69014bv64) == 0bv8);
-  free requires (memory_load8_le(mem, 69015bv64) == 0bv8);
-  free requires (memory_load8_le(mem, 69016bv64) == 0bv8);
-  free requires (memory_load8_le(mem, 69017bv64) == 7bv8);
-  free requires (memory_load8_le(mem, 69018bv64) == 0bv8);
-  free requires (memory_load8_le(mem, 69019bv64) == 0bv8);
-  free requires (memory_load8_le(mem, 69020bv64) == 0bv8);
-  free requires (memory_load8_le(mem, 69021bv64) == 0bv8);
-  free requires (memory_load8_le(mem, 69022bv64) == 0bv8);
-  free requires (memory_load8_le(mem, 69023bv64) == 0bv8);
-  free requires (memory_load8_le(mem, 69616bv64) == 84bv8);
-  free requires (memory_load8_le(mem, 69617bv64) == 7bv8);
-  free requires (memory_load8_le(mem, 69618bv64) == 0bv8);
-  free requires (memory_load8_le(mem, 69619bv64) == 0bv8);
-  free requires (memory_load8_le(mem, 69620bv64) == 0bv8);
-  free requires (memory_load8_le(mem, 69621bv64) == 0bv8);
-  free requires (memory_load8_le(mem, 69622bv64) == 0bv8);
-  free requires (memory_load8_le(mem, 69623bv64) == 0bv8);
-  free requires (memory_load8_le(mem, 69640bv64) == 8bv8);
-  free requires (memory_load8_le(mem, 69641bv64) == 16bv8);
-  free requires (memory_load8_le(mem, 69642bv64) == 1bv8);
-  free requires (memory_load8_le(mem, 69643bv64) == 0bv8);
-  free requires (memory_load8_le(mem, 69644bv64) == 0bv8);
-  free requires (memory_load8_le(mem, 69645bv64) == 0bv8);
-  free requires (memory_load8_le(mem, 69646bv64) == 0bv8);
-  free requires (memory_load8_le(mem, 69647bv64) == 0bv8);
   free ensures (Gamma_R29 == old(Gamma_R29));
   free ensures (Gamma_R31 == old(Gamma_R31));
   free ensures (R29 == old(R29));
   free ensures (R31 == old(R31));
-  free ensures (memory_load8_le(mem, 1932bv64) == 1bv8);
-  free ensures (memory_load8_le(mem, 1933bv64) == 0bv8);
-  free ensures (memory_load8_le(mem, 1934bv64) == 2bv8);
-  free ensures (memory_load8_le(mem, 1935bv64) == 0bv8);
-  free ensures (memory_load8_le(mem, 69008bv64) == 80bv8);
-  free ensures (memory_load8_le(mem, 69009bv64) == 7bv8);
-  free ensures (memory_load8_le(mem, 69010bv64) == 0bv8);
-  free ensures (memory_load8_le(mem, 69011bv64) == 0bv8);
-  free ensures (memory_load8_le(mem, 69012bv64) == 0bv8);
-  free ensures (memory_load8_le(mem, 69013bv64) == 0bv8);
-  free ensures (memory_load8_le(mem, 69014bv64) == 0bv8);
-  free ensures (memory_load8_le(mem, 69015bv64) == 0bv8);
-  free ensures (memory_load8_le(mem, 69016bv64) == 0bv8);
-  free ensures (memory_load8_le(mem, 69017bv64) == 7bv8);
-  free ensures (memory_load8_le(mem, 69018bv64) == 0bv8);
-  free ensures (memory_load8_le(mem, 69019bv64) == 0bv8);
-  free ensures (memory_load8_le(mem, 69020bv64) == 0bv8);
-  free ensures (memory_load8_le(mem, 69021bv64) == 0bv8);
-  free ensures (memory_load8_le(mem, 69022bv64) == 0bv8);
-  free ensures (memory_load8_le(mem, 69023bv64) == 0bv8);
-  free ensures (memory_load8_le(mem, 69616bv64) == 84bv8);
-  free ensures (memory_load8_le(mem, 69617bv64) == 7bv8);
-  free ensures (memory_load8_le(mem, 69618bv64) == 0bv8);
-  free ensures (memory_load8_le(mem, 69619bv64) == 0bv8);
-  free ensures (memory_load8_le(mem, 69620bv64) == 0bv8);
-  free ensures (memory_load8_le(mem, 69621bv64) == 0bv8);
-  free ensures (memory_load8_le(mem, 69622bv64) == 0bv8);
-  free ensures (memory_load8_le(mem, 69623bv64) == 0bv8);
-  free ensures (memory_load8_le(mem, 69640bv64) == 8bv8);
-  free ensures (memory_load8_le(mem, 69641bv64) == 16bv8);
-  free ensures (memory_load8_le(mem, 69642bv64) == 1bv8);
-  free ensures (memory_load8_le(mem, 69643bv64) == 0bv8);
-  free ensures (memory_load8_le(mem, 69644bv64) == 0bv8);
-  free ensures (memory_load8_le(mem, 69645bv64) == 0bv8);
-  free ensures (memory_load8_le(mem, 69646bv64) == 0bv8);
-  free ensures (memory_load8_le(mem, 69647bv64) == 0bv8);
 {
   var #4: bv64;
   var Gamma_#4: bool;
