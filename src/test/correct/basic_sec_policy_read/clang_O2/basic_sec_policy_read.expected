var {:extern} Gamma_mem: [bv64]bool;
var {:extern} mem: [bv64]bv8;
const {:extern} $x_addr: bv64;
axiom ($x_addr == 69684bv64);
const {:extern} $z_addr: bv64;
axiom ($z_addr == 69688bv64);
function {:extern} L(mem$in: [bv64]bv8, index: bv64) returns (bool) {
  (if (index == $z_addr) then true else (if (index == $x_addr) then (memory_load32_le(mem$in, $z_addr) == 0bv32) else false))
}

function {:extern} {:bvbuiltin "bvadd"} bvadd64(bv64, bv64) returns (bv64);
function {:extern} gamma_load32(gammaMap: [bv64]bool, index: bv64) returns (bool) {
  (gammaMap[bvadd64(index, 3bv64)] && (gammaMap[bvadd64(index, 2bv64)] && (gammaMap[bvadd64(index, 1bv64)] && gammaMap[index])))
}

function {:extern} memory_load32_le(memory: [bv64]bv8, index: bv64) returns (bv32) {
  (memory[bvadd64(index, 3bv64)] ++ (memory[bvadd64(index, 2bv64)] ++ (memory[bvadd64(index, 1bv64)] ++ memory[index])))
}

function {:extern} memory_load64_le(memory: [bv64]bv8, index: bv64) returns (bv64) {
  (memory[bvadd64(index, 7bv64)] ++ (memory[bvadd64(index, 6bv64)] ++ (memory[bvadd64(index, 5bv64)] ++ (memory[bvadd64(index, 4bv64)] ++ (memory[bvadd64(index, 3bv64)] ++ (memory[bvadd64(index, 2bv64)] ++ (memory[bvadd64(index, 1bv64)] ++ memory[index])))))))
}

<<<<<<< HEAD
function {:extern} memory_load8_le(memory: [bv64]bv8, index: bv64) returns (bv8) {
  memory[index]
}

=======
function {:extern} {:bvbuiltin "sign_extend 1"} sign_extend1_32(bv32) returns (bv33);
function {:extern} {:bvbuiltin "zero_extend 1"} zero_extend1_32(bv32) returns (bv33);
>>>>>>> 4586ce26
function {:extern} {:bvbuiltin "zero_extend 32"} zero_extend32_32(bv32) returns (bv64);
procedure {:extern} rely();
  modifies Gamma_mem, mem;
  ensures (forall i: bv64 :: (((mem[i] == old(mem[i])) ==> (Gamma_mem[i] == old(Gamma_mem[i])))));
  ensures ((old(memory_load32_le(mem, $z_addr)) != 0bv32) ==> (memory_load32_le(mem, $z_addr) != 0bv32));
  free ensures (memory_load32_le(mem, 1860bv64) == 131073bv32);
  free ensures (memory_load64_le(mem, 69064bv64) == 1808bv64);
  free ensures (memory_load64_le(mem, 69072bv64) == 1728bv64);
  free ensures (memory_load64_le(mem, 69592bv64) == 1812bv64);
  free ensures (memory_load64_le(mem, 69672bv64) == 69672bv64);

procedure {:extern} rely_transitive();
  modifies Gamma_mem, mem;
  ensures ((old(memory_load32_le(mem, $z_addr)) != 0bv32) ==> (memory_load32_le(mem, $z_addr) != 0bv32));

implementation {:extern} rely_transitive()
{
  call rely();
  call rely();
}

procedure {:extern} rely_reflexive();

implementation {:extern} rely_reflexive()
{
  assert ((memory_load32_le(mem, $z_addr) != 0bv32) ==> (memory_load32_le(mem, $z_addr) != 0bv32));
}

procedure {:extern} guarantee_reflexive();
  modifies Gamma_mem, mem;

implementation {:extern} guarantee_reflexive()
{
  assert (memory_load32_le(mem, $z_addr) == memory_load32_le(mem, $z_addr));
}

procedure main(R8_in: bv64, Gamma_R8_in: bool, R9_in: bv64, Gamma_R9_in: bool) returns (R0_out: bv64, Gamma_R0_out: bool, R8_out: bv64, Gamma_R8_out: bool, R9_out: bv64, Gamma_R9_out: bool);
  modifies Gamma_mem, mem;
  free requires (memory_load64_le(mem, 69664bv64) == 0bv64);
  free requires (memory_load64_le(mem, 69672bv64) == 69672bv64);
  free requires (memory_load32_le(mem, 1860bv64) == 131073bv32);
  free requires (memory_load64_le(mem, 69064bv64) == 1808bv64);
  free requires (memory_load64_le(mem, 69072bv64) == 1728bv64);
  free requires (memory_load64_le(mem, 69592bv64) == 1812bv64);
  free requires (memory_load64_le(mem, 69672bv64) == 69672bv64);
  free ensures (memory_load32_le(mem, 1860bv64) == 131073bv32);
  free ensures (memory_load64_le(mem, 69064bv64) == 1808bv64);
  free ensures (memory_load64_le(mem, 69072bv64) == 1728bv64);
  free ensures (memory_load64_le(mem, 69592bv64) == 1812bv64);
  free ensures (memory_load64_le(mem, 69672bv64) == 69672bv64);

implementation main(R8_in: bv64, Gamma_R8_in: bool, R9_in: bv64, Gamma_R9_in: bool) returns (R0_out: bv64, Gamma_R0_out: bool, R8_out: bv64, Gamma_R8_out: bool, R9_out: bv64, Gamma_R9_out: bool)
{
  var Gamma_R0_3: bool;
  var Gamma_R0_4: bool;
  var Gamma_R8_3: bool;
  var Gamma_R9_3: bool;
  var R0_3: bv64;
  var R0_4: bv64;
  var R8_3: bv64;
  var R9_3: bv64;
  lmain:
    call rely();
    R8_3, Gamma_R8_3 := zero_extend32_32(memory_load32_le(mem, 69688bv64)), (gamma_load32(Gamma_mem, 69688bv64) || L(mem, 69688bv64));
    call rely();
    R9_3, Gamma_R9_3 := zero_extend32_32(memory_load32_le(mem, 69684bv64)), (gamma_load32(Gamma_mem, 69684bv64) || L(mem, 69684bv64));
    assert Gamma_R8_3;
    goto lmain_goto_l000002fa, lmain_goto_l000002fd;
  lmain_goto_l000002fd:
    assume (!(R8_3[32:0] == 0bv32));
    R0_4, Gamma_R0_4 := 0bv64, true;
    goto l00000300;
  lmain_goto_l000002fa:
    assume (R8_3[32:0] == 0bv32);
    R0_3, Gamma_R0_3 := zero_extend32_32(R9_3[32:0]), Gamma_R9_3;
    R0_4, Gamma_R0_4 := R0_3, Gamma_R0_3;
    goto l00000300;
  l00000300:
    goto main_basil_return;
  main_basil_return:
    R0_out, R8_out, R9_out := R0_4, R8_3, R9_3;
    Gamma_R0_out, Gamma_R8_out, Gamma_R9_out := Gamma_R0_4, Gamma_R8_3, Gamma_R9_3;
    return;
}
<|MERGE_RESOLUTION|>--- conflicted
+++ resolved
@@ -1,4 +1,18 @@
+var {:extern} CF: bv1;
+var {:extern} Gamma_CF: bool;
+var {:extern} Gamma_NF: bool;
+var {:extern} Gamma_R0: bool;
+var {:extern} Gamma_R8: bool;
+var {:extern} Gamma_R9: bool;
+var {:extern} Gamma_VF: bool;
+var {:extern} Gamma_ZF: bool;
 var {:extern} Gamma_mem: [bv64]bool;
+var {:extern} NF: bv1;
+var {:extern} R0: bv64;
+var {:extern} R8: bv64;
+var {:extern} R9: bv64;
+var {:extern} VF: bv1;
+var {:extern} ZF: bv1;
 var {:extern} mem: [bv64]bv8;
 const {:extern} $x_addr: bv64;
 axiom ($x_addr == 69684bv64);
@@ -8,7 +22,13 @@
   (if (index == $z_addr) then true else (if (index == $x_addr) then (memory_load32_le(mem$in, $z_addr) == 0bv32) else false))
 }
 
+function {:extern} {:bvbuiltin "bvadd"} bvadd32(bv32, bv32) returns (bv32);
+function {:extern} {:bvbuiltin "bvadd"} bvadd33(bv33, bv33) returns (bv33);
 function {:extern} {:bvbuiltin "bvadd"} bvadd64(bv64, bv64) returns (bv64);
+function {:extern} {:bvbuiltin "bvcomp"} bvcomp1(bv1, bv1) returns (bv1);
+function {:extern} {:bvbuiltin "bvcomp"} bvcomp32(bv32, bv32) returns (bv1);
+function {:extern} {:bvbuiltin "bvcomp"} bvcomp33(bv33, bv33) returns (bv1);
+function {:extern} {:bvbuiltin "bvnot"} bvnot1(bv1) returns (bv1);
 function {:extern} gamma_load32(gammaMap: [bv64]bool, index: bv64) returns (bool) {
   (gammaMap[bvadd64(index, 3bv64)] && (gammaMap[bvadd64(index, 2bv64)] && (gammaMap[bvadd64(index, 1bv64)] && gammaMap[index])))
 }
@@ -21,15 +41,8 @@
   (memory[bvadd64(index, 7bv64)] ++ (memory[bvadd64(index, 6bv64)] ++ (memory[bvadd64(index, 5bv64)] ++ (memory[bvadd64(index, 4bv64)] ++ (memory[bvadd64(index, 3bv64)] ++ (memory[bvadd64(index, 2bv64)] ++ (memory[bvadd64(index, 1bv64)] ++ memory[index])))))))
 }
 
-<<<<<<< HEAD
-function {:extern} memory_load8_le(memory: [bv64]bv8, index: bv64) returns (bv8) {
-  memory[index]
-}
-
-=======
 function {:extern} {:bvbuiltin "sign_extend 1"} sign_extend1_32(bv32) returns (bv33);
 function {:extern} {:bvbuiltin "zero_extend 1"} zero_extend1_32(bv32) returns (bv33);
->>>>>>> 4586ce26
 function {:extern} {:bvbuiltin "zero_extend 32"} zero_extend32_32(bv32) returns (bv64);
 procedure {:extern} rely();
   modifies Gamma_mem, mem;
@@ -66,8 +79,8 @@
   assert (memory_load32_le(mem, $z_addr) == memory_load32_le(mem, $z_addr));
 }
 
-procedure main(R8_in: bv64, Gamma_R8_in: bool, R9_in: bv64, Gamma_R9_in: bool) returns (R0_out: bv64, Gamma_R0_out: bool, R8_out: bv64, Gamma_R8_out: bool, R9_out: bv64, Gamma_R9_out: bool);
-  modifies Gamma_mem, mem;
+procedure main();
+  modifies CF, Gamma_CF, Gamma_NF, Gamma_R0, Gamma_R8, Gamma_R9, Gamma_VF, Gamma_ZF, Gamma_mem, NF, R0, R8, R9, VF, ZF, mem;
   free requires (memory_load64_le(mem, 69664bv64) == 0bv64);
   free requires (memory_load64_le(mem, 69672bv64) == 69672bv64);
   free requires (memory_load32_le(mem, 1860bv64) == 131073bv32);
@@ -81,36 +94,45 @@
   free ensures (memory_load64_le(mem, 69592bv64) == 1812bv64);
   free ensures (memory_load64_le(mem, 69672bv64) == 69672bv64);
 
-implementation main(R8_in: bv64, Gamma_R8_in: bool, R9_in: bv64, Gamma_R9_in: bool) returns (R0_out: bv64, Gamma_R0_out: bool, R8_out: bv64, Gamma_R8_out: bool, R9_out: bv64, Gamma_R9_out: bool)
+implementation main()
 {
-  var Gamma_R0_3: bool;
-  var Gamma_R0_4: bool;
-  var Gamma_R8_3: bool;
-  var Gamma_R9_3: bool;
-  var R0_3: bv64;
-  var R0_4: bv64;
-  var R8_3: bv64;
-  var R9_3: bv64;
+  var #4: bv32;
+  var Gamma_#4: bool;
   lmain:
+    assume {:captureState "lmain"} true;
+    R8, Gamma_R8 := 69632bv64, true;
+    R9, Gamma_R9 := 69632bv64, true;
     call rely();
-    R8_3, Gamma_R8_3 := zero_extend32_32(memory_load32_le(mem, 69688bv64)), (gamma_load32(Gamma_mem, 69688bv64) || L(mem, 69688bv64));
+    R8, Gamma_R8 := zero_extend32_32(memory_load32_le(mem, bvadd64(R8, 56bv64))), (gamma_load32(Gamma_mem, bvadd64(R8, 56bv64)) || L(mem, bvadd64(R8, 56bv64)));
     call rely();
-    R9_3, Gamma_R9_3 := zero_extend32_32(memory_load32_le(mem, 69684bv64)), (gamma_load32(Gamma_mem, 69684bv64) || L(mem, 69684bv64));
-    assert Gamma_R8_3;
+    R9, Gamma_R9 := zero_extend32_32(memory_load32_le(mem, bvadd64(R9, 52bv64))), (gamma_load32(Gamma_mem, bvadd64(R9, 52bv64)) || L(mem, bvadd64(R9, 52bv64)));
+    #4, Gamma_#4 := bvadd32(R8[32:0], 4294967295bv32), Gamma_R8;
+    VF, Gamma_VF := bvnot1(bvcomp33(sign_extend1_32(bvadd32(#4, 1bv32)), bvadd33(sign_extend1_32(R8[32:0]), 0bv33))), (Gamma_R8 && Gamma_#4);
+    CF, Gamma_CF := bvnot1(bvcomp33(zero_extend1_32(bvadd32(#4, 1bv32)), bvadd33(zero_extend1_32(R8[32:0]), 4294967296bv33))), (Gamma_R8 && Gamma_#4);
+    ZF, Gamma_ZF := bvcomp32(bvadd32(#4, 1bv32), 0bv32), Gamma_#4;
+    NF, Gamma_NF := bvadd32(#4, 1bv32)[32:31], Gamma_#4;
+    assert Gamma_ZF;
     goto lmain_goto_l000002fa, lmain_goto_l000002fd;
-  lmain_goto_l000002fd:
-    assume (!(R8_3[32:0] == 0bv32));
-    R0_4, Gamma_R0_4 := 0bv64, true;
+  l000002fd:
+    assume {:captureState "l000002fd"} true;
+    R0, Gamma_R0 := 0bv64, true;
     goto l00000300;
-  lmain_goto_l000002fa:
-    assume (R8_3[32:0] == 0bv32);
-    R0_3, Gamma_R0_3 := zero_extend32_32(R9_3[32:0]), Gamma_R9_3;
-    R0_4, Gamma_R0_4 := R0_3, Gamma_R0_3;
+  l000002fa:
+    assume {:captureState "l000002fa"} true;
+    R0, Gamma_R0 := zero_extend32_32(R9[32:0]), Gamma_R9;
     goto l00000300;
   l00000300:
+    assume {:captureState "l00000300"} true;
     goto main_basil_return;
+  lmain_goto_l000002fa:
+    assume {:captureState "lmain_goto_l000002fa"} true;
+    assume (bvcomp1(ZF, 1bv1) != 0bv1);
+    goto l000002fa;
+  lmain_goto_l000002fd:
+    assume {:captureState "lmain_goto_l000002fd"} true;
+    assume (bvcomp1(ZF, 1bv1) == 0bv1);
+    goto l000002fd;
   main_basil_return:
-    R0_out, R8_out, R9_out := R0_4, R8_3, R9_3;
-    Gamma_R0_out, Gamma_R8_out, Gamma_R9_out := Gamma_R0_4, Gamma_R8_3, Gamma_R9_3;
+    assume {:captureState "main_basil_return"} true;
     return;
 }
