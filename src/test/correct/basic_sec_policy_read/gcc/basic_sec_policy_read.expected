--- conflicted
+++ resolved
@@ -155,7 +155,6 @@
     assume {:captureState "lmain_goto_l00000345"} true;
     assume (bvcomp1(ZF, 1bv1) == 0bv1);
     goto l00000345;
-<<<<<<< HEAD
   lmain_goto_l0000032e:
     assume {:captureState "lmain_goto_l0000032e"} true;
     assume (bvcomp1(ZF, 1bv1) != 0bv1);
@@ -164,6 +163,3 @@
     assume {:captureState "main_return"} true;
     return;
 }
-=======
-}
->>>>>>> 41e07885
