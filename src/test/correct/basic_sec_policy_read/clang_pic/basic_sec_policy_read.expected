var {:extern} Gamma_R0: bool;
var {:extern} Gamma_R31: bool;
var {:extern} Gamma_R8: bool;
var {:extern} Gamma_mem: [bv64]bool;
var {:extern} Gamma_stack: [bv64]bool;
var {:extern} R0: bv64;
var {:extern} R31: bv64;
var {:extern} R8: bv64;
var {:extern} mem: [bv64]bv8;
var {:extern} stack: [bv64]bv8;
const {:extern} $x_addr: bv64;
axiom ($x_addr == 69684bv64);
const {:extern} $z_addr: bv64;
axiom ($z_addr == 69688bv64);
function {:extern} L(memory: [bv64]bv8, index: bv64) returns (bool) {
  (if (index == $z_addr) then true else (if (index == $x_addr) then (memory_load32_le(memory, $z_addr) == 0bv32) else false))
}

function {:extern} {:bvbuiltin "bvadd"} bvadd32(bv32, bv32) returns (bv32);
function {:extern} {:bvbuiltin "bvadd"} bvadd33(bv33, bv33) returns (bv33);
function {:extern} {:bvbuiltin "bvadd"} bvadd64(bv64, bv64) returns (bv64);
function {:extern} {:bvbuiltin "bvcomp"} bvcomp1(bv1, bv1) returns (bv1);
function {:extern} {:bvbuiltin "bvcomp"} bvcomp32(bv32, bv32) returns (bv1);
function {:extern} {:bvbuiltin "bvcomp"} bvcomp33(bv33, bv33) returns (bv1);
function {:extern} {:bvbuiltin "bvnot"} bvnot1(bv1) returns (bv1);
function {:extern} gamma_load32(gammaMap: [bv64]bool, index: bv64) returns (bool) {
  (gammaMap[bvadd64(index, 3bv64)] && (gammaMap[bvadd64(index, 2bv64)] && (gammaMap[bvadd64(index, 1bv64)] && gammaMap[index])))
}

function {:extern} gamma_load64(gammaMap: [bv64]bool, index: bv64) returns (bool) {
  (gammaMap[bvadd64(index, 7bv64)] && (gammaMap[bvadd64(index, 6bv64)] && (gammaMap[bvadd64(index, 5bv64)] && (gammaMap[bvadd64(index, 4bv64)] && (gammaMap[bvadd64(index, 3bv64)] && (gammaMap[bvadd64(index, 2bv64)] && (gammaMap[bvadd64(index, 1bv64)] && gammaMap[index])))))))
}

function {:extern} gamma_store32(gammaMap: [bv64]bool, index: bv64, value: bool) returns ([bv64]bool) {
  gammaMap[index := value][bvadd64(index, 1bv64) := value][bvadd64(index, 2bv64) := value][bvadd64(index, 3bv64) := value]
}

function {:extern} memory_load32_le(memory: [bv64]bv8, index: bv64) returns (bv32) {
  (memory[bvadd64(index, 3bv64)] ++ (memory[bvadd64(index, 2bv64)] ++ (memory[bvadd64(index, 1bv64)] ++ memory[index])))
}

function {:extern} memory_load64_le(memory: [bv64]bv8, index: bv64) returns (bv64) {
  (memory[bvadd64(index, 7bv64)] ++ (memory[bvadd64(index, 6bv64)] ++ (memory[bvadd64(index, 5bv64)] ++ (memory[bvadd64(index, 4bv64)] ++ (memory[bvadd64(index, 3bv64)] ++ (memory[bvadd64(index, 2bv64)] ++ (memory[bvadd64(index, 1bv64)] ++ memory[index])))))))
}

function {:extern} memory_load8_le(memory: [bv64]bv8, index: bv64) returns (bv8) {
  memory[index]
}

function {:extern} memory_store32_le(memory: [bv64]bv8, index: bv64, value: bv32) returns ([bv64]bv8) {
  memory[index := value[8:0]][bvadd64(index, 1bv64) := value[16:8]][bvadd64(index, 2bv64) := value[24:16]][bvadd64(index, 3bv64) := value[32:24]]
}

function {:extern} {:bvbuiltin "sign_extend 1"} sign_extend1_32(bv32) returns (bv33);
function {:extern} {:bvbuiltin "zero_extend 1"} zero_extend1_32(bv32) returns (bv33);
function {:extern} {:bvbuiltin "zero_extend 32"} zero_extend32_32(bv32) returns (bv64);
procedure {:extern} rely();
  modifies Gamma_mem, mem;
  ensures (forall i: bv64 :: (((mem[i] == old(mem[i])) ==> (Gamma_mem[i] == old(Gamma_mem[i])))));
  ensures ((old(memory_load32_le(mem, $z_addr)) != 0bv32) ==> (memory_load32_le(mem, $z_addr) != 0bv32));
  free ensures (memory_load8_le(mem, 1968bv64) == 1bv8);
  free ensures (memory_load8_le(mem, 1969bv64) == 0bv8);
  free ensures (memory_load8_le(mem, 1970bv64) == 2bv8);
  free ensures (memory_load8_le(mem, 1971bv64) == 0bv8);
  free ensures (memory_load64_le(mem, 69576bv64) == 69684bv64);
  free ensures (memory_load64_le(mem, 69672bv64) == 69672bv64);
  free ensures (memory_load64_le(mem, 69048bv64) == 1872bv64);
  free ensures (memory_load64_le(mem, 69568bv64) == 69688bv64);
  free ensures (memory_load64_le(mem, 69592bv64) == 1876bv64);
  free ensures (memory_load64_le(mem, 69056bv64) == 1792bv64);

procedure {:extern} rely_transitive();
  modifies Gamma_mem, mem;
  ensures ((old(memory_load32_le(mem, $z_addr)) != 0bv32) ==> (memory_load32_le(mem, $z_addr) != 0bv32));

implementation {:extern} rely_transitive()
{
  call rely();
  call rely();
}

procedure {:extern} rely_reflexive();

implementation {:extern} rely_reflexive()
{
  assert ((memory_load32_le(mem, $z_addr) != 0bv32) ==> (memory_load32_le(mem, $z_addr) != 0bv32));
}

procedure {:extern} guarantee_reflexive();
  modifies Gamma_mem, mem;

implementation {:extern} guarantee_reflexive()
{
  assert (memory_load32_le(mem, $z_addr) == memory_load32_le(mem, $z_addr));
}

procedure main();
  modifies Gamma_R0, Gamma_R31, Gamma_R8, Gamma_mem, Gamma_stack, R0, R31, R8, mem, stack;
  free requires (memory_load64_le(mem, 69664bv64) == 0bv64);
  free requires (memory_load64_le(mem, 69672bv64) == 69672bv64);
  free requires (memory_load8_le(mem, 1968bv64) == 1bv8);
  free requires (memory_load8_le(mem, 1969bv64) == 0bv8);
  free requires (memory_load8_le(mem, 1970bv64) == 2bv8);
  free requires (memory_load8_le(mem, 1971bv64) == 0bv8);
  free requires (memory_load64_le(mem, 69576bv64) == 69684bv64);
  free requires (memory_load64_le(mem, 69672bv64) == 69672bv64);
  free requires (memory_load64_le(mem, 69048bv64) == 1872bv64);
  free requires (memory_load64_le(mem, 69568bv64) == 69688bv64);
  free requires (memory_load64_le(mem, 69592bv64) == 1876bv64);
  free requires (memory_load64_le(mem, 69056bv64) == 1792bv64);
  free ensures (Gamma_R31 == old(Gamma_R31));
  free ensures (R31 == old(R31));
  free ensures (memory_load8_le(mem, 1968bv64) == 1bv8);
  free ensures (memory_load8_le(mem, 1969bv64) == 0bv8);
  free ensures (memory_load8_le(mem, 1970bv64) == 2bv8);
  free ensures (memory_load8_le(mem, 1971bv64) == 0bv8);
  free ensures (memory_load64_le(mem, 69576bv64) == 69684bv64);
  free ensures (memory_load64_le(mem, 69672bv64) == 69672bv64);
  free ensures (memory_load64_le(mem, 69048bv64) == 1872bv64);
  free ensures (memory_load64_le(mem, 69568bv64) == 69688bv64);
  free ensures (memory_load64_le(mem, 69592bv64) == 1876bv64);
  free ensures (memory_load64_le(mem, 69056bv64) == 1792bv64);

implementation main()
{
  var #4: bv32;
  var CF: bv1;
  var Gamma_#4: bool;
  var Gamma_CF: bool;
  var Gamma_NF: bool;
  var Gamma_VF: bool;
  var Gamma_ZF: bool;
  var NF: bv1;
  var VF: bv1;
  var ZF: bv1;
  lmain:
    assume {:captureState "lmain"} true;
    R31, Gamma_R31 := bvadd64(R31, 18446744073709551600bv64), Gamma_R31;
    stack, Gamma_stack := memory_store32_le(stack, bvadd64(R31, 12bv64), 0bv32), gamma_store32(Gamma_stack, bvadd64(R31, 12bv64), true);
    assume {:captureState "%000002fd"} true;
    R8, Gamma_R8 := 65536bv64, true;
    call rely();
    R8, Gamma_R8 := memory_load64_le(mem, bvadd64(R8, 4040bv64)), (gamma_load64(Gamma_mem, bvadd64(R8, 4040bv64)) || L(mem, bvadd64(R8, 4040bv64)));
    call rely();
    R8, Gamma_R8 := zero_extend32_32(memory_load32_le(mem, R8)), (gamma_load32(Gamma_mem, R8) || L(mem, R8));
    stack, Gamma_stack := memory_store32_le(stack, bvadd64(R31, 8bv64), R8[32:0]), gamma_store32(Gamma_stack, bvadd64(R31, 8bv64), Gamma_R8);
    assume {:captureState "%00000318"} true;
    R8, Gamma_R8 := 65536bv64, true;
    call rely();
    R8, Gamma_R8 := memory_load64_le(mem, bvadd64(R8, 4032bv64)), (gamma_load64(Gamma_mem, bvadd64(R8, 4032bv64)) || L(mem, bvadd64(R8, 4032bv64)));
    call rely();
    R8, Gamma_R8 := zero_extend32_32(memory_load32_le(mem, R8)), (gamma_load32(Gamma_mem, R8) || L(mem, R8));
    #4, Gamma_#4 := bvadd32(R8[32:0], 4294967295bv32), Gamma_R8;
    VF, Gamma_VF := bvnot1(bvcomp33(sign_extend1_32(bvadd32(#4, 1bv32)), bvadd33(sign_extend1_32(R8[32:0]), 0bv33))), (Gamma_R8 && Gamma_#4);
    CF, Gamma_CF := bvnot1(bvcomp33(zero_extend1_32(bvadd32(#4, 1bv32)), bvadd33(zero_extend1_32(R8[32:0]), 4294967296bv33))), (Gamma_R8 && Gamma_#4);
    ZF, Gamma_ZF := bvcomp32(bvadd32(#4, 1bv32), 0bv32), Gamma_#4;
    NF, Gamma_NF := bvadd32(#4, 1bv32)[32:31], Gamma_#4;
    R8, Gamma_R8 := zero_extend32_32(bvadd32(#4, 1bv32)), Gamma_#4;
    assert Gamma_ZF;
    goto lmain_goto_l0000034c, lmain_goto_l0000034f;
  l00000352_goto_l00000371:
    assume {:captureState "l00000352_goto_l00000371"} true;
    assume (bvcomp1(R8[1:0], 1bv1) == 0bv1);
    goto l00000371;
  l00000352_goto_l0000035a:
    assume {:captureState "l00000352_goto_l0000035a"} true;
    assume (bvcomp1(R8[1:0], 1bv1) != 0bv1);
    goto l0000035a;
  l0000034f:
    assume {:captureState "l0000034f"} true;
    R8, Gamma_R8 := 1bv64, true;
    goto l00000352;
  lmain_goto_l0000034c:
    assume {:captureState "lmain_goto_l0000034c"} true;
    assume (bvnot1(bvcomp1(ZF, 1bv1)) != 0bv1);
    goto l0000034c;
  lmain_goto_l0000034f:
    assume {:captureState "lmain_goto_l0000034f"} true;
    assume (bvnot1(bvcomp1(ZF, 1bv1)) == 0bv1);
    goto l0000034f;
  l00000352:
    assume {:captureState "l00000352"} true;
    assert Gamma_R8;
    goto l00000352_goto_l00000371, l00000352_goto_l0000035a;
  l0000034c:
    assume {:captureState "l0000034c"} true;
    R8, Gamma_R8 := 0bv64, true;
    goto l00000352;
  l00000371:
    assume {:captureState "l00000371"} true;
    goto l00000372;
  l0000035a:
    assume {:captureState "l0000035a"} true;
    R0, Gamma_R0 := zero_extend32_32(memory_load32_le(stack, bvadd64(R31, 8bv64))), gamma_load32(Gamma_stack, bvadd64(R31, 8bv64));
    R31, Gamma_R31 := bvadd64(R31, 16bv64), Gamma_R31;
    goto main_return;
  l00000372:
    assume {:captureState "l00000372"} true;
    stack, Gamma_stack := memory_store32_le(stack, bvadd64(R31, 8bv64), 0bv32), gamma_store32(Gamma_stack, bvadd64(R31, 8bv64), true);
    assume {:captureState "%0000037a"} true;
    goto l0000035a;
  main_return:
    assume {:captureState "main_return"} true;
    return;
<<<<<<< HEAD
}
=======
  lmain_goto_l0000034c:
    assume {:captureState "lmain_goto_l0000034c"} true;
    assume (bvnot1(bvcomp1(ZF, 1bv1)) != 0bv1);
    goto l0000034c;
  lmain_goto_l0000034f:
    assume {:captureState "lmain_goto_l0000034f"} true;
    assume (bvnot1(bvcomp1(ZF, 1bv1)) == 0bv1);
    goto l0000034f;
  l00000352_goto_l0000035a:
    assume {:captureState "l00000352_goto_l0000035a"} true;
    assume (bvcomp1(R8[1:0], 1bv1) != 0bv1);
    goto l0000035a;
  l00000352_goto_l00000371:
    assume {:captureState "l00000352_goto_l00000371"} true;
    assume (bvcomp1(R8[1:0], 1bv1) == 0bv1);
    goto l00000371;
}
>>>>>>> 41e07885
<|MERGE_RESOLUTION|>--- conflicted
+++ resolved
@@ -202,24 +202,4 @@
   main_return:
     assume {:captureState "main_return"} true;
     return;
-<<<<<<< HEAD
-}
-=======
-  lmain_goto_l0000034c:
-    assume {:captureState "lmain_goto_l0000034c"} true;
-    assume (bvnot1(bvcomp1(ZF, 1bv1)) != 0bv1);
-    goto l0000034c;
-  lmain_goto_l0000034f:
-    assume {:captureState "lmain_goto_l0000034f"} true;
-    assume (bvnot1(bvcomp1(ZF, 1bv1)) == 0bv1);
-    goto l0000034f;
-  l00000352_goto_l0000035a:
-    assume {:captureState "l00000352_goto_l0000035a"} true;
-    assume (bvcomp1(R8[1:0], 1bv1) != 0bv1);
-    goto l0000035a;
-  l00000352_goto_l00000371:
-    assume {:captureState "l00000352_goto_l00000371"} true;
-    assume (bvcomp1(R8[1:0], 1bv1) == 0bv1);
-    goto l00000371;
-}
->>>>>>> 41e07885
+}
