var {:extern} Gamma_R0: bool;
var {:extern} Gamma_R31: bool;
var {:extern} Gamma_mem: [bv64]bool;
var {:extern} Gamma_stack: [bv64]bool;
var {:extern} R0: bv64;
var {:extern} R31: bv64;
var {:extern} mem: [bv64]bv8;
var {:extern} stack: [bv64]bv8;
const {:extern} $x_addr: bv64;
axiom ($x_addr == 69652bv64);
const {:extern} $z_addr: bv64;
axiom ($z_addr == 69656bv64);
function {:extern} L(memory: [bv64]bv8, index: bv64) returns (bool) {
  (if (index == $z_addr) then true else (if (index == $x_addr) then (memory_load32_le(memory, $z_addr) == 0bv32) else false))
}

function {:extern} {:bvbuiltin "bvadd"} bvadd32(bv32, bv32) returns (bv32);
function {:extern} {:bvbuiltin "bvadd"} bvadd33(bv33, bv33) returns (bv33);
function {:extern} {:bvbuiltin "bvadd"} bvadd64(bv64, bv64) returns (bv64);
function {:extern} {:bvbuiltin "bvcomp"} bvcomp1(bv1, bv1) returns (bv1);
function {:extern} {:bvbuiltin "bvcomp"} bvcomp32(bv32, bv32) returns (bv1);
function {:extern} {:bvbuiltin "bvcomp"} bvcomp33(bv33, bv33) returns (bv1);
function {:extern} {:bvbuiltin "bvnot"} bvnot1(bv1) returns (bv1);
function {:extern} gamma_load32(gammaMap: [bv64]bool, index: bv64) returns (bool) {
  (gammaMap[bvadd64(index, 3bv64)] && (gammaMap[bvadd64(index, 2bv64)] && (gammaMap[bvadd64(index, 1bv64)] && gammaMap[index])))
}

function {:extern} gamma_load64(gammaMap: [bv64]bool, index: bv64) returns (bool) {
  (gammaMap[bvadd64(index, 7bv64)] && (gammaMap[bvadd64(index, 6bv64)] && (gammaMap[bvadd64(index, 5bv64)] && (gammaMap[bvadd64(index, 4bv64)] && (gammaMap[bvadd64(index, 3bv64)] && (gammaMap[bvadd64(index, 2bv64)] && (gammaMap[bvadd64(index, 1bv64)] && gammaMap[index])))))))
}

function {:extern} gamma_store32(gammaMap: [bv64]bool, index: bv64, value: bool) returns ([bv64]bool) {
  gammaMap[index := value][bvadd64(index, 1bv64) := value][bvadd64(index, 2bv64) := value][bvadd64(index, 3bv64) := value]
}

function {:extern} memory_load32_le(memory: [bv64]bv8, index: bv64) returns (bv32) {
  (memory[bvadd64(index, 3bv64)] ++ (memory[bvadd64(index, 2bv64)] ++ (memory[bvadd64(index, 1bv64)] ++ memory[index])))
}

function {:extern} memory_load64_le(memory: [bv64]bv8, index: bv64) returns (bv64) {
  (memory[bvadd64(index, 7bv64)] ++ (memory[bvadd64(index, 6bv64)] ++ (memory[bvadd64(index, 5bv64)] ++ (memory[bvadd64(index, 4bv64)] ++ (memory[bvadd64(index, 3bv64)] ++ (memory[bvadd64(index, 2bv64)] ++ (memory[bvadd64(index, 1bv64)] ++ memory[index])))))))
}

function {:extern} memory_load8_le(memory: [bv64]bv8, index: bv64) returns (bv8) {
  memory[index]
}

function {:extern} memory_store32_le(memory: [bv64]bv8, index: bv64, value: bv32) returns ([bv64]bv8) {
  memory[index := value[8:0]][bvadd64(index, 1bv64) := value[16:8]][bvadd64(index, 2bv64) := value[24:16]][bvadd64(index, 3bv64) := value[32:24]]
}

function {:extern} {:bvbuiltin "sign_extend 1"} sign_extend1_32(bv32) returns (bv33);
function {:extern} {:bvbuiltin "zero_extend 1"} zero_extend1_32(bv32) returns (bv33);
function {:extern} {:bvbuiltin "zero_extend 32"} zero_extend32_32(bv32) returns (bv64);
procedure {:extern} rely();
  modifies Gamma_mem, mem;
  ensures (forall i: bv64 :: (((mem[i] == old(mem[i])) ==> (Gamma_mem[i] == old(Gamma_mem[i])))));
  ensures ((old(memory_load32_le(mem, $z_addr)) != 0bv32) ==> (memory_load32_le(mem, $z_addr) != 0bv32));
  free ensures (memory_load8_le(mem, 1952bv64) == 1bv8);
  free ensures (memory_load8_le(mem, 1953bv64) == 0bv8);
  free ensures (memory_load8_le(mem, 1954bv64) == 2bv8);
  free ensures (memory_load8_le(mem, 1955bv64) == 0bv8);
  free ensures (memory_load64_le(mem, 69640bv64) == 69640bv64);
  free ensures (memory_load64_le(mem, 69616bv64) == 1876bv64);
  free ensures (memory_load64_le(mem, 69600bv64) == 69652bv64);
  free ensures (memory_load64_le(mem, 69008bv64) == 1792bv64);
  free ensures (memory_load64_le(mem, 69592bv64) == 69656bv64);
  free ensures (memory_load64_le(mem, 69000bv64) == 1872bv64);

procedure {:extern} rely_transitive();
  modifies Gamma_mem, mem;
  ensures ((old(memory_load32_le(mem, $z_addr)) != 0bv32) ==> (memory_load32_le(mem, $z_addr) != 0bv32));

implementation {:extern} rely_transitive()
{
  call rely();
  call rely();
}

procedure {:extern} rely_reflexive();

implementation {:extern} rely_reflexive()
{
  assert ((memory_load32_le(mem, $z_addr) != 0bv32) ==> (memory_load32_le(mem, $z_addr) != 0bv32));
}

procedure {:extern} guarantee_reflexive();
  modifies Gamma_mem, mem;

implementation {:extern} guarantee_reflexive()
{
  assert (memory_load32_le(mem, $z_addr) == memory_load32_le(mem, $z_addr));
}

procedure main();
  modifies Gamma_R0, Gamma_R31, Gamma_mem, Gamma_stack, R0, R31, mem, stack;
  free requires (memory_load64_le(mem, 69632bv64) == 0bv64);
  free requires (memory_load64_le(mem, 69640bv64) == 69640bv64);
  free requires (memory_load8_le(mem, 1952bv64) == 1bv8);
  free requires (memory_load8_le(mem, 1953bv64) == 0bv8);
  free requires (memory_load8_le(mem, 1954bv64) == 2bv8);
  free requires (memory_load8_le(mem, 1955bv64) == 0bv8);
  free requires (memory_load64_le(mem, 69640bv64) == 69640bv64);
  free requires (memory_load64_le(mem, 69616bv64) == 1876bv64);
  free requires (memory_load64_le(mem, 69600bv64) == 69652bv64);
  free requires (memory_load64_le(mem, 69008bv64) == 1792bv64);
  free requires (memory_load64_le(mem, 69592bv64) == 69656bv64);
  free requires (memory_load64_le(mem, 69000bv64) == 1872bv64);
  free ensures (Gamma_R31 == old(Gamma_R31));
  free ensures (R31 == old(R31));
  free ensures (memory_load8_le(mem, 1952bv64) == 1bv8);
  free ensures (memory_load8_le(mem, 1953bv64) == 0bv8);
  free ensures (memory_load8_le(mem, 1954bv64) == 2bv8);
  free ensures (memory_load8_le(mem, 1955bv64) == 0bv8);
  free ensures (memory_load64_le(mem, 69640bv64) == 69640bv64);
  free ensures (memory_load64_le(mem, 69616bv64) == 1876bv64);
  free ensures (memory_load64_le(mem, 69600bv64) == 69652bv64);
  free ensures (memory_load64_le(mem, 69008bv64) == 1792bv64);
  free ensures (memory_load64_le(mem, 69592bv64) == 69656bv64);
  free ensures (memory_load64_le(mem, 69000bv64) == 1872bv64);

implementation main()
{
  var #4: bv32;
  var CF: bv1;
  var Gamma_#4: bool;
  var Gamma_CF: bool;
  var Gamma_NF: bool;
  var Gamma_VF: bool;
  var Gamma_ZF: bool;
  var NF: bv1;
  var VF: bv1;
  var ZF: bv1;
  lmain:
    assume {:captureState "lmain"} true;
    R31, Gamma_R31 := bvadd64(R31, 18446744073709551600bv64), Gamma_R31;
    R0, Gamma_R0 := 65536bv64, true;
    call rely();
    R0, Gamma_R0 := memory_load64_le(mem, bvadd64(R0, 4064bv64)), (gamma_load64(Gamma_mem, bvadd64(R0, 4064bv64)) || L(mem, bvadd64(R0, 4064bv64)));
    call rely();
    R0, Gamma_R0 := zero_extend32_32(memory_load32_le(mem, R0)), (gamma_load32(Gamma_mem, R0) || L(mem, R0));
    stack, Gamma_stack := memory_store32_le(stack, bvadd64(R31, 12bv64), R0[32:0]), gamma_store32(Gamma_stack, bvadd64(R31, 12bv64), Gamma_R0);
    assume {:captureState "%00000301"} true;
    R0, Gamma_R0 := 65536bv64, true;
    call rely();
    R0, Gamma_R0 := memory_load64_le(mem, bvadd64(R0, 4056bv64)), (gamma_load64(Gamma_mem, bvadd64(R0, 4056bv64)) || L(mem, bvadd64(R0, 4056bv64)));
    call rely();
    R0, Gamma_R0 := zero_extend32_32(memory_load32_le(mem, R0)), (gamma_load32(Gamma_mem, R0) || L(mem, R0));
    #4, Gamma_#4 := bvadd32(R0[32:0], 4294967295bv32), Gamma_R0;
    VF, Gamma_VF := bvnot1(bvcomp33(sign_extend1_32(bvadd32(#4, 1bv32)), bvadd33(sign_extend1_32(R0[32:0]), 0bv33))), (Gamma_R0 && Gamma_#4);
    CF, Gamma_CF := bvnot1(bvcomp33(zero_extend1_32(bvadd32(#4, 1bv32)), bvadd33(zero_extend1_32(R0[32:0]), 4294967296bv33))), (Gamma_R0 && Gamma_#4);
    ZF, Gamma_ZF := bvcomp32(bvadd32(#4, 1bv32), 0bv32), Gamma_#4;
    NF, Gamma_NF := bvadd32(#4, 1bv32)[32:31], Gamma_#4;
    assert Gamma_ZF;
    goto lmain_goto_l00000347, lmain_goto_l00000330;
  lmain_goto_l00000330:
    assume {:captureState "lmain_goto_l00000330"} true;
    assume (bvcomp1(ZF, 1bv1) != 0bv1);
    goto l00000330;
  l00000347:
    assume {:captureState "l00000347"} true;
    stack, Gamma_stack := memory_store32_le(stack, bvadd64(R31, 12bv64), 0bv32), gamma_store32(Gamma_stack, bvadd64(R31, 12bv64), true);
    assume {:captureState "%0000034c"} true;
    goto l00000330;
  l00000330:
    assume {:captureState "l00000330"} true;
    R0, Gamma_R0 := zero_extend32_32(memory_load32_le(stack, bvadd64(R31, 12bv64))), gamma_load32(Gamma_stack, bvadd64(R31, 12bv64));
    R31, Gamma_R31 := bvadd64(R31, 16bv64), Gamma_R31;
    goto main_return;
  lmain_goto_l00000347:
    assume {:captureState "lmain_goto_l00000347"} true;
    assume (bvcomp1(ZF, 1bv1) == 0bv1);
    goto l00000347;
<<<<<<< HEAD
  main_return:
    assume {:captureState "main_return"} true;
    return;
}
=======
}
>>>>>>> 41e07885
<|MERGE_RESOLUTION|>--- conflicted
+++ resolved
@@ -171,11 +171,7 @@
     assume {:captureState "lmain_goto_l00000347"} true;
     assume (bvcomp1(ZF, 1bv1) == 0bv1);
     goto l00000347;
-<<<<<<< HEAD
   main_return:
     assume {:captureState "main_return"} true;
     return;
 }
-=======
-}
->>>>>>> 41e07885
