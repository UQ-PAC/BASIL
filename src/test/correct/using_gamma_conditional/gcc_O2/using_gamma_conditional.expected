var {:extern} Gamma_R0: bool;
var {:extern} Gamma_mem: [bv64]bool;
var {:extern} R0: bv64;
var {:extern} mem: [bv64]bv8;
const {:extern} $x_addr: bv64;
axiom ($x_addr == 69652bv64);
const {:extern} $z_addr: bv64;
axiom ($z_addr == 69656bv64);
function {:extern} L(memory: [bv64]bv8, index: bv64) returns (bool) {
  (if (index == $z_addr) then true else (if (index == $x_addr) then (memory_load32_le(memory, $z_addr) == 0bv32) else false))
}

function {:extern} {:bvbuiltin "bvadd"} bvadd32(bv32, bv32) returns (bv32);
function {:extern} {:bvbuiltin "bvadd"} bvadd33(bv33, bv33) returns (bv33);
function {:extern} {:bvbuiltin "bvadd"} bvadd64(bv64, bv64) returns (bv64);
function {:extern} {:bvbuiltin "bvcomp"} bvcomp1(bv1, bv1) returns (bv1);
function {:extern} {:bvbuiltin "bvcomp"} bvcomp32(bv32, bv32) returns (bv1);
function {:extern} {:bvbuiltin "bvcomp"} bvcomp33(bv33, bv33) returns (bv1);
function {:extern} {:bvbuiltin "bvnot"} bvnot1(bv1) returns (bv1);
function {:extern} gamma_load32(gammaMap: [bv64]bool, index: bv64) returns (bool) {
  (gammaMap[bvadd64(index, 3bv64)] && (gammaMap[bvadd64(index, 2bv64)] && (gammaMap[bvadd64(index, 1bv64)] && gammaMap[index])))
}

function {:extern} memory_load32_le(memory: [bv64]bv8, index: bv64) returns (bv32) {
  (memory[bvadd64(index, 3bv64)] ++ (memory[bvadd64(index, 2bv64)] ++ (memory[bvadd64(index, 1bv64)] ++ memory[index])))
}

function {:extern} memory_load64_le(memory: [bv64]bv8, index: bv64) returns (bv64) {
  (memory[bvadd64(index, 7bv64)] ++ (memory[bvadd64(index, 6bv64)] ++ (memory[bvadd64(index, 5bv64)] ++ (memory[bvadd64(index, 4bv64)] ++ (memory[bvadd64(index, 3bv64)] ++ (memory[bvadd64(index, 2bv64)] ++ (memory[bvadd64(index, 1bv64)] ++ memory[index])))))))
}

function {:extern} memory_load8_le(memory: [bv64]bv8, index: bv64) returns (bv8) {
  memory[index]
}

function {:extern} {:bvbuiltin "sign_extend 1"} sign_extend1_32(bv32) returns (bv33);
function {:extern} {:bvbuiltin "zero_extend 1"} zero_extend1_32(bv32) returns (bv33);
function {:extern} {:bvbuiltin "zero_extend 32"} zero_extend32_32(bv32) returns (bv64);
procedure {:extern} rely();
  modifies Gamma_mem, mem;
  ensures (forall i: bv64 :: (((mem[i] == old(mem[i])) ==> (Gamma_mem[i] == old(Gamma_mem[i])))));
  ensures (old(gamma_load32(Gamma_mem, $x_addr)) ==> gamma_load32(Gamma_mem, $x_addr));
  free ensures (memory_load8_le(mem, 1896bv64) == 1bv8);
  free ensures (memory_load8_le(mem, 1897bv64) == 0bv8);
  free ensures (memory_load8_le(mem, 1898bv64) == 2bv8);
  free ensures (memory_load8_le(mem, 1899bv64) == 0bv8);
  free ensures (memory_load64_le(mem, 69016bv64) == 1872bv64);
  free ensures (memory_load64_le(mem, 69024bv64) == 1792bv64);
  free ensures (memory_load64_le(mem, 69616bv64) == 1536bv64);
  free ensures (memory_load64_le(mem, 69640bv64) == 69640bv64);

procedure {:extern} rely_transitive();
  modifies Gamma_mem, mem;
  ensures (old(gamma_load32(Gamma_mem, $x_addr)) ==> gamma_load32(Gamma_mem, $x_addr));

implementation {:extern} rely_transitive()
{
  call rely();
  call rely();
}

procedure {:extern} rely_reflexive();

implementation {:extern} rely_reflexive()
{
  assert (gamma_load32(Gamma_mem, $x_addr) ==> gamma_load32(Gamma_mem, $x_addr));
}

procedure {:extern} guarantee_reflexive();
  modifies Gamma_mem, mem;

implementation {:extern} guarantee_reflexive()
{
  assert ((memory_load32_le(mem, $x_addr) == memory_load32_le(mem, $x_addr)) && (memory_load32_le(mem, $z_addr) == memory_load32_le(mem, $z_addr)));
}

procedure main();
  modifies Gamma_R0, Gamma_mem, R0, mem;
  requires (gamma_load32(Gamma_mem, $x_addr) == true);
  free requires (memory_load64_le(mem, 69632bv64) == 0bv64);
  free requires (memory_load64_le(mem, 69640bv64) == 69640bv64);
  free requires (memory_load8_le(mem, 1896bv64) == 1bv8);
  free requires (memory_load8_le(mem, 1897bv64) == 0bv8);
  free requires (memory_load8_le(mem, 1898bv64) == 2bv8);
  free requires (memory_load8_le(mem, 1899bv64) == 0bv8);
  free requires (memory_load64_le(mem, 69016bv64) == 1872bv64);
  free requires (memory_load64_le(mem, 69024bv64) == 1792bv64);
  free requires (memory_load64_le(mem, 69616bv64) == 1536bv64);
  free requires (memory_load64_le(mem, 69640bv64) == 69640bv64);
  free ensures (memory_load8_le(mem, 1896bv64) == 1bv8);
  free ensures (memory_load8_le(mem, 1897bv64) == 0bv8);
  free ensures (memory_load8_le(mem, 1898bv64) == 2bv8);
  free ensures (memory_load8_le(mem, 1899bv64) == 0bv8);
  free ensures (memory_load64_le(mem, 69016bv64) == 1872bv64);
  free ensures (memory_load64_le(mem, 69024bv64) == 1792bv64);
  free ensures (memory_load64_le(mem, 69616bv64) == 1536bv64);
  free ensures (memory_load64_le(mem, 69640bv64) == 69640bv64);

implementation main()
{
  var #1: bv32;
  var CF: bv1;
  var Gamma_#1: bool;
  var Gamma_CF: bool;
  var Gamma_NF: bool;
  var Gamma_VF: bool;
  var Gamma_ZF: bool;
  var NF: bv1;
  var VF: bv1;
  var ZF: bv1;
  lmain:
    assume {:captureState "lmain"} true;
    R0, Gamma_R0 := 69632bv64, true;
    call rely();
    R0, Gamma_R0 := zero_extend32_32(memory_load32_le(mem, bvadd64(R0, 20bv64))), (gamma_load32(Gamma_mem, bvadd64(R0, 20bv64)) || L(mem, bvadd64(R0, 20bv64)));
    #1, Gamma_#1 := bvadd32(R0[32:0], 4294967295bv32), Gamma_R0;
    VF, Gamma_VF := bvnot1(bvcomp33(sign_extend1_32(bvadd32(#1, 1bv32)), bvadd33(sign_extend1_32(R0[32:0]), 0bv33))), (Gamma_R0 && Gamma_#1);
    CF, Gamma_CF := bvnot1(bvcomp33(zero_extend1_32(bvadd32(#1, 1bv32)), bvadd33(zero_extend1_32(R0[32:0]), 4294967296bv33))), (Gamma_R0 && Gamma_#1);
    ZF, Gamma_ZF := bvcomp32(bvadd32(#1, 1bv32), 0bv32), Gamma_#1;
    NF, Gamma_NF := bvadd32(#1, 1bv32)[32:31], Gamma_#1;
    assert Gamma_ZF;
    goto lmain_goto_l000001d2, lmain_goto_l000001cf;
  lmain_goto_l000001d2:
    assume {:captureState "lmain_goto_l000001d2"} true;
    assume (bvnot1(bvcomp1(ZF, 1bv1)) == 0bv1);
    goto l000001d2;
  l000001cf:
    assume {:captureState "l000001cf"} true;
    R0, Gamma_R0 := 0bv64, true;
    goto l000001d5;
  lmain_goto_l000001cf:
    assume {:captureState "lmain_goto_l000001cf"} true;
    assume (bvnot1(bvcomp1(ZF, 1bv1)) != 0bv1);
    goto l000001cf;
<<<<<<< HEAD
  l000001d5:
    assume {:captureState "l000001d5"} true;
    goto main_return;
  l000001d2:
    assume {:captureState "l000001d2"} true;
    R0, Gamma_R0 := 1bv64, true;
    goto l000001d5;
  main_return:
    assume {:captureState "main_return"} true;
    return;
}
=======
  lmain_goto_l000001d2:
    assume {:captureState "lmain_goto_l000001d2"} true;
    assume (bvnot1(bvcomp1(ZF, 1bv1)) == 0bv1);
    goto l000001d2;
}
>>>>>>> 41e07885
<|MERGE_RESOLUTION|>--- conflicted
+++ resolved
@@ -132,7 +132,6 @@
     assume {:captureState "lmain_goto_l000001cf"} true;
     assume (bvnot1(bvcomp1(ZF, 1bv1)) != 0bv1);
     goto l000001cf;
-<<<<<<< HEAD
   l000001d5:
     assume {:captureState "l000001d5"} true;
     goto main_return;
@@ -144,10 +143,3 @@
     assume {:captureState "main_return"} true;
     return;
 }
-=======
-  lmain_goto_l000001d2:
-    assume {:captureState "lmain_goto_l000001d2"} true;
-    assume (bvnot1(bvcomp1(ZF, 1bv1)) == 0bv1);
-    goto l000001d2;
-}
->>>>>>> 41e07885
