var {:extern} Gamma_mem: [bv64]bool;
var {:extern} mem: [bv64]bv8;
const {:extern} $x_addr: bv64;
axiom ($x_addr == 69652bv64);
const {:extern} $z_addr: bv64;
axiom ($z_addr == 69656bv64);
function {:extern} L(mem$in: [bv64]bv8, index: bv64) returns (bool) {
  (if (index == $z_addr) then true else (if (index == $x_addr) then (memory_load32_le(mem$in, $z_addr) == 0bv32) else false))
}

function {:extern} {:bvbuiltin "bvadd"} bvadd64(bv64, bv64) returns (bv64);
function {:extern} gamma_load32(gammaMap: [bv64]bool, index: bv64) returns (bool) {
  (gammaMap[bvadd64(index, 3bv64)] && (gammaMap[bvadd64(index, 2bv64)] && (gammaMap[bvadd64(index, 1bv64)] && gammaMap[index])))
}

function {:extern} memory_load32_le(memory: [bv64]bv8, index: bv64) returns (bv32) {
  (memory[bvadd64(index, 3bv64)] ++ (memory[bvadd64(index, 2bv64)] ++ (memory[bvadd64(index, 1bv64)] ++ memory[index])))
}

function {:extern} memory_load64_le(memory: [bv64]bv8, index: bv64) returns (bv64) {
  (memory[bvadd64(index, 7bv64)] ++ (memory[bvadd64(index, 6bv64)] ++ (memory[bvadd64(index, 5bv64)] ++ (memory[bvadd64(index, 4bv64)] ++ (memory[bvadd64(index, 3bv64)] ++ (memory[bvadd64(index, 2bv64)] ++ (memory[bvadd64(index, 1bv64)] ++ memory[index])))))))
}

<<<<<<< HEAD
function {:extern} memory_load8_le(memory: [bv64]bv8, index: bv64) returns (bv8) {
  memory[index]
}

=======
function {:extern} {:bvbuiltin "sign_extend 1"} sign_extend1_32(bv32) returns (bv33);
function {:extern} {:bvbuiltin "zero_extend 1"} zero_extend1_32(bv32) returns (bv33);
function {:extern} {:bvbuiltin "zero_extend 32"} zero_extend32_32(bv32) returns (bv64);
>>>>>>> 4586ce26
procedure {:extern} rely();
  modifies Gamma_mem, mem;
  ensures (forall i: bv64 :: (((mem[i] == old(mem[i])) ==> (Gamma_mem[i] == old(Gamma_mem[i])))));
  ensures (old(gamma_load32(Gamma_mem, $x_addr)) ==> gamma_load32(Gamma_mem, $x_addr));
  free ensures (memory_load32_le(mem, 1868bv64) == 131073bv32);
  free ensures (memory_load64_le(mem, 69016bv64) == 1808bv64);
  free ensures (memory_load64_le(mem, 69024bv64) == 1728bv64);
  free ensures (memory_load64_le(mem, 69616bv64) == 1812bv64);
  free ensures (memory_load64_le(mem, 69640bv64) == 69640bv64);

procedure {:extern} rely_transitive();
  modifies Gamma_mem, mem;
  ensures (old(gamma_load32(Gamma_mem, $x_addr)) ==> gamma_load32(Gamma_mem, $x_addr));

implementation {:extern} rely_transitive()
{
  call rely();
  call rely();
}

procedure {:extern} rely_reflexive();

implementation {:extern} rely_reflexive()
{
  assert (gamma_load32(Gamma_mem, $x_addr) ==> gamma_load32(Gamma_mem, $x_addr));
}

procedure {:extern} guarantee_reflexive();
  modifies Gamma_mem, mem;

implementation {:extern} guarantee_reflexive()
{
  assert ((memory_load32_le(mem, $x_addr) == memory_load32_le(mem, $x_addr)) && (memory_load32_le(mem, $z_addr) == memory_load32_le(mem, $z_addr)));
}

procedure main(R0_in: bv64, Gamma_R0_in: bool) returns (R0_out: bv64, Gamma_R0_out: bool);
  modifies Gamma_mem, mem;
  requires (gamma_load32(Gamma_mem, $x_addr) == true);
  free requires (memory_load64_le(mem, 69632bv64) == 0bv64);
  free requires (memory_load64_le(mem, 69640bv64) == 69640bv64);
  free requires (memory_load32_le(mem, 1868bv64) == 131073bv32);
  free requires (memory_load64_le(mem, 69016bv64) == 1808bv64);
  free requires (memory_load64_le(mem, 69024bv64) == 1728bv64);
  free requires (memory_load64_le(mem, 69616bv64) == 1812bv64);
  free requires (memory_load64_le(mem, 69640bv64) == 69640bv64);
  free ensures (memory_load32_le(mem, 1868bv64) == 131073bv32);
  free ensures (memory_load64_le(mem, 69016bv64) == 1808bv64);
  free ensures (memory_load64_le(mem, 69024bv64) == 1728bv64);
  free ensures (memory_load64_le(mem, 69616bv64) == 1812bv64);
  free ensures (memory_load64_le(mem, 69640bv64) == 69640bv64);

implementation main(R0_in: bv64, Gamma_R0_in: bool) returns (R0_out: bv64, Gamma_R0_out: bool)
{
  var Gamma_R0_4: bool;
  var Gamma_R0_8: bool;
  var R0_4: bv32;
  var R0_8: bv64;
  lmain:
    call rely();
    R0_4, Gamma_R0_4 := memory_load32_le(mem, 69652bv64), (gamma_load32(Gamma_mem, 69652bv64) || L(mem, 69652bv64));
    assert Gamma_R0_4;
    goto lmain_goto_l000002fa, lmain_goto_l00000309;
  lmain_goto_l00000309:
    assume (!(R0_4 == 0bv32));
    R0_8, Gamma_R0_8 := 0bv64, true;
    goto l00000304;
  lmain_goto_l000002fa:
    assume (R0_4 == 0bv32);
    R0_8, Gamma_R0_8 := 1bv64, true;
    goto l00000304;
  l00000304:
    goto main_basil_return;
  main_basil_return:
    R0_out := R0_8;
    Gamma_R0_out := Gamma_R0_8;
    return;
}
<|MERGE_RESOLUTION|>--- conflicted
+++ resolved
@@ -1,4 +1,14 @@
+var {:extern} CF: bv1;
+var {:extern} Gamma_CF: bool;
+var {:extern} Gamma_NF: bool;
+var {:extern} Gamma_R0: bool;
+var {:extern} Gamma_VF: bool;
+var {:extern} Gamma_ZF: bool;
 var {:extern} Gamma_mem: [bv64]bool;
+var {:extern} NF: bv1;
+var {:extern} R0: bv64;
+var {:extern} VF: bv1;
+var {:extern} ZF: bv1;
 var {:extern} mem: [bv64]bv8;
 const {:extern} $x_addr: bv64;
 axiom ($x_addr == 69652bv64);
@@ -8,7 +18,13 @@
   (if (index == $z_addr) then true else (if (index == $x_addr) then (memory_load32_le(mem$in, $z_addr) == 0bv32) else false))
 }
 
+function {:extern} {:bvbuiltin "bvadd"} bvadd32(bv32, bv32) returns (bv32);
+function {:extern} {:bvbuiltin "bvadd"} bvadd33(bv33, bv33) returns (bv33);
 function {:extern} {:bvbuiltin "bvadd"} bvadd64(bv64, bv64) returns (bv64);
+function {:extern} {:bvbuiltin "bvcomp"} bvcomp1(bv1, bv1) returns (bv1);
+function {:extern} {:bvbuiltin "bvcomp"} bvcomp32(bv32, bv32) returns (bv1);
+function {:extern} {:bvbuiltin "bvcomp"} bvcomp33(bv33, bv33) returns (bv1);
+function {:extern} {:bvbuiltin "bvnot"} bvnot1(bv1) returns (bv1);
 function {:extern} gamma_load32(gammaMap: [bv64]bool, index: bv64) returns (bool) {
   (gammaMap[bvadd64(index, 3bv64)] && (gammaMap[bvadd64(index, 2bv64)] && (gammaMap[bvadd64(index, 1bv64)] && gammaMap[index])))
 }
@@ -21,16 +37,9 @@
   (memory[bvadd64(index, 7bv64)] ++ (memory[bvadd64(index, 6bv64)] ++ (memory[bvadd64(index, 5bv64)] ++ (memory[bvadd64(index, 4bv64)] ++ (memory[bvadd64(index, 3bv64)] ++ (memory[bvadd64(index, 2bv64)] ++ (memory[bvadd64(index, 1bv64)] ++ memory[index])))))))
 }
 
-<<<<<<< HEAD
-function {:extern} memory_load8_le(memory: [bv64]bv8, index: bv64) returns (bv8) {
-  memory[index]
-}
-
-=======
 function {:extern} {:bvbuiltin "sign_extend 1"} sign_extend1_32(bv32) returns (bv33);
 function {:extern} {:bvbuiltin "zero_extend 1"} zero_extend1_32(bv32) returns (bv33);
 function {:extern} {:bvbuiltin "zero_extend 32"} zero_extend32_32(bv32) returns (bv64);
->>>>>>> 4586ce26
 procedure {:extern} rely();
   modifies Gamma_mem, mem;
   ensures (forall i: bv64 :: (((mem[i] == old(mem[i])) ==> (Gamma_mem[i] == old(Gamma_mem[i])))));
@@ -66,8 +75,8 @@
   assert ((memory_load32_le(mem, $x_addr) == memory_load32_le(mem, $x_addr)) && (memory_load32_le(mem, $z_addr) == memory_load32_le(mem, $z_addr)));
 }
 
-procedure main(R0_in: bv64, Gamma_R0_in: bool) returns (R0_out: bv64, Gamma_R0_out: bool);
-  modifies Gamma_mem, mem;
+procedure main();
+  modifies CF, Gamma_CF, Gamma_NF, Gamma_R0, Gamma_VF, Gamma_ZF, Gamma_mem, NF, R0, VF, ZF, mem;
   requires (gamma_load32(Gamma_mem, $x_addr) == true);
   free requires (memory_load64_le(mem, 69632bv64) == 0bv64);
   free requires (memory_load64_le(mem, 69640bv64) == 69640bv64);
@@ -82,29 +91,43 @@
   free ensures (memory_load64_le(mem, 69616bv64) == 1812bv64);
   free ensures (memory_load64_le(mem, 69640bv64) == 69640bv64);
 
-implementation main(R0_in: bv64, Gamma_R0_in: bool) returns (R0_out: bv64, Gamma_R0_out: bool)
+implementation main()
 {
-  var Gamma_R0_4: bool;
-  var Gamma_R0_8: bool;
-  var R0_4: bv32;
-  var R0_8: bv64;
+  var #4: bv32;
+  var Gamma_#4: bool;
   lmain:
+    assume {:captureState "lmain"} true;
+    R0, Gamma_R0 := 69632bv64, true;
+    R0, Gamma_R0 := bvadd64(R0, 20bv64), Gamma_R0;
     call rely();
-    R0_4, Gamma_R0_4 := memory_load32_le(mem, 69652bv64), (gamma_load32(Gamma_mem, 69652bv64) || L(mem, 69652bv64));
-    assert Gamma_R0_4;
+    R0, Gamma_R0 := zero_extend32_32(memory_load32_le(mem, R0)), (gamma_load32(Gamma_mem, R0) || L(mem, R0));
+    #4, Gamma_#4 := bvadd32(R0[32:0], 4294967295bv32), Gamma_R0;
+    VF, Gamma_VF := bvnot1(bvcomp33(sign_extend1_32(bvadd32(#4, 1bv32)), bvadd33(sign_extend1_32(R0[32:0]), 0bv33))), (Gamma_R0 && Gamma_#4);
+    CF, Gamma_CF := bvnot1(bvcomp33(zero_extend1_32(bvadd32(#4, 1bv32)), bvadd33(zero_extend1_32(R0[32:0]), 4294967296bv33))), (Gamma_R0 && Gamma_#4);
+    ZF, Gamma_ZF := bvcomp32(bvadd32(#4, 1bv32), 0bv32), Gamma_#4;
+    NF, Gamma_NF := bvadd32(#4, 1bv32)[32:31], Gamma_#4;
+    assert Gamma_ZF;
     goto lmain_goto_l000002fa, lmain_goto_l00000309;
-  lmain_goto_l00000309:
-    assume (!(R0_4 == 0bv32));
-    R0_8, Gamma_R0_8 := 0bv64, true;
+  l000002fa:
+    assume {:captureState "l000002fa"} true;
+    R0, Gamma_R0 := 1bv64, true;
     goto l00000304;
-  lmain_goto_l000002fa:
-    assume (R0_4 == 0bv32);
-    R0_8, Gamma_R0_8 := 1bv64, true;
+  l00000309:
+    assume {:captureState "l00000309"} true;
+    R0, Gamma_R0 := 0bv64, true;
     goto l00000304;
   l00000304:
+    assume {:captureState "l00000304"} true;
     goto main_basil_return;
+  lmain_goto_l000002fa:
+    assume {:captureState "lmain_goto_l000002fa"} true;
+    assume (bvcomp1(ZF, 1bv1) != 0bv1);
+    goto l000002fa;
+  lmain_goto_l00000309:
+    assume {:captureState "lmain_goto_l00000309"} true;
+    assume (bvcomp1(ZF, 1bv1) == 0bv1);
+    goto l00000309;
   main_basil_return:
-    R0_out := R0_8;
-    Gamma_R0_out := Gamma_R0_8;
+    assume {:captureState "main_basil_return"} true;
     return;
 }
