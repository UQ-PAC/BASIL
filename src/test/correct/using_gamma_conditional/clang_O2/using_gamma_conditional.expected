--- conflicted
+++ resolved
@@ -134,7 +134,6 @@
     assume {:captureState "lmain_goto_l000002e8"} true;
     assume (bvnot1(bvcomp1(ZF, 1bv1)) == 0bv1);
     goto l000002e8;
-<<<<<<< HEAD
   l000002e5:
     assume {:captureState "l000002e5"} true;
     R0, Gamma_R0 := 0bv64, true;
@@ -146,6 +145,3 @@
     assume {:captureState "main_return"} true;
     return;
 }
-=======
-}
->>>>>>> 41e07885
