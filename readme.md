--- conflicted
+++ resolved
@@ -5,7 +5,6 @@
 
 ## Installation and use
 
-<<<<<<< HEAD
 ### Using Containers 
 
 The docker config can be used to provide bap with the asli-plugin as well as compile the tool itself.
@@ -72,8 +71,6 @@
 
 ### Native
 
-=======
->>>>>>> c357f364
 The tool is OS-independent, but producing input files from a given AArch64 binary is Linux-specific, and all commands given are for Linux. On Windows, WSL2 can be used to run any Linux-specific tasks.
 
 Installing [sbt](https://www.scala-sbt.org/download.html) and [JDK 17](https://openjdk.org/install/) (or higher) is required.
