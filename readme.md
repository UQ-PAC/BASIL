# To the Summer Students: Introduction to the Boogie Translator

By James Tobler

## Introduction

As you may know, a central part of our program verification tool is translating BIL code to verifiable Boogie code. As a starting point, I built a partially-implemented solution over the course of approximately 24 working days, during last semester. It is now at the point where it could greatly benefit from a few more hands, and that’s where you come in. In this informal document, I’ll detail our vision for the program, what has been done so far, what you can do to contribute and tips for building on the current codebase.

## Data Structures

### Fact

To translate BIL to Boogie, we need some object that can store information about each line in the BIL code, be manipulated by the translation tool and finally be output as Boogie code. This data structure is called a fact, named after datalog facts, as it stores information in a similar manner.  
In the tool, you can create a fact representing any BIL instruction (i.e. ‘line’) or expression (i.e. an operation within a line), such as assignments (an instruction), function calls (an instruction), binary operations (an expression of the form (variable 1) (operator) (variable 2), like ‘x + y’), empty lines and much more. However, there are some exceptions. Currently, one exception is BIL cast expressions, which add or remove padded 0’s around variables which need to be converted to a different size in memory. We don’t need these casts in Boogie, so we don’t create facts for them.  
Facts can contain other facts, referred to as children. For instance, the aforementioned binary operator fact contains two children: the first variable (represented as a variable fact) and the second variable. Since they are designed to be highly malleable, they also come with a lot of useful methods, such as recursively adding their children into a list, or replacing one of their children if it matches a fact passed in as an argument.  
Each fact overrides the toString() method, which outputs valid Boogie code representing the fact.  
Facts fall into one of two abstract types: instruction facts and expression facts.

#### Instruction Fact

In general, instruction facts represent a ‘line’ of BIL code (which includes function headers). As such, each instruction fact contains a unique ‘label’, which can be made visible or hidden.  
Unlike expression facts, instruction facts do not override the equals method, as it is desirable to consider each line to be unique, even if they contain the same contents. If we did want to override the equals method, the override would have to ignore labels.

#### Expression Fact

In general, expression facts represent some kind of operation, variable or value. Every expression fact is contained by some instruction fact, and expression facts can contain other expression facts, depending on the type of expression.  
Expression facts do override the equals method, as it is desirable to detect identical expressions. An example case would be where we want to replace all instances of the binary expression “2 + 3” with the literal expression “5”. This requires identifying that “2 + 3”.equals(“2 + 3”) == true (where “2 + 3” represents the expression fact).

### Flow Graph

#### Block

All flow graphs are fundamentally made of blocks. These blocks represent ‘basic blocks’ in Boogie, where each block consists of some label, and a list of lines (in our case, facts). Blocks are nodes in the flow graph structure, and as such, they link to other ‘children’ blocks by storing them in a list. In this way, a block can return all the blocks it can recursively reach by conducting a depth-first search on its children.  
A block begins with any line that is: the first line in the BIL file, a function header, a line that is jumped to by another line or a line that directly follows the last line of a block (except if this following line is a function header). A block ends with any line that is: the last line in the BIL file, a function return statement, a jump instruction or any line where the following line is a function header.  
One must be careful when attempting to modify the list of lines within a block. For instance, modifying the list returned by the method getLines() will successfully modify the block, but modifying the list returned by the method getLinesInCluster(), which returns a combined list of all lines of all blocks reachable by this block, will not succeed, as the returned list is not the one stored by the block. This is probably poor design and will be changed in future, but heed this warning.  
Example Block.toString() output:
```
my_block:
    X0 := 0;
    X0 := X0 + 1;
    X1 := X0;
```

#### Function

As far as I understand, all BIL code runs within a function, starting with main. As such, it is useful to model the BIL code as a flow graph which contains a collection of functions, where each function contains a collection of blocks. More details about these relationships is under “Flow Graph”, but for now, you should just know that functions contain two variables.  
First, they contain the header fact of the function they represent. This is an instruction fact that contains the name of the function, a list of parameters and other useful metadata about the function itself.  
Second, they contain the ‘root block’ of the function. This is the first block that is executed when the function is called (essentially, the lines just below the function header). The root block can provide access to any block within the function by conducting a depth-first-search on its children.  
Example Function.toString() output:
```
procedure my_func(param1, param2) {
    my_block:
        X0 := 0;
        X0 := X0 + 1;
        X1 := X0;
    a_second_block:
        X1 := X1 + 1;
    another_block:
        if (X1 == 2) goto a_second_block;
        return;
}
```

#### Flow Graph

The flow graph is the central data structure that translation occurs on. It is essentially a collection of functions, which are in-turn directed graphs of blocks. The flow graph provides us with all the possible paths an execution thread can take on any given function within the BIL file. Note that there are no edges between blocks of different functions (function calls, unlike jumps, are not considered a ‘linking’ instruction). Flow graphs can be visualised as follows:

<img width="484" alt="image" src="https://user-images.githubusercontent.com/64625414/142977928-5e961d04-919f-4115-82c0-74e09b54cbd0.png">

## The Translation Process

### A High-Level Overview

Suppose we have just lifted our assembly into a fresh new BIL file. To translate this to Boogie, we perform the following general steps, which will be expanded on next:
1. Stripping the BIL file of boilerplate, and other preprocessing.
2. Convert the BIL file into a list of internally-stored fact objects.
3. Convert the list of facts into a flow graph.
4. Perform analysis and modification on the flow graph to create verifiable Boogie code.
5. Write the flow graph to a file.

![image](https://user-images.githubusercontent.com/64625414/143155979-74622034-0373-4623-884f-0fe0f16d4ee6.png)

### Preprocessing

#### Stripping the BIL file

Our fresh new BIL file is going to have a lot of boilerplate code that we don’t want to include in our Boogie translation. Unfortunately, automatically stripping this boilerplate is quite a challenge, as there are no consistent indicators of where the boilerplate ends and begins. The process of identifying the useful parts of the BIL file may have to look something like this:
1. Find the main function.
2. Perform flow control analysis from the beginning of the main function to find all parts of the BIL file that can be accessed from main, including other functions that are called from within main.
3. Collect all the traversed BIL lines into a list (or flow graph) and return.

Hence it may be useful to perform this stripping simultaneously with flow graph creation.

#### Collecting Global Variables

As far as I’ve seen, global lines of code do not show up in the BIL file (or if they do, they may be somewhere quite obscure). Furthermore, BIL does not refer to variables by name, but by memory address. Hence, in order to analyse and translate global variables, it is necessary to perform some analysis on the compiler symbol table in order to identify global variables and their memory addresses.

### Parsing BIL into facts

We use a tool called Antlr to create an abstract syntax tree (AST) of the BIL file (relevant Antlr files are in the BilParsing package) and use a custom-built listener called StatementLoader (found in the BILTranslating package) to convert the AST into a list of facts.  
Statement loader also performs some special operations, such as splitting a BIL call line (which internally carries a goto after the call: e.g. “call func() return %0000031b”) into two facts - a call fact and a jump (i.e. goto) fact (e.g. we’ll have “call func()” and then also “goto %0000031b” directly following, as two separate facts).

### Creating a flow graph

The process of creating a flow graph from a list of facts is…tedious. The following is a general outline of the steps taken. Flow graphs are created by the FlowGraph.FlowGraphFactory class.

#### Splitting

To start, we want to identify where we want to break the BIL file into blocks. We do this by going through the file, from top to bottom, and adding “splits” at each point where a block should begin or end. Rules for splits are explained in the Block section under Data Structures. We now have a list of indexes telling us where to end a block and start another.

#### Creating Blocks

For each segment between two splits, we create a block consisting of that segment.

#### Setting Children

We now want to link each block to its children. We do this by analysing the jumps and conditional jumps at the end of each block, then finding the blocks which begin with those lines that are jumped to, then finally adding those blocks as children of the block that is jumped from.

#### Converting Blocks to Functions

We now have a collection of interconnected blocks. To create functions from this collection, we find all the blocks which begin with function header facts, and create a function for each of them, setting these blocks as the root blocks for our functions. We can access all other blocks in the function by performing a depth-first search on the children of the root block.

#### Creating the Flow Graph

Finally, we create a flow graph consisting of our list of functions, and we are done!

### Analysis and Modification

Once the flow graph has been created, it needs to be analysed and modified in order to be converted to valid Boogie code. All of this is done in the BoogieTranslator class in the BilTranslating package. In this class, you’ll find a translate() method that consists of a list of method calls. Each of these calls is a ‘layer’ of translation. After applying these layers in order, we expect the flow graph to be appropriately modified. Some layers depend on others, which can be specified in the Javadoc of that layer’s method. Though we intend to add more layers later (and fix some that are already there!), below is a brief description of what each layer currently does.

#### initGlobalBlock()

Initialise the global block. When we created our flow graph, we gave it a list of Functions. We also gave it an empty global block, which is a single block that exists outside of functions, and is the starting point for our Boogie program. Right now, this layer simply inserts a call to main() in the global block, though it is here that we intend to add the initialisation of global variables later on.

#### createLabels()

Create labels. When we created our list of facts through StatementLoader, each instruction fact was given a label. This label can be set to be visible or hidden, and is by default hidden. This layer detects which labels must be shown (for instance, because they are referred to by other facts, such as jump facts), and sets them to be visible.

#### optimiseSkips()

Sometimes BIL will output an empty instruction (i.e. a blank line). The facts that StatementLoader converts these to are called NopFacts (“no operation” facts) or ‘skips’. After creating our labels with the previous layer, some skips will have visible labels and some won’t. The skips that do will need to be kept in the flow graph, because they might be jumped to by other facts. The skips that don’t are useless, and are removed by this layer.

#### identifyImplicitParams()

In BIL, function parameters are quite annoying. Some, such as argc and argv for main(), are explicitly listed below the function header. However, some aren’t listed at all. We call these ‘implicit parameters’, and as far as I’ve seen, every parameter for non-main() functions are this type. In BIL, parameters are passed between functions using registers. Hence, if we identify a register being assigned to a memory address within the stack at the start of a function (before it has been assigned any value from within the function), then we can assume that this register represents a parameter, and we can identify the assigned memory address as the location of this variable within the stack. This layer identifies this pattern, and creates parameter objects from these implicit parameters.

#### resolveInParams()

After all parameters (implicit and explicit) have been created in the previous layer, this layer replaces all references to their memory addresses with their human-readable names. It also removes the initial storing of their associated registers in their associated memory addresses.

#### resolveOutParams()

We refer to the parameters that are passed in as input as ‘in-parameters’, and any returned variable as the ‘out-parameter’. This layer does a similar thing to what the previous layer did with in-parameters, except with out-parameters instead. In other words, we’re replacing all references to the register being used to carry the return value, with the human-readable parameter name.

#### resolveVars()

This layer attempts to remove as many redundant register assignments as possible, by using constant propagation. For example, if, within the same block, we have these two lines:

    X0 := 1
    X0 := X0 + 3

…we fold this into one assignment:

    X0 := 1 + 3

…and then compute the value of the RHS (this functionality is not yet implemented):

    X0 := 4

Now if we encounter the line:

    X1 := X0

…we replace this with:

    X1 := 4

Our ‘dream’ is to remove all references to registers by removing them where they’re not strictly necessary, and replacing them with human-readable variable names where they are.

#### addVarDeclarations()

In Boogie, all local variables need to be initialised at the start of the function. This layer adds initialisation facts at the start of the function, for all local variables referenced within the function.

### Writing to a File

Facts override the toString() method such that they can be printed as syntactically-valid Boogie lines of code. Similarly, Blocks can be printed as syntactically-valid Boogie basic blocks, consisting of their label, followed by the toString() output of each of their Facts. Functions are similar in relation to Blocks, and FlowGraphs are similar in relation to Functions. Hence, converting the flow graph to valid Boogie syntax to be written to a file is as simple as using the FlowGraph.toString() method.

## Tips for Programmers

Some objects returned by the flow graph, such as lists of lines and blocks, may not be member variables. In other words, they may have been freshly made by the called getter, so modifying them will have no effect on the flow graph. However, others indeed may be member variables. This should change soon, but be aware of exactly what objects you're modifying when trying to modify the flow graph.

Recall that expression facts override equals and instruction facts don't. Hence, instructionFact1.equals(instructionFact2) is always false.

Types for children of facts are fairly strict, and although we intend to loosen them soon, bear in mind we might get a lot of cast exceptions before that happens.

We want flow graphs to maintain particular properties or guarantees. Use FlowGraph.enforceConstraints() to ensure these guarantees are met. This is particularly useful after editing a flow graph.

## Tasks for the Summer

todo

 - Value analysis 
 - Points to/alias analysis
 - Reading globals from the symbol table and global offset table
 - Using the call graph
<<<<<<< HEAD
 - Generate the verification conditions
 - Use bitvectors (so we can have element-wise operators e.g. for the loops sample)
 - Fix jumps (need to properly handle jumps to functions, calls with no return)
=======
 - Generate the verification conditions
>>>>>>> 05631c3f
<|MERGE_RESOLUTION|>--- conflicted
+++ resolved
@@ -197,16 +197,10 @@
 
 ## Tasks for the Summer
 
-todo
-
  - Value analysis 
  - Points to/alias analysis
  - Reading globals from the symbol table and global offset table
  - Using the call graph
-<<<<<<< HEAD
  - Generate the verification conditions
  - Use bitvectors (so we can have element-wise operators e.g. for the loops sample)
- - Fix jumps (need to properly handle jumps to functions, calls with no return)
-=======
- - Generate the verification conditions
->>>>>>> 05631c3f
+ - Fix jumps (need to properly handle jumps to functions, calls with no return)