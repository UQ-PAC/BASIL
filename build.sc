import mill._, mill.define._, scalalib._

import $file.antlr // https://index.scala-lang.org/ml86/mill-antlr

import os.Path
import $ivy.`com.lihaoyi::mill-contrib-scalapblib:$MILL_VERSION`
import contrib.scalapblib._

object basil extends RootModule with ScalaModule with antlr.AntlrModule with ScalaPBModule {
  // ammoniteVersion should be updated whenever scalaVersion is changed. see, for example,
  // https://mvnrepository.com/artifact/com.lihaoyi/ammonite_3.4.3 to list valid versions.
  def scalaVersion = "3.3.4"
  override def ammoniteVersion = "3.0.2"

  def scalacOptions: T[Seq[String]] = Seq("-deprecation")

  val javaTests = ivy"com.novocode:junit-interface:0.11"
  val scalaTests = ivy"org.scalatest::scalatest:3.2.19"
  val scalaCheck = ivy"org.scalatestplus::scalacheck-1-18:3.2.19.0"
  val scalactic = ivy"org.scalactic::scalactic:3.2.19"
  val antlrRuntime = ivy"org.antlr:antlr4-runtime:4.9"
  val sourceCode = ivy"com.lihaoyi::sourcecode:0.3.0"
  val mainArgs = ivy"com.lihaoyi::mainargs:0.5.1"
  val sprayJson = ivy"io.spray::spray-json:1.3.6"
  val scalapb = ivy"com.thesamet.scalapb::scalapb-runtime:0.11.15"
  val scalaCompiler = ivy"org.scala-lang::scala3-compiler:3.3.4"

  def scalaPBVersion = "0.11.15"

  def mainClass = Some("Main")

  override def scalaPBSources = T.sources { Seq(PathRef(this.millSourcePath / "main" / "protobuf")) }
  def millSourcePath = super.millSourcePath / "src"
  def ivyDeps = Agg(scalactic, antlrRuntime, sourceCode, mainArgs, sprayJson, scalapb, scalaCompiler)
  def sources = T.sources { Seq(PathRef(this.millSourcePath / "main" / "scala")) }

  override def antlrPackage: Option[String] = Some("Parsers")
  override def antlrGenerateVisitor = true
  override def antlrGrammarSources = T.sources {
    Seq(PathRef(millSourcePath / "main" / "antlr4"))
  }

  object test extends ScalaTests with TestModule.ScalaTest {
<<<<<<< HEAD
    def ivyDeps = Agg(scalaTests, scalaCheck, javaTests)
=======
    override def ammoniteVersion = basil.ammoniteVersion
    def ivyDeps = Agg(scalaTests, javaTests)
>>>>>>> 151ef75c
    def sources = T.sources { Seq(PathRef(this.millSourcePath / "scala")) }
  }

  /** Updates the expected
    */

  def updateExpectedBAP() = T.command {
    val correctPath = test.millSourcePath / "correct"
    val incorrectPath = test.millSourcePath / "incorrect"

    expectedUpdate(correctPath, true, true)
    expectedUpdate(incorrectPath, false, true)
  }

  def updateExpectedGTIRB() = T.command {
    val correctPath = test.millSourcePath / "correct"
    val incorrectPath = test.millSourcePath / "incorrect"

    expectedUpdate(correctPath, true, false)
    expectedUpdate(incorrectPath, false, false)
  }

  def updateExpectedExtraSpec() = T.command {
    val correctPath = test.millSourcePath / "extraspec_correct"
    val incorrectPath = test.millSourcePath / "extraspec_incorrect"
    expectedUpdate(correctPath, true, true)
    expectedUpdate(incorrectPath, false, true)
    expectedUpdate(correctPath, true, false)
    expectedUpdate(incorrectPath, false, false)
  }

  def expectedUpdate(path: Path, shouldVerify: Boolean, BAPVariant: Boolean): Unit = {
    val examples = os.list(path).filter(os.isDir)
    for (e <- examples) {
      val variations = os.list(e).filter(os.isDir)
      for (v <- variations) {
        val name = e.last
        val suffix = if (BAPVariant) {
          "_bap"
        } else {
          "_gtirb"
        }
        val expectedSuffix = if (BAPVariant) {
          ""
        } else {
          "_gtirb"
        }
        val outPath = v / (name + suffix + ".bpl")
        val expectedPath = v / (name + expectedSuffix + ".expected")
        val resultPath = v / (name + suffix + "_result.txt")
        if (os.exists(resultPath)) {
          val result = os.read(resultPath)
          val verified = result.strip().equals("Boogie program verifier finished with 0 errors")
          if (verified == shouldVerify) {
            if (os.exists(outPath) && !(os.exists(expectedPath) && filesContentEqual(outPath, expectedPath))) {
              println(s"updated $expectedPath")
              os.copy.over(outPath, expectedPath)
            }
          }
        }
      }
    }
  }

  def filesContentEqual(path1: Path, path2: Path): Boolean = {
    os.read.lines(path1) == os.read.lines(path2)
  }

  def scalafmt = mill.scalalib.scalafmt.ScalafmtModule
}<|MERGE_RESOLUTION|>--- conflicted
+++ resolved
@@ -41,12 +41,9 @@
   }
 
   object test extends ScalaTests with TestModule.ScalaTest {
-<<<<<<< HEAD
+    override def ammoniteVersion = basil.ammoniteVersion
+
     def ivyDeps = Agg(scalaTests, scalaCheck, javaTests)
-=======
-    override def ammoniteVersion = basil.ammoniteVersion
-    def ivyDeps = Agg(scalaTests, javaTests)
->>>>>>> 151ef75c
     def sources = T.sources { Seq(PathRef(this.millSourcePath / "scala")) }
   }
 
