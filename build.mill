--- conflicted
+++ resolved
@@ -18,12 +18,7 @@
 import contrib.scalapblib._
 import com.goyeau.mill.scalafix.ScalafixModule
 
-<<<<<<< HEAD
-
-object `package` extends RootModule with ScalaModule {
-=======
 object `package` extends RootModule with ScalaModule with BasilDocs with BasilVersion with ScalafixModule {
->>>>>>> 090dbd50
   // ammoniteVersion should be updated whenever scalaVersion is changed. see, for example,
   // https://mvnrepository.com/artifact/com.lihaoyi/ammonite_3.4.3 to list valid versions.
   def scalaVersion = "3.3.4"
