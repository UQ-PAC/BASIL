//| mill-version: 1.0.1-jvm
//| mvnDeps:
//| - org.antlr:antlr4:4.9.3
//| - com.goyeau::mill-scalafix::0.6.0
//| - com.lihaoyi::mill-contrib-buildinfo:$MILL_VERSION
//| - com.lihaoyi::mill-contrib-scalapblib:$MILL_VERSION

package build

import mill._
import scalalib._
import mill.api.BuildCtx
import coursier.core.Authentication
import coursier.maven.MavenRepository

<<<<<<< HEAD
import $file.basilmill.mdbook.mdbookBinary
import $file.basilmill.bnfc.BNFCJFlexModule
import $file.basilmill.antlr.AntlrModule
import $file.basilmill.basildocs.BasilDocs
import $file.basilmill.basilversion.BasilVersion
import $file.basilmill.profile.ProfileModule
import $file.basilmill.z3.Z3Module
import $file.basilmill.cvc5.CVC5Module
=======
import basilmill.mdbookBinary
import basilmill.BNFCJFlexModule
import basilmill.AntlrModule
import basilmill.BasilDocs
import basilmill.BasilVersion
import basilmill.ProfileModule
import basilmill.Z3Module
>>>>>>> 97e2b347

import os.Path

import contrib.scalapblib._
import com.goyeau.mill.scalafix.ScalafixModule

object `package` extends ScalaModule with BasilDocs with BasilVersion with ScalafixModule {
  // ammoniteVersion should be updated whenever scalaVersion is changed. see, for example,
  // https://mvnrepository.com/artifact/com.lihaoyi/ammonite_3.4.3 to list valid versions.
  override def scalaVersion = "3.3.6"

  override def ammoniteVersion = "3.0.2"

  override def moduleDeps = Seq(basilAntlr, basilProto, bnfc, cvc5Jar)

  override def scalacOptions: T[Seq[String]] = Seq("-deprecation", "-Wunused:imports", "-feature")

<<<<<<< HEAD
  val javaTests = ivy"com.novocode:junit-interface:0.11"
  val scalaTests = ivy"org.scalatest::scalatest:3.2.19"
  val scalaCheck = ivy"org.scalatestplus::scalacheck-1-18:3.2.19.0"
  val scalactic = ivy"org.scalactic::scalactic:3.2.19"
  val antlrRuntime = ivy"org.antlr:antlr4-runtime:4.9"
  val sourceCode = ivy"com.lihaoyi::sourcecode:0.4.2"
  val mainArgs = ivy"com.lihaoyi::mainargs:0.7.6"
  val scalapb = ivy"com.thesamet.scalapb::scalapb-runtime:0.11.15"
  val upickle = ivy"com.lihaoyi::upickle:4.2.1"
  val aslpOffline = ivy"io.github.uq-pac::lifter:0.1.0"
  val javaSmt = ivy"org.sosy-lab:java-smt:5.0.0"
  val javaSmtZ3 = ivy"org.sosy-lab:javasmt-solver-z3:4.14.0"
  val javaSmtCVC5 = ivy"org.sosy-lab:javasmt-solver-cvc5:1.2.1-g8594a8e4dc"

  override def ivyDeps = Agg(scalactic, sourceCode, mainArgs, upickle, aslpOffline, javaSmt, javaSmtZ3, javaSmtCVC5)
=======
  val javaTests = mvn"com.novocode:junit-interface:0.11"
  val scalaTests = mvn"org.scalatest::scalatest:3.2.19"
  val scalaCheck = mvn"org.scalatestplus::scalacheck-1-18:3.2.19.0"
  val scalactic = mvn"org.scalactic::scalactic:3.2.19"
  val antlrRuntime = mvn"org.antlr:antlr4-runtime:4.9"
  val sourceCode = mvn"com.lihaoyi::sourcecode:0.4.2"
  val mainArgs = mvn"com.lihaoyi::mainargs:0.7.6"
  val scalapb = mvn"com.thesamet.scalapb::scalapb-runtime:0.11.15"
  val upickle = mvn"com.lihaoyi::upickle:4.2.1"
  val aslpOffline = mvn"io.github.uq-pac::lifter:0.1.0"
  val javaSmt = mvn"org.sosy-lab:java-smt:5.0.0"
  val javaSmtZ3 = mvn"org.sosy-lab:javasmt-solver-z3:4.14.0"

  override def mvnDeps = Seq(scalactic, sourceCode, mainArgs, upickle, aslpOffline, javaSmt, javaSmtZ3)
>>>>>>> 97e2b347

  override def repositoriesTask = Task.Anon {
    super.repositoriesTask() :+ MavenRepository(
      "https://maven.pkg.github.com/UQ-PAC/aslp",
      // this token will expire in one year. if downloading the lifter dependency fails,
      // re-generate a read:packages token.
      authentication = Some(Authentication("rina-bot1", "iH2Yg4xigOuRtBRoTrQWS85I26vgDuZ29Mgt_phg".reverse))
      // XXX: .reverse is used to subvert Github's secret detection, which will invalidate the
      // token if it sees it being committed....
    )
  }

  override def mainClass = Some("Main")

  override def moduleDir = super.moduleDir / "src"


  def cvc5Lib = Task {
    PathRef(Path("/home/am/Documents/programming/2025/cvc5/cvc5/build/src/api/java/libcvc5jni.so"))
  }

  object cvc5Jar extends JavaModule {
    def unmanagedClasspath = Task {
      Agg(PathRef(Path("/home/am/Documents/programming/2025/cvc5/cvc5/build/src/api/java/cvc5-1.3.1-dev.jar")))
    }
  }



  override def forkArgs = Task {
    super.forkArgs() :+ (s"-Djava.library.path=${z3.install()}:${cvc5.install()}")
  }
  override def sources = Task.Sources("main/scala")

  // Windows for some reason wants the install path in PATH and ignores java.library.path, I cannot figure out why
  override def forkEnv = Task {
    if (System.getProperty("os.name").startsWith("Windows")) {
      super.forkEnv() + ("PATH" -> (sys.env("PATH") + s";${z3.install()};${cvc5Lib().path}"))
    } else { super.forkEnv() }
  }

  override def scalafixConfig = Task {
    Some(BuildCtx.workspaceRoot / ".scalafix.conf")
  }

  object test extends ScalaTests with TestModule.ScalaTest with ScalafixModule {

    override def ammoniteVersion = build.ammoniteVersion
    override def mvnDeps = Seq(scalaTests, scalaCheck, javaTests)

    def basilTestDir = build.moduleDir / "test"
    override def sources = Task.Sources(basilTestDir / "scala")

    override def scalafixConfig = build.scalafixConfig

    override def forkArgs = Task {
      super.forkArgs() :+ (s"-Djava.library.path=${z3.install()}:${cvc5.install()}")
    }

    override def forkEnv = Task {
      if (System.getProperty("os.name").startsWith("Windows")) {
        super.forkEnv() + ("PATH" -> (sys.env("PATH") + s";${z3.install()};${cvc5.install()}"))
      } else { super.forkEnv() }
    }

    override def testParallelism = false
    override def testForkGrouping = Task {
      Seq(discoveredTestClasses())
    }
  }

  /** Updates the expected
    */

  def updateExpectedBAP() = Task.Command {
    val correctPath = test.basilTestDir / "correct"
    val incorrectPath = test.basilTestDir / "incorrect"

    expectedUpdate(correctPath, true, true)
    expectedUpdate(incorrectPath, false, true)
  }

  def updateExpectedGTIRB() = Task.Command {
    val correctPath = test.basilTestDir / "correct"
    val incorrectPath = test.basilTestDir / "incorrect"

    expectedUpdate(correctPath, true, false)
    expectedUpdate(incorrectPath, false, false)
  }

  def updateExpectedExtraSpec() = Task.Command {
    val correctPath = test.basilTestDir / "extraspec_correct"
    val incorrectPath = test.basilTestDir / "extraspec_incorrect"
    expectedUpdate(correctPath, true, true)
    expectedUpdate(incorrectPath, false, true)
    expectedUpdate(correctPath, true, false)
    expectedUpdate(incorrectPath, false, false)
  }

  def expectedUpdate(path: Path, shouldVerify: Boolean, BAPVariant: Boolean): Unit = {
    val examples = os.list(path).filter(os.isDir)
    for (e <- examples) {
      val variations = os.list(e).filter(os.isDir)
      for (v <- variations) {
        val name = e.last
        val suffix = if (BAPVariant) {
          "_bap"
        } else {
          "_gtirb"
        }
        val expectedSuffix = if (BAPVariant) {
          ""
        } else {
          "_gtirb"
        }
        val outPath = v / (name + suffix + ".bpl")
        val expectedPath = v / (name + expectedSuffix + ".expected")
        val resultPath = v / (name + suffix + "_result.txt")
        if (os.exists(resultPath)) {
          val result = os.read(resultPath)
          val verified = result.strip().equals("Boogie program verifier finished with 0 errors")
          if (verified == shouldVerify) {
            if (os.exists(outPath) && !(os.exists(expectedPath) && filesContentEqual(outPath, expectedPath))) {
              println(s"updated $expectedPath")
              os.copy.over(outPath, expectedPath)
            }
          }
        }
      }
    }
  }

  def filesContentEqual(path1: Path, path2: Path): Boolean = {
    os.read.lines(path1) == os.read.lines(path2)
  }

  val scalafmt = mill.scalalib.scalafmt.ScalafmtModule


  /**
   * Haoyi: "currently there isn't a terribly easy way to run things sequentially,
   *         but a command taking Evaluator could do that
   *         e.g. https://github.com/com-lihaoyi/mill/discussions/5360"
   */
  def fmt(ev: mill.api.Evaluator): Command[Unit] = Task.Command(exclusive = true) {
    ev.execute(Seq(fix()))
    ev.execute(Seq(test.fix()))
    ev.execute(Seq(scalafmt.reformat()))
    ()
  }

  object basilAntlr extends AntlrModule {
    override def mvnDeps = Seq(build.antlrRuntime)
    override def antlrPackage = Some("Parsers")
    override def antlrGenerateVisitor = true
    override def antlrGrammarSources = Task.Sources(build.moduleDir / "main/antlr4")
  }

  object basilProto extends ScalaPBModule {
    override def scalaPBVersion = "0.11.15"

    override def scalaVersion = build.scalaVersion
    override def mvnDeps = Seq(build.scalapb)

    override def scalaPBSources = Task.Sources(build.moduleDir / "main/protobuf")

    override def scalaDocOptions = Task {
      super.scalaDocOptions() ++ build.scalaDocExternalMappingOptions()
    }
  }

  object bnfc extends BNFCJFlexModule {
    override def bnfcPackageName = "basil_ir"
    override def bnfcExtraArgs = Seq("--line-numbers")
    override def bnfcSource = Task.Source(build.moduleDir / "main/bnfc/BasilIR.cf")
    override def javadocOptions = Task {
      super.javadocOptions() ++ Seq(
        "-linkoffline",
        s"$baseUrl/api/java-cup",
        cup.javadocGenerated().path
      ).map(_.toString)
    }
  }

  object mdbook extends mdbookBinary {
    override def mdbookSources = Task.Source {
      BuildCtx.workspaceRoot  / "docs"
    }
  }

  object z3 extends Z3Module
  object cvc5 extends CVC5Module

  def ctagsConfig = Task.Source {
    BuildCtx.workspaceRoot / "basilmill" / "scala.ctags"
  }

  /**
   * Build the ctags file containing code definition locations.
   * This can be used with `./mill -w` to watch and re-build on file changes.
   */
  def ctags = Task {
    val src = Task.traverse(Seq(this, test) ++ moduleDeps)(_.allSources)().flatten
    val srcArgs = src.map(_.path).filter(os.exists(_)).map(_.toString)

    val newFile = BuildCtx.workspaceRoot / "tags.new"
    val tagsFile = BuildCtx.workspaceRoot / "tags"

    val args = Seq(
      "ctags", "--tag-relative=no", "-R", "-f", newFile.toString,
      "--options=" + ctagsConfig().path,
      "--languages=scala,java", "--fields=+zK")

    os.call(args ++ srcArgs, cwd = BuildCtx.workspaceRoot)
    os.move(newFile, tagsFile, replaceExisting = true, atomicMove = true)
  }

  object asyncProf extends ProfileModule {
    override def scalaVersion = build.scalaVersion
  }

  def runProfile(profileDest: String, args: String*) = Task.Command {
    println(s"Profiling: you may want to set\n  sudo sysctl kernel.perf_event_paranoid=1\n  sudo sysctl kernel.kptr_restrict=0\n")
    val prof = asyncProf.path()
<<<<<<< HEAD
    val oargs : Seq[String] = forkArgs() 
    val realArgs : Seq[String] = oargs ++ Seq(s"-agentpath:${prof}=start,event=cpu,file=${profileDest}")
    os.call(Seq("java") ++ realArgs ++ Seq( "-jar", assembly().path.toString) ++ args, stdout = os.Inherit, cwd = Task.workspace)
=======
    os.call(("java", s"-agentpath:${prof}=start,event=cpu,file=${profileDest}",  "-jar", assembly().path.toString, args), stdout = os.Inherit, cwd = BuildCtx.workspaceRoot)
>>>>>>> 97e2b347
  }

}<|MERGE_RESOLUTION|>--- conflicted
+++ resolved
@@ -13,16 +13,6 @@
 import coursier.core.Authentication
 import coursier.maven.MavenRepository
 
-<<<<<<< HEAD
-import $file.basilmill.mdbook.mdbookBinary
-import $file.basilmill.bnfc.BNFCJFlexModule
-import $file.basilmill.antlr.AntlrModule
-import $file.basilmill.basildocs.BasilDocs
-import $file.basilmill.basilversion.BasilVersion
-import $file.basilmill.profile.ProfileModule
-import $file.basilmill.z3.Z3Module
-import $file.basilmill.cvc5.CVC5Module
-=======
 import basilmill.mdbookBinary
 import basilmill.BNFCJFlexModule
 import basilmill.AntlrModule
@@ -30,7 +20,7 @@
 import basilmill.BasilVersion
 import basilmill.ProfileModule
 import basilmill.Z3Module
->>>>>>> 97e2b347
+import basilmill.CVC5Module
 
 import os.Path
 
@@ -44,27 +34,10 @@
 
   override def ammoniteVersion = "3.0.2"
 
-  override def moduleDeps = Seq(basilAntlr, basilProto, bnfc, cvc5Jar)
+  override def moduleDeps = Seq(basilAntlr, basilProto, bnfc)
 
   override def scalacOptions: T[Seq[String]] = Seq("-deprecation", "-Wunused:imports", "-feature")
 
-<<<<<<< HEAD
-  val javaTests = ivy"com.novocode:junit-interface:0.11"
-  val scalaTests = ivy"org.scalatest::scalatest:3.2.19"
-  val scalaCheck = ivy"org.scalatestplus::scalacheck-1-18:3.2.19.0"
-  val scalactic = ivy"org.scalactic::scalactic:3.2.19"
-  val antlrRuntime = ivy"org.antlr:antlr4-runtime:4.9"
-  val sourceCode = ivy"com.lihaoyi::sourcecode:0.4.2"
-  val mainArgs = ivy"com.lihaoyi::mainargs:0.7.6"
-  val scalapb = ivy"com.thesamet.scalapb::scalapb-runtime:0.11.15"
-  val upickle = ivy"com.lihaoyi::upickle:4.2.1"
-  val aslpOffline = ivy"io.github.uq-pac::lifter:0.1.0"
-  val javaSmt = ivy"org.sosy-lab:java-smt:5.0.0"
-  val javaSmtZ3 = ivy"org.sosy-lab:javasmt-solver-z3:4.14.0"
-  val javaSmtCVC5 = ivy"org.sosy-lab:javasmt-solver-cvc5:1.2.1-g8594a8e4dc"
-
-  override def ivyDeps = Agg(scalactic, sourceCode, mainArgs, upickle, aslpOffline, javaSmt, javaSmtZ3, javaSmtCVC5)
-=======
   val javaTests = mvn"com.novocode:junit-interface:0.11"
   val scalaTests = mvn"org.scalatest::scalatest:3.2.19"
   val scalaCheck = mvn"org.scalatestplus::scalacheck-1-18:3.2.19.0"
@@ -77,9 +50,9 @@
   val aslpOffline = mvn"io.github.uq-pac::lifter:0.1.0"
   val javaSmt = mvn"org.sosy-lab:java-smt:5.0.0"
   val javaSmtZ3 = mvn"org.sosy-lab:javasmt-solver-z3:4.14.0"
-
-  override def mvnDeps = Seq(scalactic, sourceCode, mainArgs, upickle, aslpOffline, javaSmt, javaSmtZ3)
->>>>>>> 97e2b347
+  val javaSmtCVC5 = mvn"org.sosy-lab:javasmt-solver-cvc5:1.2.1-g8594a8e4dc"
+
+  override def mvnDeps = Seq(scalactic, sourceCode, mainArgs, upickle, aslpOffline, javaSmt, javaSmtZ3, javaSmtCVC5)
 
   override def repositoriesTask = Task.Anon {
     super.repositoriesTask() :+ MavenRepository(
@@ -97,17 +70,6 @@
   override def moduleDir = super.moduleDir / "src"
 
 
-  def cvc5Lib = Task {
-    PathRef(Path("/home/am/Documents/programming/2025/cvc5/cvc5/build/src/api/java/libcvc5jni.so"))
-  }
-
-  object cvc5Jar extends JavaModule {
-    def unmanagedClasspath = Task {
-      Agg(PathRef(Path("/home/am/Documents/programming/2025/cvc5/cvc5/build/src/api/java/cvc5-1.3.1-dev.jar")))
-    }
-  }
-
-
 
   override def forkArgs = Task {
     super.forkArgs() :+ (s"-Djava.library.path=${z3.install()}:${cvc5.install()}")
@@ -117,7 +79,7 @@
   // Windows for some reason wants the install path in PATH and ignores java.library.path, I cannot figure out why
   override def forkEnv = Task {
     if (System.getProperty("os.name").startsWith("Windows")) {
-      super.forkEnv() + ("PATH" -> (sys.env("PATH") + s";${z3.install()};${cvc5Lib().path}"))
+      super.forkEnv() + ("PATH" -> (sys.env("PATH") + s";${z3.install()};${cvc5.install()}"))
     } else { super.forkEnv() }
   }
 
@@ -304,13 +266,9 @@
   def runProfile(profileDest: String, args: String*) = Task.Command {
     println(s"Profiling: you may want to set\n  sudo sysctl kernel.perf_event_paranoid=1\n  sudo sysctl kernel.kptr_restrict=0\n")
     val prof = asyncProf.path()
-<<<<<<< HEAD
     val oargs : Seq[String] = forkArgs() 
     val realArgs : Seq[String] = oargs ++ Seq(s"-agentpath:${prof}=start,event=cpu,file=${profileDest}")
-    os.call(Seq("java") ++ realArgs ++ Seq( "-jar", assembly().path.toString) ++ args, stdout = os.Inherit, cwd = Task.workspace)
-=======
-    os.call(("java", s"-agentpath:${prof}=start,event=cpu,file=${profileDest}",  "-jar", assembly().path.toString, args), stdout = os.Inherit, cwd = BuildCtx.workspaceRoot)
->>>>>>> 97e2b347
+    os.call(Seq("java") ++ realArgs ++ Seq( "-jar", assembly().path.toString) ++ args, stdout = os.Inherit, cwd = BuildCtx.workspaceRoot)
   }
 
 }