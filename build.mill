--- conflicted
+++ resolved
@@ -37,33 +37,6 @@
 
   override def scalacOptions: T[Seq[String]] = Seq("-deprecation", "-Wunused:imports", "-feature")
 
-<<<<<<< HEAD
-  val javaTests = ivy"com.novocode:junit-interface:0.11"
-  val scalaTests = ivy"org.scalatest::scalatest:3.2.19"
-  val scalaCheck = ivy"org.scalatestplus::scalacheck-1-18:3.2.19.0"
-  val scalactic = ivy"org.scalactic::scalactic:3.2.19"
-  val antlrRuntime = ivy"org.antlr:antlr4-runtime:4.9"
-  val sourceCode = ivy"com.lihaoyi::sourcecode:0.4.2"
-  val mainArgs = ivy"com.lihaoyi::mainargs:0.7.6"
-  val scalapb = ivy"com.thesamet.scalapb::scalapb-runtime:0.11.15"
-  val upickle = ivy"com.lihaoyi::upickle:4.2.1"
-  val aslpOffline = ivy"io.github.uq-pac::lifter:0.1.0"
-  val javaSmt = ivy"org.sosy-lab:java-smt:5.0.0"
-  val javaSmtZ3 = ivy"org.sosy-lab:javasmt-solver-z3:4.14.0"
-  val catsEffect = ivy"org.typelevel::cats-effect:3.5.4"
-  val http4sVersion = "1.0.0-M40"
-  val http4Dsl = ivy"org.http4s::http4s-dsl::$http4sVersion"
-  val http4Circe = ivy"org.http4s::http4s-circe::$http4sVersion"
-  val circleGeneric = ivy"io.circe::circe-generic:0.14.6"
-  val slf4j = ivy"org.slf4j:slf4j-simple:2.0.12"
-  val scalaXml = ivy"org.scala-lang.modules::scala-xml:2.1.0"
-  val emberServer = ivy"org.http4s::http4s-ember-server::$http4sVersion"
-  val log4cats = ivy"org.typelevel::log4cats-slf4j:2.6.0"
-
-  override def ivyDeps = Agg(
-    scalactic, sourceCode, mainArgs, upickle, aslpOffline, javaSmt, javaSmtZ3, catsEffect, http4Dsl,
-    http4Circe, circleGeneric, slf4j, scalaXml, emberServer, log4cats)
-=======
   val javaTests = mvn"com.novocode:junit-interface:0.11"
   val scalaTests = mvn"org.scalatest::scalatest:3.2.19"
   val scalaCheck = mvn"org.scalatestplus::scalacheck-1-18:3.2.19.0"
@@ -76,9 +49,18 @@
   val aslpOffline = mvn"io.github.uq-pac::lifter:0.1.0"
   val javaSmt = mvn"org.sosy-lab:java-smt:5.0.0"
   val javaSmtZ3 = mvn"org.sosy-lab:javasmt-solver-z3:4.14.0"
-
-  override def mvnDeps = Seq(scalactic, sourceCode, mainArgs, upickle, aslpOffline, javaSmt, javaSmtZ3)
->>>>>>> e8ef172a
+  val catsEffect = mvn"org.typelevel::cats-effect:3.5.4"
+  val http4sVersion = "1.0.0-M40"
+  val http4Dsl = mvn"org.http4s::http4s-dsl::$http4sVersion"
+  val http4Circe = mvn"org.http4s::http4s-circe::$http4sVersion"
+  val circleGeneric = mvn"io.circe::circe-generic:0.14.6"
+  val slf4j = mvn"org.slf4j:slf4j-simple:2.0.12"
+  val scalaXml = mvn"org.scala-lang.modules::scala-xml:2.1.0"
+  val emberServer = mvn"org.http4s::http4s-ember-server::$http4sVersion"
+  val log4cats = mvn"org.typelevel::log4cats-slf4j:2.6.0"
+
+  override def mvnDeps = Seq(scalactic, sourceCode, mainArgs, upickle, aslpOffline, javaSmt, javaSmtZ3, catsEffect, http4Dsl,
+    http4Circe, circleGeneric, slf4j, scalaXml, emberServer, log4cats)
 
   override def repositoriesTask = Task.Anon {
     super.repositoriesTask() :+ MavenRepository(
