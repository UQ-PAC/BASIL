package build
import mill._
import scalalib._

import $file.util.DownloadModule
import $file.bnfc.BNFCModule

import os.Path

import $ivy.`com.lihaoyi::mill-contrib-scalapblib:$MILL_VERSION`
import contrib.scalapblib._

object `package` extends RootModule with ScalaModule {
  // ammoniteVersion should be updated whenever scalaVersion is changed. see, for example,
  // https://mvnrepository.com/artifact/com.lihaoyi/ammonite_3.4.3 to list valid versions.
  def scalaVersion = "3.3.4"

  def moduleDeps = Seq(bnfc)

  val ammonite = "3.0.2"
  override def ammoniteVersion = ammonite

  def moduleDeps = Seq(basilAntlr, basilProto)

  def scalacOptions: T[Seq[String]] = Seq("-deprecation")

  val javaTests = ivy"com.novocode:junit-interface:0.11"
  val scalaTests = ivy"org.scalatest::scalatest:3.2.19"
  val scalaCheck = ivy"org.scalatestplus::scalacheck-1-18:3.2.19.0"
  val scalactic = ivy"org.scalactic::scalactic:3.2.19"
  val antlrRuntime = ivy"org.antlr:antlr4-runtime:4.9"
  val sourceCode = ivy"com.lihaoyi::sourcecode:0.3.0"
  val mainArgs = ivy"com.lihaoyi::mainargs:0.5.1"
  val scalapb = ivy"com.thesamet.scalapb::scalapb-runtime:0.11.15"
<<<<<<< HEAD
  val scalaCompiler = ivy"org.scala-lang::scala3-compiler:3.3.4"
  val upickle = ivy"com.lihaoyi::upickle:4.2.1"
=======

  def scalaPBVersion = "0.11.15"
>>>>>>> 308b65ea

  def mainClass = Some("Main")

  def millSourcePath = super.millSourcePath / "src"
<<<<<<< HEAD
  def ivyDeps = Agg(scalactic, sourceCode, mainArgs, scalaCompiler, upickle)
=======
  def ivyDeps = Agg(scalactic, antlrRuntime, sourceCode, mainArgs, sprayJson, scalapb)
>>>>>>> 308b65ea
  def sources = Task.Sources {
    Seq(PathRef(this.millSourcePath / "main" / "scala"))
  }

  object test extends ScalaTests with TestModule.ScalaTest {
    override def ammoniteVersion = ammonite
    def ivyDeps = Agg(scalaTests, scalaCheck, javaTests)
    def sources = Task.Sources {
      Seq(PathRef(this.millSourcePath / "scala"))
    }
  }

  /** Updates the expected
    */

  def updateExpectedBAP() = Task.Command {
    val correctPath = test.millSourcePath / "correct"
    val incorrectPath = test.millSourcePath / "incorrect"

    expectedUpdate(correctPath, true, true)
    expectedUpdate(incorrectPath, false, true)
  }

  def updateExpectedGTIRB() = Task.Command {
    val correctPath = test.millSourcePath / "correct"
    val incorrectPath = test.millSourcePath / "incorrect"

    expectedUpdate(correctPath, true, false)
    expectedUpdate(incorrectPath, false, false)
  }

  def updateExpectedExtraSpec() = Task.Command {
    val correctPath = test.millSourcePath / "extraspec_correct"
    val incorrectPath = test.millSourcePath / "extraspec_incorrect"
    expectedUpdate(correctPath, true, true)
    expectedUpdate(incorrectPath, false, true)
    expectedUpdate(correctPath, true, false)
    expectedUpdate(incorrectPath, false, false)
  }

  def expectedUpdate(path: Path, shouldVerify: Boolean, BAPVariant: Boolean): Unit = {
    val examples = os.list(path).filter(os.isDir)
    for (e <- examples) {
      val variations = os.list(e).filter(os.isDir)
      for (v <- variations) {
        val name = e.last
        val suffix = if (BAPVariant) {
          "_bap"
        } else {
          "_gtirb"
        }
        val expectedSuffix = if (BAPVariant) {
          ""
        } else {
          "_gtirb"
        }
        val outPath = v / (name + suffix + ".bpl")
        val expectedPath = v / (name + expectedSuffix + ".expected")
        val resultPath = v / (name + suffix + "_result.txt")
        if (os.exists(resultPath)) {
          val result = os.read(resultPath)
          val verified = result.strip().equals("Boogie program verifier finished with 0 errors")
          if (verified == shouldVerify) {
            if (os.exists(outPath) && !(os.exists(expectedPath) && filesContentEqual(outPath, expectedPath))) {
              println(s"updated $expectedPath")
              os.copy.over(outPath, expectedPath)
            }
          }
        }
      }
    }
  }

  def filesContentEqual(path1: Path, path2: Path): Boolean = {
    os.read.lines(path1) == os.read.lines(path2)
  }

  def scalafmt = mill.scalalib.scalafmt.ScalafmtModule

<<<<<<< HEAD
  object basilAntlr extends antlr.AntlrModule {
    override def ivyDeps = Agg(build.antlrRuntime)
    override def antlrPackage = Some("Parsers")
    override def antlrGenerateVisitor = true
    override def antlrGrammarSources = Task.Sources {
      Seq(PathRef(build.millSourcePath / "main" / "antlr4"))
    }
  }

  object basilProto extends ScalaPBModule {
    override def scalaPBVersion = "0.11.15"

    override def scalaVersion = build.scalaVersion
    override def ivyDeps = Agg(build.scalapb)

    override def scalaPBSources = Task.Sources {
      Seq(PathRef(build.millSourcePath / "main" / "protobuf"))
    }
=======
  object bnfc extends BNFCModule {
    def bnfcPackageName = "basil_ir"
    def bnfcSource = Task.Source {
      PathRef(build.millSourcePath / "main" / "bnfc" / "BasilIR.cf")
    }
    def antlrRuntime = build.antlrRuntime
>>>>>>> 308b65ea
  }
}<|MERGE_RESOLUTION|>--- conflicted
+++ resolved
@@ -15,12 +15,10 @@
   // https://mvnrepository.com/artifact/com.lihaoyi/ammonite_3.4.3 to list valid versions.
   def scalaVersion = "3.3.4"
 
-  def moduleDeps = Seq(bnfc)
-
   val ammonite = "3.0.2"
   override def ammoniteVersion = ammonite
 
-  def moduleDeps = Seq(basilAntlr, basilProto)
+  def moduleDeps = Seq(basilAntlr, basilProto, bnfc)
 
   def scalacOptions: T[Seq[String]] = Seq("-deprecation")
 
@@ -32,22 +30,12 @@
   val sourceCode = ivy"com.lihaoyi::sourcecode:0.3.0"
   val mainArgs = ivy"com.lihaoyi::mainargs:0.5.1"
   val scalapb = ivy"com.thesamet.scalapb::scalapb-runtime:0.11.15"
-<<<<<<< HEAD
-  val scalaCompiler = ivy"org.scala-lang::scala3-compiler:3.3.4"
   val upickle = ivy"com.lihaoyi::upickle:4.2.1"
-=======
-
-  def scalaPBVersion = "0.11.15"
->>>>>>> 308b65ea
 
   def mainClass = Some("Main")
 
   def millSourcePath = super.millSourcePath / "src"
-<<<<<<< HEAD
-  def ivyDeps = Agg(scalactic, sourceCode, mainArgs, scalaCompiler, upickle)
-=======
-  def ivyDeps = Agg(scalactic, antlrRuntime, sourceCode, mainArgs, sprayJson, scalapb)
->>>>>>> 308b65ea
+  def ivyDeps = Agg(scalactic, sourceCode, mainArgs, upickle)
   def sources = Task.Sources {
     Seq(PathRef(this.millSourcePath / "main" / "scala"))
   }
@@ -127,7 +115,6 @@
 
   def scalafmt = mill.scalalib.scalafmt.ScalafmtModule
 
-<<<<<<< HEAD
   object basilAntlr extends antlr.AntlrModule {
     override def ivyDeps = Agg(build.antlrRuntime)
     override def antlrPackage = Some("Parsers")
@@ -146,13 +133,13 @@
     override def scalaPBSources = Task.Sources {
       Seq(PathRef(build.millSourcePath / "main" / "protobuf"))
     }
-=======
+  }
+
   object bnfc extends BNFCModule {
     def bnfcPackageName = "basil_ir"
     def bnfcSource = Task.Source {
       PathRef(build.millSourcePath / "main" / "bnfc" / "BasilIR.cf")
     }
     def antlrRuntime = build.antlrRuntime
->>>>>>> 308b65ea
   }
 }