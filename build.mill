--- conflicted
+++ resolved
@@ -20,7 +20,7 @@
 import basilmill.BasilVersion
 import basilmill.ProfileModule
 import basilmill.Z3Module
-import basilmill.CVC5Module
+//import basilmill.CVC5Module
 
 import os.Path
 
@@ -70,24 +70,13 @@
   override def moduleDir = BuildCtx.workspaceRoot / "src"
 
 
+  override def sources = Task.Sources("main/scala")
 
   override def forkArgs = Task {
-<<<<<<< HEAD
-    super.forkArgs() :+ (s"-Djava.library.path=${z3.install()}:${cvc5.install()}")
-  }
-  override def sources = Task.Sources("main/scala")
-
-  // Windows for some reason wants the install path in PATH and ignores java.library.path, I cannot figure out why
-  override def forkEnv = Task {
-    if (System.getProperty("os.name").startsWith("Windows")) {
-      super.forkEnv() + ("PATH" -> (sys.env("PATH") + s";${z3.install()};${cvc5.install()}"))
-    } else { super.forkEnv() }
-=======
     super.forkArgs() ++ z3.forkArgs()
   }
   override def forkEnv = Task {
     super.forkEnv() ++ z3.forkEnv()
->>>>>>> 60d0d4cd
   }
 
   override def scalafixConfig = Task {
@@ -106,20 +95,10 @@
 
     // inherit fork options with shared libraries from main package
     override def forkArgs = Task {
-<<<<<<< HEAD
-      super.forkArgs() :+ (s"-Djava.library.path=${z3.install()}:${cvc5.install()}")
-=======
       super.forkArgs() ++ build.forkArgs()
->>>>>>> 60d0d4cd
     }
     override def forkEnv = Task {
-<<<<<<< HEAD
-      if (System.getProperty("os.name").startsWith("Windows")) {
-        super.forkEnv() + ("PATH" -> (sys.env("PATH") + s";${z3.install()};${cvc5.install()}"))
-      } else { super.forkEnv() }
-=======
       super.forkEnv() ++ build.forkEnv()
->>>>>>> 60d0d4cd
     }
 
     override def testParallelism = false
@@ -248,7 +227,7 @@
   }
 
   object z3 extends Z3Module
-  object cvc5 extends CVC5Module
+//  object cvc5 extends CVC5Module
 
   def ctagsConfig = Task.Source {
     BuildCtx.workspaceRoot / "basilmill" / "scala.ctags"
