--- conflicted
+++ resolved
@@ -64,15 +64,9 @@
 
   override def millSourcePath = super.millSourcePath / "src"
 
+  override def forkArgs = Task {
+    super.forkArgs() :+ (s"-Djava.library.path=${z3.install()}:${cvc5.install()}")
   override def sources = Task.Sources("main/scala")
-
-<<<<<<< HEAD
-  def forkArgs = Task {
-    super.forkArgs() :+ (s"-Djava.library.path=${z3.install()}:${cvc5.install()}")
-=======
-  override def forkArgs = Task {
-    super.forkArgs() :+ (s"-Djava.library.path=${z3.install()}")
->>>>>>> 929f4425
   }
 
   // Windows for some reason wants the install path in PATH and ignores java.library.path, I cannot figure out why
@@ -96,13 +90,8 @@
 
     override def scalafixConfig = build.scalafixConfig
 
-<<<<<<< HEAD
-    def forkArgs = Task {
+    override def forkArgs = Task {
       super.forkArgs() :+ (s"-Djava.library.path=${z3.install()}:${cvc5.install()}")
-=======
-    override def forkArgs = Task {
-      super.forkArgs() :+ (s"-Djava.library.path=${z3.install()}")
->>>>>>> 929f4425
     }
 
     override def forkEnv = Task {
